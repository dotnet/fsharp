// Copyright (c) Microsoft Corporation. All Rights Reserved. See License.txt in the project root for license information.

/// Coordinating compiler operations - configuration, loading initial context, reporting errors etc.
module internal FSharp.Compiler.Features

//------------------------------------------------------------------------------------------------------------------
// Language version command line switch
//------------------------------------------------------------------------------------------------------------------
// Add your features to this List - in code use languageVersion.SupportsFeature(LanguageFeatures.yourFeature)
// a return value of false means your feature is not supported by the user's language selection
// All new language features added from now on must be protected by this.
// Note:
//   *  The fslang design process will require a decision about feature name and whether it is required.
//   *  When a feature is assigned a release language, we will scrub the code of feature references and apply
//      the Release Language version.

[<RequireQualifiedAccess>]
type LanguageFeature =
    | SingleUnderscorePattern
    | WildCardInForLoop
    | RelaxWhitespace
    | RelaxWhitespace2
    | StrictIndentation
    | NameOf
    | ImplicitYield
    | OpenTypeDeclaration
    | DotlessFloat32Literal
    | PackageManagement
    | FromEndSlicing
    | FixedIndexSlice3d4d
    | AndBang
    | ResumableStateMachines
    | NullableOptionalInterop
    | DefaultInterfaceMemberConsumption
    | WitnessPassing
    | AdditionalTypeDirectedConversions
    | InterfacesWithMultipleGenericInstantiation
    | StringInterpolation
    | OverloadsForCustomOperations
    | ExpandedMeasurables
    | NullnessChecking
    | StructActivePattern
    | PrintfBinaryFormat
    | IndexerNotationWithoutDot
    | RefCellNotationInformationals
    | UseBindingValueDiscard
    | UnionIsPropertiesVisible
    | NonVariablePatternsToRightOfAsPatterns
    | AttributesToRightOfModuleKeyword
    | MLCompatRevisions
    | BetterExceptionPrinting
    | DelegateTypeNameResolutionFix
    | ReallyLongLists
    | ErrorOnDeprecatedRequireQualifiedAccess
    | RequiredPropertiesSupport
    | InitPropertiesSupport
    | LowercaseDUWhenRequireQualifiedAccess
    | InterfacesWithAbstractStaticMembers
    | SelfTypeConstraints
    | AccessorFunctionShorthand
    | MatchNotAllowedForUnionCaseWithNoData
    | CSharpExtensionAttributeNotRequired
    | ErrorForNonVirtualMembersOverrides
    | WarningWhenInliningMethodImplNoInlineMarkedFunction
    | EscapeDotnetFormattableStrings
    | ArithmeticInLiterals
    | ErrorReportingOnStaticClasses
    | TryWithInSeqExpression
    | WarningWhenCopyAndUpdateRecordChangesAllFields
    | StaticMembersInInterfaces
    | NonInlineLiteralsAsPrintfFormat
    | NestedCopyAndUpdate
    | ExtendedStringInterpolation
    | WarningWhenMultipleRecdTypeChoice
    | ImprovedImpliedArgumentNames
    | DiagnosticForObjInference
    | ConstraintIntersectionOnFlexibleTypes
    | StaticLetInRecordsDusEmptyTypes
    | WarningWhenTailRecAttributeButNonTailRecUsage
    | UnmanagedConstraintCsharpInterop
    | WhileBang
    | ReuseSameFieldsInStructUnions
    | ExtendedFixedBindings
    | PreferStringGetPinnableReference
    | PreferExtensionMethodOverPlainProperty
    | WarningIndexedPropertiesGetSetSameType
    | WarningWhenTailCallAttrOnNonRec
    | BooleanReturningAndReturnTypeDirectedPartialActivePattern
    | EnforceAttributeTargets
    | LowerInterpolatedStringToConcat
    | LowerIntegralRangesToFastLoops
<<<<<<< HEAD
    | AllowAccessModifiersToAutoPropertiesGettersAndSetters
    | LowerSimpleMappingsInComprehensionsToDirectCallsToMap
=======
    | LowerSimpleMappingsInComprehensionsToFastLoops
>>>>>>> 2eab49c1
    | ParsedHashDirectiveArgumentNonQuotes
    | EmptyBodiedComputationExpressions

/// LanguageVersion management
type LanguageVersion(versionText) =

    // When we increment language versions here preview is higher than current RTM version
    static let languageVersion46 = 4.6m
    static let languageVersion47 = 4.7m
    static let languageVersion50 = 5.0m
    static let languageVersion60 = 6.0m
    static let languageVersion70 = 7.0m
    static let languageVersion80 = 8.0m
    static let previewVersion = 9999m // Language version when preview specified
    static let defaultVersion = languageVersion80 // Language version when default specified
    static let latestVersion = defaultVersion // Language version when latest specified
    static let latestMajorVersion = languageVersion80 // Language version when latestmajor specified

    static let validOptions = [| "preview"; "default"; "latest"; "latestmajor" |]

    static let languageVersions =
        set
            [|
                languageVersion46
                languageVersion47
                languageVersion50
                languageVersion60
                languageVersion70
                languageVersion80
            |]

    static let features =
        dict
            [
                // F# 4.7
                LanguageFeature.SingleUnderscorePattern, languageVersion47
                LanguageFeature.WildCardInForLoop, languageVersion47
                LanguageFeature.RelaxWhitespace, languageVersion47
                LanguageFeature.ImplicitYield, languageVersion47

                // F# 5.0
                LanguageFeature.FixedIndexSlice3d4d, languageVersion50
                LanguageFeature.DotlessFloat32Literal, languageVersion50
                LanguageFeature.AndBang, languageVersion50
                LanguageFeature.NullableOptionalInterop, languageVersion50
                LanguageFeature.DefaultInterfaceMemberConsumption, languageVersion50
                LanguageFeature.OpenTypeDeclaration, languageVersion50
                LanguageFeature.PackageManagement, languageVersion50
                LanguageFeature.WitnessPassing, languageVersion50
                LanguageFeature.InterfacesWithMultipleGenericInstantiation, languageVersion50
                LanguageFeature.NameOf, languageVersion50
                LanguageFeature.StringInterpolation, languageVersion50

                // F# 6.0
                LanguageFeature.AdditionalTypeDirectedConversions, languageVersion60
                LanguageFeature.RelaxWhitespace2, languageVersion60
                LanguageFeature.OverloadsForCustomOperations, languageVersion60
                LanguageFeature.ExpandedMeasurables, languageVersion60
                LanguageFeature.ResumableStateMachines, languageVersion60
                LanguageFeature.StructActivePattern, languageVersion60
                LanguageFeature.PrintfBinaryFormat, languageVersion60
                LanguageFeature.IndexerNotationWithoutDot, languageVersion60
                LanguageFeature.RefCellNotationInformationals, languageVersion60
                LanguageFeature.UseBindingValueDiscard, languageVersion60
                LanguageFeature.NonVariablePatternsToRightOfAsPatterns, languageVersion60
                LanguageFeature.AttributesToRightOfModuleKeyword, languageVersion60
                LanguageFeature.DelegateTypeNameResolutionFix, languageVersion60

                // F# 7.0
                LanguageFeature.MLCompatRevisions, languageVersion70
                LanguageFeature.BetterExceptionPrinting, languageVersion70
                LanguageFeature.ReallyLongLists, languageVersion70
                LanguageFeature.ErrorOnDeprecatedRequireQualifiedAccess, languageVersion70
                LanguageFeature.RequiredPropertiesSupport, languageVersion70
                LanguageFeature.InitPropertiesSupport, languageVersion70
                LanguageFeature.LowercaseDUWhenRequireQualifiedAccess, languageVersion70
                LanguageFeature.InterfacesWithAbstractStaticMembers, languageVersion70
                LanguageFeature.SelfTypeConstraints, languageVersion70

                // F# 8.0
                LanguageFeature.AccessorFunctionShorthand, languageVersion80
                LanguageFeature.MatchNotAllowedForUnionCaseWithNoData, languageVersion80
                LanguageFeature.CSharpExtensionAttributeNotRequired, languageVersion80
                LanguageFeature.ErrorForNonVirtualMembersOverrides, languageVersion80
                LanguageFeature.WarningWhenInliningMethodImplNoInlineMarkedFunction, languageVersion80
                LanguageFeature.EscapeDotnetFormattableStrings, languageVersion80
                LanguageFeature.ArithmeticInLiterals, languageVersion80
                LanguageFeature.ErrorReportingOnStaticClasses, languageVersion80
                LanguageFeature.TryWithInSeqExpression, languageVersion80
                LanguageFeature.WarningWhenCopyAndUpdateRecordChangesAllFields, languageVersion80
                LanguageFeature.StaticMembersInInterfaces, languageVersion80
                LanguageFeature.NonInlineLiteralsAsPrintfFormat, languageVersion80
                LanguageFeature.NestedCopyAndUpdate, languageVersion80
                LanguageFeature.ExtendedStringInterpolation, languageVersion80
                LanguageFeature.WarningWhenMultipleRecdTypeChoice, languageVersion80
                LanguageFeature.ImprovedImpliedArgumentNames, languageVersion80
                LanguageFeature.DiagnosticForObjInference, languageVersion80
                LanguageFeature.WarningWhenTailRecAttributeButNonTailRecUsage, languageVersion80
                LanguageFeature.StaticLetInRecordsDusEmptyTypes, languageVersion80
                LanguageFeature.StrictIndentation, languageVersion80
                LanguageFeature.ConstraintIntersectionOnFlexibleTypes, languageVersion80
                LanguageFeature.WhileBang, languageVersion80
                LanguageFeature.ExtendedFixedBindings, languageVersion80
                LanguageFeature.PreferStringGetPinnableReference, languageVersion80

                // F# preview
                LanguageFeature.NullnessChecking, previewVersion
                LanguageFeature.FromEndSlicing, previewVersion
                LanguageFeature.UnmanagedConstraintCsharpInterop, previewVersion
                LanguageFeature.ReuseSameFieldsInStructUnions, previewVersion
                LanguageFeature.PreferExtensionMethodOverPlainProperty, previewVersion
                LanguageFeature.WarningIndexedPropertiesGetSetSameType, previewVersion
                LanguageFeature.WarningWhenTailCallAttrOnNonRec, previewVersion
                LanguageFeature.UnionIsPropertiesVisible, previewVersion
                LanguageFeature.BooleanReturningAndReturnTypeDirectedPartialActivePattern, previewVersion
                LanguageFeature.EnforceAttributeTargets, previewVersion
                LanguageFeature.LowerInterpolatedStringToConcat, previewVersion
                LanguageFeature.LowerIntegralRangesToFastLoops, previewVersion
<<<<<<< HEAD
                LanguageFeature.AllowAccessModifiersToAutoPropertiesGettersAndSetters, previewVersion
                LanguageFeature.LowerSimpleMappingsInComprehensionsToDirectCallsToMap, previewVersion
=======
                LanguageFeature.LowerSimpleMappingsInComprehensionsToFastLoops, previewVersion
>>>>>>> 2eab49c1
                LanguageFeature.ParsedHashDirectiveArgumentNonQuotes, previewVersion
                LanguageFeature.EmptyBodiedComputationExpressions, previewVersion
            ]

    static let defaultLanguageVersion = LanguageVersion("default")

    static let getVersionFromString (version: string) =
        match version.ToUpperInvariant() with
        | "?" -> 0m
        | "PREVIEW" -> previewVersion
        | "DEFAULT" -> defaultVersion
        | "LATEST" -> latestVersion
        | "LATESTMAJOR" -> latestMajorVersion
        | "4.6" -> languageVersion46
        | "4.7" -> languageVersion47
        | "5.0"
        | "5" -> languageVersion50
        | "6.0"
        | "6" -> languageVersion60
        | "7.0"
        | "7" -> languageVersion70
        | "8.0"
        | "8" -> languageVersion80
        | _ -> 0m

    let specified = getVersionFromString versionText

    static let versionToString v =
        if v = previewVersion then "'PREVIEW'" else string v

    let specifiedString = versionToString specified

    /// Check if this feature is supported by the selected langversion
    member _.SupportsFeature featureId =
        match features.TryGetValue featureId with
        | true, v -> v <= specified
        | false, _ -> false

    /// Has preview been explicitly specified
    member _.IsExplicitlySpecifiedAs50OrBefore() =
        let v = getVersionFromString versionText
        v <> 0.0m && v <= 5.0m

    /// Has preview been explicitly specified
    member _.IsPreviewEnabled = specified = previewVersion

    /// Does the languageVersion support this version string
    static member ContainsVersion version =
        let langVersion = getVersionFromString version
        langVersion <> 0m && languageVersions.Contains langVersion

    /// Get a list of valid strings for help text
    static member ValidOptions = validOptions

    /// Get a list of valid versions for help text
    static member ValidVersions =
        [|
            for v in languageVersions |> Seq.sort -> sprintf "%M%s" v (if v = defaultVersion then " (Default)" else "")
        |]

    /// Get the text used to specify the version
    member _.VersionText = versionText

    /// Get the specified LanguageVersion
    member _.SpecifiedVersion = specified

    /// Get the specified LanguageVersion as a string
    member _.SpecifiedVersionString = specifiedString

    /// Get a string name for the given feature.
    static member GetFeatureString feature =
        match feature with
        | LanguageFeature.SingleUnderscorePattern -> FSComp.SR.featureSingleUnderscorePattern ()
        | LanguageFeature.WildCardInForLoop -> FSComp.SR.featureWildCardInForLoop ()
        | LanguageFeature.RelaxWhitespace -> FSComp.SR.featureRelaxWhitespace ()
        | LanguageFeature.RelaxWhitespace2 -> FSComp.SR.featureRelaxWhitespace2 ()
        | LanguageFeature.NameOf -> FSComp.SR.featureNameOf ()
        | LanguageFeature.ImplicitYield -> FSComp.SR.featureImplicitYield ()
        | LanguageFeature.OpenTypeDeclaration -> FSComp.SR.featureOpenTypeDeclaration ()
        | LanguageFeature.DotlessFloat32Literal -> FSComp.SR.featureDotlessFloat32Literal ()
        | LanguageFeature.PackageManagement -> FSComp.SR.featurePackageManagement ()
        | LanguageFeature.FromEndSlicing -> FSComp.SR.featureFromEndSlicing ()
        | LanguageFeature.FixedIndexSlice3d4d -> FSComp.SR.featureFixedIndexSlice3d4d ()
        | LanguageFeature.AndBang -> FSComp.SR.featureAndBang ()
        | LanguageFeature.NullnessChecking -> FSComp.SR.featureNullnessChecking ()
        | LanguageFeature.ResumableStateMachines -> FSComp.SR.featureResumableStateMachines ()
        | LanguageFeature.NullableOptionalInterop -> FSComp.SR.featureNullableOptionalInterop ()
        | LanguageFeature.DefaultInterfaceMemberConsumption -> FSComp.SR.featureDefaultInterfaceMemberConsumption ()
        | LanguageFeature.WitnessPassing -> FSComp.SR.featureWitnessPassing ()
        | LanguageFeature.AdditionalTypeDirectedConversions -> FSComp.SR.featureAdditionalImplicitConversions ()
        | LanguageFeature.InterfacesWithMultipleGenericInstantiation -> FSComp.SR.featureInterfacesWithMultipleGenericInstantiation ()
        | LanguageFeature.StringInterpolation -> FSComp.SR.featureStringInterpolation ()
        | LanguageFeature.OverloadsForCustomOperations -> FSComp.SR.featureOverloadsForCustomOperations ()
        | LanguageFeature.ExpandedMeasurables -> FSComp.SR.featureExpandedMeasurables ()
        | LanguageFeature.StructActivePattern -> FSComp.SR.featureStructActivePattern ()
        | LanguageFeature.PrintfBinaryFormat -> FSComp.SR.featurePrintfBinaryFormat ()
        | LanguageFeature.IndexerNotationWithoutDot -> FSComp.SR.featureIndexerNotationWithoutDot ()
        | LanguageFeature.RefCellNotationInformationals -> FSComp.SR.featureRefCellNotationInformationals ()
        | LanguageFeature.UseBindingValueDiscard -> FSComp.SR.featureDiscardUseValue ()
        | LanguageFeature.UnionIsPropertiesVisible -> FSComp.SR.featureUnionIsPropertiesVisible ()
        | LanguageFeature.NonVariablePatternsToRightOfAsPatterns -> FSComp.SR.featureNonVariablePatternsToRightOfAsPatterns ()
        | LanguageFeature.AttributesToRightOfModuleKeyword -> FSComp.SR.featureAttributesToRightOfModuleKeyword ()
        | LanguageFeature.MLCompatRevisions -> FSComp.SR.featureMLCompatRevisions ()
        | LanguageFeature.BetterExceptionPrinting -> FSComp.SR.featureBetterExceptionPrinting ()
        | LanguageFeature.DelegateTypeNameResolutionFix -> FSComp.SR.featureDelegateTypeNameResolutionFix ()
        | LanguageFeature.ReallyLongLists -> FSComp.SR.featureReallyLongList ()
        | LanguageFeature.ErrorOnDeprecatedRequireQualifiedAccess -> FSComp.SR.featureErrorOnDeprecatedRequireQualifiedAccess ()
        | LanguageFeature.RequiredPropertiesSupport -> FSComp.SR.featureRequiredProperties ()
        | LanguageFeature.InitPropertiesSupport -> FSComp.SR.featureInitProperties ()
        | LanguageFeature.LowercaseDUWhenRequireQualifiedAccess -> FSComp.SR.featureLowercaseDUWhenRequireQualifiedAccess ()
        | LanguageFeature.InterfacesWithAbstractStaticMembers -> FSComp.SR.featureInterfacesWithAbstractStaticMembers ()
        | LanguageFeature.SelfTypeConstraints -> FSComp.SR.featureSelfTypeConstraints ()
        | LanguageFeature.AccessorFunctionShorthand -> FSComp.SR.featureAccessorFunctionShorthand ()
        | LanguageFeature.MatchNotAllowedForUnionCaseWithNoData -> FSComp.SR.featureMatchNotAllowedForUnionCaseWithNoData ()
        | LanguageFeature.CSharpExtensionAttributeNotRequired -> FSComp.SR.featureCSharpExtensionAttributeNotRequired ()
        | LanguageFeature.ErrorForNonVirtualMembersOverrides -> FSComp.SR.featureErrorForNonVirtualMembersOverrides ()
        | LanguageFeature.WarningWhenInliningMethodImplNoInlineMarkedFunction ->
            FSComp.SR.featureWarningWhenInliningMethodImplNoInlineMarkedFunction ()
        | LanguageFeature.EscapeDotnetFormattableStrings -> FSComp.SR.featureEscapeBracesInFormattableString ()
        | LanguageFeature.ArithmeticInLiterals -> FSComp.SR.featureArithmeticInLiterals ()
        | LanguageFeature.ErrorReportingOnStaticClasses -> FSComp.SR.featureErrorReportingOnStaticClasses ()
        | LanguageFeature.TryWithInSeqExpression -> FSComp.SR.featureTryWithInSeqExpressions ()
        | LanguageFeature.WarningWhenCopyAndUpdateRecordChangesAllFields ->
            FSComp.SR.featureWarningWhenCopyAndUpdateRecordChangesAllFields ()
        | LanguageFeature.StaticMembersInInterfaces -> FSComp.SR.featureStaticMembersInInterfaces ()
        | LanguageFeature.NonInlineLiteralsAsPrintfFormat -> FSComp.SR.featureNonInlineLiteralsAsPrintfFormat ()
        | LanguageFeature.NestedCopyAndUpdate -> FSComp.SR.featureNestedCopyAndUpdate ()
        | LanguageFeature.ExtendedStringInterpolation -> FSComp.SR.featureExtendedStringInterpolation ()
        | LanguageFeature.WarningWhenMultipleRecdTypeChoice -> FSComp.SR.featureWarningWhenMultipleRecdTypeChoice ()
        | LanguageFeature.ImprovedImpliedArgumentNames -> FSComp.SR.featureImprovedImpliedArgumentNames ()
        | LanguageFeature.DiagnosticForObjInference -> FSComp.SR.featureInformationalObjInferenceDiagnostic ()

        | LanguageFeature.StaticLetInRecordsDusEmptyTypes -> FSComp.SR.featureStaticLetInRecordsDusEmptyTypes ()
        | LanguageFeature.StrictIndentation -> FSComp.SR.featureStrictIndentation ()
        | LanguageFeature.ConstraintIntersectionOnFlexibleTypes -> FSComp.SR.featureConstraintIntersectionOnFlexibleTypes ()
        | LanguageFeature.WarningWhenTailRecAttributeButNonTailRecUsage -> FSComp.SR.featureChkNotTailRecursive ()
        | LanguageFeature.UnmanagedConstraintCsharpInterop -> FSComp.SR.featureUnmanagedConstraintCsharpInterop ()
        | LanguageFeature.WhileBang -> FSComp.SR.featureWhileBang ()
        | LanguageFeature.ReuseSameFieldsInStructUnions -> FSComp.SR.featureReuseSameFieldsInStructUnions ()
        | LanguageFeature.ExtendedFixedBindings -> FSComp.SR.featureExtendedFixedBindings ()
        | LanguageFeature.PreferStringGetPinnableReference -> FSComp.SR.featurePreferStringGetPinnableReference ()
        | LanguageFeature.PreferExtensionMethodOverPlainProperty -> FSComp.SR.featurePreferExtensionMethodOverPlainProperty ()
        | LanguageFeature.WarningIndexedPropertiesGetSetSameType -> FSComp.SR.featureWarningIndexedPropertiesGetSetSameType ()
        | LanguageFeature.WarningWhenTailCallAttrOnNonRec -> FSComp.SR.featureChkTailCallAttrOnNonRec ()
        | LanguageFeature.BooleanReturningAndReturnTypeDirectedPartialActivePattern ->
            FSComp.SR.featureBooleanReturningAndReturnTypeDirectedPartialActivePattern ()
        | LanguageFeature.EnforceAttributeTargets -> FSComp.SR.featureEnforceAttributeTargets ()
        | LanguageFeature.LowerInterpolatedStringToConcat -> FSComp.SR.featureLowerInterpolatedStringToConcat ()
        | LanguageFeature.LowerIntegralRangesToFastLoops -> FSComp.SR.featureLowerIntegralRangesToFastLoops ()
<<<<<<< HEAD
        | LanguageFeature.AllowAccessModifiersToAutoPropertiesGettersAndSetters ->
            FSComp.SR.featureAllowAccessModifiersToAutoPropertiesGettersAndSetters ()
        | LanguageFeature.LowerSimpleMappingsInComprehensionsToDirectCallsToMap ->
            FSComp.SR.featureLowerSimpleMappingsInComprehensionsToDirectCallsToMap ()
=======
        | LanguageFeature.LowerSimpleMappingsInComprehensionsToFastLoops ->
            FSComp.SR.featureLowerSimpleMappingsInComprehensionsToFastLoops ()
>>>>>>> 2eab49c1
        | LanguageFeature.ParsedHashDirectiveArgumentNonQuotes -> FSComp.SR.featureParsedHashDirectiveArgumentNonString ()
        | LanguageFeature.EmptyBodiedComputationExpressions -> FSComp.SR.featureEmptyBodiedComputationExpressions ()

    /// Get a version string associated with the given feature.
    static member GetFeatureVersionString feature =
        match features.TryGetValue feature with
        | true, v -> versionToString v
        | _ -> invalidArg "feature" "Internal error: Unable to find feature."

    override x.Equals(yobj: obj) =
        match yobj with
        | :? LanguageVersion as y -> x.SpecifiedVersion = y.SpecifiedVersion
        | _ -> false

    override x.GetHashCode() = hash x.SpecifiedVersion

    static member Default = defaultLanguageVersion<|MERGE_RESOLUTION|>--- conflicted
+++ resolved
@@ -89,12 +89,8 @@
     | EnforceAttributeTargets
     | LowerInterpolatedStringToConcat
     | LowerIntegralRangesToFastLoops
-<<<<<<< HEAD
     | AllowAccessModifiersToAutoPropertiesGettersAndSetters
-    | LowerSimpleMappingsInComprehensionsToDirectCallsToMap
-=======
     | LowerSimpleMappingsInComprehensionsToFastLoops
->>>>>>> 2eab49c1
     | ParsedHashDirectiveArgumentNonQuotes
     | EmptyBodiedComputationExpressions
 
@@ -213,12 +209,8 @@
                 LanguageFeature.EnforceAttributeTargets, previewVersion
                 LanguageFeature.LowerInterpolatedStringToConcat, previewVersion
                 LanguageFeature.LowerIntegralRangesToFastLoops, previewVersion
-<<<<<<< HEAD
                 LanguageFeature.AllowAccessModifiersToAutoPropertiesGettersAndSetters, previewVersion
-                LanguageFeature.LowerSimpleMappingsInComprehensionsToDirectCallsToMap, previewVersion
-=======
                 LanguageFeature.LowerSimpleMappingsInComprehensionsToFastLoops, previewVersion
->>>>>>> 2eab49c1
                 LanguageFeature.ParsedHashDirectiveArgumentNonQuotes, previewVersion
                 LanguageFeature.EmptyBodiedComputationExpressions, previewVersion
             ]
@@ -368,15 +360,10 @@
         | LanguageFeature.EnforceAttributeTargets -> FSComp.SR.featureEnforceAttributeTargets ()
         | LanguageFeature.LowerInterpolatedStringToConcat -> FSComp.SR.featureLowerInterpolatedStringToConcat ()
         | LanguageFeature.LowerIntegralRangesToFastLoops -> FSComp.SR.featureLowerIntegralRangesToFastLoops ()
-<<<<<<< HEAD
         | LanguageFeature.AllowAccessModifiersToAutoPropertiesGettersAndSetters ->
             FSComp.SR.featureAllowAccessModifiersToAutoPropertiesGettersAndSetters ()
-        | LanguageFeature.LowerSimpleMappingsInComprehensionsToDirectCallsToMap ->
-            FSComp.SR.featureLowerSimpleMappingsInComprehensionsToDirectCallsToMap ()
-=======
         | LanguageFeature.LowerSimpleMappingsInComprehensionsToFastLoops ->
             FSComp.SR.featureLowerSimpleMappingsInComprehensionsToFastLoops ()
->>>>>>> 2eab49c1
         | LanguageFeature.ParsedHashDirectiveArgumentNonQuotes -> FSComp.SR.featureParsedHashDirectiveArgumentNonString ()
         | LanguageFeature.EmptyBodiedComputationExpressions -> FSComp.SR.featureEmptyBodiedComputationExpressions ()
 
