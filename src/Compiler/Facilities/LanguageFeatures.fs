// Copyright (c) Microsoft Corporation. All Rights Reserved. See License.txt in the project root for license information.

/// Coordinating compiler operations - configuration, loading initial context, reporting errors etc.
module internal FSharp.Compiler.Features

//------------------------------------------------------------------------------------------------------------------
// Language version command line switch
//------------------------------------------------------------------------------------------------------------------
// Add your features to this List - in code use languageVersion.SupportsFeature(LanguageFeatures.yourFeature)
// a return value of false means your feature is not supported by the user's language selection
// All new language features added from now on must be protected by this.
// Note:
//   *  The fslang design process will require a decision about feature name and whether it is required.
//   *  When a feature is assigned a release language, we will scrub the code of feature references and apply
//      the Release Language version.

[<RequireQualifiedAccess>]
type LanguageFeature =
    | SingleUnderscorePattern
    | WildCardInForLoop
    | RelaxWhitespace
    | RelaxWhitespace2
    | StrictIndentation
    | NameOf
    | ImplicitYield
    | OpenTypeDeclaration
    | DotlessFloat32Literal
    | PackageManagement
    | FromEndSlicing
    | FixedIndexSlice3d4d
    | AndBang
    | ResumableStateMachines
    | NullableOptionalInterop
    | DefaultInterfaceMemberConsumption
    | WitnessPassing
    | AdditionalTypeDirectedConversions
    | InterfacesWithMultipleGenericInstantiation
    | StringInterpolation
    | OverloadsForCustomOperations
    | ExpandedMeasurables
    | StructActivePattern
    | PrintfBinaryFormat
    | IndexerNotationWithoutDot
    | RefCellNotationInformationals
    | UseBindingValueDiscard
    | NonVariablePatternsToRightOfAsPatterns
    | AttributesToRightOfModuleKeyword
    | MLCompatRevisions
    | BetterExceptionPrinting
    | DelegateTypeNameResolutionFix
    | ReallyLongLists
    | ErrorOnDeprecatedRequireQualifiedAccess
    | RequiredPropertiesSupport
    | InitPropertiesSupport
    | LowercaseDUWhenRequireQualifiedAccess
    | InterfacesWithAbstractStaticMembers
    | SelfTypeConstraints
    | AccessorFunctionShorthand
    | MatchNotAllowedForUnionCaseWithNoData
    | CSharpExtensionAttributeNotRequired
    | ErrorForNonVirtualMembersOverrides
    | WarningWhenInliningMethodImplNoInlineMarkedFunction
    | EscapeDotnetFormattableStrings
    | ArithmeticInLiterals
    | ErrorReportingOnStaticClasses
    | TryWithInSeqExpression
    | WarningWhenCopyAndUpdateRecordChangesAllFields
    | StaticMembersInInterfaces
    | NonInlineLiteralsAsPrintfFormat
    | NestedCopyAndUpdate
    | ExtendedStringInterpolation
    | WarningWhenMultipleRecdTypeChoice
    | ImprovedImpliedArgumentNames
    | DiagnosticForObjInference
    | ConstraintIntersectionOnFlexibleTypes
    | StaticLetInRecordsDusEmptyTypes
    | WarningWhenTailRecAttributeButNonTailRecUsage
    | UnmanagedConstraintCsharpInterop
    | WhileBang
<<<<<<< HEAD
    | ReuseSameFieldsInStructUnions
=======
    | ExtendedFixedBindings
    | PreferStringGetPinnableReference
    | PreferExtensionMethodOverPlainProperty
    | WarningIndexedPropertiesGetSetSameType
    | WarningWhenTailCallAttrOnNonRec
>>>>>>> b7e74792

/// LanguageVersion management
type LanguageVersion(versionText) =

    // When we increment language versions here preview is higher than current RTM version
    static let languageVersion46 = 4.6m
    static let languageVersion47 = 4.7m
    static let languageVersion50 = 5.0m
    static let languageVersion60 = 6.0m
    static let languageVersion70 = 7.0m
    static let languageVersion80 = 8.0m
    static let previewVersion = 9999m // Language version when preview specified
    static let defaultVersion = languageVersion80 // Language version when default specified
    static let latestVersion = defaultVersion // Language version when latest specified
    static let latestMajorVersion = languageVersion80 // Language version when latestmajor specified

    static let validOptions = [| "preview"; "default"; "latest"; "latestmajor" |]

    static let languageVersions =
        set
            [|
                languageVersion46
                languageVersion47
                languageVersion50
                languageVersion60
                languageVersion70
                languageVersion80
            |]

    static let features =
        dict
            [
                // F# 4.7
                LanguageFeature.SingleUnderscorePattern, languageVersion47
                LanguageFeature.WildCardInForLoop, languageVersion47
                LanguageFeature.RelaxWhitespace, languageVersion47
                LanguageFeature.ImplicitYield, languageVersion47

                // F# 5.0
                LanguageFeature.FixedIndexSlice3d4d, languageVersion50
                LanguageFeature.DotlessFloat32Literal, languageVersion50
                LanguageFeature.AndBang, languageVersion50
                LanguageFeature.NullableOptionalInterop, languageVersion50
                LanguageFeature.DefaultInterfaceMemberConsumption, languageVersion50
                LanguageFeature.OpenTypeDeclaration, languageVersion50
                LanguageFeature.PackageManagement, languageVersion50
                LanguageFeature.WitnessPassing, languageVersion50
                LanguageFeature.InterfacesWithMultipleGenericInstantiation, languageVersion50
                LanguageFeature.NameOf, languageVersion50
                LanguageFeature.StringInterpolation, languageVersion50

                // F# 6.0
                LanguageFeature.AdditionalTypeDirectedConversions, languageVersion60
                LanguageFeature.RelaxWhitespace2, languageVersion60
                LanguageFeature.OverloadsForCustomOperations, languageVersion60
                LanguageFeature.ExpandedMeasurables, languageVersion60
                LanguageFeature.ResumableStateMachines, languageVersion60
                LanguageFeature.StructActivePattern, languageVersion60
                LanguageFeature.PrintfBinaryFormat, languageVersion60
                LanguageFeature.IndexerNotationWithoutDot, languageVersion60
                LanguageFeature.RefCellNotationInformationals, languageVersion60
                LanguageFeature.UseBindingValueDiscard, languageVersion60
                LanguageFeature.NonVariablePatternsToRightOfAsPatterns, languageVersion60
                LanguageFeature.AttributesToRightOfModuleKeyword, languageVersion60
                LanguageFeature.DelegateTypeNameResolutionFix, languageVersion60

                // F# 7.0
                LanguageFeature.MLCompatRevisions, languageVersion70
                LanguageFeature.BetterExceptionPrinting, languageVersion70
                LanguageFeature.ReallyLongLists, languageVersion70
                LanguageFeature.ErrorOnDeprecatedRequireQualifiedAccess, languageVersion70
                LanguageFeature.RequiredPropertiesSupport, languageVersion70
                LanguageFeature.InitPropertiesSupport, languageVersion70
                LanguageFeature.LowercaseDUWhenRequireQualifiedAccess, languageVersion70
                LanguageFeature.InterfacesWithAbstractStaticMembers, languageVersion70
                LanguageFeature.SelfTypeConstraints, languageVersion70

                // F# 8.0
                LanguageFeature.AccessorFunctionShorthand, languageVersion80
                LanguageFeature.MatchNotAllowedForUnionCaseWithNoData, languageVersion80
                LanguageFeature.CSharpExtensionAttributeNotRequired, languageVersion80
                LanguageFeature.ErrorForNonVirtualMembersOverrides, languageVersion80
                LanguageFeature.WarningWhenInliningMethodImplNoInlineMarkedFunction, languageVersion80
                LanguageFeature.EscapeDotnetFormattableStrings, languageVersion80
                LanguageFeature.ArithmeticInLiterals, languageVersion80
                LanguageFeature.ErrorReportingOnStaticClasses, languageVersion80
                LanguageFeature.TryWithInSeqExpression, languageVersion80
                LanguageFeature.WarningWhenCopyAndUpdateRecordChangesAllFields, languageVersion80
                LanguageFeature.StaticMembersInInterfaces, languageVersion80
                LanguageFeature.NonInlineLiteralsAsPrintfFormat, languageVersion80
                LanguageFeature.NestedCopyAndUpdate, languageVersion80
                LanguageFeature.ExtendedStringInterpolation, languageVersion80
                LanguageFeature.WarningWhenMultipleRecdTypeChoice, languageVersion80
                LanguageFeature.ImprovedImpliedArgumentNames, languageVersion80
                LanguageFeature.DiagnosticForObjInference, languageVersion80
                LanguageFeature.WarningWhenTailRecAttributeButNonTailRecUsage, languageVersion80
                LanguageFeature.StaticLetInRecordsDusEmptyTypes, languageVersion80
                LanguageFeature.StrictIndentation, languageVersion80
                LanguageFeature.ConstraintIntersectionOnFlexibleTypes, languageVersion80
                LanguageFeature.WhileBang, languageVersion80
                LanguageFeature.ExtendedFixedBindings, languageVersion80
                LanguageFeature.PreferStringGetPinnableReference, languageVersion80

                // F# preview
                LanguageFeature.FromEndSlicing, previewVersion
                LanguageFeature.UnmanagedConstraintCsharpInterop, previewVersion
<<<<<<< HEAD
                LanguageFeature.WhileBang, previewVersion
                LanguageFeature.ReuseSameFieldsInStructUnions, previewVersion
=======
                LanguageFeature.PreferExtensionMethodOverPlainProperty, previewVersion
                LanguageFeature.WarningIndexedPropertiesGetSetSameType, previewVersion
                LanguageFeature.WarningWhenTailCallAttrOnNonRec, previewVersion
>>>>>>> b7e74792
            ]

    static let defaultLanguageVersion = LanguageVersion("default")

    static let getVersionFromString (version: string) =
        match version.ToUpperInvariant() with
        | "?" -> 0m
        | "PREVIEW" -> previewVersion
        | "DEFAULT" -> defaultVersion
        | "LATEST" -> latestVersion
        | "LATESTMAJOR" -> latestMajorVersion
        | "4.6" -> languageVersion46
        | "4.7" -> languageVersion47
        | "5.0"
        | "5" -> languageVersion50
        | "6.0"
        | "6" -> languageVersion60
        | "7.0"
        | "7" -> languageVersion70
        | "8.0"
        | "8" -> languageVersion80
        | _ -> 0m

    let specified = getVersionFromString versionText

    static let versionToString v =
        if v = previewVersion then "'PREVIEW'" else string v

    let specifiedString = versionToString specified

    /// Check if this feature is supported by the selected langversion
    member _.SupportsFeature featureId =
        match features.TryGetValue featureId with
        | true, v -> v <= specified
        | false, _ -> false

    /// Has preview been explicitly specified
    member _.IsExplicitlySpecifiedAs50OrBefore() =
        let v = getVersionFromString versionText
        v <> 0.0m && v <= 5.0m

    /// Has preview been explicitly specified
    member _.IsPreviewEnabled = specified = previewVersion

    /// Does the languageVersion support this version string
    static member ContainsVersion version =
        let langVersion = getVersionFromString version
        langVersion <> 0m && languageVersions.Contains langVersion

    /// Get a list of valid strings for help text
    static member ValidOptions = validOptions

    /// Get a list of valid versions for help text
    static member ValidVersions =
        [|
            for v in languageVersions |> Seq.sort -> sprintf "%M%s" v (if v = defaultVersion then " (Default)" else "")
        |]

    /// Get the text used to specify the version
    member _.VersionText = versionText

    /// Get the specified LanguageVersion
    member _.SpecifiedVersion = specified

    /// Get the specified LanguageVersion as a string
    member _.SpecifiedVersionString = specifiedString

    /// Get a string name for the given feature.
    static member GetFeatureString feature =
        match feature with
        | LanguageFeature.SingleUnderscorePattern -> FSComp.SR.featureSingleUnderscorePattern ()
        | LanguageFeature.WildCardInForLoop -> FSComp.SR.featureWildCardInForLoop ()
        | LanguageFeature.RelaxWhitespace -> FSComp.SR.featureRelaxWhitespace ()
        | LanguageFeature.RelaxWhitespace2 -> FSComp.SR.featureRelaxWhitespace2 ()
        | LanguageFeature.NameOf -> FSComp.SR.featureNameOf ()
        | LanguageFeature.ImplicitYield -> FSComp.SR.featureImplicitYield ()
        | LanguageFeature.OpenTypeDeclaration -> FSComp.SR.featureOpenTypeDeclaration ()
        | LanguageFeature.DotlessFloat32Literal -> FSComp.SR.featureDotlessFloat32Literal ()
        | LanguageFeature.PackageManagement -> FSComp.SR.featurePackageManagement ()
        | LanguageFeature.FromEndSlicing -> FSComp.SR.featureFromEndSlicing ()
        | LanguageFeature.FixedIndexSlice3d4d -> FSComp.SR.featureFixedIndexSlice3d4d ()
        | LanguageFeature.AndBang -> FSComp.SR.featureAndBang ()
        | LanguageFeature.ResumableStateMachines -> FSComp.SR.featureResumableStateMachines ()
        | LanguageFeature.NullableOptionalInterop -> FSComp.SR.featureNullableOptionalInterop ()
        | LanguageFeature.DefaultInterfaceMemberConsumption -> FSComp.SR.featureDefaultInterfaceMemberConsumption ()
        | LanguageFeature.WitnessPassing -> FSComp.SR.featureWitnessPassing ()
        | LanguageFeature.AdditionalTypeDirectedConversions -> FSComp.SR.featureAdditionalImplicitConversions ()
        | LanguageFeature.InterfacesWithMultipleGenericInstantiation -> FSComp.SR.featureInterfacesWithMultipleGenericInstantiation ()
        | LanguageFeature.StringInterpolation -> FSComp.SR.featureStringInterpolation ()
        | LanguageFeature.OverloadsForCustomOperations -> FSComp.SR.featureOverloadsForCustomOperations ()
        | LanguageFeature.ExpandedMeasurables -> FSComp.SR.featureExpandedMeasurables ()
        | LanguageFeature.StructActivePattern -> FSComp.SR.featureStructActivePattern ()
        | LanguageFeature.PrintfBinaryFormat -> FSComp.SR.featurePrintfBinaryFormat ()
        | LanguageFeature.IndexerNotationWithoutDot -> FSComp.SR.featureIndexerNotationWithoutDot ()
        | LanguageFeature.RefCellNotationInformationals -> FSComp.SR.featureRefCellNotationInformationals ()
        | LanguageFeature.UseBindingValueDiscard -> FSComp.SR.featureDiscardUseValue ()
        | LanguageFeature.NonVariablePatternsToRightOfAsPatterns -> FSComp.SR.featureNonVariablePatternsToRightOfAsPatterns ()
        | LanguageFeature.AttributesToRightOfModuleKeyword -> FSComp.SR.featureAttributesToRightOfModuleKeyword ()
        | LanguageFeature.MLCompatRevisions -> FSComp.SR.featureMLCompatRevisions ()
        | LanguageFeature.BetterExceptionPrinting -> FSComp.SR.featureBetterExceptionPrinting ()
        | LanguageFeature.DelegateTypeNameResolutionFix -> FSComp.SR.featureDelegateTypeNameResolutionFix ()
        | LanguageFeature.ReallyLongLists -> FSComp.SR.featureReallyLongList ()
        | LanguageFeature.ErrorOnDeprecatedRequireQualifiedAccess -> FSComp.SR.featureErrorOnDeprecatedRequireQualifiedAccess ()
        | LanguageFeature.RequiredPropertiesSupport -> FSComp.SR.featureRequiredProperties ()
        | LanguageFeature.InitPropertiesSupport -> FSComp.SR.featureInitProperties ()
        | LanguageFeature.LowercaseDUWhenRequireQualifiedAccess -> FSComp.SR.featureLowercaseDUWhenRequireQualifiedAccess ()
        | LanguageFeature.InterfacesWithAbstractStaticMembers -> FSComp.SR.featureInterfacesWithAbstractStaticMembers ()
        | LanguageFeature.SelfTypeConstraints -> FSComp.SR.featureSelfTypeConstraints ()
        | LanguageFeature.AccessorFunctionShorthand -> FSComp.SR.featureAccessorFunctionShorthand ()
        | LanguageFeature.MatchNotAllowedForUnionCaseWithNoData -> FSComp.SR.featureMatchNotAllowedForUnionCaseWithNoData ()
        | LanguageFeature.CSharpExtensionAttributeNotRequired -> FSComp.SR.featureCSharpExtensionAttributeNotRequired ()
        | LanguageFeature.ErrorForNonVirtualMembersOverrides -> FSComp.SR.featureErrorForNonVirtualMembersOverrides ()
        | LanguageFeature.WarningWhenInliningMethodImplNoInlineMarkedFunction ->
            FSComp.SR.featureWarningWhenInliningMethodImplNoInlineMarkedFunction ()
        | LanguageFeature.EscapeDotnetFormattableStrings -> FSComp.SR.featureEscapeBracesInFormattableString ()
        | LanguageFeature.ArithmeticInLiterals -> FSComp.SR.featureArithmeticInLiterals ()
        | LanguageFeature.ErrorReportingOnStaticClasses -> FSComp.SR.featureErrorReportingOnStaticClasses ()
        | LanguageFeature.TryWithInSeqExpression -> FSComp.SR.featureTryWithInSeqExpressions ()
        | LanguageFeature.WarningWhenCopyAndUpdateRecordChangesAllFields ->
            FSComp.SR.featureWarningWhenCopyAndUpdateRecordChangesAllFields ()
        | LanguageFeature.StaticMembersInInterfaces -> FSComp.SR.featureStaticMembersInInterfaces ()
        | LanguageFeature.NonInlineLiteralsAsPrintfFormat -> FSComp.SR.featureNonInlineLiteralsAsPrintfFormat ()
        | LanguageFeature.NestedCopyAndUpdate -> FSComp.SR.featureNestedCopyAndUpdate ()
        | LanguageFeature.ExtendedStringInterpolation -> FSComp.SR.featureExtendedStringInterpolation ()
        | LanguageFeature.WarningWhenMultipleRecdTypeChoice -> FSComp.SR.featureWarningWhenMultipleRecdTypeChoice ()
        | LanguageFeature.ImprovedImpliedArgumentNames -> FSComp.SR.featureImprovedImpliedArgumentNames ()
        | LanguageFeature.DiagnosticForObjInference -> FSComp.SR.featureInformationalObjInferenceDiagnostic ()

        | LanguageFeature.StaticLetInRecordsDusEmptyTypes -> FSComp.SR.featureStaticLetInRecordsDusEmptyTypes ()
        | LanguageFeature.StrictIndentation -> FSComp.SR.featureStrictIndentation ()
        | LanguageFeature.ConstraintIntersectionOnFlexibleTypes -> FSComp.SR.featureConstraintIntersectionOnFlexibleTypes ()
        | LanguageFeature.WarningWhenTailRecAttributeButNonTailRecUsage -> FSComp.SR.featureChkNotTailRecursive ()
        | LanguageFeature.UnmanagedConstraintCsharpInterop -> FSComp.SR.featureUnmanagedConstraintCsharpInterop ()
        | LanguageFeature.WhileBang -> FSComp.SR.featureWhileBang ()
<<<<<<< HEAD
        | LanguageFeature.ReuseSameFieldsInStructUnions -> FSComp.SR.featureReuseSameFieldsInStructUnions ()
=======
        | LanguageFeature.ExtendedFixedBindings -> FSComp.SR.featureExtendedFixedBindings ()
        | LanguageFeature.PreferStringGetPinnableReference -> FSComp.SR.featurePreferStringGetPinnableReference ()
        | LanguageFeature.PreferExtensionMethodOverPlainProperty -> FSComp.SR.featurePreferExtensionMethodOverPlainProperty ()
        | LanguageFeature.WarningIndexedPropertiesGetSetSameType -> FSComp.SR.featureWarningIndexedPropertiesGetSetSameType ()
        | LanguageFeature.WarningWhenTailCallAttrOnNonRec -> FSComp.SR.featureChkTailCallAttrOnNonRec ()
>>>>>>> b7e74792

    /// Get a version string associated with the given feature.
    static member GetFeatureVersionString feature =
        match features.TryGetValue feature with
        | true, v -> versionToString v
        | _ -> invalidArg "feature" "Internal error: Unable to find feature."

    override x.Equals(yobj: obj) =
        match yobj with
        | :? LanguageVersion as y -> x.SpecifiedVersion = y.SpecifiedVersion
        | _ -> false

    override x.GetHashCode() = hash x.SpecifiedVersion

    static member Default = defaultLanguageVersion<|MERGE_RESOLUTION|>--- conflicted
+++ resolved
@@ -77,15 +77,12 @@
     | WarningWhenTailRecAttributeButNonTailRecUsage
     | UnmanagedConstraintCsharpInterop
     | WhileBang
-<<<<<<< HEAD
     | ReuseSameFieldsInStructUnions
-=======
     | ExtendedFixedBindings
     | PreferStringGetPinnableReference
     | PreferExtensionMethodOverPlainProperty
     | WarningIndexedPropertiesGetSetSameType
     | WarningWhenTailCallAttrOnNonRec
->>>>>>> b7e74792
 
 /// LanguageVersion management
 type LanguageVersion(versionText) =
@@ -191,15 +188,11 @@
 
                 // F# preview
                 LanguageFeature.FromEndSlicing, previewVersion
-                LanguageFeature.UnmanagedConstraintCsharpInterop, previewVersion
-<<<<<<< HEAD
-                LanguageFeature.WhileBang, previewVersion
+                LanguageFeature.UnmanagedConstraintCsharpInterop, previewVersion          
                 LanguageFeature.ReuseSameFieldsInStructUnions, previewVersion
-=======
                 LanguageFeature.PreferExtensionMethodOverPlainProperty, previewVersion
                 LanguageFeature.WarningIndexedPropertiesGetSetSameType, previewVersion
                 LanguageFeature.WarningWhenTailCallAttrOnNonRec, previewVersion
->>>>>>> b7e74792
             ]
 
     static let defaultLanguageVersion = LanguageVersion("default")
@@ -334,15 +327,13 @@
         | LanguageFeature.WarningWhenTailRecAttributeButNonTailRecUsage -> FSComp.SR.featureChkNotTailRecursive ()
         | LanguageFeature.UnmanagedConstraintCsharpInterop -> FSComp.SR.featureUnmanagedConstraintCsharpInterop ()
         | LanguageFeature.WhileBang -> FSComp.SR.featureWhileBang ()
-<<<<<<< HEAD
         | LanguageFeature.ReuseSameFieldsInStructUnions -> FSComp.SR.featureReuseSameFieldsInStructUnions ()
-=======
         | LanguageFeature.ExtendedFixedBindings -> FSComp.SR.featureExtendedFixedBindings ()
         | LanguageFeature.PreferStringGetPinnableReference -> FSComp.SR.featurePreferStringGetPinnableReference ()
         | LanguageFeature.PreferExtensionMethodOverPlainProperty -> FSComp.SR.featurePreferExtensionMethodOverPlainProperty ()
         | LanguageFeature.WarningIndexedPropertiesGetSetSameType -> FSComp.SR.featureWarningIndexedPropertiesGetSetSameType ()
         | LanguageFeature.WarningWhenTailCallAttrOnNonRec -> FSComp.SR.featureChkTailCallAttrOnNonRec ()
->>>>>>> b7e74792
+
 
     /// Get a version string associated with the given feature.
     static member GetFeatureVersionString feature =
