--- conflicted
+++ resolved
@@ -93,11 +93,8 @@
     | LowerSimpleMappingsInComprehensionsToFastLoops
     | ParsedHashDirectiveArgumentNonQuotes
     | EmptyBodiedComputationExpressions
-<<<<<<< HEAD
+    | AllowObjectExpressionWithoutOverrides
     | SupportCallerArgumentExpression
-=======
-    | AllowObjectExpressionWithoutOverrides
->>>>>>> 67793bf7
 
 /// LanguageVersion management
 type LanguageVersion(versionText) =
@@ -222,11 +219,8 @@
                 LanguageFeature.UnmanagedConstraintCsharpInterop, previewVersion // not enabled because: https://github.com/dotnet/fsharp/issues/17509
                 LanguageFeature.FromEndSlicing, previewVersion // Unfinished features --- needs work
                 LanguageFeature.AllowAccessModifiersToAutoPropertiesGettersAndSetters, previewVersion
-<<<<<<< HEAD
+                LanguageFeature.AllowObjectExpressionWithoutOverrides, previewVersion
                 LanguageFeature.SupportCallerArgumentExpression, previewVersion
-=======
-                LanguageFeature.AllowObjectExpressionWithoutOverrides, previewVersion
->>>>>>> 67793bf7
             ]
 
     static let defaultLanguageVersion = LanguageVersion("default")
@@ -382,11 +376,8 @@
             FSComp.SR.featureLowerSimpleMappingsInComprehensionsToFastLoops ()
         | LanguageFeature.ParsedHashDirectiveArgumentNonQuotes -> FSComp.SR.featureParsedHashDirectiveArgumentNonString ()
         | LanguageFeature.EmptyBodiedComputationExpressions -> FSComp.SR.featureEmptyBodiedComputationExpressions ()
-<<<<<<< HEAD
+        | LanguageFeature.AllowObjectExpressionWithoutOverrides -> FSComp.SR.featureAllowObjectExpressionWithoutOverrides ()
         | LanguageFeature.SupportCallerArgumentExpression -> FSComp.SR.featureSupportCallerArgumentExpression ()
-=======
-        | LanguageFeature.AllowObjectExpressionWithoutOverrides -> FSComp.SR.featureAllowObjectExpressionWithoutOverrides ()
->>>>>>> 67793bf7
 
     /// Get a version string associated with the given feature.
     static member GetFeatureVersionString feature =
