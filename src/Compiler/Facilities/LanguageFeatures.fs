--- conflicted
+++ resolved
@@ -125,19 +125,7 @@
 
                 // F# preview
                 LanguageFeature.FromEndSlicing, previewVersion
-<<<<<<< HEAD
                 LanguageFeature.NullnessChecking, previewVersion
-                LanguageFeature.MLCompatRevisions, previewVersion
-                LanguageFeature.BetterExceptionPrinting, previewVersion
-                LanguageFeature.ReallyLongLists, previewVersion
-                LanguageFeature.ErrorOnDeprecatedRequireQualifiedAccess, previewVersion
-                LanguageFeature.RequiredPropertiesSupport, previewVersion
-                LanguageFeature.InitPropertiesSupport, previewVersion
-                LanguageFeature.LowercaseDUWhenRequireQualifiedAccess, previewVersion
-                LanguageFeature.InterfacesWithAbstractStaticMembers, previewVersion
-                LanguageFeature.SelfTypeConstraints, previewVersion
-=======
->>>>>>> 9978a14a
             ]
 
     static let defaultLanguageVersion = LanguageVersion("default")
