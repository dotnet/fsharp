// Copyright (c) Microsoft Corporation. All Rights Reserved. See License.txt in the project root for license information.

/// Coordinating compiler operations - configuration, loading initial context, reporting errors etc.
module internal FSharp.Compiler.Features

//------------------------------------------------------------------------------------------------------------------
// Language version command line switch
//------------------------------------------------------------------------------------------------------------------
// Add your features to this List - in code use languageVersion.SupportsFeature(LanguageFeatures.yourFeature)
// a return value of false means your feature is not supported by the user's language selection
// All new language features added from now on must be protected by this.
// Note:
//   *  The fslang design process will require a decision about feature name and whether it is required.
//   *  When a feature is assigned a release language, we will scrub the code of feature references and apply
//      the Release Language version.

[<RequireQualifiedAccess>]
type LanguageFeature =
    | SingleUnderscorePattern
    | WildCardInForLoop
    | RelaxWhitespace
    | RelaxWhitespace2
    | StrictIndentation
    | NameOf
    | ImplicitYield
    | OpenTypeDeclaration
    | DotlessFloat32Literal
    | PackageManagement
    | FromEndSlicing
    | FixedIndexSlice3d4d
    | AndBang
    | ResumableStateMachines
    | NullableOptionalInterop
    | DefaultInterfaceMemberConsumption
    | WitnessPassing
    | AdditionalTypeDirectedConversions
    | InterfacesWithMultipleGenericInstantiation
    | StringInterpolation
    | OverloadsForCustomOperations
    | ExpandedMeasurables
    | StructActivePattern
    | PrintfBinaryFormat
    | IndexerNotationWithoutDot
    | RefCellNotationInformationals
    | UseBindingValueDiscard
    | UnionIsPropertiesVisible
    | NonVariablePatternsToRightOfAsPatterns
    | AttributesToRightOfModuleKeyword
    | MLCompatRevisions
    | BetterExceptionPrinting
    | DelegateTypeNameResolutionFix
    | ReallyLongLists
    | ErrorOnDeprecatedRequireQualifiedAccess
    | RequiredPropertiesSupport
    | InitPropertiesSupport
    | LowercaseDUWhenRequireQualifiedAccess
    | InterfacesWithAbstractStaticMembers
    | SelfTypeConstraints
    | AccessorFunctionShorthand
    | MatchNotAllowedForUnionCaseWithNoData
    | CSharpExtensionAttributeNotRequired
    | ErrorForNonVirtualMembersOverrides
    | WarningWhenInliningMethodImplNoInlineMarkedFunction
    | EscapeDotnetFormattableStrings
    | ArithmeticInLiterals
    | ErrorReportingOnStaticClasses
    | TryWithInSeqExpression
    | WarningWhenCopyAndUpdateRecordChangesAllFields
    | StaticMembersInInterfaces
    | NonInlineLiteralsAsPrintfFormat
    | NestedCopyAndUpdate
    | ExtendedStringInterpolation
    | WarningWhenMultipleRecdTypeChoice
    | ImprovedImpliedArgumentNames
    | DiagnosticForObjInference
    | ConstraintIntersectionOnFlexibleTypes
    | StaticLetInRecordsDusEmptyTypes
    | WarningWhenTailRecAttributeButNonTailRecUsage
    | UnmanagedConstraintCsharpInterop
    | WhileBang
    | ReuseSameFieldsInStructUnions
    | ExtendedFixedBindings
    | PreferStringGetPinnableReference
    | PreferExtensionMethodOverPlainProperty
    | WarningIndexedPropertiesGetSetSameType
    | WarningWhenTailCallAttrOnNonRec
    | BooleanReturningAndReturnTypeDirectedPartialActivePattern
    | EnforceAttributeTargetsOnFunctions
    | EnforceAttributeTargetsUnionCaseDeclarations
    | LowerInterpolatedStringToConcat
<<<<<<< HEAD
    | EnforceAttributeTargetsOnStructAndClasses
=======
    | LowerIntegralRangesToFastLoops
>>>>>>> c47f8b55

/// LanguageVersion management
type LanguageVersion(versionText) =

    // When we increment language versions here preview is higher than current RTM version
    static let languageVersion46 = 4.6m
    static let languageVersion47 = 4.7m
    static let languageVersion50 = 5.0m
    static let languageVersion60 = 6.0m
    static let languageVersion70 = 7.0m
    static let languageVersion80 = 8.0m
    static let previewVersion = 9999m // Language version when preview specified
    static let defaultVersion = languageVersion80 // Language version when default specified
    static let latestVersion = defaultVersion // Language version when latest specified
    static let latestMajorVersion = languageVersion80 // Language version when latestmajor specified

    static let validOptions = [| "preview"; "default"; "latest"; "latestmajor" |]

    static let languageVersions =
        set
            [|
                languageVersion46
                languageVersion47
                languageVersion50
                languageVersion60
                languageVersion70
                languageVersion80
            |]

    static let features =
        dict
            [
                // F# 4.7
                LanguageFeature.SingleUnderscorePattern, languageVersion47
                LanguageFeature.WildCardInForLoop, languageVersion47
                LanguageFeature.RelaxWhitespace, languageVersion47
                LanguageFeature.ImplicitYield, languageVersion47

                // F# 5.0
                LanguageFeature.FixedIndexSlice3d4d, languageVersion50
                LanguageFeature.DotlessFloat32Literal, languageVersion50
                LanguageFeature.AndBang, languageVersion50
                LanguageFeature.NullableOptionalInterop, languageVersion50
                LanguageFeature.DefaultInterfaceMemberConsumption, languageVersion50
                LanguageFeature.OpenTypeDeclaration, languageVersion50
                LanguageFeature.PackageManagement, languageVersion50
                LanguageFeature.WitnessPassing, languageVersion50
                LanguageFeature.InterfacesWithMultipleGenericInstantiation, languageVersion50
                LanguageFeature.NameOf, languageVersion50
                LanguageFeature.StringInterpolation, languageVersion50

                // F# 6.0
                LanguageFeature.AdditionalTypeDirectedConversions, languageVersion60
                LanguageFeature.RelaxWhitespace2, languageVersion60
                LanguageFeature.OverloadsForCustomOperations, languageVersion60
                LanguageFeature.ExpandedMeasurables, languageVersion60
                LanguageFeature.ResumableStateMachines, languageVersion60
                LanguageFeature.StructActivePattern, languageVersion60
                LanguageFeature.PrintfBinaryFormat, languageVersion60
                LanguageFeature.IndexerNotationWithoutDot, languageVersion60
                LanguageFeature.RefCellNotationInformationals, languageVersion60
                LanguageFeature.UseBindingValueDiscard, languageVersion60
                LanguageFeature.NonVariablePatternsToRightOfAsPatterns, languageVersion60
                LanguageFeature.AttributesToRightOfModuleKeyword, languageVersion60
                LanguageFeature.DelegateTypeNameResolutionFix, languageVersion60

                // F# 7.0
                LanguageFeature.MLCompatRevisions, languageVersion70
                LanguageFeature.BetterExceptionPrinting, languageVersion70
                LanguageFeature.ReallyLongLists, languageVersion70
                LanguageFeature.ErrorOnDeprecatedRequireQualifiedAccess, languageVersion70
                LanguageFeature.RequiredPropertiesSupport, languageVersion70
                LanguageFeature.InitPropertiesSupport, languageVersion70
                LanguageFeature.LowercaseDUWhenRequireQualifiedAccess, languageVersion70
                LanguageFeature.InterfacesWithAbstractStaticMembers, languageVersion70
                LanguageFeature.SelfTypeConstraints, languageVersion70

                // F# 8.0
                LanguageFeature.AccessorFunctionShorthand, languageVersion80
                LanguageFeature.MatchNotAllowedForUnionCaseWithNoData, languageVersion80
                LanguageFeature.CSharpExtensionAttributeNotRequired, languageVersion80
                LanguageFeature.ErrorForNonVirtualMembersOverrides, languageVersion80
                LanguageFeature.WarningWhenInliningMethodImplNoInlineMarkedFunction, languageVersion80
                LanguageFeature.EscapeDotnetFormattableStrings, languageVersion80
                LanguageFeature.ArithmeticInLiterals, languageVersion80
                LanguageFeature.ErrorReportingOnStaticClasses, languageVersion80
                LanguageFeature.TryWithInSeqExpression, languageVersion80
                LanguageFeature.WarningWhenCopyAndUpdateRecordChangesAllFields, languageVersion80
                LanguageFeature.StaticMembersInInterfaces, languageVersion80
                LanguageFeature.NonInlineLiteralsAsPrintfFormat, languageVersion80
                LanguageFeature.NestedCopyAndUpdate, languageVersion80
                LanguageFeature.ExtendedStringInterpolation, languageVersion80
                LanguageFeature.WarningWhenMultipleRecdTypeChoice, languageVersion80
                LanguageFeature.ImprovedImpliedArgumentNames, languageVersion80
                LanguageFeature.DiagnosticForObjInference, languageVersion80
                LanguageFeature.WarningWhenTailRecAttributeButNonTailRecUsage, languageVersion80
                LanguageFeature.StaticLetInRecordsDusEmptyTypes, languageVersion80
                LanguageFeature.StrictIndentation, languageVersion80
                LanguageFeature.ConstraintIntersectionOnFlexibleTypes, languageVersion80
                LanguageFeature.WhileBang, languageVersion80
                LanguageFeature.ExtendedFixedBindings, languageVersion80
                LanguageFeature.PreferStringGetPinnableReference, languageVersion80

                // F# preview
                LanguageFeature.FromEndSlicing, previewVersion
                LanguageFeature.UnmanagedConstraintCsharpInterop, previewVersion
                LanguageFeature.ReuseSameFieldsInStructUnions, previewVersion
                LanguageFeature.PreferExtensionMethodOverPlainProperty, previewVersion
                LanguageFeature.WarningIndexedPropertiesGetSetSameType, previewVersion
                LanguageFeature.WarningWhenTailCallAttrOnNonRec, previewVersion
                LanguageFeature.UnionIsPropertiesVisible, previewVersion
                LanguageFeature.BooleanReturningAndReturnTypeDirectedPartialActivePattern, previewVersion
                LanguageFeature.EnforceAttributeTargetsOnFunctions, previewVersion
                LanguageFeature.EnforceAttributeTargetsUnionCaseDeclarations, previewVersion
                LanguageFeature.LowerInterpolatedStringToConcat, previewVersion
<<<<<<< HEAD
                LanguageFeature.EnforceAttributeTargetsOnStructAndClasses, previewVersion
=======
                LanguageFeature.LowerIntegralRangesToFastLoops, previewVersion
>>>>>>> c47f8b55
            ]

    static let defaultLanguageVersion = LanguageVersion("default")

    static let getVersionFromString (version: string) =
        match version.ToUpperInvariant() with
        | "?" -> 0m
        | "PREVIEW" -> previewVersion
        | "DEFAULT" -> defaultVersion
        | "LATEST" -> latestVersion
        | "LATESTMAJOR" -> latestMajorVersion
        | "4.6" -> languageVersion46
        | "4.7" -> languageVersion47
        | "5.0"
        | "5" -> languageVersion50
        | "6.0"
        | "6" -> languageVersion60
        | "7.0"
        | "7" -> languageVersion70
        | "8.0"
        | "8" -> languageVersion80
        | _ -> 0m

    let specified = getVersionFromString versionText

    static let versionToString v =
        if v = previewVersion then "'PREVIEW'" else string v

    let specifiedString = versionToString specified

    /// Check if this feature is supported by the selected langversion
    member _.SupportsFeature featureId =
        match features.TryGetValue featureId with
        | true, v -> v <= specified
        | false, _ -> false

    /// Has preview been explicitly specified
    member _.IsExplicitlySpecifiedAs50OrBefore() =
        let v = getVersionFromString versionText
        v <> 0.0m && v <= 5.0m

    /// Has preview been explicitly specified
    member _.IsPreviewEnabled = specified = previewVersion

    /// Does the languageVersion support this version string
    static member ContainsVersion version =
        let langVersion = getVersionFromString version
        langVersion <> 0m && languageVersions.Contains langVersion

    /// Get a list of valid strings for help text
    static member ValidOptions = validOptions

    /// Get a list of valid versions for help text
    static member ValidVersions =
        [|
            for v in languageVersions |> Seq.sort -> sprintf "%M%s" v (if v = defaultVersion then " (Default)" else "")
        |]

    /// Get the text used to specify the version
    member _.VersionText = versionText

    /// Get the specified LanguageVersion
    member _.SpecifiedVersion = specified

    /// Get the specified LanguageVersion as a string
    member _.SpecifiedVersionString = specifiedString

    /// Get a string name for the given feature.
    static member GetFeatureString feature =
        match feature with
        | LanguageFeature.SingleUnderscorePattern -> FSComp.SR.featureSingleUnderscorePattern ()
        | LanguageFeature.WildCardInForLoop -> FSComp.SR.featureWildCardInForLoop ()
        | LanguageFeature.RelaxWhitespace -> FSComp.SR.featureRelaxWhitespace ()
        | LanguageFeature.RelaxWhitespace2 -> FSComp.SR.featureRelaxWhitespace2 ()
        | LanguageFeature.NameOf -> FSComp.SR.featureNameOf ()
        | LanguageFeature.ImplicitYield -> FSComp.SR.featureImplicitYield ()
        | LanguageFeature.OpenTypeDeclaration -> FSComp.SR.featureOpenTypeDeclaration ()
        | LanguageFeature.DotlessFloat32Literal -> FSComp.SR.featureDotlessFloat32Literal ()
        | LanguageFeature.PackageManagement -> FSComp.SR.featurePackageManagement ()
        | LanguageFeature.FromEndSlicing -> FSComp.SR.featureFromEndSlicing ()
        | LanguageFeature.FixedIndexSlice3d4d -> FSComp.SR.featureFixedIndexSlice3d4d ()
        | LanguageFeature.AndBang -> FSComp.SR.featureAndBang ()
        | LanguageFeature.ResumableStateMachines -> FSComp.SR.featureResumableStateMachines ()
        | LanguageFeature.NullableOptionalInterop -> FSComp.SR.featureNullableOptionalInterop ()
        | LanguageFeature.DefaultInterfaceMemberConsumption -> FSComp.SR.featureDefaultInterfaceMemberConsumption ()
        | LanguageFeature.WitnessPassing -> FSComp.SR.featureWitnessPassing ()
        | LanguageFeature.AdditionalTypeDirectedConversions -> FSComp.SR.featureAdditionalImplicitConversions ()
        | LanguageFeature.InterfacesWithMultipleGenericInstantiation -> FSComp.SR.featureInterfacesWithMultipleGenericInstantiation ()
        | LanguageFeature.StringInterpolation -> FSComp.SR.featureStringInterpolation ()
        | LanguageFeature.OverloadsForCustomOperations -> FSComp.SR.featureOverloadsForCustomOperations ()
        | LanguageFeature.ExpandedMeasurables -> FSComp.SR.featureExpandedMeasurables ()
        | LanguageFeature.StructActivePattern -> FSComp.SR.featureStructActivePattern ()
        | LanguageFeature.PrintfBinaryFormat -> FSComp.SR.featurePrintfBinaryFormat ()
        | LanguageFeature.IndexerNotationWithoutDot -> FSComp.SR.featureIndexerNotationWithoutDot ()
        | LanguageFeature.RefCellNotationInformationals -> FSComp.SR.featureRefCellNotationInformationals ()
        | LanguageFeature.UseBindingValueDiscard -> FSComp.SR.featureDiscardUseValue ()
        | LanguageFeature.UnionIsPropertiesVisible -> FSComp.SR.featureUnionIsPropertiesVisible ()
        | LanguageFeature.NonVariablePatternsToRightOfAsPatterns -> FSComp.SR.featureNonVariablePatternsToRightOfAsPatterns ()
        | LanguageFeature.AttributesToRightOfModuleKeyword -> FSComp.SR.featureAttributesToRightOfModuleKeyword ()
        | LanguageFeature.MLCompatRevisions -> FSComp.SR.featureMLCompatRevisions ()
        | LanguageFeature.BetterExceptionPrinting -> FSComp.SR.featureBetterExceptionPrinting ()
        | LanguageFeature.DelegateTypeNameResolutionFix -> FSComp.SR.featureDelegateTypeNameResolutionFix ()
        | LanguageFeature.ReallyLongLists -> FSComp.SR.featureReallyLongList ()
        | LanguageFeature.ErrorOnDeprecatedRequireQualifiedAccess -> FSComp.SR.featureErrorOnDeprecatedRequireQualifiedAccess ()
        | LanguageFeature.RequiredPropertiesSupport -> FSComp.SR.featureRequiredProperties ()
        | LanguageFeature.InitPropertiesSupport -> FSComp.SR.featureInitProperties ()
        | LanguageFeature.LowercaseDUWhenRequireQualifiedAccess -> FSComp.SR.featureLowercaseDUWhenRequireQualifiedAccess ()
        | LanguageFeature.InterfacesWithAbstractStaticMembers -> FSComp.SR.featureInterfacesWithAbstractStaticMembers ()
        | LanguageFeature.SelfTypeConstraints -> FSComp.SR.featureSelfTypeConstraints ()
        | LanguageFeature.AccessorFunctionShorthand -> FSComp.SR.featureAccessorFunctionShorthand ()
        | LanguageFeature.MatchNotAllowedForUnionCaseWithNoData -> FSComp.SR.featureMatchNotAllowedForUnionCaseWithNoData ()
        | LanguageFeature.CSharpExtensionAttributeNotRequired -> FSComp.SR.featureCSharpExtensionAttributeNotRequired ()
        | LanguageFeature.ErrorForNonVirtualMembersOverrides -> FSComp.SR.featureErrorForNonVirtualMembersOverrides ()
        | LanguageFeature.WarningWhenInliningMethodImplNoInlineMarkedFunction ->
            FSComp.SR.featureWarningWhenInliningMethodImplNoInlineMarkedFunction ()
        | LanguageFeature.EscapeDotnetFormattableStrings -> FSComp.SR.featureEscapeBracesInFormattableString ()
        | LanguageFeature.ArithmeticInLiterals -> FSComp.SR.featureArithmeticInLiterals ()
        | LanguageFeature.ErrorReportingOnStaticClasses -> FSComp.SR.featureErrorReportingOnStaticClasses ()
        | LanguageFeature.TryWithInSeqExpression -> FSComp.SR.featureTryWithInSeqExpressions ()
        | LanguageFeature.WarningWhenCopyAndUpdateRecordChangesAllFields ->
            FSComp.SR.featureWarningWhenCopyAndUpdateRecordChangesAllFields ()
        | LanguageFeature.StaticMembersInInterfaces -> FSComp.SR.featureStaticMembersInInterfaces ()
        | LanguageFeature.NonInlineLiteralsAsPrintfFormat -> FSComp.SR.featureNonInlineLiteralsAsPrintfFormat ()
        | LanguageFeature.NestedCopyAndUpdate -> FSComp.SR.featureNestedCopyAndUpdate ()
        | LanguageFeature.ExtendedStringInterpolation -> FSComp.SR.featureExtendedStringInterpolation ()
        | LanguageFeature.WarningWhenMultipleRecdTypeChoice -> FSComp.SR.featureWarningWhenMultipleRecdTypeChoice ()
        | LanguageFeature.ImprovedImpliedArgumentNames -> FSComp.SR.featureImprovedImpliedArgumentNames ()
        | LanguageFeature.DiagnosticForObjInference -> FSComp.SR.featureInformationalObjInferenceDiagnostic ()

        | LanguageFeature.StaticLetInRecordsDusEmptyTypes -> FSComp.SR.featureStaticLetInRecordsDusEmptyTypes ()
        | LanguageFeature.StrictIndentation -> FSComp.SR.featureStrictIndentation ()
        | LanguageFeature.ConstraintIntersectionOnFlexibleTypes -> FSComp.SR.featureConstraintIntersectionOnFlexibleTypes ()
        | LanguageFeature.WarningWhenTailRecAttributeButNonTailRecUsage -> FSComp.SR.featureChkNotTailRecursive ()
        | LanguageFeature.UnmanagedConstraintCsharpInterop -> FSComp.SR.featureUnmanagedConstraintCsharpInterop ()
        | LanguageFeature.WhileBang -> FSComp.SR.featureWhileBang ()
        | LanguageFeature.ReuseSameFieldsInStructUnions -> FSComp.SR.featureReuseSameFieldsInStructUnions ()
        | LanguageFeature.ExtendedFixedBindings -> FSComp.SR.featureExtendedFixedBindings ()
        | LanguageFeature.PreferStringGetPinnableReference -> FSComp.SR.featurePreferStringGetPinnableReference ()
        | LanguageFeature.PreferExtensionMethodOverPlainProperty -> FSComp.SR.featurePreferExtensionMethodOverPlainProperty ()
        | LanguageFeature.WarningIndexedPropertiesGetSetSameType -> FSComp.SR.featureWarningIndexedPropertiesGetSetSameType ()
        | LanguageFeature.WarningWhenTailCallAttrOnNonRec -> FSComp.SR.featureChkTailCallAttrOnNonRec ()
        | LanguageFeature.BooleanReturningAndReturnTypeDirectedPartialActivePattern ->
            FSComp.SR.featureBooleanReturningAndReturnTypeDirectedPartialActivePattern ()
        | LanguageFeature.EnforceAttributeTargetsOnFunctions -> FSComp.SR.featureEnforceAttributeTargetsOnFunctions ()
        | LanguageFeature.EnforceAttributeTargetsUnionCaseDeclarations -> FSComp.SR.featureEnforceAttributeTargetsUnionCaseDeclarations ()
        | LanguageFeature.LowerInterpolatedStringToConcat -> FSComp.SR.featureLowerInterpolatedStringToConcat ()
<<<<<<< HEAD
        | LanguageFeature.EnforceAttributeTargetsOnStructAndClasses -> FSComp.SR.featureEnforceAttributeTargetsOnStructAndClasses ()
=======
        | LanguageFeature.LowerIntegralRangesToFastLoops -> FSComp.SR.featureLowerIntegralRangesToFastLoops ()
>>>>>>> c47f8b55

    /// Get a version string associated with the given feature.
    static member GetFeatureVersionString feature =
        match features.TryGetValue feature with
        | true, v -> versionToString v
        | _ -> invalidArg "feature" "Internal error: Unable to find feature."

    override x.Equals(yobj: obj) =
        match yobj with
        | :? LanguageVersion as y -> x.SpecifiedVersion = y.SpecifiedVersion
        | _ -> false

    override x.GetHashCode() = hash x.SpecifiedVersion

    static member Default = defaultLanguageVersion<|MERGE_RESOLUTION|>--- conflicted
+++ resolved
@@ -88,11 +88,8 @@
     | EnforceAttributeTargetsOnFunctions
     | EnforceAttributeTargetsUnionCaseDeclarations
     | LowerInterpolatedStringToConcat
-<<<<<<< HEAD
     | EnforceAttributeTargetsOnStructAndClasses
-=======
     | LowerIntegralRangesToFastLoops
->>>>>>> c47f8b55
 
 /// LanguageVersion management
 type LanguageVersion(versionText) =
@@ -208,11 +205,8 @@
                 LanguageFeature.EnforceAttributeTargetsOnFunctions, previewVersion
                 LanguageFeature.EnforceAttributeTargetsUnionCaseDeclarations, previewVersion
                 LanguageFeature.LowerInterpolatedStringToConcat, previewVersion
-<<<<<<< HEAD
                 LanguageFeature.EnforceAttributeTargetsOnStructAndClasses, previewVersion
-=======
                 LanguageFeature.LowerIntegralRangesToFastLoops, previewVersion
->>>>>>> c47f8b55
             ]
 
     static let defaultLanguageVersion = LanguageVersion("default")
@@ -359,11 +353,8 @@
         | LanguageFeature.EnforceAttributeTargetsOnFunctions -> FSComp.SR.featureEnforceAttributeTargetsOnFunctions ()
         | LanguageFeature.EnforceAttributeTargetsUnionCaseDeclarations -> FSComp.SR.featureEnforceAttributeTargetsUnionCaseDeclarations ()
         | LanguageFeature.LowerInterpolatedStringToConcat -> FSComp.SR.featureLowerInterpolatedStringToConcat ()
-<<<<<<< HEAD
         | LanguageFeature.EnforceAttributeTargetsOnStructAndClasses -> FSComp.SR.featureEnforceAttributeTargetsOnStructAndClasses ()
-=======
         | LanguageFeature.LowerIntegralRangesToFastLoops -> FSComp.SR.featureLowerIntegralRangesToFastLoops ()
->>>>>>> c47f8b55
 
     /// Get a version string associated with the given feature.
     static member GetFeatureVersionString feature =
