--- conflicted
+++ resolved
@@ -126,11 +126,8 @@
 
                 // F# preview
                 LanguageFeature.FromEndSlicing, previewVersion
-<<<<<<< HEAD
                 LanguageFeature.ExtensionConstraintSolutions, previewVersion
-=======
                 LanguageFeature.MatchNotAllowedForUnionCaseWithNoData, previewVersion
->>>>>>> 05201993
             ]
 
     static let defaultLanguageVersion = LanguageVersion("default")
