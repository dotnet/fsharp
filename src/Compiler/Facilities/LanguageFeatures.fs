--- conflicted
+++ resolved
@@ -94,10 +94,7 @@
     | ParsedHashDirectiveArgumentNonQuotes
     | EmptyBodiedComputationExpressions
     | AllowObjectExpressionWithoutOverrides
-<<<<<<< HEAD
-=======
     | DeprecatePlacesWhereSeqCanBeOmitted
->>>>>>> 5caa6154
 
 /// LanguageVersion management
 type LanguageVersion(versionText) =
@@ -216,10 +213,7 @@
                 LanguageFeature.LowerSimpleMappingsInComprehensionsToFastLoops, languageVersion90
                 LanguageFeature.ParsedHashDirectiveArgumentNonQuotes, languageVersion90
                 LanguageFeature.EmptyBodiedComputationExpressions, languageVersion90
-<<<<<<< HEAD
-=======
                 LanguageFeature.EnforceAttributeTargets, languageVersion90
->>>>>>> 5caa6154
 
                 // F# preview
                 LanguageFeature.UnmanagedConstraintCsharpInterop, previewVersion // not enabled because: https://github.com/dotnet/fsharp/issues/17509
@@ -383,10 +377,7 @@
         | LanguageFeature.ParsedHashDirectiveArgumentNonQuotes -> FSComp.SR.featureParsedHashDirectiveArgumentNonString ()
         | LanguageFeature.EmptyBodiedComputationExpressions -> FSComp.SR.featureEmptyBodiedComputationExpressions ()
         | LanguageFeature.AllowObjectExpressionWithoutOverrides -> FSComp.SR.featureAllowObjectExpressionWithoutOverrides ()
-<<<<<<< HEAD
-=======
         | LanguageFeature.DeprecatePlacesWhereSeqCanBeOmitted -> FSComp.SR.featureDeprecatePlacesWhereSeqCanBeOmitted ()
->>>>>>> 5caa6154
 
     /// Get a version string associated with the given feature.
     static member GetFeatureVersionString feature =
