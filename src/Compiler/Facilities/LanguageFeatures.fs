// Copyright (c) Microsoft Corporation. All Rights Reserved. See License.txt in the project root for license information.

/// Coordinating compiler operations - configuration, loading initial context, reporting errors etc.
module internal FSharp.Compiler.Features

//------------------------------------------------------------------------------------------------------------------
// Language version command line switch
//------------------------------------------------------------------------------------------------------------------
// Add your features to this List - in code use languageVersion.SupportsFeature(LanguageFeatures.yourFeature)
// a return value of false means your feature is not supported by the user's language selection
// All new language features added from now on must be protected by this.
// Note:
//   *  The fslang design process will require a decision about feature name and whether it is required.
//   *  When a feature is assigned a release language, we will scrub the code of feature references and apply
//      the Release Language version.

[<RequireQualifiedAccess>]
type LanguageFeature =
    | SingleUnderscorePattern
    | WildCardInForLoop
    | RelaxWhitespace
    | RelaxWhitespace2
    | NameOf
    | ImplicitYield
    | OpenTypeDeclaration
    | DotlessFloat32Literal
    | PackageManagement
    | FromEndSlicing
    | FixedIndexSlice3d4d
    | AndBang
    | ResumableStateMachines
    | NullableOptionalInterop
    | DefaultInterfaceMemberConsumption
    | WitnessPassing
    | AdditionalTypeDirectedConversions
    | InterfacesWithMultipleGenericInstantiation
    | StringInterpolation
    | OverloadsForCustomOperations
    | ExpandedMeasurables
    | StructActivePattern
    | PrintfBinaryFormat
    | IndexerNotationWithoutDot
    | RefCellNotationInformationals
    | UseBindingValueDiscard
    | NonVariablePatternsToRightOfAsPatterns
    | AttributesToRightOfModuleKeyword
    | MLCompatRevisions
    | BetterExceptionPrinting
    | DelegateTypeNameResolutionFix
    | ReallyLongLists
    | ErrorOnDeprecatedRequireQualifiedAccess
    | RequiredPropertiesSupport
    | InitPropertiesSupport
    | LowercaseDUWhenRequireQualifiedAccess
    | InterfacesWithAbstractStaticMembers
    | SelfTypeConstraints
    | MatchNotAllowedForUnionCaseWithNoData
    | CSharpExtensionAttributeNotRequired
    | ErrorForNonVirtualMembersOverrides
<<<<<<< HEAD
    | EscapeDotnetFormattableStrings
=======
    | ArithmeticInLiterals
>>>>>>> 5da8ffc1

/// LanguageVersion management
type LanguageVersion(versionText) =

    // When we increment language versions here preview is higher than current RTM version
    static let languageVersion46 = 4.6m
    static let languageVersion47 = 4.7m
    static let languageVersion50 = 5.0m
    static let languageVersion60 = 6.0m
    static let languageVersion70 = 7.0m
    static let previewVersion = 9999m // Language version when preview specified
    static let defaultVersion = languageVersion70 // Language version when default specified
    static let latestVersion = defaultVersion // Language version when latest specified
    static let latestMajorVersion = languageVersion70 // Language version when latestmajor specified

    static let validOptions = [| "preview"; "default"; "latest"; "latestmajor" |]

    static let languageVersions =
        set [| languageVersion46; languageVersion47; languageVersion50; languageVersion60; languageVersion70 |]

    static let features =
        dict
            [
                // F# 4.7
                LanguageFeature.SingleUnderscorePattern, languageVersion47
                LanguageFeature.WildCardInForLoop, languageVersion47
                LanguageFeature.RelaxWhitespace, languageVersion47
                LanguageFeature.ImplicitYield, languageVersion47

                // F# 5.0
                LanguageFeature.FixedIndexSlice3d4d, languageVersion50
                LanguageFeature.DotlessFloat32Literal, languageVersion50
                LanguageFeature.AndBang, languageVersion50
                LanguageFeature.NullableOptionalInterop, languageVersion50
                LanguageFeature.DefaultInterfaceMemberConsumption, languageVersion50
                LanguageFeature.OpenTypeDeclaration, languageVersion50
                LanguageFeature.PackageManagement, languageVersion50
                LanguageFeature.WitnessPassing, languageVersion50
                LanguageFeature.InterfacesWithMultipleGenericInstantiation, languageVersion50
                LanguageFeature.NameOf, languageVersion50
                LanguageFeature.StringInterpolation, languageVersion50

                // F# 6.0
                LanguageFeature.AdditionalTypeDirectedConversions, languageVersion60
                LanguageFeature.RelaxWhitespace2, languageVersion60
                LanguageFeature.OverloadsForCustomOperations, languageVersion60
                LanguageFeature.ExpandedMeasurables, languageVersion60
                LanguageFeature.ResumableStateMachines, languageVersion60
                LanguageFeature.StructActivePattern, languageVersion60
                LanguageFeature.PrintfBinaryFormat, languageVersion60
                LanguageFeature.IndexerNotationWithoutDot, languageVersion60
                LanguageFeature.RefCellNotationInformationals, languageVersion60
                LanguageFeature.UseBindingValueDiscard, languageVersion60
                LanguageFeature.NonVariablePatternsToRightOfAsPatterns, languageVersion60
                LanguageFeature.AttributesToRightOfModuleKeyword, languageVersion60
                LanguageFeature.DelegateTypeNameResolutionFix, languageVersion60

                // F# 7.0
                LanguageFeature.MLCompatRevisions, languageVersion70
                LanguageFeature.BetterExceptionPrinting, languageVersion70
                LanguageFeature.ReallyLongLists, languageVersion70
                LanguageFeature.ErrorOnDeprecatedRequireQualifiedAccess, languageVersion70
                LanguageFeature.RequiredPropertiesSupport, languageVersion70
                LanguageFeature.InitPropertiesSupport, languageVersion70
                LanguageFeature.LowercaseDUWhenRequireQualifiedAccess, languageVersion70
                LanguageFeature.InterfacesWithAbstractStaticMembers, languageVersion70
                LanguageFeature.SelfTypeConstraints, languageVersion70

                // F# preview
                LanguageFeature.FromEndSlicing, previewVersion
                LanguageFeature.MatchNotAllowedForUnionCaseWithNoData, previewVersion
                LanguageFeature.CSharpExtensionAttributeNotRequired, previewVersion
                LanguageFeature.ErrorForNonVirtualMembersOverrides, previewVersion
<<<<<<< HEAD
                LanguageFeature.EscapeDotnetFormattableStrings, previewVersion
=======
                LanguageFeature.ArithmeticInLiterals, previewVersion
>>>>>>> 5da8ffc1

            ]

    static let defaultLanguageVersion = LanguageVersion("default")

    static let getVersionFromString (version: string) =
        match version.ToUpperInvariant() with
        | "?" -> 0m
        | "PREVIEW" -> previewVersion
        | "DEFAULT" -> defaultVersion
        | "LATEST" -> latestVersion
        | "LATESTMAJOR" -> latestMajorVersion
        | "4.6" -> languageVersion46
        | "4.7" -> languageVersion47
        | "5.0"
        | "5" -> languageVersion50
        | "6.0"
        | "6" -> languageVersion60
        | "7.0"
        | "7" -> languageVersion70
        | _ -> 0m

    let specified = getVersionFromString versionText

    static let versionToString v =
        if v = previewVersion then "'PREVIEW'" else string v

    let specifiedString = versionToString specified

    /// Check if this feature is supported by the selected langversion
    member _.SupportsFeature featureId =
        match features.TryGetValue featureId with
        | true, v -> v <= specified
        | false, _ -> false

    /// Has preview been explicitly specified
    member _.IsExplicitlySpecifiedAs50OrBefore() =
        let v = getVersionFromString versionText
        v <> 0.0m && v <= 5.0m

    /// Has preview been explicitly specified
    member _.IsPreviewEnabled = specified = previewVersion

    /// Does the languageVersion support this version string
    static member ContainsVersion version =
        let langVersion = getVersionFromString version
        langVersion <> 0m && languageVersions.Contains langVersion

    /// Get a list of valid strings for help text
    static member ValidOptions = validOptions

    /// Get a list of valid versions for help text
    static member ValidVersions =
        [|
            for v in languageVersions |> Seq.sort -> sprintf "%M%s" v (if v = defaultVersion then " (Default)" else "")
        |]

    /// Get the text used to specify the version
    member _.VersionText = versionText

    /// Get the specified LanguageVersion
    member _.SpecifiedVersion = specified

    /// Get the specified LanguageVersion as a string
    member _.SpecifiedVersionString = specifiedString

    /// Get a string name for the given feature.
    static member GetFeatureString feature =
        match feature with
        | LanguageFeature.SingleUnderscorePattern -> FSComp.SR.featureSingleUnderscorePattern ()
        | LanguageFeature.WildCardInForLoop -> FSComp.SR.featureWildCardInForLoop ()
        | LanguageFeature.RelaxWhitespace -> FSComp.SR.featureRelaxWhitespace ()
        | LanguageFeature.RelaxWhitespace2 -> FSComp.SR.featureRelaxWhitespace2 ()
        | LanguageFeature.NameOf -> FSComp.SR.featureNameOf ()
        | LanguageFeature.ImplicitYield -> FSComp.SR.featureImplicitYield ()
        | LanguageFeature.OpenTypeDeclaration -> FSComp.SR.featureOpenTypeDeclaration ()
        | LanguageFeature.DotlessFloat32Literal -> FSComp.SR.featureDotlessFloat32Literal ()
        | LanguageFeature.PackageManagement -> FSComp.SR.featurePackageManagement ()
        | LanguageFeature.FromEndSlicing -> FSComp.SR.featureFromEndSlicing ()
        | LanguageFeature.FixedIndexSlice3d4d -> FSComp.SR.featureFixedIndexSlice3d4d ()
        | LanguageFeature.AndBang -> FSComp.SR.featureAndBang ()
        | LanguageFeature.ResumableStateMachines -> FSComp.SR.featureResumableStateMachines ()
        | LanguageFeature.NullableOptionalInterop -> FSComp.SR.featureNullableOptionalInterop ()
        | LanguageFeature.DefaultInterfaceMemberConsumption -> FSComp.SR.featureDefaultInterfaceMemberConsumption ()
        | LanguageFeature.WitnessPassing -> FSComp.SR.featureWitnessPassing ()
        | LanguageFeature.AdditionalTypeDirectedConversions -> FSComp.SR.featureAdditionalImplicitConversions ()
        | LanguageFeature.InterfacesWithMultipleGenericInstantiation -> FSComp.SR.featureInterfacesWithMultipleGenericInstantiation ()
        | LanguageFeature.StringInterpolation -> FSComp.SR.featureStringInterpolation ()
        | LanguageFeature.OverloadsForCustomOperations -> FSComp.SR.featureOverloadsForCustomOperations ()
        | LanguageFeature.ExpandedMeasurables -> FSComp.SR.featureExpandedMeasurables ()
        | LanguageFeature.StructActivePattern -> FSComp.SR.featureStructActivePattern ()
        | LanguageFeature.PrintfBinaryFormat -> FSComp.SR.featurePrintfBinaryFormat ()
        | LanguageFeature.IndexerNotationWithoutDot -> FSComp.SR.featureIndexerNotationWithoutDot ()
        | LanguageFeature.RefCellNotationInformationals -> FSComp.SR.featureRefCellNotationInformationals ()
        | LanguageFeature.UseBindingValueDiscard -> FSComp.SR.featureDiscardUseValue ()
        | LanguageFeature.NonVariablePatternsToRightOfAsPatterns -> FSComp.SR.featureNonVariablePatternsToRightOfAsPatterns ()
        | LanguageFeature.AttributesToRightOfModuleKeyword -> FSComp.SR.featureAttributesToRightOfModuleKeyword ()
        | LanguageFeature.MLCompatRevisions -> FSComp.SR.featureMLCompatRevisions ()
        | LanguageFeature.BetterExceptionPrinting -> FSComp.SR.featureBetterExceptionPrinting ()
        | LanguageFeature.DelegateTypeNameResolutionFix -> FSComp.SR.featureDelegateTypeNameResolutionFix ()
        | LanguageFeature.ReallyLongLists -> FSComp.SR.featureReallyLongList ()
        | LanguageFeature.ErrorOnDeprecatedRequireQualifiedAccess -> FSComp.SR.featureErrorOnDeprecatedRequireQualifiedAccess ()
        | LanguageFeature.RequiredPropertiesSupport -> FSComp.SR.featureRequiredProperties ()
        | LanguageFeature.InitPropertiesSupport -> FSComp.SR.featureInitProperties ()
        | LanguageFeature.LowercaseDUWhenRequireQualifiedAccess -> FSComp.SR.featureLowercaseDUWhenRequireQualifiedAccess ()
        | LanguageFeature.InterfacesWithAbstractStaticMembers -> FSComp.SR.featureInterfacesWithAbstractStaticMembers ()
        | LanguageFeature.SelfTypeConstraints -> FSComp.SR.featureSelfTypeConstraints ()
        | LanguageFeature.MatchNotAllowedForUnionCaseWithNoData -> FSComp.SR.featureMatchNotAllowedForUnionCaseWithNoData ()
        | LanguageFeature.CSharpExtensionAttributeNotRequired -> FSComp.SR.featureCSharpExtensionAttributeNotRequired ()
        | LanguageFeature.ErrorForNonVirtualMembersOverrides -> FSComp.SR.featureErrorForNonVirtualMembersOverrides ()
<<<<<<< HEAD
        | LanguageFeature.EscapeDotnetFormattableStrings -> FSComp.SR.featureEscapeBracesInFormattableString ()
=======
        | LanguageFeature.ArithmeticInLiterals -> FSComp.SR.featureArithmeticInLiterals ()
>>>>>>> 5da8ffc1

    /// Get a version string associated with the given feature.
    static member GetFeatureVersionString feature =
        match features.TryGetValue feature with
        | true, v -> versionToString v
        | _ -> invalidArg "feature" "Internal error: Unable to find feature."

    override x.Equals(yobj: obj) =
        match yobj with
        | :? LanguageVersion as y -> x.SpecifiedVersion = y.SpecifiedVersion
        | _ -> false

    override x.GetHashCode() = hash x.SpecifiedVersion

    static member Default = defaultLanguageVersion<|MERGE_RESOLUTION|>--- conflicted
+++ resolved
@@ -57,11 +57,8 @@
     | MatchNotAllowedForUnionCaseWithNoData
     | CSharpExtensionAttributeNotRequired
     | ErrorForNonVirtualMembersOverrides
-<<<<<<< HEAD
     | EscapeDotnetFormattableStrings
-=======
     | ArithmeticInLiterals
->>>>>>> 5da8ffc1
 
 /// LanguageVersion management
 type LanguageVersion(versionText) =
@@ -135,11 +132,8 @@
                 LanguageFeature.MatchNotAllowedForUnionCaseWithNoData, previewVersion
                 LanguageFeature.CSharpExtensionAttributeNotRequired, previewVersion
                 LanguageFeature.ErrorForNonVirtualMembersOverrides, previewVersion
-<<<<<<< HEAD
                 LanguageFeature.EscapeDotnetFormattableStrings, previewVersion
-=======
                 LanguageFeature.ArithmeticInLiterals, previewVersion
->>>>>>> 5da8ffc1
 
             ]
 
@@ -250,11 +244,8 @@
         | LanguageFeature.MatchNotAllowedForUnionCaseWithNoData -> FSComp.SR.featureMatchNotAllowedForUnionCaseWithNoData ()
         | LanguageFeature.CSharpExtensionAttributeNotRequired -> FSComp.SR.featureCSharpExtensionAttributeNotRequired ()
         | LanguageFeature.ErrorForNonVirtualMembersOverrides -> FSComp.SR.featureErrorForNonVirtualMembersOverrides ()
-<<<<<<< HEAD
         | LanguageFeature.EscapeDotnetFormattableStrings -> FSComp.SR.featureEscapeBracesInFormattableString ()
-=======
         | LanguageFeature.ArithmeticInLiterals -> FSComp.SR.featureArithmeticInLiterals ()
->>>>>>> 5da8ffc1
 
     /// Get a version string associated with the given feature.
     static member GetFeatureVersionString feature =
