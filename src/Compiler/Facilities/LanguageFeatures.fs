// Copyright (c) Microsoft Corporation. All Rights Reserved. See License.txt in the project root for license information.

/// Coordinating compiler operations - configuration, loading initial context, reporting errors etc.
module internal FSharp.Compiler.Features

//------------------------------------------------------------------------------------------------------------------
// Language version command line switch
//------------------------------------------------------------------------------------------------------------------
// Add your features to this List - in code use languageVersion.SupportsFeature(LanguageFeatures.yourFeature)
// a return value of false means your feature is not supported by the user's language selection
// All new language features added from now on must be protected by this.
// Note:
//   *  The fslang design process will require a decision about feature name and whether it is required.
//   *  When a feature is assigned a release language, we will scrub the code of feature references and apply
//      the Release Language version.

[<RequireQualifiedAccess>]
type LanguageFeature =
    | SingleUnderscorePattern
    | WildCardInForLoop
    | RelaxWhitespace
    | RelaxWhitespace2
    | StrictIndentation
    | NameOf
    | ImplicitYield
    | OpenTypeDeclaration
    | DotlessFloat32Literal
    | PackageManagement
    | FromEndSlicing
    | FixedIndexSlice3d4d
    | AndBang
    | ResumableStateMachines
    | NullableOptionalInterop
    | DefaultInterfaceMemberConsumption
    | WitnessPassing
    | AdditionalTypeDirectedConversions
    | InterfacesWithMultipleGenericInstantiation
    | StringInterpolation
    | OverloadsForCustomOperations
    | ExpandedMeasurables
    | NullnessChecking
    | StructActivePattern
    | PrintfBinaryFormat
    | IndexerNotationWithoutDot
    | RefCellNotationInformationals
    | UseBindingValueDiscard
    | UnionIsPropertiesVisible
    | NonVariablePatternsToRightOfAsPatterns
    | AttributesToRightOfModuleKeyword
    | MLCompatRevisions
    | BetterExceptionPrinting
    | DelegateTypeNameResolutionFix
    | ReallyLongLists
    | ErrorOnDeprecatedRequireQualifiedAccess
    | RequiredPropertiesSupport
    | InitPropertiesSupport
    | LowercaseDUWhenRequireQualifiedAccess
    | InterfacesWithAbstractStaticMembers
    | SelfTypeConstraints
    | AccessorFunctionShorthand
    | MatchNotAllowedForUnionCaseWithNoData
    | CSharpExtensionAttributeNotRequired
    | ErrorForNonVirtualMembersOverrides
    | WarningWhenInliningMethodImplNoInlineMarkedFunction
    | EscapeDotnetFormattableStrings
    | ArithmeticInLiterals
    | ErrorReportingOnStaticClasses
    | TryWithInSeqExpression
    | WarningWhenCopyAndUpdateRecordChangesAllFields
    | StaticMembersInInterfaces
    | NonInlineLiteralsAsPrintfFormat
    | NestedCopyAndUpdate
    | ExtendedStringInterpolation
    | WarningWhenMultipleRecdTypeChoice
    | ImprovedImpliedArgumentNames
    | DiagnosticForObjInference
    | ConstraintIntersectionOnFlexibleTypes
    | StaticLetInRecordsDusEmptyTypes
    | WarningWhenTailRecAttributeButNonTailRecUsage
    | UnmanagedConstraintCsharpInterop
    | WhileBang
    | ReuseSameFieldsInStructUnions
    | ExtendedFixedBindings
    | PreferStringGetPinnableReference
    | PreferExtensionMethodOverPlainProperty
    | WarningIndexedPropertiesGetSetSameType
    | WarningWhenTailCallAttrOnNonRec
    | BooleanReturningAndReturnTypeDirectedPartialActivePattern
    | EnforceAttributeTargets
    | LowerInterpolatedStringToConcat
    | LowerIntegralRangesToFastLoops
    | AllowAccessModifiersToAutoPropertiesGettersAndSetters
    | LowerSimpleMappingsInComprehensionsToFastLoops
    | ParsedHashDirectiveArgumentNonQuotes
    | EmptyBodiedComputationExpressions
    | AllowObjectExpressionWithoutOverrides
<<<<<<< HEAD
    | DontWarnOnUppercaseIdentifiersInBindingPatterns
=======
    | UseTypeSubsumptionCache
>>>>>>> b34e992f
    | DeprecatePlacesWhereSeqCanBeOmitted

/// LanguageVersion management
type LanguageVersion(versionText) =

    // When we increment language versions here preview is higher than current RTM version
    static let languageVersion46 = 4.6m
    static let languageVersion47 = 4.7m
    static let languageVersion50 = 5.0m
    static let languageVersion60 = 6.0m
    static let languageVersion70 = 7.0m
    static let languageVersion80 = 8.0m
    static let languageVersion90 = 9.0m
    static let previewVersion = 9999m // Language version when preview specified
    static let defaultVersion = languageVersion90 // Language version when default specified
    static let latestVersion = defaultVersion // Language version when latest specified
    static let latestMajorVersion = languageVersion90 // Language version when latestmajor specified

    static let validOptions = [| "preview"; "default"; "latest"; "latestmajor" |]

    static let languageVersions =
        set
            [|
                languageVersion46
                languageVersion47
                languageVersion50
                languageVersion60
                languageVersion70
                languageVersion80
                languageVersion90
            |]

    static let features =
        dict
            [
                // F# 4.7
                LanguageFeature.SingleUnderscorePattern, languageVersion47
                LanguageFeature.WildCardInForLoop, languageVersion47
                LanguageFeature.RelaxWhitespace, languageVersion47
                LanguageFeature.ImplicitYield, languageVersion47

                // F# 5.0
                LanguageFeature.FixedIndexSlice3d4d, languageVersion50
                LanguageFeature.DotlessFloat32Literal, languageVersion50
                LanguageFeature.AndBang, languageVersion50
                LanguageFeature.NullableOptionalInterop, languageVersion50
                LanguageFeature.DefaultInterfaceMemberConsumption, languageVersion50
                LanguageFeature.OpenTypeDeclaration, languageVersion50
                LanguageFeature.PackageManagement, languageVersion50
                LanguageFeature.WitnessPassing, languageVersion50
                LanguageFeature.InterfacesWithMultipleGenericInstantiation, languageVersion50
                LanguageFeature.NameOf, languageVersion50
                LanguageFeature.StringInterpolation, languageVersion50

                // F# 6.0
                LanguageFeature.AdditionalTypeDirectedConversions, languageVersion60
                LanguageFeature.RelaxWhitespace2, languageVersion60
                LanguageFeature.OverloadsForCustomOperations, languageVersion60
                LanguageFeature.ExpandedMeasurables, languageVersion60
                LanguageFeature.ResumableStateMachines, languageVersion60
                LanguageFeature.StructActivePattern, languageVersion60
                LanguageFeature.PrintfBinaryFormat, languageVersion60
                LanguageFeature.IndexerNotationWithoutDot, languageVersion60
                LanguageFeature.RefCellNotationInformationals, languageVersion60
                LanguageFeature.UseBindingValueDiscard, languageVersion60
                LanguageFeature.NonVariablePatternsToRightOfAsPatterns, languageVersion60
                LanguageFeature.AttributesToRightOfModuleKeyword, languageVersion60
                LanguageFeature.DelegateTypeNameResolutionFix, languageVersion60

                // F# 7.0
                LanguageFeature.MLCompatRevisions, languageVersion70
                LanguageFeature.BetterExceptionPrinting, languageVersion70
                LanguageFeature.ReallyLongLists, languageVersion70
                LanguageFeature.ErrorOnDeprecatedRequireQualifiedAccess, languageVersion70
                LanguageFeature.RequiredPropertiesSupport, languageVersion70
                LanguageFeature.InitPropertiesSupport, languageVersion70
                LanguageFeature.LowercaseDUWhenRequireQualifiedAccess, languageVersion70
                LanguageFeature.InterfacesWithAbstractStaticMembers, languageVersion70
                LanguageFeature.SelfTypeConstraints, languageVersion70

                // F# 8.0
                LanguageFeature.AccessorFunctionShorthand, languageVersion80
                LanguageFeature.MatchNotAllowedForUnionCaseWithNoData, languageVersion80
                LanguageFeature.CSharpExtensionAttributeNotRequired, languageVersion80
                LanguageFeature.ErrorForNonVirtualMembersOverrides, languageVersion80
                LanguageFeature.WarningWhenInliningMethodImplNoInlineMarkedFunction, languageVersion80
                LanguageFeature.EscapeDotnetFormattableStrings, languageVersion80
                LanguageFeature.ArithmeticInLiterals, languageVersion80
                LanguageFeature.ErrorReportingOnStaticClasses, languageVersion80
                LanguageFeature.TryWithInSeqExpression, languageVersion80
                LanguageFeature.WarningWhenCopyAndUpdateRecordChangesAllFields, languageVersion80
                LanguageFeature.StaticMembersInInterfaces, languageVersion80
                LanguageFeature.NonInlineLiteralsAsPrintfFormat, languageVersion80
                LanguageFeature.NestedCopyAndUpdate, languageVersion80
                LanguageFeature.ExtendedStringInterpolation, languageVersion80
                LanguageFeature.WarningWhenMultipleRecdTypeChoice, languageVersion80
                LanguageFeature.ImprovedImpliedArgumentNames, languageVersion80
                LanguageFeature.DiagnosticForObjInference, languageVersion80
                LanguageFeature.WarningWhenTailRecAttributeButNonTailRecUsage, languageVersion80
                LanguageFeature.StaticLetInRecordsDusEmptyTypes, languageVersion80
                LanguageFeature.StrictIndentation, languageVersion80
                LanguageFeature.ConstraintIntersectionOnFlexibleTypes, languageVersion80
                LanguageFeature.WhileBang, languageVersion80
                LanguageFeature.ExtendedFixedBindings, languageVersion80
                LanguageFeature.PreferStringGetPinnableReference, languageVersion80

                // F# 9.0
                LanguageFeature.NullnessChecking, languageVersion90
                LanguageFeature.ReuseSameFieldsInStructUnions, languageVersion90
                LanguageFeature.PreferExtensionMethodOverPlainProperty, languageVersion90
                LanguageFeature.WarningIndexedPropertiesGetSetSameType, languageVersion90
                LanguageFeature.WarningWhenTailCallAttrOnNonRec, languageVersion90
                LanguageFeature.UnionIsPropertiesVisible, languageVersion90
                LanguageFeature.BooleanReturningAndReturnTypeDirectedPartialActivePattern, languageVersion90
                LanguageFeature.LowerInterpolatedStringToConcat, languageVersion90
                LanguageFeature.LowerIntegralRangesToFastLoops, languageVersion90
                LanguageFeature.LowerSimpleMappingsInComprehensionsToFastLoops, languageVersion90
                LanguageFeature.ParsedHashDirectiveArgumentNonQuotes, languageVersion90
                LanguageFeature.EmptyBodiedComputationExpressions, languageVersion90
                LanguageFeature.EnforceAttributeTargets, languageVersion90

                // F# preview
                LanguageFeature.UseTypeSubsumptionCache, previewVersion
                LanguageFeature.UnmanagedConstraintCsharpInterop, previewVersion // not enabled because: https://github.com/dotnet/fsharp/issues/17509
                LanguageFeature.FromEndSlicing, previewVersion // Unfinished features --- needs work
                LanguageFeature.AllowAccessModifiersToAutoPropertiesGettersAndSetters, previewVersion
                LanguageFeature.AllowObjectExpressionWithoutOverrides, previewVersion
                LanguageFeature.DontWarnOnUppercaseIdentifiersInBindingPatterns, previewVersion
                LanguageFeature.DeprecatePlacesWhereSeqCanBeOmitted, previewVersion
            ]

    static let defaultLanguageVersion = LanguageVersion("default")

    static let getVersionFromString (version: string) =
        match version.ToUpperInvariant() with
        | "?" -> 0m
        | "PREVIEW" -> previewVersion
        | "DEFAULT" -> defaultVersion
        | "LATEST" -> latestVersion
        | "LATESTMAJOR" -> latestMajorVersion
        | "4.6" -> languageVersion46
        | "4.7" -> languageVersion47
        | "5.0"
        | "5" -> languageVersion50
        | "6.0"
        | "6" -> languageVersion60
        | "7.0"
        | "7" -> languageVersion70
        | "8.0"
        | "8" -> languageVersion80
        | "9.0"
        | "9" -> languageVersion90
        | _ -> 0m

    let specified = getVersionFromString versionText

    static let versionToString v =
        if v = previewVersion then "'PREVIEW'" else string v

    let specifiedString = versionToString specified

    /// Check if this feature is supported by the selected langversion
    member _.SupportsFeature featureId =
        match features.TryGetValue featureId with
        | true, v -> v <= specified
        | false, _ -> false

    /// Has preview been explicitly specified
    member _.IsExplicitlySpecifiedAs50OrBefore() =
        let v = getVersionFromString versionText
        v <> 0.0m && v <= 5.0m

    /// Has preview been explicitly specified
    member _.IsPreviewEnabled = specified = previewVersion

    /// Does the languageVersion support this version string
    static member ContainsVersion version =
        let langVersion = getVersionFromString version
        langVersion <> 0m && languageVersions.Contains langVersion

    /// Get a list of valid strings for help text
    static member ValidOptions = validOptions

    /// Get a list of valid versions for help text
    static member ValidVersions =
        [|
            for v in languageVersions |> Seq.sort -> sprintf "%M%s" v (if v = defaultVersion then " (Default)" else "")
        |]

    /// Get the text used to specify the version
    member _.VersionText = versionText

    /// Get the specified LanguageVersion
    member _.SpecifiedVersion = specified

    /// Get the specified LanguageVersion as a string
    member _.SpecifiedVersionString = specifiedString

    /// Get a string name for the given feature.
    static member GetFeatureString feature =
        match feature with
        | LanguageFeature.SingleUnderscorePattern -> FSComp.SR.featureSingleUnderscorePattern ()
        | LanguageFeature.WildCardInForLoop -> FSComp.SR.featureWildCardInForLoop ()
        | LanguageFeature.RelaxWhitespace -> FSComp.SR.featureRelaxWhitespace ()
        | LanguageFeature.RelaxWhitespace2 -> FSComp.SR.featureRelaxWhitespace2 ()
        | LanguageFeature.NameOf -> FSComp.SR.featureNameOf ()
        | LanguageFeature.ImplicitYield -> FSComp.SR.featureImplicitYield ()
        | LanguageFeature.OpenTypeDeclaration -> FSComp.SR.featureOpenTypeDeclaration ()
        | LanguageFeature.DotlessFloat32Literal -> FSComp.SR.featureDotlessFloat32Literal ()
        | LanguageFeature.PackageManagement -> FSComp.SR.featurePackageManagement ()
        | LanguageFeature.FromEndSlicing -> FSComp.SR.featureFromEndSlicing ()
        | LanguageFeature.FixedIndexSlice3d4d -> FSComp.SR.featureFixedIndexSlice3d4d ()
        | LanguageFeature.AndBang -> FSComp.SR.featureAndBang ()
        | LanguageFeature.NullnessChecking -> FSComp.SR.featureNullnessChecking ()
        | LanguageFeature.ResumableStateMachines -> FSComp.SR.featureResumableStateMachines ()
        | LanguageFeature.NullableOptionalInterop -> FSComp.SR.featureNullableOptionalInterop ()
        | LanguageFeature.DefaultInterfaceMemberConsumption -> FSComp.SR.featureDefaultInterfaceMemberConsumption ()
        | LanguageFeature.WitnessPassing -> FSComp.SR.featureWitnessPassing ()
        | LanguageFeature.AdditionalTypeDirectedConversions -> FSComp.SR.featureAdditionalImplicitConversions ()
        | LanguageFeature.InterfacesWithMultipleGenericInstantiation -> FSComp.SR.featureInterfacesWithMultipleGenericInstantiation ()
        | LanguageFeature.StringInterpolation -> FSComp.SR.featureStringInterpolation ()
        | LanguageFeature.OverloadsForCustomOperations -> FSComp.SR.featureOverloadsForCustomOperations ()
        | LanguageFeature.ExpandedMeasurables -> FSComp.SR.featureExpandedMeasurables ()
        | LanguageFeature.StructActivePattern -> FSComp.SR.featureStructActivePattern ()
        | LanguageFeature.PrintfBinaryFormat -> FSComp.SR.featurePrintfBinaryFormat ()
        | LanguageFeature.IndexerNotationWithoutDot -> FSComp.SR.featureIndexerNotationWithoutDot ()
        | LanguageFeature.RefCellNotationInformationals -> FSComp.SR.featureRefCellNotationInformationals ()
        | LanguageFeature.UseBindingValueDiscard -> FSComp.SR.featureDiscardUseValue ()
        | LanguageFeature.UnionIsPropertiesVisible -> FSComp.SR.featureUnionIsPropertiesVisible ()
        | LanguageFeature.NonVariablePatternsToRightOfAsPatterns -> FSComp.SR.featureNonVariablePatternsToRightOfAsPatterns ()
        | LanguageFeature.AttributesToRightOfModuleKeyword -> FSComp.SR.featureAttributesToRightOfModuleKeyword ()
        | LanguageFeature.MLCompatRevisions -> FSComp.SR.featureMLCompatRevisions ()
        | LanguageFeature.BetterExceptionPrinting -> FSComp.SR.featureBetterExceptionPrinting ()
        | LanguageFeature.DelegateTypeNameResolutionFix -> FSComp.SR.featureDelegateTypeNameResolutionFix ()
        | LanguageFeature.ReallyLongLists -> FSComp.SR.featureReallyLongList ()
        | LanguageFeature.ErrorOnDeprecatedRequireQualifiedAccess -> FSComp.SR.featureErrorOnDeprecatedRequireQualifiedAccess ()
        | LanguageFeature.RequiredPropertiesSupport -> FSComp.SR.featureRequiredProperties ()
        | LanguageFeature.InitPropertiesSupport -> FSComp.SR.featureInitProperties ()
        | LanguageFeature.LowercaseDUWhenRequireQualifiedAccess -> FSComp.SR.featureLowercaseDUWhenRequireQualifiedAccess ()
        | LanguageFeature.InterfacesWithAbstractStaticMembers -> FSComp.SR.featureInterfacesWithAbstractStaticMembers ()
        | LanguageFeature.SelfTypeConstraints -> FSComp.SR.featureSelfTypeConstraints ()
        | LanguageFeature.AccessorFunctionShorthand -> FSComp.SR.featureAccessorFunctionShorthand ()
        | LanguageFeature.MatchNotAllowedForUnionCaseWithNoData -> FSComp.SR.featureMatchNotAllowedForUnionCaseWithNoData ()
        | LanguageFeature.CSharpExtensionAttributeNotRequired -> FSComp.SR.featureCSharpExtensionAttributeNotRequired ()
        | LanguageFeature.ErrorForNonVirtualMembersOverrides -> FSComp.SR.featureErrorForNonVirtualMembersOverrides ()
        | LanguageFeature.WarningWhenInliningMethodImplNoInlineMarkedFunction ->
            FSComp.SR.featureWarningWhenInliningMethodImplNoInlineMarkedFunction ()
        | LanguageFeature.EscapeDotnetFormattableStrings -> FSComp.SR.featureEscapeBracesInFormattableString ()
        | LanguageFeature.ArithmeticInLiterals -> FSComp.SR.featureArithmeticInLiterals ()
        | LanguageFeature.ErrorReportingOnStaticClasses -> FSComp.SR.featureErrorReportingOnStaticClasses ()
        | LanguageFeature.TryWithInSeqExpression -> FSComp.SR.featureTryWithInSeqExpressions ()
        | LanguageFeature.WarningWhenCopyAndUpdateRecordChangesAllFields ->
            FSComp.SR.featureWarningWhenCopyAndUpdateRecordChangesAllFields ()
        | LanguageFeature.StaticMembersInInterfaces -> FSComp.SR.featureStaticMembersInInterfaces ()
        | LanguageFeature.NonInlineLiteralsAsPrintfFormat -> FSComp.SR.featureNonInlineLiteralsAsPrintfFormat ()
        | LanguageFeature.NestedCopyAndUpdate -> FSComp.SR.featureNestedCopyAndUpdate ()
        | LanguageFeature.ExtendedStringInterpolation -> FSComp.SR.featureExtendedStringInterpolation ()
        | LanguageFeature.WarningWhenMultipleRecdTypeChoice -> FSComp.SR.featureWarningWhenMultipleRecdTypeChoice ()
        | LanguageFeature.ImprovedImpliedArgumentNames -> FSComp.SR.featureImprovedImpliedArgumentNames ()
        | LanguageFeature.DiagnosticForObjInference -> FSComp.SR.featureInformationalObjInferenceDiagnostic ()

        | LanguageFeature.StaticLetInRecordsDusEmptyTypes -> FSComp.SR.featureStaticLetInRecordsDusEmptyTypes ()
        | LanguageFeature.StrictIndentation -> FSComp.SR.featureStrictIndentation ()
        | LanguageFeature.ConstraintIntersectionOnFlexibleTypes -> FSComp.SR.featureConstraintIntersectionOnFlexibleTypes ()
        | LanguageFeature.WarningWhenTailRecAttributeButNonTailRecUsage -> FSComp.SR.featureChkNotTailRecursive ()
        | LanguageFeature.UnmanagedConstraintCsharpInterop -> FSComp.SR.featureUnmanagedConstraintCsharpInterop ()
        | LanguageFeature.WhileBang -> FSComp.SR.featureWhileBang ()
        | LanguageFeature.ReuseSameFieldsInStructUnions -> FSComp.SR.featureReuseSameFieldsInStructUnions ()
        | LanguageFeature.ExtendedFixedBindings -> FSComp.SR.featureExtendedFixedBindings ()
        | LanguageFeature.PreferStringGetPinnableReference -> FSComp.SR.featurePreferStringGetPinnableReference ()
        | LanguageFeature.PreferExtensionMethodOverPlainProperty -> FSComp.SR.featurePreferExtensionMethodOverPlainProperty ()
        | LanguageFeature.WarningIndexedPropertiesGetSetSameType -> FSComp.SR.featureWarningIndexedPropertiesGetSetSameType ()
        | LanguageFeature.WarningWhenTailCallAttrOnNonRec -> FSComp.SR.featureChkTailCallAttrOnNonRec ()
        | LanguageFeature.BooleanReturningAndReturnTypeDirectedPartialActivePattern ->
            FSComp.SR.featureBooleanReturningAndReturnTypeDirectedPartialActivePattern ()
        | LanguageFeature.EnforceAttributeTargets -> FSComp.SR.featureEnforceAttributeTargets ()
        | LanguageFeature.LowerInterpolatedStringToConcat -> FSComp.SR.featureLowerInterpolatedStringToConcat ()
        | LanguageFeature.LowerIntegralRangesToFastLoops -> FSComp.SR.featureLowerIntegralRangesToFastLoops ()
        | LanguageFeature.AllowAccessModifiersToAutoPropertiesGettersAndSetters ->
            FSComp.SR.featureAllowAccessModifiersToAutoPropertiesGettersAndSetters ()
        | LanguageFeature.LowerSimpleMappingsInComprehensionsToFastLoops ->
            FSComp.SR.featureLowerSimpleMappingsInComprehensionsToFastLoops ()
        | LanguageFeature.ParsedHashDirectiveArgumentNonQuotes -> FSComp.SR.featureParsedHashDirectiveArgumentNonString ()
        | LanguageFeature.EmptyBodiedComputationExpressions -> FSComp.SR.featureEmptyBodiedComputationExpressions ()
        | LanguageFeature.AllowObjectExpressionWithoutOverrides -> FSComp.SR.featureAllowObjectExpressionWithoutOverrides ()
<<<<<<< HEAD
        | LanguageFeature.DontWarnOnUppercaseIdentifiersInBindingPatterns ->
            FSComp.SR.featureDontWarnOnUppercaseIdentifiersInBindingPatterns ()
=======
        | LanguageFeature.UseTypeSubsumptionCache -> FSComp.SR.featureUseTypeSubsumptionCache ()
>>>>>>> b34e992f
        | LanguageFeature.DeprecatePlacesWhereSeqCanBeOmitted -> FSComp.SR.featureDeprecatePlacesWhereSeqCanBeOmitted ()

    /// Get a version string associated with the given feature.
    static member GetFeatureVersionString feature =
        match features.TryGetValue feature with
        | true, v -> versionToString v
        | _ -> invalidArg "feature" "Internal error: Unable to find feature."

    override x.Equals(yobj: obj) =
        match yobj with
        | :? LanguageVersion as y -> x.SpecifiedVersion = y.SpecifiedVersion
        | _ -> false

    override x.GetHashCode() = hash x.SpecifiedVersion

    static member Default = defaultLanguageVersion<|MERGE_RESOLUTION|>--- conflicted
+++ resolved
@@ -94,11 +94,8 @@
     | ParsedHashDirectiveArgumentNonQuotes
     | EmptyBodiedComputationExpressions
     | AllowObjectExpressionWithoutOverrides
-<<<<<<< HEAD
     | DontWarnOnUppercaseIdentifiersInBindingPatterns
-=======
     | UseTypeSubsumptionCache
->>>>>>> b34e992f
     | DeprecatePlacesWhereSeqCanBeOmitted
 
 /// LanguageVersion management
@@ -384,12 +381,9 @@
         | LanguageFeature.ParsedHashDirectiveArgumentNonQuotes -> FSComp.SR.featureParsedHashDirectiveArgumentNonString ()
         | LanguageFeature.EmptyBodiedComputationExpressions -> FSComp.SR.featureEmptyBodiedComputationExpressions ()
         | LanguageFeature.AllowObjectExpressionWithoutOverrides -> FSComp.SR.featureAllowObjectExpressionWithoutOverrides ()
-<<<<<<< HEAD
         | LanguageFeature.DontWarnOnUppercaseIdentifiersInBindingPatterns ->
             FSComp.SR.featureDontWarnOnUppercaseIdentifiersInBindingPatterns ()
-=======
         | LanguageFeature.UseTypeSubsumptionCache -> FSComp.SR.featureUseTypeSubsumptionCache ()
->>>>>>> b34e992f
         | LanguageFeature.DeprecatePlacesWhereSeqCanBeOmitted -> FSComp.SR.featureDeprecatePlacesWhereSeqCanBeOmitted ()
 
     /// Get a version string associated with the given feature.
