--- conflicted
+++ resolved
@@ -112,16 +112,12 @@
                         let mutable uType = REG_SZ
                         let mutable cbData = maxDataLength
 
-<<<<<<< HEAD
 #if NO_CHECKNULLS
                         let res = RegQueryValueExW(hkey, null, 0u, &uType, pathResult, &cbData);
 #else
                         let res = RegQueryValueExW(hkey, nonNull<string> null, 0u, &uType, pathResult, &cbData); // TODO use of nonNull should not be required
 #endif
-=======
-                        let res = RegQueryValueExW(hkey, null, 0u, &uType, pathResult, &cbData)
-
->>>>>>> 0c1eba06
+
                         if (res = 0u && cbData > 0 && cbData <= maxDataLength) then
                             Marshal.PtrToStringUni(pathResult, (cbData - 2) / 2)
                         else
