--- conflicted
+++ resolved
@@ -40,12 +40,8 @@
     let FSharpBinaryMetadataFormatRevision = "2.0.0.0"
 
     let isRunningOnCoreClr =
-<<<<<<< HEAD
-        typeof<obj>.Assembly.FullName.StartsWith ("System.Private.CoreLib", StringComparison.OrdinalIgnoreCase)
-=======
         typeof<obj>.Assembly.FullName
-            .StartsWith("System.Private.CoreLib", StringComparison.InvariantCultureIgnoreCase)
->>>>>>> 99514c0f
+            .StartsWith("System.Private.CoreLib", StringComparison.OrdinalIgnoreCase)
 
     module Option =
         /// Convert string into Option string where null and String.Empty result in None
