--- conflicted
+++ resolved
@@ -53,95 +53,6 @@
     let maxPath = 260
     let maxDataLength = (System.Text.UTF32Encoding()).GetMaxByteCount(maxPath)
 
-<<<<<<< HEAD
-#if !FX_NO_WIN_REGISTRY
-    let KEY_WOW64_DEFAULT = 0x0000
-    let KEY_WOW64_32KEY = 0x0200
-    let HKEY_LOCAL_MACHINE = UIntPtr(0x80000002u)
-    let KEY_QUERY_VALUE = 0x1
-    let REG_SZ = 1u
-
-    let GetDefaultRegistryStringValueViaDotNet (subKey: string) =
-        Option.ofString (
-            try
-                downcast Microsoft.Win32.Registry.GetValue("HKEY_LOCAL_MACHINE\\" + subKey, null, null)
-            with e ->
-#if DEBUG
-                Debug.Assert(false, sprintf "Failed in GetDefaultRegistryStringValueViaDotNet: %s" (e.ToString()))
-#endif
-                null
-        )
-
-    let Get32BitRegistryStringValueViaPInvoke (subKey: string) =
-        Option.ofString (
-            try
-                // 64 bit flag is not available <= Win2k
-                let options =
-                    let hasWow6432Node =
-                        use x = Registry.LocalMachine.OpenSubKey(@"SOFTWARE\Wow6432Node")
-                        x <> null
-
-                    try
-                        match hasWow6432Node with
-                        | true -> KEY_WOW64_32KEY
-                        | false -> KEY_WOW64_DEFAULT
-                    with _ ->
-                        KEY_WOW64_DEFAULT
-
-                let mutable hkey = UIntPtr.Zero
-                let pathResult = Marshal.AllocCoTaskMem(maxDataLength)
-
-                try
-                    let res =
-                        RegOpenKeyExW(HKEY_LOCAL_MACHINE, subKey, 0u, KEY_QUERY_VALUE ||| options, &hkey)
-
-                    if res = 0u then
-                        let mutable uType = REG_SZ
-                        let mutable cbData = maxDataLength
-
-#if NO_CHECKNULLS
-                        let res = RegQueryValueExW(hkey, null, 0u, &uType, pathResult, &cbData);
-#else
-                        let res = RegQueryValueExW(hkey, nonNull<string> null, 0u, &uType, pathResult, &cbData); // TODO use of nonNull should not be required
-#endif
-
-                        if (res = 0u && cbData > 0 && cbData <= maxDataLength) then
-                            Marshal.PtrToStringUni(pathResult, (cbData - 2) / 2)
-                        else
-                            null
-                    else
-                        null
-                finally
-                    if hkey <> UIntPtr.Zero then RegCloseKey(hkey) |> ignore
-
-                    if pathResult <> IntPtr.Zero then
-                        Marshal.FreeCoTaskMem(pathResult)
-            with e ->
-#if DEBUG
-                Debug.Assert(false, sprintf "Failed in Get32BitRegistryStringValueViaPInvoke: %s" (e.ToString()))
-#endif
-                null
-        )
-
-    let is32Bit = IntPtr.Size = 4
-
-    let tryRegKey (subKey: string) =
-
-        if is32Bit then
-            let s = GetDefaultRegistryStringValueViaDotNet(subKey)
-            // If we got here AND we're on a 32-bit OS then we can validate that Get32BitRegistryStringValueViaPInvoke(...) works
-            // by comparing against the result from GetDefaultRegistryStringValueViaDotNet(...)
-#if DEBUG
-            let viaPinvoke = Get32BitRegistryStringValueViaPInvoke(subKey)
-            Debug.Assert((s = viaPinvoke), sprintf "32bit path: pi=%A def=%A" viaPinvoke s)
-#endif
-            s
-        else
-            Get32BitRegistryStringValueViaPInvoke(subKey)
-#endif
-
-=======
->>>>>>> 729a68f4
     let internal tryCurrentDomain () =
         let pathFromCurrentDomain = AppDomain.CurrentDomain.BaseDirectory
 
