--- conflicted
+++ resolved
@@ -292,9 +292,6 @@
                             key.Key,
                             key.Version,
                             key.Label,
-<<<<<<< HEAD
-                            (Running(TaskCompletionSource<'TValue>(), cts, computation, DateTime.Now, ResizeArray()))
-=======
                             (Running(
                                 TaskCompletionSource(TaskCreationOptions.RunContinuationsAsynchronously),
                                 cts,
@@ -302,7 +299,6 @@
                                 DateTime.Now,
                                 ResizeArray()
                             ))
->>>>>>> d2d7bd33
                         )
 
                         otherVersions
