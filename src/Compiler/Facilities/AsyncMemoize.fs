--- conflicted
+++ resolved
@@ -114,11 +114,7 @@
 
     /// Return file name with one directory above it
     let shortPath (path: string) =
-<<<<<<< HEAD
-        let dirPath = Path.GetDirectoryName(path) |> Option.ofObj |> Option.defaultValue ""
-=======
         let dirPath = !!Path.GetDirectoryName(path)
->>>>>>> b8477587
 
         let dir =
             dirPath.Split Path.DirectorySeparatorChar
