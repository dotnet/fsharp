--- conflicted
+++ resolved
@@ -114,11 +114,7 @@
 
     /// Return file name with one directory above it
     let shortPath (path: string) =
-<<<<<<< HEAD
-        let dirPath = Path.GetDirectoryName(path) |> Option.ofObj |> Option.defaultValue ""
-=======
         let dirPath = !!Path.GetDirectoryName(path)
->>>>>>> c01bc471
 
         let dir =
             dirPath.Split Path.DirectorySeparatorChar
