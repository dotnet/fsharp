<Project>

  <PropertyGroup>
    <DotNetExe Condition=" '$(OS)' == 'Unix' ">dotnet</DotNetExe>
    <DotNetExe Condition=" '$(OS)' != 'Unix' ">dotnet.exe</DotNetExe>
    <!-- When building from source, `dotnet` is expected to be on the path. -->
    <DotNetExePath>$(DotNetExe)</DotNetExePath>
  </PropertyGroup>

  <!-- Build FsLex files. -->
  <Target Name="CallFsLex"
          Inputs="@(FsLex)"
          Outputs="@(FsLex->'$(FsLexOutputFolder)%(Filename).fs')"
          Condition="'@(FsLex)'!=''"
          BeforeTargets="CoreCompile">

    <PropertyGroup>
<<<<<<< HEAD
        <FsLexPath>$(MSBuildThisFileDirectory)fslex\bin\Proto\netcoreapp2.0\fslex.dll</FsLexPath>
=======
        <FsLexPath>$(ArtifactsBinDir)\fslex\Proto\netcoreapp2.0\fslex.dll</FsLexPath>
>>>>>>> 41891aa7
    </PropertyGroup>

    <!-- Create the output directory -->
    <MakeDir Directories="$(FsLexOutputFolder)"/>

    <!-- Run the tool -->
    <Exec Command="&quot;$(DotNetExePath)&quot; &quot;$(FsLexPath)&quot; -o &quot;$(FsLexOutputFolder)%(FsLex.Filename).fs&quot; %(FsLex.OtherFlags) %(FsLex.Identity)" />

    <!-- Make sure it will get cleaned -->
    <CreateItem Include="$(FsLexOutputFolder)%(FsLex.Filename).fs">
      <Output TaskParameter="Include" ItemName="FileWrites"/>
    </CreateItem>
  </Target>

  <!-- Build FsYacc files. -->
  <Target Name="CallFsYacc"
          Inputs="@(FsYacc)"
          Outputs="@(FsYacc->'$(FsYaccOutputFolder)%(Filename).fs')"
          Condition="'@(FsYacc)'!=''"
          BeforeTargets="CoreCompile">

    <PropertyGroup>
<<<<<<< HEAD
        <FsYaccPath>$(MSBuildThisFileDirectory)fsyacc\bin\Proto\netcoreapp2.0\fsyacc.dll</FsYaccPath>
=======
        <FsYaccPath>$(ArtifactsBinDir)\fsyacc\Proto\netcoreapp2.0\fsyacc.dll</FsYaccPath>
>>>>>>> 41891aa7
    </PropertyGroup>

    <!-- Create the output directory -->
    <MakeDir Directories="$(FsYaccOutputFolder)" />

    <!-- Run the tool -->
    <Exec Command="&quot;$(DotNetExePath)&quot; &quot;$(FsYaccPath)&quot; -o &quot;$(FsYaccOutputFolder)%(FsYacc.Filename).fs&quot; %(FsYacc.OtherFlags) %(FsYacc.Identity)" />

    <!-- Make sure it will get cleaned -->
    <CreateItem Include="$(FsYaccOutputFolder)%(FsYacc.Filename).fs">
      <Output TaskParameter="Include" ItemName="FileWrites"/>
    </CreateItem>
  </Target>

</Project><|MERGE_RESOLUTION|>--- conflicted
+++ resolved
@@ -15,11 +15,7 @@
           BeforeTargets="CoreCompile">
 
     <PropertyGroup>
-<<<<<<< HEAD
-        <FsLexPath>$(MSBuildThisFileDirectory)fslex\bin\Proto\netcoreapp2.0\fslex.dll</FsLexPath>
-=======
         <FsLexPath>$(ArtifactsBinDir)\fslex\Proto\netcoreapp2.0\fslex.dll</FsLexPath>
->>>>>>> 41891aa7
     </PropertyGroup>
 
     <!-- Create the output directory -->
@@ -42,11 +38,7 @@
           BeforeTargets="CoreCompile">
 
     <PropertyGroup>
-<<<<<<< HEAD
-        <FsYaccPath>$(MSBuildThisFileDirectory)fsyacc\bin\Proto\netcoreapp2.0\fsyacc.dll</FsYaccPath>
-=======
         <FsYaccPath>$(ArtifactsBinDir)\fsyacc\Proto\netcoreapp2.0\fsyacc.dll</FsYaccPath>
->>>>>>> 41891aa7
     </PropertyGroup>
 
     <!-- Create the output directory -->
