// Copyright (c) Microsoft Corporation.  All Rights Reserved.  See License.txt in the project root for license information.

// This file is compiled 3(!) times in the codebase
//    - as the internal implementation of printf '%A' formatting in FSharp.Core
//    - as the internal implementation of structured formatting in the compiler and F# Interactive
//           defines: COMPILER 
//
// The one implementation file is used because we very much want to keep the implementations of
// structured formatting the same for fsi.exe and '%A' printing. However fsi.exe may have
// a richer feature set.
//
// Note no layout objects are ever transferred between the above implementations, and in 
// all 4 cases the layout types are really different types.

#nowarn "52" // The value has been copied to ensure the original is not mutated by this operation

#if COMPILER
namespace Internal.Utilities.StructuredFormat
#else
// FSharp.Core.dll:
namespace Microsoft.FSharp.Text.StructuredPrintfImpl
#endif

    // Breakable block layout implementation.
    // This is a fresh implementation of pre-existing ideas.

    open System
    open System.Diagnostics
    open System.Text
    open System.IO
    open System.Reflection
    open System.Globalization
    open System.Collections.Generic
    open Microsoft.FSharp.Core
    open Microsoft.FSharp.Core.LanguagePrimitives.IntrinsicOperators
    open Microsoft.FSharp.Core.Operators
    open Microsoft.FSharp.Reflection
    open Microsoft.FSharp.Collections
    open Microsoft.FSharp.Primitives.Basics

    [<StructuralEquality; NoComparison>]
    type LayoutTag =
        | ActivePatternCase
        | ActivePatternResult
        | Alias
        | Class
        | Union
        | UnionCase
        | Delegate
        | Enum
        | Event
        | Field
        | Interface
        | Keyword
        | LineBreak
        | Local
        | Record
        | RecordField
        | Method
        | Member
        | ModuleBinding
        | Module
        | Namespace
        | NumericLiteral
        | Operator
        | Parameter
        | Property
        | Space
        | StringLiteral
        | Struct
        | TypeParameter
        | Text
        | Punctuation
        | UnknownType
        | UnknownEntity

    type TaggedText =
        abstract Tag: LayoutTag
        abstract Text: string

    type TaggedTextWriter =
        abstract Write: t: TaggedText -> unit
        abstract WriteLine: unit -> unit

    /// A joint, between 2 layouts, is either:
    ///  - unbreakable, or
    ///  - breakable, and if broken the second block has a given indentation.
    [<StructuralEquality; NoComparison>]
    type Joint =
     | Unbreakable
     | Breakable of int
     | Broken of int

    /// Leaf juxt,data,juxt
    /// Node juxt,left,juxt,right,juxt and joint
    ///
    /// If either juxt flag is true, then no space between words.
    [<NoEquality; NoComparison>]
    type Layout =
     | ObjLeaf of bool * obj * bool
     | Leaf of bool * TaggedText * bool
     | Node of bool * layout * bool * layout * bool * joint
     | Attr of string * (string * string) list * layout

    and layout = Layout

    and joint = Joint

    [<NoEquality; NoComparison>]
    type IEnvironment = 
        abstract GetLayout : obj -> layout
        abstract MaxColumns : int
        abstract MaxRows : int

    module TaggedTextOps =
#if BUILDING_WITH_LKG || BUILD_FROM_SOURCE
        let inline (|NonNull|) x = match x with null -> raise (NullReferenceException()) | v -> v
        let inline nonNull<'T> (x: 'T) = x
#endif

        let tag tag text = 
          { new TaggedText with 
            member x.Tag = tag
            member x.Text = text }

        let length (tt: TaggedText) = tt.Text.Length
        let toText (tt: TaggedText) = tt.Text

        let tagAlias t = tag LayoutTag.Alias t
        let keywordFunctions = Set ["raise"; "reraise"; "typeof"; "typedefof"; "sizeof"; "nameof"]
        let keywordTypes = 
          [
            "array"
            "bigint"
            "bool"
            "byref"
            "byte"
            "char"
            "decimal"
            "double"
            "float"
            "float32"
            "int"
            "int8"
            "int16"
            "int32"
            "int64"
            "list"
            "nativeint"
            "obj"
            "sbyte"
            "seq"
            "single"
            "string"
            "unit"
            "uint"
            "uint8"
            "uint16"
            "uint32"
            "uint64"
            "unativeint"
          ] |> Set.ofList
        let tagClass name = if Set.contains name keywordTypes then tag LayoutTag.Keyword name else tag LayoutTag.Class name
        let tagUnionCase t = tag LayoutTag.UnionCase t
        let tagDelegate t = tag LayoutTag.Delegate t
        let tagEnum t = tag LayoutTag.Enum t
        let tagEvent t = tag LayoutTag.Event t
        let tagField t = tag LayoutTag.Field t
        let tagInterface t = tag LayoutTag.Interface t
        let tagKeyword t = tag LayoutTag.Keyword t
        let tagLineBreak t = tag LayoutTag.LineBreak t
        let tagLocal t = tag LayoutTag.Local t
        let tagRecord t = tag LayoutTag.Record t
        let tagRecordField t = tag LayoutTag.RecordField t
        let tagMethod t = tag LayoutTag.Method t
        let tagModule t = tag LayoutTag.Module t
        let tagModuleBinding name = if keywordFunctions.Contains name then tag LayoutTag.Keyword name else tag LayoutTag.ModuleBinding name
        let tagNamespace t = tag LayoutTag.Namespace t
        let tagNumericLiteral t = tag LayoutTag.NumericLiteral t
        let tagOperator t = tag LayoutTag.Operator t
        let tagParameter t = tag LayoutTag.Parameter t
        let tagProperty t = tag LayoutTag.Property t
        let tagSpace t = tag LayoutTag.Space t
        let tagStringLiteral t = tag LayoutTag.StringLiteral t
        let tagStruct t = tag LayoutTag.Struct t
        let tagTypeParameter t = tag LayoutTag.TypeParameter t
        let tagText t = tag LayoutTag.Text t
        let tagPunctuation t = tag LayoutTag.Punctuation t

        module Literals =
            // common tagged literals
            let lineBreak = tagLineBreak "\n"
            let space = tagSpace " "
            let comma = tagPunctuation ","
            let semicolon = tagPunctuation ";"
            let leftParen = tagPunctuation "("
            let rightParen = tagPunctuation ")"
            let leftBracket = tagPunctuation "["
            let rightBracket = tagPunctuation "]"
            let leftBrace= tagPunctuation "{"
            let rightBrace = tagPunctuation "}"
            let leftBraceBar = tagPunctuation "{|"
            let rightBraceBar = tagPunctuation "|}"
            let equals = tagOperator "="
            let arrow = tagPunctuation "->"
            let questionMark = tagPunctuation "?"
     
    module LayoutOps = 
        open TaggedTextOps

        let rec juxtLeft = function
          | ObjLeaf (jl,_,_)      -> jl
          | Leaf (jl,_,_)         -> jl
          | Node (jl,_,_,_,_,_) -> jl
          | Attr (_,_,l)        -> juxtLeft l

        let rec juxtRight = function
          | ObjLeaf (_,_,jr)         -> jr
          | Leaf (_,_,jr)         -> jr
          | Node (_,_,_,_,jr,_) -> jr
          | Attr (_,_,l)        -> juxtRight l

        let mkNode l r joint =
           let jl = juxtLeft  l 
           let jm = juxtRight l || juxtLeft r 
           let jr = juxtRight r 
           Node(jl,l,jm,r,jr,joint)


        // constructors


        let objL (value:obj) = 
            match value with 
            | :? string as s -> Leaf (false, tag LayoutTag.Text s, false)
            | o -> ObjLeaf (false, o, false)

        let sLeaf  (l, t, r) = Leaf (l, t, r)

        let wordL  text = sLeaf (false,text,false)
        let sepL   text = sLeaf (true ,text,true)   
        let rightL text = sLeaf (true ,text,false)   
        let leftL  text = sLeaf (false,text,true)

        let emptyL = sLeaf (true, tag LayoutTag.Text "",true)

        let isEmptyL layout = 
            match layout with 
            | Leaf(true, s, true) -> s.Text = ""
            | _ -> false

        let aboveL  layout1 layout2 = mkNode layout1 layout2 (Broken 0)

        let tagAttrL text maps layout = Attr(text,maps,layout)

        let apply2 f l r = if isEmptyL l then r else
                           if isEmptyL r then l else f l r

        let (^^)  layout1 layout2  = mkNode layout1 layout2 (Unbreakable)
        let (++)  layout1 layout2  = mkNode layout1 layout2 (Breakable 0)
        let (--)  layout1 layout2  = mkNode layout1 layout2 (Breakable 1)
        let (---) layout1 layout2  = mkNode layout1 layout2 (Breakable 2)
        let (@@)   layout1 layout2 = apply2 (fun l r -> mkNode l r (Broken 0)) layout1 layout2
        let (@@-)  layout1 layout2 = apply2 (fun l r -> mkNode l r (Broken 1)) layout1 layout2
        let (@@--) layout1 layout2 = apply2 (fun l r -> mkNode l r (Broken 2)) layout1 layout2
        let tagListL tagger = function
            | []    -> emptyL
            | [x]   -> x
            | x :: xs ->
                let rec process' prefixL = function
                  | []    -> prefixL
                  | y :: ys -> process' ((tagger prefixL) ++ y) ys
                process' x xs
            
        let commaListL layouts = tagListL (fun prefixL -> prefixL ^^ rightL (Literals.comma)) layouts
        let semiListL layouts  = tagListL (fun prefixL -> prefixL ^^ rightL (Literals.semicolon)) layouts
        let spaceListL layouts = tagListL (fun prefixL -> prefixL) layouts
        let sepListL layout1 layouts = tagListL (fun prefixL -> prefixL ^^ layout1) layouts
        let bracketL layout = leftL Literals.leftParen ^^ layout ^^ rightL Literals.rightParen
        let tupleL layouts = bracketL (sepListL (sepL Literals.comma) layouts)
        let aboveListL layouts = 
            match layouts with
            | []    -> emptyL
            | [x]   -> x
            | x :: ys -> List.fold (fun pre y -> pre @@ y) x ys

        let optionL selector value = 
            match value with 
            | None   -> wordL (tagUnionCase "None")
            | Some x -> wordL (tagUnionCase "Some") -- (selector x)

        let listL selector value = leftL Literals.leftBracket ^^ sepListL (sepL Literals.semicolon) (List.map selector value) ^^ rightL Literals.rightBracket

        let squareBracketL layout = leftL Literals.leftBracket ^^ layout ^^ rightL Literals.rightBracket    

        let braceL         layout = leftL Literals.leftBrace ^^ layout ^^ rightL Literals.rightBrace

        let boundedUnfoldL
                    (itemL     : 'a -> layout)
                    (project   : 'z -> ('a * 'z) option)
                    (stopShort : 'z -> bool)
                    (z : 'z)
                    maxLength =
          let rec consume n z =
            if stopShort z then [wordL (tagPunctuation "...")] else
            match project z with
              | None       -> []  // exhausted input 
              | Some (x,z) -> if n<=0 then [wordL (tagPunctuation "...")]               // hit print_length limit 
                                      else itemL x :: consume (n-1) z  // cons recursive... 
          consume maxLength z  

        let unfoldL selector folder state count = boundedUnfoldL  selector folder (fun _ -> false) state count
          
    /// These are a typical set of options used to control structured formatting.
    [<NoEquality; NoComparison>]
    type FormatOptions =
        { FloatingPointFormat: string;
          AttributeProcessor: (string -> (string * string) list -> bool -> unit);
#if COMPILER // This is the PrintIntercepts extensibility point currently revealed by fsi.exe's AddPrinter
          PrintIntercepts: (IEnvironment -> obj -> Layout option) list;
          StringLimit : int;
#endif
          FormatProvider: System.IFormatProvider;
          BindingFlags: System.Reflection.BindingFlags
          PrintWidth : int; 
          PrintDepth : int; 
          PrintLength : int;
          PrintSize : int;        
          ShowProperties : bool;
          ShowIEnumerable: bool; }
        static member Default =
            { FormatProvider = (System.Globalization.CultureInfo.InvariantCulture :> System.IFormatProvider);
#if COMPILER    // This is the PrintIntercepts extensibility point currently revealed by fsi.exe's AddPrinter
              PrintIntercepts = [];
              StringLimit = System.Int32.MaxValue;
#endif
              AttributeProcessor= (fun _ _ _ -> ());
              BindingFlags = System.Reflection.BindingFlags.Public;
              FloatingPointFormat = "g10";
              PrintWidth = 80 ; 
              PrintDepth = 100 ; 
              PrintLength = 100;
              PrintSize = 10000;
              ShowProperties = false;
              ShowIEnumerable = true; }



    module ReflectUtils = 
        open System
        open System.Reflection

        [<NoEquality; NoComparison>]
        type TypeInfo =
          | TupleType of Type list
          | FunctionType of Type * Type
          | RecordType of (string * Type) list
          | SumType of (string * (string * Type) list) list
          | UnitType
          | ObjectType of Type

        let isNamedType (ty:Type) = not (ty.IsArray || ty.IsByRef || ty.IsPointer)
        let equivHeadTypes (ty1:Type) (ty2:Type) = 
            isNamedType(ty1) &&
            if ty1.IsGenericType then 
              ty2.IsGenericType && (ty1.GetGenericTypeDefinition()).Equals(ty2.GetGenericTypeDefinition())
            else 
              ty1.Equals(ty2)

        let option = typedefof<obj option>
        let func = typedefof<(obj -> obj)>

        let isOptionTy ty = equivHeadTypes ty (typeof<int option>)
        let isUnitType ty = equivHeadTypes ty (typeof<unit>)
        let isListType ty = 
            FSharpType.IsUnion ty && 
            (let cases = FSharpType.GetUnionCases ty 
             cases.Length > 0 && equivHeadTypes (typedefof<list<_>>) cases.[0].DeclaringType)

        [<NoEquality; NoComparison>]
        type ValueInfo =
          | TupleValue of (obj * Type) list
          | FunctionClosureValue of System.Type 
          | RecordValue of (string * obj * Type) list
          | ConstructorValue of string * (string * (obj * Type)) list
          | ExceptionValue of System.Type * (string * (obj * Type)) list
          | UnitValue
          | ObjectValue of obj

        module Value = 

            // Analyze an object to see if it the representation
            // of an F# value.
            let GetValueInfoOfObject (bindingFlags:BindingFlags) (obj : obj) =
              match obj with 
              | null -> ObjectValue(obj)
              | _ -> 
                let reprty = obj.GetType() 

                // First a bunch of special rules for tuples
                // Because of the way F# currently compiles tuple values 
                // of size > 7 we can only reliably reflect on sizes up
                // to 7.

                if FSharpType.IsTuple reprty then 
                    let tyArgs = FSharpType.GetTupleElements(reprty)
                    TupleValue (FSharpValue.GetTupleFields obj |> Array.mapi (fun i v -> (v, tyArgs.[i])) |> Array.toList)
                elif FSharpType.IsFunction reprty then 
                    FunctionClosureValue reprty
                    
                // It must be exception, abstract, record or union.
                // Either way we assume the only properties defined on
                // the type are the actual fields of the type.  Again,
                // we should be reading attributes here that indicate the
                // true structure of the type, e.g. the order of the fields.   
                elif FSharpType.IsUnion(reprty,bindingFlags) then 
                    let tag,vals = FSharpValue.GetUnionFields (obj,reprty,bindingFlags) 
                    let props = tag.GetFields()
                    let pvals = (props,vals) ||> Array.map2 (fun prop v -> prop.Name,(v, prop.PropertyType))
                    ConstructorValue(tag.Name, Array.toList pvals)
                elif FSharpType.IsExceptionRepresentation(reprty,bindingFlags) then 
                    let props = FSharpType.GetExceptionFields(reprty,bindingFlags) 
                    let vals = FSharpValue.GetExceptionFields(obj,bindingFlags) 
                    let pvals = (props,vals) ||> Array.map2 (fun prop v -> prop.Name,(v, prop.PropertyType))
                    ExceptionValue(reprty, pvals |> Array.toList)
                elif FSharpType.IsRecord(reprty,bindingFlags) then 
                    let props = FSharpType.GetRecordFields(reprty,bindingFlags) 
                    RecordValue(props |> Array.map (fun prop -> prop.Name, prop.GetValue(obj,null), prop.PropertyType) |> Array.toList)
                else
                    ObjectValue(obj)

            // This one is like the above but can make use of additional
            // statically-known type information to aid in the
            // analysis of null values. 

            let GetValueInfo bindingFlags (x : 'a, ty : Type)  (* x could be null *) = 
                let obj = box x
                match obj with 
                | null ->
                   let isNullaryUnion =
                      match ty.GetCustomAttributes(typeof<CompilationRepresentationAttribute>, false) with
                      | [|:? CompilationRepresentationAttribute as attr|] -> 
                          (attr.Flags &&& CompilationRepresentationFlags.UseNullAsTrueValue) = CompilationRepresentationFlags.UseNullAsTrueValue
                      | _ -> false
                   if isNullaryUnion then
                     let nullaryCase = FSharpType.GetUnionCases ty |> Array.filter (fun uc -> uc.GetFields().Length = 0) |> Array.item 0
                     ConstructorValue(nullaryCase.Name, [])
                   elif isUnitType ty then UnitValue
                   else ObjectValue(obj)
                | _ -> 
                  GetValueInfoOfObject bindingFlags (obj) 

    module Display = 

        open ReflectUtils
        open LayoutOps
        open TaggedTextOps

        let string_of_int (i:int) = i.ToString()

        let typeUsesSystemObjectToString (ty:System.Type) =
            try
                let methInfo = ty.GetMethod("ToString",BindingFlags.Public ||| BindingFlags.Instance,null,[| |],null)
                methInfo.DeclaringType = typeof<System.Object>
            with e -> false
        /// If "str" ends with "ending" then remove it from "str", otherwise no change.
        let trimEnding (ending:string) (str:string) =
          if str.EndsWith(ending,StringComparison.Ordinal) then 
              str.Substring(0,str.Length - ending.Length) 
          else str

        let catchExn f = try Choice1Of2 (f ()) with e -> Choice2Of2 e

        // An implementation of break stack.
        // Uses mutable state, relying on linear threading of the state.

        [<NoEquality; NoComparison>]
        type Breaks = 
            Breaks of
                int *     // pos of next free slot 
                int *     // pos of next possible "outer" break - OR - outer=next if none possible 
                int array // stack of savings, -ve means it has been broken   

        // next  is next slot to push into - aka size of current occupied stack.  
        // outer counts up from 0, and is next slot to break if break forced.
        // - if all breaks forced, then outer=next.
        // - popping under these conditions needs to reduce outer and next.
        

        //let dumpBreaks prefix (Breaks(next,outer,stack)) = ()
        //   printf "%s: next=%d outer=%d stack.Length=%d\n" prefix next outer stack.Length;
        //   stdout.Flush() 
             
        let chunkN = 400      
        let breaks0 () = Breaks(0,0,Array.create chunkN 0)

        let pushBreak saving (Breaks(next,outer,stack)) =
            //dumpBreaks "pushBreak" (next,outer,stack);
            let stack = 
                if next = stack.Length then
                  Array.init (next + chunkN) (fun i -> if i < next then stack.[i] else 0) // expand if full 
                else
                  stack
           
            stack.[next] <- saving;
            Breaks(next+1,outer,stack)

        let popBreak (Breaks(next,outer,stack)) =
            //dumpBreaks "popBreak" (next,outer,stack);
            if next=0 then raise (Failure "popBreak: underflow");
            let topBroke = stack.[next-1] < 0
            let outer = if outer=next then outer-1 else outer  // if all broken, unwind 
            let next  = next - 1
            Breaks(next,outer,stack),topBroke

        let forceBreak (Breaks(next,outer,stack)) =
            //dumpBreaks "forceBreak" (next,outer,stack);
            if outer=next then
              // all broken 
                None
            else
                let saving = stack.[outer]
                stack.[outer] <- -stack.[outer];    
                let outer = outer+1
                Some (Breaks(next,outer,stack),saving)

        // -------------------------------------------------------------------------
        // fitting
        // ------------------------------------------------------------------------
          
        let squashTo (maxWidth,leafFormatter : _ -> TaggedText) layout =
            let (|ObjToTaggedText|) = leafFormatter
            if maxWidth <= 0 then layout else 
            let rec fit breaks (pos,layout) =
                // breaks = break context, can force to get indentation savings.
                // pos    = current position in line
                // layout = to fit
                //------
                // returns:
                // breaks
                // layout - with breaks put in to fit it.
                // pos    - current pos in line = rightmost position of last line of block.
                // offset - width of last line of block
                // NOTE: offset <= pos -- depending on tabbing of last block
               
                let breaks,layout,pos,offset =
                    match layout with
                    | Attr (tag,attrs,l) ->
                        let breaks,layout,pos,offset = fit breaks (pos,l) 
                        let layout = Attr (tag,attrs,layout) 
                        breaks,layout,pos,offset
                    | Leaf (jl, text, jr)
                    | ObjLeaf (jl, ObjToTaggedText text, jr) ->
                        // save the formatted text from the squash
                        let layout = Leaf(jl, text, jr) 
                        let textWidth = length text
                        let rec fitLeaf breaks pos =
                          if pos + textWidth <= maxWidth then
                              breaks,layout,pos + textWidth,textWidth // great, it fits 
                          else
                              match forceBreak breaks with
                              | None                 -> 
                                  breaks,layout,pos + textWidth,textWidth // tough, no more breaks 
                              | Some (breaks,saving) -> 
                                  let pos = pos - saving 
                                  fitLeaf breaks pos
                       
                        fitLeaf breaks pos
                    | Node (jl,l,jm,r,jr,joint) ->
                        let mid = if jm then 0 else 1
                        match joint with
                        | Unbreakable    ->
                            let breaks,l,pos,offsetl = fit breaks (pos,l)    // fit left 
                            let pos = pos + mid                              // fit space if juxt says so 
                            let breaks,r,pos,offsetr = fit breaks (pos,r)    // fit right 
                            breaks,Node (jl,l,jm,r,jr,Unbreakable),pos,offsetl + mid + offsetr
                        | Broken indent ->
                            let breaks,l,pos,offsetl = fit breaks (pos,l)    // fit left 
                            let pos = pos - offsetl + indent                 // broken so - offset left + ident 
                            let breaks,r,pos,offsetr = fit breaks (pos,r)    // fit right 
                            breaks,Node (jl,l,jm,r,jr,Broken indent),pos,indent + offsetr
                        | Breakable indent ->
                            let breaks,l,pos,offsetl = fit breaks (pos,l)    // fit left 
                            // have a break possibility, with saving 
                            let saving = offsetl + mid - indent
                            let pos = pos + mid
                            if saving>0 then
                                let breaks = pushBreak saving breaks
                                let breaks,r,pos,offsetr = fit breaks (pos,r)
                                let breaks,broken = popBreak breaks
                                if broken then
                                    breaks,Node (jl,l,jm,r,jr,Broken indent)   ,pos,indent + offsetr
                                else
                                    breaks,Node (jl,l,jm,r,jr,Breakable indent),pos,offsetl + mid + offsetr
                            else
                                // actually no saving so no break 
                                let breaks,r,pos,offsetr = fit breaks (pos,r)
                                breaks,Node (jl,l,jm,r,jr,Breakable indent)  ,pos,offsetl + mid + offsetr
               
               //printf "\nDone:     pos=%d offset=%d" pos offset;
                breaks,layout,pos,offset
           
            let breaks = breaks0 ()
            let pos = 0
            let _,layout,_,_ = fit breaks (pos,layout)
            layout

        // -------------------------------------------------------------------------
        // showL
        // ------------------------------------------------------------------------

        let combine (strs: string list) = System.String.Concat strs
        let showL opts leafFormatter layout =
            let push x rstrs = x :: rstrs
            let z0 = [],0
            let addText (rstrs,i) (text:string) = push text rstrs,i + text.Length
            let index   (_,i)               = i
            let extract rstrs = combine(List.rev rstrs) 
            let newLine (rstrs,_) n     = // \n then spaces... 
                let indent = new System.String(' ', n)
                let rstrs = push "\n"   rstrs
                let rstrs = push indent rstrs
                rstrs,n

            // addL: pos is tab level 
            let rec addL z pos layout = 
                match layout with 
                | ObjLeaf (_,obj,_)                 -> 
                    let text = leafFormatter obj
                    addText z text                 
                | Leaf (_,obj,_)                 -> 
                    addText z obj.Text
                | Node (_,l,_,r,_,Broken indent) 
                     // Print width = 0 implies 1D layout, no squash
                     when not (opts.PrintWidth = 0)  -> 
                    let z = addL z pos l
                    let z = newLine z (pos+indent)
                    let z = addL z (pos+indent) r
                    z
                | Node (_,l,jm,r,_,_)             -> 
                    let z = addL z pos l
                    let z = if jm then z else addText z " "
                    let pos = index z
                    let z = addL z pos r
                    z
                | Attr (_,_,l) ->
                    addL z pos l
           
            let rstrs,_ = addL z0 0 layout
            extract rstrs


        // -------------------------------------------------------------------------
        // outL
        // ------------------------------------------------------------------------

        let outL outAttribute leafFormatter (chan : TaggedTextWriter) layout =
            // write layout to output chan directly 
            let write s = chan.Write(s)
            // z is just current indent 
            let z0 = 0
            let index i = i
            let addText z text  = write text;  (z + length text)
            let newLine _ n     = // \n then spaces... 
                let indent = new System.String(' ',n)
                chan.WriteLine();
                write (tagText indent);
                n
                
            // addL: pos is tab level 
            let rec addL z pos layout = 
                match layout with 
                | ObjLeaf (_,obj,_)                 -> 
                    let text = leafFormatter obj 
                    addText z text
                | Leaf (_,obj,_)                 -> 
                    addText z obj
                | Node (_,l,_,r,_,Broken indent) -> 
                    let z = addL z pos l
                    let z = newLine z (pos+indent)
                    let z = addL z (pos+indent) r
                    z
                | Node (_,l,jm,r,_,_)             -> 
                    let z = addL z pos l
                    let z = if jm then z else addText z Literals.space
                    let pos = index z
                    let z = addL z pos r
                    z 
                | Attr (tag,attrs,l) ->
                let _ = outAttribute tag attrs true
                let z = addL z pos l
                let _ = outAttribute tag attrs false
                z
           
            let _ = addL z0 0 layout
            ()

        // --------------------------------------------------------------------
        // pprinter: using general-purpose reflection...
        // -------------------------------------------------------------------- 
          
        let getValueInfo bindingFlags (x:'a, ty:Type) = Value.GetValueInfo bindingFlags (x, ty)

        let unpackCons recd =
            match recd with 
            | [(_,h);(_,t)] -> (h,t)
            | _             -> failwith "unpackCons"

        let getListValueInfo bindingFlags (x:obj, ty:Type) =
            match x with 
            | null -> None 
            | _ -> 
                match getValueInfo bindingFlags (x, ty) with
                | ConstructorValue ("Cons",recd) -> Some (unpackCons recd)
                | ConstructorValue ("Empty",[]) -> None
                | _ -> failwith "List value had unexpected ValueInfo"

        let compactCommaListL xs = sepListL (sepL Literals.comma) xs // compact, no spaces around "," 
        let nullL = wordL (tagKeyword "null")
        let measureL = wordL (tagPunctuation "()")
          
        // --------------------------------------------------------------------
        // pprinter: attributes
        // -------------------------------------------------------------------- 

        let makeRecordL nameXs =
            let itemL (name,xL) = wordL name ^^ wordL Literals.equals -- xL
            let braceL xs = (wordL Literals.leftBrace) ^^ xs ^^ (wordL Literals.rightBrace)
            
            nameXs
            |> List.map itemL
            |> aboveListL
            |> braceL

        let makePropertiesL nameXs =
            let itemL (name,v) = 
               let labelL = wordL name 
               (labelL ^^ wordL Literals.equals)
               ^^ (match v with 
                   | None -> wordL Literals.questionMark
                   | Some xL -> xL)
               ^^ (rightL Literals.semicolon)
            let braceL xs = (leftL Literals.leftBrace) ^^ xs ^^ (rightL Literals.rightBrace)
            braceL (aboveListL (List.map itemL nameXs))

        let makeListL itemLs =
            (leftL Literals.leftBracket) 
            ^^ sepListL (rightL Literals.semicolon) itemLs 
            ^^ (rightL Literals.rightBracket)

        let makeArrayL xs =
            (leftL (tagPunctuation "[|")) 
            ^^ sepListL (rightL Literals.semicolon) xs 
            ^^ (rightL (tagPunctuation "|]"))

        let makeArray2L xs = leftL Literals.leftBracket ^^ aboveListL xs ^^ rightL Literals.rightBracket  

        // --------------------------------------------------------------------
        // pprinter: anyL - support functions
        // -------------------------------------------------------------------- 

        let getProperty (ty: Type) (obj: obj) name =
<<<<<<< HEAD
#if FX_RESHAPED_REFLECTION
            let prop = ty.GetProperty(name, (BindingFlags.Instance ||| BindingFlags.Public ||| BindingFlags.NonPublic))
            match prop with 
            | null -> 
                let msg = System.String.Concat([| "Method '"; ty.FullName; "."; name; "' not found." |])
                raise (System.MissingMethodException(msg))
            | NonNull prop -> 
                prop.GetValue(obj,[||])
#else
=======
>>>>>>> 0dc21fae
            ty.InvokeMember(name, (BindingFlags.GetProperty ||| BindingFlags.Instance ||| BindingFlags.Public ||| BindingFlags.NonPublic), null, obj, [| |],CultureInfo.InvariantCulture)

        let getField obj (fieldInfo: FieldInfo) =
            fieldInfo.GetValue(obj)

        let formatChar isChar c = 
            match c with 
            | '\'' when isChar -> "\\\'"
            | '\"' when not isChar -> "\\\""
            //| '\n' -> "\\n"
            //| '\r' -> "\\r"
            //| '\t' -> "\\t"
            | '\\' -> "\\\\"
            | '\b' -> "\\b"
            | _ when System.Char.IsControl(c) -> 
                 let d1 = (int c / 100) % 10 
                 let d2 = (int c / 10) % 10 
                 let d3 = int c % 10 
                 "\\" + d1.ToString() + d2.ToString() + d3.ToString()
            | _ -> c.ToString()
            
        let formatString (s:string) =
            let rec check i = i < s.Length && not (System.Char.IsControl(s,i)) && s.[i] <> '\"' && check (i+1) 
            let rec conv i acc = if i = s.Length then combine (List.rev acc) else conv (i+1) (formatChar false s.[i] :: acc)  
            "\"" + s + "\""
            // REVIEW: should we check for the common case of no control characters? Reinstate the following?
            //"\"" + (if check 0 then s else conv 0 []) + "\""

        let formatStringInWidth (width:int) (str:string) =
            // Return a truncated version of the string, e.g.
            //   "This is the initial text, which has been truncated"+[12 chars]
            //
            // Note: The layout code forces breaks based on leaf size and possible break points.
            //       It does not force leaf size based on width.
            //       So long leaf-string width can not depend on their printing context...
            //
            // The suffix like "+[dd chars]" is 11 chars.
            //                  12345678901
            let suffixLength    = 11 // turning point suffix length
            let prefixMinLength = 12 // arbitrary. If print width is reduced, want to print a minimum of information on strings...
            let prefixLength = max (width - 2 (*quotes*) - suffixLength) prefixMinLength
            "\"" + (str.Substring(0,prefixLength)) + "\"" + "+[" + (str.Length - prefixLength).ToString() + " chars]"

        // --------------------------------------------------------------------
        // pprinter: anyL
        // -------------------------------------------------------------------- 
                           
        type Precedence = 
            | BracketIfTupleOrNotAtomic = 2
            | BracketIfTuple = 3
            | NeverBracket = 4

        // In fsi.exe, certain objects are not printed for top-level bindings.
        [<StructuralEquality; NoComparison>]
        type ShowMode = 
            | ShowAll 
            | ShowTopLevelBinding

        // polymorphic and inner recursion limitations prevent us defining polyL in the recursive loop 
        let polyL bindingFlags (objL: ShowMode -> int -> Precedence -> ValueInfo -> obj -> Layout) showMode i prec  (x:'a ,ty : Type) (* x could be null *) =
            objL showMode i prec (getValueInfo bindingFlags (x, ty))  (box x) 

        let anyL showMode bindingFlags (opts:FormatOptions) (x:'a, ty:Type) =
            // showMode = ShowTopLevelBinding on the outermost expression when called from fsi.exe,
            // This allows certain outputs, e.g. objects that would print as <seq> to be suppressed, etc. See 4343.
            // Calls to layout proper sub-objects should pass showMode = ShowAll.

            // Precedences to ensure we add brackets in the right places   
            
            // Keep a record of objects encountered along the way
            let path = Dictionary<obj,int>(10,HashIdentity.Reference)

            // Roughly count the "nodes" printed, e.g. leaf items and inner nodes, but not every bracket and comma.
            let size = ref opts.PrintSize
            let exceededPrintSize() = !size<=0
            let countNodes n = if !size > 0 then size := !size - n else () // no need to keep decrementing (and avoid wrap around) 
            let stopShort _ = exceededPrintSize() // for unfoldL

            // Recursive descent
            let rec objL depthLim prec (x:obj, ty:Type) = polyL bindingFlags objWithReprL ShowAll  depthLim prec (x, ty) // showMode for inner expr 
            and sameObjL depthLim prec (x:obj, ty:Type) = polyL bindingFlags objWithReprL showMode depthLim prec (x, ty) // showMode preserved 

            and objWithReprL showMode depthLim prec (info:ValueInfo) (x:obj) (* x could be null *) =
                try
                  if depthLim<=0 || exceededPrintSize() then wordL (tagPunctuation "...") else
                  match x with 
                  | null -> 
                    reprL showMode (depthLim-1) prec info x
                  | _    ->
                    if (path.ContainsKey(x)) then 
                       wordL (tagPunctuation "...")
                    else 
                        path.Add(x,0);
                        let res = 
                          // Lazy<T> values. VS2008 used StructuredFormatDisplayAttribute to show via ToString. Dev10 (no attr) needs a special case.
                          let ty = x.GetType()
                          if ty.IsGenericType && ty.GetGenericTypeDefinition() = typedefof<Lazy<_>> then
                            Some (wordL (tagText(x.ToString())))
                          else
                            // Try the StructuredFormatDisplayAttribute extensibility attribute
                            match ty.GetCustomAttributes (typeof<StructuredFormatDisplayAttribute>, true) with
                            | null | [| |] -> None
                            | NonNull res -> 
                               let attr = (res.[0] :?> StructuredFormatDisplayAttribute) 
                               let txt = attr.Value
                               if isNull (box txt) || txt.Length <= 1 then  
                                   None
                               else
                                  let messageRegexPattern = @"^(?<pre>.*?)(?<!\\){(?<prop>.*?)(?<!\\)}(?<post>.*)$"
                                  let illFormedBracketPattern = @"(?<!\\){|(?<!\\)}"

                                  let rec buildObjMessageL (txt:string) (layouts:Layout list) =
                                    
                                    let replaceEscapedBrackets (txt:string) =
                                      txt.Replace("\{", "{").Replace("\}", "}")
                                      
                                    // to simplify support for escaped brackets, switch to using a Regex to simply parse the text as the following regex groups:
                                    //  1) Everything up to the first opening bracket not preceded by a "\", lazily
                                    //  2) Everything between that opening bracket and a closing bracket not preceded by a "\", lazily
                                    //  3) Everything after that closing bracket
                                    let m = System.Text.RegularExpressions.Regex.Match(txt, messageRegexPattern)
                                    match m.Success with
                                      | false ->  
                                        // there isn't a match on the regex looking for a property, so now let's make sure we don't have an ill-formed format string (i.e. mismatched/stray brackets)
                                        let illFormedMatch = System.Text.RegularExpressions.Regex.IsMatch(txt, illFormedBracketPattern)
                                        match illFormedMatch with
                                        | true -> None // there are mismatched brackets, bail out
                                        | false when layouts.Length > 1 -> Some (spaceListL (List.rev ((wordL (tagText(replaceEscapedBrackets(txt))) :: layouts))))
                                        | false -> Some (wordL (tagText(replaceEscapedBrackets(txt))))
                                      | true ->
                                        // we have a hit on a property reference
                                        let preText = replaceEscapedBrackets(m.Groups.["pre"].Value) // everything before the first opening bracket
                                        let postText = m.Groups.["post"].Value // Everything after the closing bracket
                                        let prop = replaceEscapedBrackets(m.Groups.["prop"].Value) // Unescape everything between the opening and closing brackets

                                        match catchExn (fun () -> getProperty ty x prop) with
                                          | Choice2Of2 e -> Some (wordL (tagText("<StructuredFormatDisplay exception: " + e.Message + ">")))
                                          | Choice1Of2 alternativeObj ->
                                              try 
                                                  let alternativeObjL = 
                                                    match alternativeObj with 
                                                        // A particular rule is that if the alternative property
                                                        // returns a string, we turn off auto-quoting and escaping of
                                                        // the string, i.e. just treat the string as display text.
                                                        // This allows simple implementations of 
                                                        // such as
                                                        //
                                                        //    [<StructuredFormatDisplay("{StructuredDisplayString}I")>]
                                                        //    type BigInt(signInt:int, v : BigNat) =
                                                        //        member x.StructuredDisplayString = x.ToString()
                                                        //
                                                        | :? string as s -> sepL (tagText s)
                                                        | _ -> 
                                                          // recursing like this can be expensive, so let's throttle it severely
                                                          sameObjL (depthLim/10) Precedence.BracketIfTuple (alternativeObj, alternativeObj.GetType())
                                                  countNodes 0 // 0 means we do not count the preText and postText 

                                                  let postTextMatch = System.Text.RegularExpressions.Regex.Match(postText, messageRegexPattern)
                                                  // the postText for this node will be everything up to the next occurrence of an opening brace, if one exists
                                                  let currentPostText =
                                                    match postTextMatch.Success with
                                                      | false -> postText 
                                                      | true -> postTextMatch.Groups.["pre"].Value

                                                  let newLayouts = (sepL (tagText preText) ^^ alternativeObjL ^^ sepL (tagText currentPostText)) :: layouts
                                                  match postText with
                                                    | "" ->
                                                      //We are done, build a space-delimited layout from the collection of layouts we've accumulated
                                                      Some (spaceListL (List.rev newLayouts))
                                                    | remainingPropertyText when postTextMatch.Success ->
                                                      
                                                      // look for stray brackets in the text before the next opening bracket
                                                      let strayClosingMatch = System.Text.RegularExpressions.Regex.IsMatch(postTextMatch.Groups.["pre"].Value, illFormedBracketPattern)
                                                      match strayClosingMatch with
                                                      | true -> None
                                                      | false -> 
                                                        // More to process, keep going, using the postText starting at the next instance of a '{'
                                                        let openingBracketIndex = postTextMatch.Groups.["prop"].Index-1
                                                        buildObjMessageL remainingPropertyText.[openingBracketIndex..] newLayouts
                                                    | remaingPropertyText ->
                                                      // make sure we don't have any stray brackets
                                                      let strayClosingMatch = System.Text.RegularExpressions.Regex.IsMatch(remaingPropertyText, illFormedBracketPattern)
                                                      match strayClosingMatch with
                                                      | true -> None
                                                      | false ->
                                                        // We are done, there's more text but it doesn't contain any more properties, we need to remove escaped brackets now though
                                                        // since that wasn't done when creating currentPostText
                                                        Some (spaceListL (List.rev ((sepL (tagText preText) ^^ alternativeObjL ^^ sepL (tagText(replaceEscapedBrackets(remaingPropertyText)))) :: layouts)))
                                              with _ -> 
                                                None
                                  // Seed with an empty layout with a space to the left for formatting purposes
                                  buildObjMessageL txt [leftL (tagText "")] 
#if COMPILER    // This is the PrintIntercepts extensibility point currently revealed by fsi.exe's AddPrinter
                        let res = 
                            match res with 
                            | Some _ -> res
                            | None -> 
                                let env = { new IEnvironment with
                                                member env.GetLayout(y) = objL (depthLim-1) Precedence.BracketIfTuple (y, y.GetType()) 
                                                member env.MaxColumns = opts.PrintLength
                                                member env.MaxRows = opts.PrintLength }
                                opts.PrintIntercepts |> List.tryPick (fun intercept -> intercept env x)
#endif
                        let res = 
                            match res with 
                            | Some res -> res
                            | None     -> reprL showMode (depthLim-1) prec info x
                        path .Remove(x) |> ignore;
                        res
                with
                  e ->
                    countNodes 1
                    wordL (tagText("Error: " + e.Message))

            and recdAtomicTupleL depthLim recd =
                // tuples up args to UnionConstruction or ExceptionConstructor. no node count.
                match recd with 
                | [(_,x)] -> objL depthLim Precedence.BracketIfTupleOrNotAtomic x 
                | txs     -> leftL Literals.leftParen ^^ compactCommaListL (List.map (snd >> objL depthLim Precedence.BracketIfTuple) txs) ^^ rightL Literals.rightParen

            and bracketIfL b basicL =
                if b then (leftL Literals.leftParen) ^^ basicL ^^ (rightL Literals.rightParen) else basicL

            and reprL showMode depthLim prec repr x (* x could be null *) =
                let showModeFilter lay = match showMode with ShowAll -> lay | ShowTopLevelBinding -> emptyL                                                             
                match repr with 
                | TupleValue vals -> 
                    let basicL = sepListL (rightL Literals.comma) (List.map (objL depthLim Precedence.BracketIfTuple ) vals)
                    bracketIfL (prec <= Precedence.BracketIfTuple) basicL 

                | RecordValue items -> 
                    let itemL (name,x,ty) =
                      countNodes 1 // record labels are counted as nodes. [REVIEW: discussion under 4090].
                      (tagRecordField name,objL depthLim Precedence.BracketIfTuple (x, ty))
                    makeRecordL (List.map itemL items)

                | ConstructorValue (constr,recd) when // x is List<T>. Note: "null" is never a valid list value. 
                                                      x<>null && isListType (x.GetType()) ->
                    match constr with 
                    | "Cons" -> 
                        let (x,xs) = unpackCons recd
                        let project xs = getListValueInfo bindingFlags xs
                        let itemLs = objL depthLim Precedence.BracketIfTuple x :: boundedUnfoldL (objL depthLim Precedence.BracketIfTuple) project stopShort xs (opts.PrintLength - 1)
                        makeListL itemLs
                    | _ ->
                        countNodes 1
                        wordL (tagPunctuation "[]")

                | ConstructorValue(nm,[])   ->
                    countNodes 1
                    (wordL (tagMethod nm))

                | ConstructorValue(nm,recd) ->
                    countNodes 1 // e.g. Some (Some (Some (Some 2))) should count for 5 
                    (wordL (tagMethod nm) --- recdAtomicTupleL depthLim recd) |> bracketIfL (prec <= Precedence.BracketIfTupleOrNotAtomic)

                | ExceptionValue(ty,recd) ->
                    countNodes 1
                    let name = ty.Name 
                    match recd with
                      | []   -> (wordL (tagClass name))
                      | recd -> (wordL (tagClass name) --- recdAtomicTupleL depthLim recd) |> bracketIfL (prec <= Precedence.BracketIfTupleOrNotAtomic)

                | FunctionClosureValue ty ->
                    // Q: should function printing include the ty.Name? It does not convey much useful info to most users, e.g. "clo@0_123".    
                    countNodes 1
                    wordL (tagText("<fun:"+ty.Name+">")) |> showModeFilter

                | ObjectValue(obj)  ->
                    match obj with 
                    | null -> (countNodes 1; nullL)
                    | _ -> 
                    let ty = obj.GetType()
                    match obj with 
                    | :? string as s ->
                        countNodes 1
#if COMPILER  
                        if s.Length + 2(*quotes*) <= opts.StringLimit then
                           // With the quotes, it fits within the limit.
                           wordL (tagStringLiteral(formatString s))
                        else
                           // When a string is considered too long to print, there is a choice: what to print?
                           // a) <string>            -- follows <fun:typename>
                           // b) <string:length>     -- follows <fun:typename> and gives just the length
                           // c) "abcdefg"+[n chars] -- gives a prefix and the remaining chars
                           wordL (tagStringLiteral(formatStringInWidth opts.StringLimit s))
#else
                        wordL (tagStringLiteral (formatString s))  
#endif                        
                    | :? Array as arr -> 
                        let ty = arr.GetType().GetElementType()
                        match arr.Rank with
                        | 1 -> 
                             let n = arr.Length
                             let b1 = arr.GetLowerBound(0) 
                             let project depthLim = if depthLim=(b1+n) then None else Some ((box (arr.GetValue(depthLim)), ty),depthLim+1)
                             let itemLs = boundedUnfoldL (objL depthLim Precedence.BracketIfTuple) project stopShort b1 opts.PrintLength
                             makeArrayL (if b1 = 0 then itemLs else wordL (tagText("bound1="+string_of_int b1)) :: itemLs)
                        | 2 -> 
                             let n1 = arr.GetLength(0)
                             let n2 = arr.GetLength(1)
                             let b1 = arr.GetLowerBound(0) 
                             let b2 = arr.GetLowerBound(1) 
                             let project2 x y =
                               if x>=(b1+n1) || y>=(b2+n2) then None
                               else Some ((box (arr.GetValue(x,y)), ty),y+1)
                             let rowL x = boundedUnfoldL (objL depthLim Precedence.BracketIfTuple) (project2 x) stopShort b2 opts.PrintLength |> makeListL
                             let project1 x = if x>=(b1+n1) then None else Some (x,x+1)
                             let rowsL  = boundedUnfoldL rowL project1 stopShort b1 opts.PrintLength
                             makeArray2L (if b1=0 && b2 = 0 then rowsL else wordL (tagText("bound1=" + string_of_int b1)) :: wordL(tagText("bound2=" + string_of_int b2)) :: rowsL)
                          | n -> 
                             makeArrayL [wordL (tagText("rank=" + string_of_int n))]
                        
                    // Format 'set' and 'map' nicely
                    | _ when  
                          (ty.IsGenericType && (ty.GetGenericTypeDefinition() = typedefof<Map<int,int>> 
                                                || ty.GetGenericTypeDefinition() = typedefof<Set<int>>) ) ->
                         let word = if ty.GetGenericTypeDefinition() = typedefof<Map<int,int>> then "map" else "set"
                         let possibleKeyValueL v = 
                             let tyv = v.GetType()
                             if word = "map" &&
                                (match v with null -> false | _ -> true) && 
                                tyv.IsGenericType && 
                                tyv.GetGenericTypeDefinition() = typedefof<KeyValuePair<int,int>> then
                                  objL depthLim Precedence.BracketIfTuple ((tyv.GetProperty("Key").GetValue(v, [| |]), 
                                                                            tyv.GetProperty("Value").GetValue(v, [| |])), tyv)
                             else
                                  objL depthLim Precedence.BracketIfTuple (v, tyv)
                         let it = (obj :?>  System.Collections.IEnumerable).GetEnumerator() 
                         try 
                           let itemLs = boundedUnfoldL possibleKeyValueL (fun () -> if it.MoveNext() then Some(it.Current,()) else None) stopShort () (1+opts.PrintLength/12)
                           (wordL (tagClass word) --- makeListL itemLs) |> bracketIfL (prec <= Precedence.BracketIfTupleOrNotAtomic)
                         finally 
                            match it with 
                            | :? System.IDisposable as e -> e.Dispose()
                            | _ -> ()

                    | :? System.Collections.IEnumerable as ie ->
                         let showContent = 
                            // do not display content of IQueryable since its execution may take significant time
                            opts.ShowIEnumerable && (ie.GetType().GetInterfaces() |> Array.exists(fun ty -> ty.FullName = "System.Linq.IQueryable") |> not)

                         if showContent then
                           let word = "seq"
                           let it = ie.GetEnumerator() 
                           let ty = ie.GetType().GetInterfaces() |> Array.filter (fun ty -> ty.IsGenericType && ty.Name = "IEnumerable`1") |> Array.tryItem 0
                           let ty = Option.map (fun (ty:Type) -> ty.GetGenericArguments().[0]) ty
                           try 
                             let itemLs = boundedUnfoldL (objL depthLim Precedence.BracketIfTuple) (fun () -> if it.MoveNext() then Some((it.Current, match ty with | None -> it.Current.GetType() | Some ty -> ty),()) else None) stopShort () (1+opts.PrintLength/30)
                             (wordL (tagClass word) --- makeListL itemLs) |> bracketIfL (prec <= Precedence.BracketIfTupleOrNotAtomic)
                           finally 
                              match it with 
                              | :? System.IDisposable as e -> e.Dispose()
                              | _ -> ()
                             
                         else
                           // Sequence printing is turned off for declared-values, and maybe be disabled to users.
                           // There is choice here, what to print? <seq> or ... or ?
                           // Also, in the declared values case, if the sequence is actually a known non-lazy type (list, array etc etc) we could print it.  
                           wordL (tagText "<seq>") |> showModeFilter
                    | _ ->
                         if showMode = ShowTopLevelBinding && typeUsesSystemObjectToString ty then
                           emptyL
                         else
                           countNodes 1
                           let basicL = LayoutOps.objL obj  // This buries an obj in the layout, rendered at squash time via a leafFormatter.
                                                            // If the leafFormatter was directly here, then layout leaves could store strings.
                           match obj with 
                           | _ when opts.ShowProperties ->
                              let props = ty.GetProperties(BindingFlags.GetField ||| BindingFlags.Instance ||| BindingFlags.Public)
                              let fields = ty.GetFields(BindingFlags.Instance ||| BindingFlags.Public) |> Array.map (fun i -> i :> MemberInfo)
                              let propsAndFields = 
                                props |> Array.map (fun i -> i :> MemberInfo)
                                      |> Array.append fields
                                      |> Array.filter (fun pi ->
                                    // check if property is annotated with System.Diagnostics.DebuggerBrowsable(Never). 
                                    // Its evaluation may have unexpected side effects and\or block printing.
                                    match Seq.toArray (pi.GetCustomAttributes(typeof<System.Diagnostics.DebuggerBrowsableAttribute>, false)) with
                                    | [|:? System.Diagnostics.DebuggerBrowsableAttribute as attr |] -> attr.State <> System.Diagnostics.DebuggerBrowsableState.Never
                                    | _ -> true
                                )

                              // massively reign in deep printing of properties 
                              let nDepth = depthLim/10
#if NETSTANDARD
                              Array.Sort((propsAndFields),{ new IComparer<MemberInfo> with member this.Compare(p1,p2) = compare (p1.Name) (p2.Name) } )
#else
                              Array.Sort((propsAndFields :> Array),{ new System.Collections.IComparer with member this.Compare(p1,p2) = compare ((p1 :?> MemberInfo).Name) ((p2 :?> MemberInfo).Name) } )
#endif

                              if propsAndFields.Length = 0 || (nDepth <= 0) then basicL 
                              else basicL --- 
                                     (propsAndFields 
                                      |> Array.map 
                                        (fun m -> 
                                            ((if m :? FieldInfo then tagField m.Name else tagProperty m.Name),
                                                (try Some (objL nDepth Precedence.BracketIfTuple ((getProperty ty obj m.Name), ty)) 
                                                 with _ -> try Some (objL nDepth Precedence.BracketIfTuple ((getField obj (m :?> FieldInfo)), ty)) 
                                                           with _ -> None)))
                                      |> Array.toList 
                                      |> makePropertiesL)
                           | _ -> basicL 
                | UnitValue -> countNodes 1; measureL

            polyL bindingFlags objWithReprL showMode opts.PrintDepth Precedence.BracketIfTuple (x, ty)

        // --------------------------------------------------------------------
        // pprinter: leafFormatter
        // --------------------------------------------------------------------

        let leafFormatter (opts:FormatOptions) (obj :obj) =
            match obj with 
            | null -> tagKeyword "null"
            | :? double as d -> 
                let s = d.ToString(opts.FloatingPointFormat,opts.FormatProvider)
                let t = 
                    if System.Double.IsNaN(d) then "nan"
                    elif System.Double.IsNegativeInfinity(d) then "-infinity"
                    elif System.Double.IsPositiveInfinity(d) then "infinity"
                    elif opts.FloatingPointFormat.[0] = 'g'  && String.forall(fun c -> System.Char.IsDigit(c) || c = '-')  s
                    then s + ".0" 
                    else s
                tagNumericLiteral t
            | :? single as d -> 
                let t =
                    (if System.Single.IsNaN(d) then "nan"
                     elif System.Single.IsNegativeInfinity(d) then "-infinity"
                     elif System.Single.IsPositiveInfinity(d) then "infinity"
                     elif opts.FloatingPointFormat.Length >= 1 && opts.FloatingPointFormat.[0] = 'g' 
                      && float32(System.Int32.MinValue) < d && d < float32(System.Int32.MaxValue) 
                      && float32(int32(d)) = d 
                     then (System.Convert.ToInt32 d).ToString(opts.FormatProvider) + ".0"
                     else d.ToString(opts.FloatingPointFormat,opts.FormatProvider)) 
                    + "f"
                tagNumericLiteral t
            | :? System.Decimal as d -> d.ToString("g",opts.FormatProvider) + "M" |> tagNumericLiteral
            | :? uint64 as d -> d.ToString(opts.FormatProvider) + "UL" |> tagNumericLiteral
            | :? int64  as d -> d.ToString(opts.FormatProvider) + "L" |> tagNumericLiteral
            | :? int32  as d -> d.ToString(opts.FormatProvider) |> tagNumericLiteral
            | :? uint32 as d -> d.ToString(opts.FormatProvider) + "u" |> tagNumericLiteral
            | :? int16  as d -> d.ToString(opts.FormatProvider) + "s" |> tagNumericLiteral
            | :? uint16 as d -> d.ToString(opts.FormatProvider) + "us" |> tagNumericLiteral
            | :? sbyte  as d -> d.ToString(opts.FormatProvider) + "y" |> tagNumericLiteral
            | :? byte   as d -> d.ToString(opts.FormatProvider) + "uy" |> tagNumericLiteral
            | :? nativeint as d -> d.ToString() + "n" |> tagNumericLiteral
            | :? unativeint  as d -> d.ToString() + "un" |> tagNumericLiteral
            | :? bool   as b -> (if b then "true" else "false") |> tagKeyword
            | :? char   as c -> "\'" + formatChar true c + "\'" |> tagStringLiteral
            | _ -> 
                let t = 
                    try 
                        let text = obj.ToString()
                        match text with
                        | null -> ""
                        | _ -> text
                    with e ->
                     // If a .ToString() call throws an exception, catch it and use the message as the result.
                     // This may be informative, e.g. division by zero etc...
                     "<ToString exception: " + e.Message + ">" 
                tagText t

        let any_to_layout opts x = anyL ShowAll BindingFlags.Public opts x

        let squash_layout opts l = 
            // Print width = 0 implies 1D layout, no squash
            if opts.PrintWidth = 0 then 
                l 
            else 
                l |> squashTo (opts.PrintWidth,leafFormatter opts)

        let asTaggedTextWriter (tw: TextWriter) =
            { new TaggedTextWriter with
                member __.Write(t) = tw.Write t.Text
                member __.WriteLine() = tw.WriteLine() }

        let output_layout_tagged opts oc l = 
            l |> squash_layout opts 
              |> outL opts.AttributeProcessor (leafFormatter opts) oc

        let output_layout opts oc l = 
            output_layout_tagged opts (asTaggedTextWriter oc) l

        let layout_to_string options layout = 
            layout |> squash_layout options 
              |> showL options ((leafFormatter options) >> toText)

        let output_any_ex opts oc x = x |> any_to_layout opts |> output_layout opts oc

        let output_any writer x = output_any_ex FormatOptions.Default writer x

        let layout_as_string opts x = x |> any_to_layout opts |> layout_to_string opts

        let any_to_string x = layout_as_string FormatOptions.Default x

#if COMPILER
        /// Called 
        let fsi_any_to_layout opts x = anyL ShowTopLevelBinding BindingFlags.Public opts x
#else
// FSharp.Core
        let internal anyToStringForPrintf options (bindingFlags:BindingFlags) x = 
            x |> anyL ShowAll bindingFlags options |> layout_to_string options
#endif
<|MERGE_RESOLUTION|>--- conflicted
+++ resolved
@@ -760,18 +760,6 @@
         // -------------------------------------------------------------------- 
 
         let getProperty (ty: Type) (obj: obj) name =
-<<<<<<< HEAD
-#if FX_RESHAPED_REFLECTION
-            let prop = ty.GetProperty(name, (BindingFlags.Instance ||| BindingFlags.Public ||| BindingFlags.NonPublic))
-            match prop with 
-            | null -> 
-                let msg = System.String.Concat([| "Method '"; ty.FullName; "."; name; "' not found." |])
-                raise (System.MissingMethodException(msg))
-            | NonNull prop -> 
-                prop.GetValue(obj,[||])
-#else
-=======
->>>>>>> 0dc21fae
             ty.InvokeMember(name, (BindingFlags.GetProperty ||| BindingFlags.Instance ||| BindingFlags.Public ||| BindingFlags.NonPublic), null, obj, [| |],CultureInfo.InvariantCulture)
 
         let getField obj (fieldInfo: FieldInfo) =
