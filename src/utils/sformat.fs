// Copyright (c) Microsoft Corporation.  All Rights Reserved.  See License.txt in the project root for license information.

// This file is compiled 3(!) times in the codebase
//    - as the internal implementation of printf '%A' formatting in FSharp.Core
//    - as the internal implementation of structured formatting in the compiler and F# Interactive
//           defines: COMPILER 
//
// The one implementation file is used because we very much want to keep the implementations of
// structured formatting the same for fsi.exe and '%A' printing. However fsi.exe may have
// a richer feature set.
//
// Note no layout objects are ever transferred between the above implementations, and in 
// all 4 cases the layout types are really different types.

#nowarn "52" // The value has been copied to ensure the original is not mutated by this operation

#if COMPILER
namespace Internal.Utilities.StructuredFormat
#else
// FSharp.Core.dll:
namespace Microsoft.FSharp.Text.StructuredPrintfImpl
#endif

    // Breakable block layout implementation.
    // This is a fresh implementation of pre-existing ideas.

    open System
    open System.Diagnostics
    open System.Text
    open System.IO
    open System.Reflection
    open System.Globalization
    open System.Collections.Generic
    open Microsoft.FSharp.Core
    open Microsoft.FSharp.Core.LanguagePrimitives.IntrinsicOperators
    open Microsoft.FSharp.Core.Operators
    open Microsoft.FSharp.Reflection
    open Microsoft.FSharp.Collections
    open Microsoft.FSharp.Primitives.Basics

    [<StructuralEquality; NoComparison>]
    type LayoutTag =
        | ActivePatternCase
        | ActivePatternResult
        | Alias
        | Class
        | Union
        | UnionCase
        | Delegate
        | Enum
        | Event
        | Field
        | Interface
        | Keyword
        | LineBreak
        | Local
        | Record
        | RecordField
        | Method
        | Member
        | ModuleBinding
        | Module
        | Namespace
        | NumericLiteral
        | Operator
        | Parameter
        | Property
        | Space
        | StringLiteral
        | Struct
        | TypeParameter
        | Text
        | Punctuation
        | UnknownType
        | UnknownEntity

    type TaggedText =
        abstract Tag: LayoutTag
        abstract Text: string

    type TaggedTextWriter =
        abstract Write: t: TaggedText -> unit
        abstract WriteLine: unit -> unit

    /// A joint, between 2 layouts, is either:
    ///  - unbreakable, or
    ///  - breakable, and if broken the second block has a given indentation.
    [<StructuralEquality; NoComparison>]
    type Joint =
     | Unbreakable
     | Breakable of int
     | Broken of int

    /// Leaf juxt,data,juxt
    /// Node juxt,left,juxt,right,juxt and joint
    ///
    /// If either juxt flag is true, then no space between words.
    [<NoEquality; NoComparison>]
    type Layout =
     | ObjLeaf of bool * obj * bool
     | Leaf of bool * TaggedText * bool
     | Node of bool * layout * bool * layout * bool * joint
     | Attr of string * (string * string) list * layout

    and layout = Layout

    and joint = Joint

    [<NoEquality; NoComparison>]
    type IEnvironment = 
        abstract GetLayout : obj -> layout
        abstract MaxColumns : int
        abstract MaxRows : int

    module TaggedTextOps =
        let tag tag text = 
          { new TaggedText with 
            member x.Tag = tag
            member x.Text = text }

        let length (tt: TaggedText) = tt.Text.Length
        let toText (tt: TaggedText) = tt.Text

        let tagAlias t = tag LayoutTag.Alias t
        let keywordFunctions = Set ["raise"; "reraise"; "typeof"; "typedefof"; "sizeof"; "nameof"]
        let keywordTypes = 
          [
            "array"
            "bigint"
            "bool"
            "byref"
            "byte"
            "char"
            "decimal"
            "double"
            "float"
            "float32"
            "int"
            "int8"
            "int16"
            "int32"
            "int64"
            "list"
            "nativeint"
            "obj"
            "sbyte"
            "seq"
            "single"
            "string"
            "unit"
            "uint"
            "uint8"
            "uint16"
            "uint32"
            "uint64"
            "unativeint"
          ] |> Set.ofList
        let tagClass name = if Set.contains name keywordTypes then tag LayoutTag.Keyword name else tag LayoutTag.Class name
        let tagUnionCase t = tag LayoutTag.UnionCase t
        let tagDelegate t = tag LayoutTag.Delegate t
        let tagEnum t = tag LayoutTag.Enum t
        let tagEvent t = tag LayoutTag.Event t
        let tagField t = tag LayoutTag.Field t
        let tagInterface t = tag LayoutTag.Interface t
        let tagKeyword t = tag LayoutTag.Keyword t
        let tagLineBreak t = tag LayoutTag.LineBreak t
        let tagLocal t = tag LayoutTag.Local t
        let tagRecord t = tag LayoutTag.Record t
        let tagRecordField t = tag LayoutTag.RecordField t
        let tagMethod t = tag LayoutTag.Method t
        let tagModule t = tag LayoutTag.Module t
        let tagModuleBinding name = if keywordFunctions.Contains name then tag LayoutTag.Keyword name else tag LayoutTag.ModuleBinding name
        let tagNamespace t = tag LayoutTag.Namespace t
        let tagNumericLiteral t = tag LayoutTag.NumericLiteral t
        let tagOperator t = tag LayoutTag.Operator t
        let tagParameter t = tag LayoutTag.Parameter t
        let tagProperty t = tag LayoutTag.Property t
        let tagSpace t = tag LayoutTag.Space t
        let tagStringLiteral t = tag LayoutTag.StringLiteral t
        let tagStruct t = tag LayoutTag.Struct t
        let tagTypeParameter t = tag LayoutTag.TypeParameter t
        let tagText t = tag LayoutTag.Text t
        let tagPunctuation t = tag LayoutTag.Punctuation t

        module Literals =
            // common tagged literals
            let lineBreak = tagLineBreak "\n"
            let space = tagSpace " "
            let comma = tagPunctuation ","
            let semicolon = tagPunctuation ";"
            let leftParen = tagPunctuation "("
            let rightParen = tagPunctuation ")"
            let leftBracket = tagPunctuation "["
            let rightBracket = tagPunctuation "]"
            let leftBrace= tagPunctuation "{"
            let rightBrace = tagPunctuation "}"
            let leftBraceBar = tagPunctuation "{|"
            let rightBraceBar = tagPunctuation "|}"
            let equals = tagOperator "="
            let arrow = tagPunctuation "->"
            let questionMark = tagPunctuation "?"
     
    module LayoutOps = 
        open TaggedTextOps

        let rec juxtLeft = function
          | ObjLeaf (jl,_,_)      -> jl
          | Leaf (jl,_,_)         -> jl
          | Node (jl,_,_,_,_,_) -> jl
          | Attr (_,_,l)        -> juxtLeft l

        let rec juxtRight = function
          | ObjLeaf (_,_,jr)         -> jr
          | Leaf (_,_,jr)         -> jr
          | Node (_,_,_,_,jr,_) -> jr
          | Attr (_,_,l)        -> juxtRight l

        let mkNode l r joint =
           let jl = juxtLeft  l 
           let jm = juxtRight l || juxtLeft r 
           let jr = juxtRight r 
           Node(jl,l,jm,r,jr,joint)


        // constructors


        let objL (value:obj) = 
            match value with 
            | :? string as s -> Leaf (false, tag LayoutTag.Text s, false)
            | o -> ObjLeaf (false, o, false)

        let sLeaf  (l, t, r) = Leaf (l, t, r)

        let wordL  text = sLeaf (false,text,false)
        let sepL   text = sLeaf (true ,text,true)   
        let rightL text = sLeaf (true ,text,false)   
        let leftL  text = sLeaf (false,text,true)

        let emptyL = sLeaf (true, tag LayoutTag.Text "",true)

        let isEmptyL layout = 
            match layout with 
            | Leaf(true, s, true) -> s.Text = ""
            | _ -> false

        let aboveL  layout1 layout2 = mkNode layout1 layout2 (Broken 0)

        let tagAttrL text maps layout = Attr(text,maps,layout)

        let apply2 f l r = if isEmptyL l then r else
                           if isEmptyL r then l else f l r

        let (^^)  layout1 layout2  = mkNode layout1 layout2 (Unbreakable)
        let (++)  layout1 layout2  = mkNode layout1 layout2 (Breakable 0)
        let (--)  layout1 layout2  = mkNode layout1 layout2 (Breakable 1)
        let (---) layout1 layout2  = mkNode layout1 layout2 (Breakable 2)
        let (@@)   layout1 layout2 = apply2 (fun l r -> mkNode l r (Broken 0)) layout1 layout2
        let (@@-)  layout1 layout2 = apply2 (fun l r -> mkNode l r (Broken 1)) layout1 layout2
        let (@@--) layout1 layout2 = apply2 (fun l r -> mkNode l r (Broken 2)) layout1 layout2
        let tagListL tagger = function
            | []    -> emptyL
            | [x]   -> x
            | x :: xs ->
                let rec process' prefixL = function
                  | []    -> prefixL
                  | y :: ys -> process' ((tagger prefixL) ++ y) ys
                process' x xs
            
        let commaListL layouts = tagListL (fun prefixL -> prefixL ^^ rightL (Literals.comma)) layouts
        let semiListL layouts  = tagListL (fun prefixL -> prefixL ^^ rightL (Literals.semicolon)) layouts
        let spaceListL layouts = tagListL (fun prefixL -> prefixL) layouts
        let sepListL layout1 layouts = tagListL (fun prefixL -> prefixL ^^ layout1) layouts
        let bracketL layout = leftL Literals.leftParen ^^ layout ^^ rightL Literals.rightParen
        let tupleL layouts = bracketL (sepListL (sepL Literals.comma) layouts)
        let aboveListL layouts = 
            match layouts with
            | []    -> emptyL
            | [x]   -> x
            | x :: ys -> List.fold (fun pre y -> pre @@ y) x ys

        let optionL selector value = 
            match value with 
            | None   -> wordL (tagUnionCase "None")
            | Some x -> wordL (tagUnionCase "Some") -- (selector x)

        let listL selector value = leftL Literals.leftBracket ^^ sepListL (sepL Literals.semicolon) (List.map selector value) ^^ rightL Literals.rightBracket

        let squareBracketL layout = leftL Literals.leftBracket ^^ layout ^^ rightL Literals.rightBracket    

        let braceL         layout = leftL Literals.leftBrace ^^ layout ^^ rightL Literals.rightBrace

        let boundedUnfoldL
                    (itemL     : 'a -> layout)
                    (project   : 'z -> ('a * 'z) option)
                    (stopShort : 'z -> bool)
                    (z : 'z)
                    maxLength =
          let rec consume n z =
            if stopShort z then [wordL (tagPunctuation "...")] else
            match project z with
              | None       -> []  // exhausted input 
              | Some (x,z) -> if n<=0 then [wordL (tagPunctuation "...")]               // hit print_length limit 
                                      else itemL x :: consume (n-1) z  // cons recursive... 
          consume maxLength z  

        let unfoldL selector folder state count = boundedUnfoldL  selector folder (fun _ -> false) state count
          
    /// These are a typical set of options used to control structured formatting.
    [<NoEquality; NoComparison>]
    type FormatOptions =
        { FloatingPointFormat: string;
          AttributeProcessor: (string -> (string * string) list -> bool -> unit);
#if COMPILER // This is the PrintIntercepts extensibility point currently revealed by fsi.exe's AddPrinter
          PrintIntercepts: (IEnvironment -> obj -> Layout option) list;
          StringLimit : int;
#endif
          FormatProvider: System.IFormatProvider;
          BindingFlags: System.Reflection.BindingFlags
          PrintWidth : int; 
          PrintDepth : int; 
          PrintLength : int;
          PrintSize : int;        
          ShowProperties : bool;
          ShowIEnumerable: bool; }
        static member Default =
            { FormatProvider = (System.Globalization.CultureInfo.InvariantCulture :> System.IFormatProvider);
#if COMPILER    // This is the PrintIntercepts extensibility point currently revealed by fsi.exe's AddPrinter
              PrintIntercepts = [];
              StringLimit = System.Int32.MaxValue;
#endif
              AttributeProcessor= (fun _ _ _ -> ());
              BindingFlags = System.Reflection.BindingFlags.Public;
              FloatingPointFormat = "g10";
              PrintWidth = 80 ; 
              PrintDepth = 100 ; 
              PrintLength = 100;
              PrintSize = 10000;
              ShowProperties = false;
              ShowIEnumerable = true; }



    module ReflectUtils = 
        open System
        open System.Reflection

        [<NoEquality; NoComparison>]
        type TypeInfo =
          | TupleType of Type list
          | FunctionType of Type * Type
          | RecordType of (string * Type) list
          | SumType of (string * (string * Type) list) list
          | UnitType
          | ObjectType of Type

        let isNamedType (ty:Type) = not (ty.IsArray || ty.IsByRef || ty.IsPointer)
        let equivHeadTypes (ty1:Type) (ty2:Type) = 
            isNamedType(ty1) &&
            if ty1.IsGenericType then 
              ty2.IsGenericType && (ty1.GetGenericTypeDefinition()).Equals(ty2.GetGenericTypeDefinition())
            else 
              ty1.Equals(ty2)

        let option = typedefof<obj option>
        let func = typedefof<(obj -> obj)>

        let isOptionTy ty = equivHeadTypes ty (typeof<int option>)
        let isUnitType ty = equivHeadTypes ty (typeof<unit>)
        let isListType ty = 
            FSharpType.IsUnion ty && 
            (let cases = FSharpType.GetUnionCases ty 
             cases.Length > 0 && equivHeadTypes (typedefof<list<_>>) cases.[0].DeclaringType)

        [<NoEquality; NoComparison>]
        type ValueInfo =
          | TupleValue of (obj * Type) list
          | FunctionClosureValue of System.Type 
          | RecordValue of (string * obj * Type) list
          | ConstructorValue of string * (string * (obj * Type)) list
          | ExceptionValue of System.Type * (string * (obj * Type)) list
          | UnitValue
          | ObjectValue of obj

        module Value = 

            // Analyze an object to see if it the representation
            // of an F# value.
            let GetValueInfoOfObject (bindingFlags:BindingFlags) (obj : obj) =
              match obj with 
              | null -> ObjectValue(obj)
              | _ -> 
                let reprty = obj.GetType() 

                // First a bunch of special rules for tuples
                // Because of the way F# currently compiles tuple values 
                // of size > 7 we can only reliably reflect on sizes up
                // to 7.

                if FSharpType.IsTuple reprty then 
                    let tyArgs = FSharpType.GetTupleElements(reprty)
                    TupleValue (FSharpValue.GetTupleFields obj |> Array.mapi (fun i v -> (v, tyArgs.[i])) |> Array.toList)
                elif FSharpType.IsFunction reprty then 
                    FunctionClosureValue reprty
                    
                // It must be exception, abstract, record or union.
                // Either way we assume the only properties defined on
                // the type are the actual fields of the type.  Again,
                // we should be reading attributes here that indicate the
                // true structure of the type, e.g. the order of the fields.   
                elif FSharpType.IsUnion(reprty,bindingFlags) then 
                    let tag,vals = FSharpValue.GetUnionFields (obj,reprty,bindingFlags) 
                    let props = tag.GetFields()
                    let pvals = (props,vals) ||> Array.map2 (fun prop v -> prop.Name,(v, prop.PropertyType))
                    ConstructorValue(tag.Name, Array.toList pvals)
                elif FSharpType.IsExceptionRepresentation(reprty,bindingFlags) then 
                    let props = FSharpType.GetExceptionFields(reprty,bindingFlags) 
                    let vals = FSharpValue.GetExceptionFields(obj,bindingFlags) 
                    let pvals = (props,vals) ||> Array.map2 (fun prop v -> prop.Name,(v, prop.PropertyType))
                    ExceptionValue(reprty, pvals |> Array.toList)
                elif FSharpType.IsRecord(reprty,bindingFlags) then 
                    let props = FSharpType.GetRecordFields(reprty,bindingFlags) 
                    RecordValue(props |> Array.map (fun prop -> prop.Name, prop.GetValue(obj,null), prop.PropertyType) |> Array.toList)
                else
                    ObjectValue(obj)

            // This one is like the above but can make use of additional
            // statically-known type information to aid in the
            // analysis of null values. 

            let GetValueInfo bindingFlags (x : 'a, ty : Type)  (* x could be null *) = 
                let obj = (box x)
                match obj with 
                | null ->
                   let isNullaryUnion =
                      match ty.GetCustomAttributes(typeof<CompilationRepresentationAttribute>, false) with
                      | [|:? CompilationRepresentationAttribute as attr|] -> 
                          (attr.Flags &&& CompilationRepresentationFlags.UseNullAsTrueValue) = CompilationRepresentationFlags.UseNullAsTrueValue
                      | _ -> false
                   if isNullaryUnion then
                     let nullaryCase = FSharpType.GetUnionCases ty |> Array.filter (fun uc -> uc.GetFields().Length = 0) |> Array.item 0
                     ConstructorValue(nullaryCase.Name, [])
                   elif isUnitType ty then UnitValue
                   else ObjectValue(obj)
                | _ -> 
                  GetValueInfoOfObject bindingFlags (obj) 

    module Display = 

        open ReflectUtils
        open LayoutOps
        open TaggedTextOps

        let string_of_int (i:int) = i.ToString()

        let typeUsesSystemObjectToString (ty:System.Type) =
            try
                let methInfo = ty.GetMethod("ToString",BindingFlags.Public ||| BindingFlags.Instance,null,[| |],null)
                methInfo.DeclaringType = typeof<System.Object>
            with e -> false
        /// If "str" ends with "ending" then remove it from "str", otherwise no change.
        let trimEnding (ending:string) (str:string) =
          if str.EndsWith(ending,StringComparison.Ordinal) then 
              str.Substring(0,str.Length - ending.Length) 
          else str

        let catchExn f = try Choice1Of2 (f ()) with e -> Choice2Of2 e

        // An implementation of break stack.
        // Uses mutable state, relying on linear threading of the state.

        [<NoEquality; NoComparison>]
        type Breaks = 
            Breaks of
                int *     // pos of next free slot 
                int *     // pos of next possible "outer" break - OR - outer=next if none possible 
                int array // stack of savings, -ve means it has been broken   

        // next  is next slot to push into - aka size of current occupied stack.  
        // outer counts up from 0, and is next slot to break if break forced.
        // - if all breaks forced, then outer=next.
        // - popping under these conditions needs to reduce outer and next.
        

        //let dumpBreaks prefix (Breaks(next,outer,stack)) = ()
        //   printf "%s: next=%d outer=%d stack.Length=%d\n" prefix next outer stack.Length;
        //   stdout.Flush() 
             
        let chunkN = 400      
        let breaks0 () = Breaks(0,0,Array.create chunkN 0)

        let pushBreak saving (Breaks(next,outer,stack)) =
            //dumpBreaks "pushBreak" (next,outer,stack);
            let stack = 
                if next = stack.Length then
                  Array.init (next + chunkN) (fun i -> if i < next then stack.[i] else 0) // expand if full 
                else
                  stack
           
            stack.[next] <- saving;
            Breaks(next+1,outer,stack)

        let popBreak (Breaks(next,outer,stack)) =
            //dumpBreaks "popBreak" (next,outer,stack);
            if next=0 then raise (Failure "popBreak: underflow");
            let topBroke = stack.[next-1] < 0
            let outer = if outer=next then outer-1 else outer  // if all broken, unwind 
            let next  = next - 1
            Breaks(next,outer,stack),topBroke

        let forceBreak (Breaks(next,outer,stack)) =
            //dumpBreaks "forceBreak" (next,outer,stack);
            if outer=next then
              // all broken 
                None
            else
                let saving = stack.[outer]
                stack.[outer] <- -stack.[outer];    
                let outer = outer+1
                Some (Breaks(next,outer,stack),saving)

        // -------------------------------------------------------------------------
        // fitting
        // ------------------------------------------------------------------------
          
        let squashTo (maxWidth,leafFormatter : _ -> TaggedText) layout =
            let (|ObjToTaggedText|) = leafFormatter
            if maxWidth <= 0 then layout else 
            let rec fit breaks (pos,layout) =
                // breaks = break context, can force to get indentation savings.
                // pos    = current position in line
                // layout = to fit
                //------
                // returns:
                // breaks
                // layout - with breaks put in to fit it.
                // pos    - current pos in line = rightmost position of last line of block.
                // offset - width of last line of block
                // NOTE: offset <= pos -- depending on tabbing of last block
               
                let breaks,layout,pos,offset =
                    match layout with
                    | Attr (tag,attrs,l) ->
                        let breaks,layout,pos,offset = fit breaks (pos,l) 
                        let layout = Attr (tag,attrs,layout) 
                        breaks,layout,pos,offset
                    | Leaf (jl, text, jr)
                    | ObjLeaf (jl, ObjToTaggedText text, jr) ->
                        // save the formatted text from the squash
                        let layout = Leaf(jl, text, jr) 
                        let textWidth = length text
                        let rec fitLeaf breaks pos =
                          if pos + textWidth <= maxWidth then
                              breaks,layout,pos + textWidth,textWidth // great, it fits 
                          else
                              match forceBreak breaks with
                              | None                 -> 
                                  breaks,layout,pos + textWidth,textWidth // tough, no more breaks 
                              | Some (breaks,saving) -> 
                                  let pos = pos - saving 
                                  fitLeaf breaks pos
                       
                        fitLeaf breaks pos
                    | Node (jl,l,jm,r,jr,joint) ->
                        let mid = if jm then 0 else 1
                        match joint with
                        | Unbreakable    ->
                            let breaks,l,pos,offsetl = fit breaks (pos,l)    // fit left 
                            let pos = pos + mid                              // fit space if juxt says so 
                            let breaks,r,pos,offsetr = fit breaks (pos,r)    // fit right 
                            breaks,Node (jl,l,jm,r,jr,Unbreakable),pos,offsetl + mid + offsetr
                        | Broken indent ->
                            let breaks,l,pos,offsetl = fit breaks (pos,l)    // fit left 
                            let pos = pos - offsetl + indent                 // broken so - offset left + ident 
                            let breaks,r,pos,offsetr = fit breaks (pos,r)    // fit right 
                            breaks,Node (jl,l,jm,r,jr,Broken indent),pos,indent + offsetr
                        | Breakable indent ->
                            let breaks,l,pos,offsetl = fit breaks (pos,l)    // fit left 
                            // have a break possibility, with saving 
                            let saving = offsetl + mid - indent
                            let pos = pos + mid
                            if saving>0 then
                                let breaks = pushBreak saving breaks
                                let breaks,r,pos,offsetr = fit breaks (pos,r)
                                let breaks,broken = popBreak breaks
                                if broken then
                                    breaks,Node (jl,l,jm,r,jr,Broken indent)   ,pos,indent + offsetr
                                else
                                    breaks,Node (jl,l,jm,r,jr,Breakable indent),pos,offsetl + mid + offsetr
                            else
                                // actually no saving so no break 
                                let breaks,r,pos,offsetr = fit breaks (pos,r)
                                breaks,Node (jl,l,jm,r,jr,Breakable indent)  ,pos,offsetl + mid + offsetr
               
               //printf "\nDone:     pos=%d offset=%d" pos offset;
                breaks,layout,pos,offset
           
            let breaks = breaks0 ()
            let pos = 0
            let _,layout,_,_ = fit breaks (pos,layout)
            layout

        // -------------------------------------------------------------------------
        // showL
        // ------------------------------------------------------------------------

        let combine (strs: string list) = System.String.Concat strs
        let showL opts leafFormatter layout =
            let push x rstrs = x :: rstrs
            let z0 = [],0
            let addText (rstrs,i) (text:string) = push text rstrs,i + text.Length
            let index   (_,i)               = i
            let extract rstrs = combine(List.rev rstrs) 
            let newLine (rstrs,_) n     = // \n then spaces... 
                let indent = new System.String(' ', n)
                let rstrs = push "\n"   rstrs
                let rstrs = push indent rstrs
                rstrs,n

            // addL: pos is tab level 
            let rec addL z pos layout = 
                match layout with 
                | ObjLeaf (_,obj,_)                 -> 
                    let text = leafFormatter obj
                    addText z text                 
                | Leaf (_,obj,_)                 -> 
                    addText z obj.Text
                | Node (_,l,_,r,_,Broken indent) 
                     // Print width = 0 implies 1D layout, no squash
                     when not (opts.PrintWidth = 0)  -> 
                    let z = addL z pos l
                    let z = newLine z (pos+indent)
                    let z = addL z (pos+indent) r
                    z
                | Node (_,l,jm,r,_,_)             -> 
                    let z = addL z pos l
                    let z = if jm then z else addText z " "
                    let pos = index z
                    let z = addL z pos r
                    z
                | Attr (_,_,l) ->
                    addL z pos l
           
            let rstrs,_ = addL z0 0 layout
            extract rstrs


        // -------------------------------------------------------------------------
        // outL
        // ------------------------------------------------------------------------

        let outL outAttribute leafFormatter (chan : TaggedTextWriter) layout =
            // write layout to output chan directly 
            let write s = chan.Write(s)
            // z is just current indent 
            let z0 = 0
            let index i = i
            let addText z text  = write text;  (z + length text)
            let newLine _ n     = // \n then spaces... 
                let indent = new System.String(' ',n)
                chan.WriteLine();
                write (tagText indent);
                n
                
            // addL: pos is tab level 
            let rec addL z pos layout = 
                match layout with 
                | ObjLeaf (_,obj,_)                 -> 
                    let text = leafFormatter obj 
                    addText z text
                | Leaf (_,obj,_)                 -> 
                    addText z obj
                | Node (_,l,_,r,_,Broken indent) -> 
                    let z = addL z pos l
                    let z = newLine z (pos+indent)
                    let z = addL z (pos+indent) r
                    z
                | Node (_,l,jm,r,_,_)             -> 
                    let z = addL z pos l
                    let z = if jm then z else addText z Literals.space
                    let pos = index z
                    let z = addL z pos r
                    z 
                | Attr (tag,attrs,l) ->
                let _ = outAttribute tag attrs true
                let z = addL z pos l
                let _ = outAttribute tag attrs false
                z
           
            let _ = addL z0 0 layout
            ()

        // --------------------------------------------------------------------
        // pprinter: using general-purpose reflection...
        // -------------------------------------------------------------------- 
          
        let getValueInfo bindingFlags (x:'a, ty:Type) = Value.GetValueInfo bindingFlags (x, ty)

        let unpackCons recd =
            match recd with 
            | [(_,h);(_,t)] -> (h,t)
            | _             -> failwith "unpackCons"

        let getListValueInfo bindingFlags (x:obj, ty:Type) =
            match x with 
            | null -> None 
            | _ -> 
                match getValueInfo bindingFlags (x, ty) with
                | ConstructorValue ("Cons",recd) -> Some (unpackCons recd)
                | ConstructorValue ("Empty",[]) -> None
                | _ -> failwith "List value had unexpected ValueInfo"

        let compactCommaListL xs = sepListL (sepL Literals.comma) xs // compact, no spaces around "," 
        let nullL = wordL (tagKeyword "null")
        let measureL = wordL (tagPunctuation "()")
          
        // --------------------------------------------------------------------
        // pprinter: attributes
        // -------------------------------------------------------------------- 

        let makeRecordL nameXs =
            let itemL (name,xL) = wordL name ^^ wordL Literals.equals -- xL
            let braceL xs = (wordL Literals.leftBrace) ^^ xs ^^ (wordL Literals.rightBrace)
            
            nameXs
            |> List.map itemL
            |> aboveListL
            |> braceL

        let makePropertiesL nameXs =
            let itemL (name,v) = 
               let labelL = wordL name 
               (labelL ^^ wordL Literals.equals)
               ^^ (match v with 
                   | None -> wordL Literals.questionMark
                   | Some xL -> xL)
               ^^ (rightL Literals.semicolon)
            let braceL xs = (leftL Literals.leftBrace) ^^ xs ^^ (rightL Literals.rightBrace)
            braceL (aboveListL (List.map itemL nameXs))

        let makeListL itemLs =
            (leftL Literals.leftBracket) 
            ^^ sepListL (rightL Literals.semicolon) itemLs 
            ^^ (rightL Literals.rightBracket)

        let makeArrayL xs =
            (leftL (tagPunctuation "[|")) 
            ^^ sepListL (rightL Literals.semicolon) xs 
            ^^ (rightL (tagPunctuation "|]"))

        let makeArray2L xs = leftL Literals.leftBracket ^^ aboveListL xs ^^ rightL Literals.rightBracket  

        // --------------------------------------------------------------------
        // pprinter: anyL - support functions
        // -------------------------------------------------------------------- 

        let getProperty (ty: Type) (obj: obj) name =
            ty.InvokeMember(name, (BindingFlags.GetProperty ||| BindingFlags.Instance ||| BindingFlags.Public ||| BindingFlags.NonPublic), null, obj, [| |],CultureInfo.InvariantCulture)

        let getField obj (fieldInfo: FieldInfo) =
            fieldInfo.GetValue(obj)

        let formatChar isChar c = 
            match c with 
            | '\'' when isChar -> "\\\'"
            | '\"' when not isChar -> "\\\""
            //| '\n' -> "\\n"
            //| '\r' -> "\\r"
            //| '\t' -> "\\t"
            | '\\' -> "\\\\"
            | '\b' -> "\\b"
            | _ when System.Char.IsControl(c) -> 
                 let d1 = (int c / 100) % 10 
                 let d2 = (int c / 10) % 10 
                 let d3 = int c % 10 
                 "\\" + d1.ToString() + d2.ToString() + d3.ToString()
            | _ -> c.ToString()
            
        let formatString (s:string) =
            let rec check i = i < s.Length && not (System.Char.IsControl(s,i)) && s.[i] <> '\"' && check (i+1) 
            let rec conv i acc = if i = s.Length then combine (List.rev acc) else conv (i+1) (formatChar false s.[i] :: acc)  
            "\"" + s + "\""
            // REVIEW: should we check for the common case of no control characters? Reinstate the following?
            //"\"" + (if check 0 then s else conv 0 []) + "\""

        let formatStringInWidth (width:int) (str:string) =
            // Return a truncated version of the string, e.g.
            //   "This is the initial text, which has been truncated"+[12 chars]
            //
            // Note: The layout code forces breaks based on leaf size and possible break points.
            //       It does not force leaf size based on width.
            //       So long leaf-string width can not depend on their printing context...
            //
            // The suffix like "+[dd chars]" is 11 chars.
            //                  12345678901
            let suffixLength    = 11 // turning point suffix length
            let prefixMinLength = 12 // arbitrary. If print width is reduced, want to print a minimum of information on strings...
            let prefixLength = max (width - 2 (*quotes*) - suffixLength) prefixMinLength
            "\"" + (str.Substring(0,prefixLength)) + "\"" + "+[" + (str.Length - prefixLength).ToString() + " chars]"

        // --------------------------------------------------------------------
        // pprinter: anyL
        // -------------------------------------------------------------------- 
                           
        type Precedence = 
            | BracketIfTupleOrNotAtomic = 2
            | BracketIfTuple = 3
            | NeverBracket = 4

        // In fsi.exe, certain objects are not printed for top-level bindings.
        [<StructuralEquality; NoComparison>]
        type ShowMode = 
            | ShowAll 
            | ShowTopLevelBinding

        // polymorphic and inner recursion limitations prevent us defining polyL in the recursive loop 
        let polyL bindingFlags (objL: ShowMode -> int -> Precedence -> ValueInfo -> obj -> Layout) showMode i prec  (x:'a ,ty : Type) (* x could be null *) =
            objL showMode i prec (getValueInfo bindingFlags (x, ty))  (box x) 

        let anyL showMode bindingFlags (opts:FormatOptions) (x:'a, ty:Type) =
            // showMode = ShowTopLevelBinding on the outermost expression when called from fsi.exe,
            // This allows certain outputs, e.g. objects that would print as <seq> to be suppressed, etc. See 4343.
            // Calls to layout proper sub-objects should pass showMode = ShowAll.

            // Precedences to ensure we add brackets in the right places   
            
            // Keep a record of objects encountered along the way
            let path = Dictionary<obj,int>(10,HashIdentity.Reference)

            // Roughly count the "nodes" printed, e.g. leaf items and inner nodes, but not every bracket and comma.
            let size = ref opts.PrintSize
            let exceededPrintSize() = !size<=0
            let countNodes n = if !size > 0 then size := !size - n else () // no need to keep decrementing (and avoid wrap around) 
            let stopShort _ = exceededPrintSize() // for unfoldL

            // Recursive descent
            let rec objL depthLim prec (x:obj, ty:Type) = polyL bindingFlags objWithReprL ShowAll  depthLim prec (x, ty) // showMode for inner expr 
            and sameObjL depthLim prec (x:obj, ty:Type) = polyL bindingFlags objWithReprL showMode depthLim prec (x, ty) // showMode preserved 

            and objWithReprL showMode depthLim prec (info:ValueInfo) (x:obj) (* x could be null *) =
                try
                  if depthLim<=0 || exceededPrintSize() then wordL (tagPunctuation "...") else
                  match x with 
                  | null -> 
                    reprL showMode (depthLim-1) prec info x
                  | _    ->
                    if (path.ContainsKey(x)) then 
                       wordL (tagPunctuation "...")
                    else 
                        path.Add(x,0);
                        let res = 
                          // Lazy<T> values. VS2008 used StructuredFormatDisplayAttribute to show via ToString. Dev10 (no attr) needs a special case.
                          let ty = x.GetType()
                          if ty.IsGenericType && ty.GetGenericTypeDefinition() = typedefof<Lazy<_>> then
                            Some (wordL (tagText(x.ToString())))
                          else
                            // Try the StructuredFormatDisplayAttribute extensibility attribute
                            match ty.GetCustomAttributes (typeof<StructuredFormatDisplayAttribute>, true) with
                            | null | [| |] -> None
                            | res -> 
                               let attr = (res.[0] :?> StructuredFormatDisplayAttribute) 
                               let txt = attr.Value
                               if isNull txt || txt.Length <= 1 then  
                                   None
                               else
                                  let messageRegexPattern = @"^(?<pre>.*?)(?<!\\){(?<prop>.*?)(?<!\\)}(?<post>.*)$"
                                  let illFormedBracketPattern = @"(?<!\\){|(?<!\\)}"

                                  let rec buildObjMessageL (txt:string) (layouts:Layout list) =
                                    
                                    let replaceEscapedBrackets (txt:string) =
                                      txt.Replace("\{", "{").Replace("\}", "}")
                                      
                                    // to simplify support for escaped brackets, switch to using a Regex to simply parse the text as the following regex groups:
                                    //  1) Everything up to the first opening bracket not preceded by a "\", lazily
                                    //  2) Everything between that opening bracket and a closing bracket not preceded by a "\", lazily
                                    //  3) Everything after that closing bracket
                                    let m = System.Text.RegularExpressions.Regex.Match(txt, messageRegexPattern)
                                    match m.Success with
                                      | false ->  
                                        // there isn't a match on the regex looking for a property, so now let's make sure we don't have an ill-formed format string (i.e. mismatched/stray brackets)
                                        let illFormedMatch = System.Text.RegularExpressions.Regex.IsMatch(txt, illFormedBracketPattern)
                                        match illFormedMatch with
                                        | true -> None // there are mismatched brackets, bail out
                                        | false when layouts.Length > 1 -> Some (spaceListL (List.rev ((wordL (tagText(replaceEscapedBrackets(txt))) :: layouts))))
                                        | false -> Some (wordL (tagText(replaceEscapedBrackets(txt))))
                                      | true ->
                                        // we have a hit on a property reference
                                        let preText = replaceEscapedBrackets(m.Groups.["pre"].Value) // everything before the first opening bracket
                                        let postText = m.Groups.["post"].Value // Everything after the closing bracket
                                        let prop = replaceEscapedBrackets(m.Groups.["prop"].Value) // Unescape everything between the opening and closing brackets

                                        match catchExn (fun () -> getProperty ty x prop) with
                                          | Choice2Of2 e -> Some (wordL (tagText("<StructuredFormatDisplay exception: " + e.Message + ">")))
                                          | Choice1Of2 alternativeObj ->
                                              try 
                                                  let alternativeObjL = 
                                                    match alternativeObj with 
                                                        // A particular rule is that if the alternative property
                                                        // returns a string, we turn off auto-quoting and escaping of
                                                        // the string, i.e. just treat the string as display text.
                                                        // This allows simple implementations of 
                                                        // such as
                                                        //
                                                        //    [<StructuredFormatDisplay("{StructuredDisplayString}I")>]
                                                        //    type BigInt(signInt:int, v : BigNat) =
                                                        //        member x.StructuredDisplayString = x.ToString()
                                                        //
                                                        | :? string as s -> sepL (tagText s)
                                                        | _ -> 
                                                          // recursing like this can be expensive, so let's throttle it severely
                                                          sameObjL (depthLim/10) Precedence.BracketIfTuple (alternativeObj, alternativeObj.GetType())
                                                  countNodes 0 // 0 means we do not count the preText and postText 

                                                  let postTextMatch = System.Text.RegularExpressions.Regex.Match(postText, messageRegexPattern)
                                                  // the postText for this node will be everything up to the next occurrence of an opening brace, if one exists
                                                  let currentPostText =
                                                    match postTextMatch.Success with
                                                      | false -> postText 
                                                      | true -> postTextMatch.Groups.["pre"].Value

                                                  let newLayouts = (sepL (tagText preText) ^^ alternativeObjL ^^ sepL (tagText currentPostText)) :: layouts
                                                  match postText with
                                                    | "" ->
                                                      //We are done, build a space-delimited layout from the collection of layouts we've accumulated
                                                      Some (spaceListL (List.rev newLayouts))
                                                    | remainingPropertyText when postTextMatch.Success ->
                                                      
                                                      // look for stray brackets in the text before the next opening bracket
                                                      let strayClosingMatch = System.Text.RegularExpressions.Regex.IsMatch(postTextMatch.Groups.["pre"].Value, illFormedBracketPattern)
                                                      match strayClosingMatch with
                                                      | true -> None
                                                      | false -> 
                                                        // More to process, keep going, using the postText starting at the next instance of a '{'
                                                        let openingBracketIndex = postTextMatch.Groups.["prop"].Index-1
                                                        buildObjMessageL remainingPropertyText.[openingBracketIndex..] newLayouts
                                                    | remaingPropertyText ->
                                                      // make sure we don't have any stray brackets
                                                      let strayClosingMatch = System.Text.RegularExpressions.Regex.IsMatch(remaingPropertyText, illFormedBracketPattern)
                                                      match strayClosingMatch with
                                                      | true -> None
                                                      | false ->
                                                        // We are done, there's more text but it doesn't contain any more properties, we need to remove escaped brackets now though
                                                        // since that wasn't done when creating currentPostText
                                                        Some (spaceListL (List.rev ((sepL (tagText preText) ^^ alternativeObjL ^^ sepL (tagText(replaceEscapedBrackets(remaingPropertyText)))) :: layouts)))
                                              with _ -> 
                                                None
                                  // Seed with an empty layout with a space to the left for formatting purposes
                                  buildObjMessageL txt [leftL (tagText "")] 
#if COMPILER    // This is the PrintIntercepts extensibility point currently revealed by fsi.exe's AddPrinter
                        let res = 
                            match res with 
                            | Some _ -> res
                            | None -> 
                                let env = { new IEnvironment with
                                                member env.GetLayout(y) = objL (depthLim-1) Precedence.BracketIfTuple (y, y.GetType()) 
                                                member env.MaxColumns = opts.PrintLength
                                                member env.MaxRows = opts.PrintLength }
                                opts.PrintIntercepts |> List.tryPick (fun intercept -> intercept env x)
#endif
                        let res = 
                            match res with 
                            | Some res -> res
                            | None     -> reprL showMode (depthLim-1) prec info x
                        path .Remove(x) |> ignore;
                        res
                with
                  e ->
                    countNodes 1
                    wordL (tagText("Error: " + e.Message))

            and recdAtomicTupleL depthLim recd =
                // tuples up args to UnionConstruction or ExceptionConstructor. no node count.
                match recd with 
                | [(_,x)] -> objL depthLim Precedence.BracketIfTupleOrNotAtomic x 
                | txs     -> leftL Literals.leftParen ^^ compactCommaListL (List.map (snd >> objL depthLim Precedence.BracketIfTuple) txs) ^^ rightL Literals.rightParen

            and bracketIfL b basicL =
                if b then (leftL Literals.leftParen) ^^ basicL ^^ (rightL Literals.rightParen) else basicL

            and reprL showMode depthLim prec repr x (* x could be null *) =
                let showModeFilter lay = match showMode with ShowAll -> lay | ShowTopLevelBinding -> emptyL                                                             
                match repr with 
                | TupleValue vals -> 
                    let basicL = sepListL (rightL Literals.comma) (List.map (objL depthLim Precedence.BracketIfTuple ) vals)
                    bracketIfL (prec <= Precedence.BracketIfTuple) basicL 

                | RecordValue items -> 
                    let itemL (name,x,ty) =
                      countNodes 1 // record labels are counted as nodes. [REVIEW: discussion under 4090].
                      (tagRecordField name,objL depthLim Precedence.BracketIfTuple (x, ty))
                    makeRecordL (List.map itemL items)

                | ConstructorValue (constr,recd) when // x is List<T>. Note: "null" is never a valid list value. 
                                                      x<>null && isListType (x.GetType()) ->
                    match constr with 
                    | "Cons" -> 
                        let (x,xs) = unpackCons recd
                        let project xs = getListValueInfo bindingFlags xs
                        let itemLs = objL depthLim Precedence.BracketIfTuple x :: boundedUnfoldL (objL depthLim Precedence.BracketIfTuple) project stopShort xs (opts.PrintLength - 1)
                        makeListL itemLs
                    | _ ->
                        countNodes 1
                        wordL (tagPunctuation "[]")

                | ConstructorValue(nm,[])   ->
                    countNodes 1
                    (wordL (tagMethod nm))

                | ConstructorValue(nm,recd) ->
                    countNodes 1 // e.g. Some (Some (Some (Some 2))) should count for 5 
                    (wordL (tagMethod nm) --- recdAtomicTupleL depthLim recd) |> bracketIfL (prec <= Precedence.BracketIfTupleOrNotAtomic)

                | ExceptionValue(ty,recd) ->
                    countNodes 1
                    let name = ty.Name 
                    match recd with
                      | []   -> (wordL (tagClass name))
                      | recd -> (wordL (tagClass name) --- recdAtomicTupleL depthLim recd) |> bracketIfL (prec <= Precedence.BracketIfTupleOrNotAtomic)

                | FunctionClosureValue ty ->
                    // Q: should function printing include the ty.Name? It does not convey much useful info to most users, e.g. "clo@0_123".    
                    countNodes 1
                    wordL (tagText("<fun:"+ty.Name+">")) |> showModeFilter

                | ObjectValue(obj)  ->
                    match obj with 
                    | null -> (countNodes 1; nullL)
                    | _ -> 
                    let ty = obj.GetType()
                    match obj with 
                    | :? string as s ->
                        countNodes 1
#if COMPILER  
                        if s.Length + 2(*quotes*) <= opts.StringLimit then
                           // With the quotes, it fits within the limit.
                           wordL (tagStringLiteral(formatString s))
                        else
                           // When a string is considered too long to print, there is a choice: what to print?
                           // a) <string>            -- follows <fun:typename>
                           // b) <string:length>     -- follows <fun:typename> and gives just the length
                           // c) "abcdefg"+[n chars] -- gives a prefix and the remaining chars
                           wordL (tagStringLiteral(formatStringInWidth opts.StringLimit s))
#else
                        wordL (tagStringLiteral (formatString s))  
#endif                        
                    | :? Array as arr -> 
                        let ty = arr.GetType().GetElementType()
                        match arr.Rank with
                        | 1 -> 
                             let n = arr.Length
                             let b1 = arr.GetLowerBound(0) 
                             let project depthLim = if depthLim=(b1+n) then None else Some ((box (arr.GetValue(depthLim)), ty),depthLim+1)
                             let itemLs = boundedUnfoldL (objL depthLim Precedence.BracketIfTuple) project stopShort b1 opts.PrintLength
                             makeArrayL (if b1 = 0 then itemLs else wordL (tagText("bound1="+string_of_int b1)) :: itemLs)
                        | 2 -> 
                             let n1 = arr.GetLength(0)
                             let n2 = arr.GetLength(1)
                             let b1 = arr.GetLowerBound(0) 
                             let b2 = arr.GetLowerBound(1) 
                             let project2 x y =
                               if x>=(b1+n1) || y>=(b2+n2) then None
                               else Some ((box (arr.GetValue(x,y)), ty),y+1)
                             let rowL x = boundedUnfoldL (objL depthLim Precedence.BracketIfTuple) (project2 x) stopShort b2 opts.PrintLength |> makeListL
                             let project1 x = if x>=(b1+n1) then None else Some (x,x+1)
                             let rowsL  = boundedUnfoldL rowL project1 stopShort b1 opts.PrintLength
                             makeArray2L (if b1=0 && b2 = 0 then rowsL else wordL (tagText("bound1=" + string_of_int b1)) :: wordL(tagText("bound2=" + string_of_int b2)) :: rowsL)
                          | n -> 
                             makeArrayL [wordL (tagText("rank=" + string_of_int n))]
                        
                    // Format 'set' and 'map' nicely
                    | _ when  
                          (ty.IsGenericType && (ty.GetGenericTypeDefinition() = typedefof<Map<int,int>> 
                                                || ty.GetGenericTypeDefinition() = typedefof<Set<int>>) ) ->
                         let word = if ty.GetGenericTypeDefinition() = typedefof<Map<int,int>> then "map" else "set"
                         let possibleKeyValueL v = 
                             let tyv = v.GetType()
                             if word = "map" &&
                                (match v with null -> false | _ -> true) && 
                                tyv.IsGenericType && 
                                tyv.GetGenericTypeDefinition() = typedefof<KeyValuePair<int,int>> then
                                  objL depthLim Precedence.BracketIfTuple ((tyv.GetProperty("Key").GetValue(v, [| |]), 
                                                                            tyv.GetProperty("Value").GetValue(v, [| |])), tyv)
                             else
                                  objL depthLim Precedence.BracketIfTuple (v, tyv)
                         let it = (obj :?>  System.Collections.IEnumerable).GetEnumerator() 
                         try 
                           let itemLs = boundedUnfoldL possibleKeyValueL (fun () -> if it.MoveNext() then Some(it.Current,()) else None) stopShort () (1+opts.PrintLength/12)
                           (wordL (tagClass word) --- makeListL itemLs) |> bracketIfL (prec <= Precedence.BracketIfTupleOrNotAtomic)
                         finally 
                            match it with 
                            | :? System.IDisposable as e -> e.Dispose()
                            | _ -> ()

                    | :? System.Collections.IEnumerable as ie ->
                         let showContent = 
                            // do not display content of IQueryable since its execution may take significant time
                            opts.ShowIEnumerable && (ie.GetType().GetInterfaces() |> Array.exists(fun ty -> ty.FullName = "System.Linq.IQueryable") |> not)

                         if showContent then
                           let word = "seq"
                           let it = ie.GetEnumerator() 
                           let ty = ie.GetType().GetInterfaces() |> Array.filter (fun ty -> ty.IsGenericType && ty.Name = "IEnumerable`1") |> Array.tryItem 0
                           let ty = Option.map (fun (ty:Type) -> ty.GetGenericArguments().[0]) ty
                           try 
                             let itemLs = boundedUnfoldL (objL depthLim Precedence.BracketIfTuple) (fun () -> if it.MoveNext() then Some((it.Current, match ty with | None -> it.Current.GetType() | Some ty -> ty),()) else None) stopShort () (1+opts.PrintLength/30)
                             (wordL (tagClass word) --- makeListL itemLs) |> bracketIfL (prec <= Precedence.BracketIfTupleOrNotAtomic)
                           finally 
                              match it with 
                              | :? System.IDisposable as e -> e.Dispose()
                              | _ -> ()
                             
                         else
                           // Sequence printing is turned off for declared-values, and maybe be disabled to users.
                           // There is choice here, what to print? <seq> or ... or ?
                           // Also, in the declared values case, if the sequence is actually a known non-lazy type (list, array etc etc) we could print it.  
                           wordL (tagText "<seq>") |> showModeFilter
                    | _ ->
                         if showMode = ShowTopLevelBinding && typeUsesSystemObjectToString ty then
                           emptyL
                         else
                           countNodes 1
                           let basicL = LayoutOps.objL obj  // This buries an obj in the layout, rendered at squash time via a leafFormatter.
                                                            // If the leafFormatter was directly here, then layout leaves could store strings.
                           match obj with 
                           | _ when opts.ShowProperties ->
                              let props = ty.GetProperties(BindingFlags.GetField ||| BindingFlags.Instance ||| BindingFlags.Public)
                              let fields = ty.GetFields(BindingFlags.Instance ||| BindingFlags.Public) |> Array.map (fun i -> i :> MemberInfo)
                              let propsAndFields = 
                                props |> Array.map (fun i -> i :> MemberInfo)
                                      |> Array.append fields
                                      |> Array.filter (fun pi ->
                                    // check if property is annotated with System.Diagnostics.DebuggerBrowsable(Never). 
                                    // Its evaluation may have unexpected side effects and\or block printing.
                                    match Seq.toArray (pi.GetCustomAttributes(typeof<System.Diagnostics.DebuggerBrowsableAttribute>, false)) with
                                    | [|:? System.Diagnostics.DebuggerBrowsableAttribute as attr |] -> attr.State <> System.Diagnostics.DebuggerBrowsableState.Never
                                    | _ -> true
                                )

                              // massively reign in deep printing of properties 
                              let nDepth = depthLim/10
#if NETSTANDARD
<<<<<<< HEAD
                              Array.Sort((propsAndFields),{ new IComparer<MemberInfo> with member this.Compare(p1,p2) = compare (p1.Name) (p2.Name) } );
#else                              
                              Array.Sort((propsAndFields :> Array),{ new System.Collections.IComparer with member this.Compare(p1,p2) = compare ((p1 :?> MemberInfo).Name) ((p2 :?> MemberInfo).Name) } );
#endif                        
=======
                              Array.Sort((propsAndFields),{ new IComparer<MemberInfo> with member this.Compare(p1,p2) = compare (p1.Name) (p2.Name) } )
#else
                              Array.Sort((propsAndFields :> Array),{ new System.Collections.IComparer with member this.Compare(p1,p2) = compare ((p1 :?> MemberInfo).Name) ((p2 :?> MemberInfo).Name) } )
#endif
>>>>>>> e6309b0b

                              if propsAndFields.Length = 0 || (nDepth <= 0) then basicL 
                              else basicL --- 
                                     (propsAndFields 
                                      |> Array.map 
                                        (fun m -> 
                                            ((if m :? FieldInfo then tagField m.Name else tagProperty m.Name),
                                                (try Some (objL nDepth Precedence.BracketIfTuple ((getProperty ty obj m.Name), ty)) 
                                                 with _ -> try Some (objL nDepth Precedence.BracketIfTuple ((getField obj (m :?> FieldInfo)), ty)) 
                                                           with _ -> None)))
                                      |> Array.toList 
                                      |> makePropertiesL)
                           | _ -> basicL 
                | UnitValue -> countNodes 1; measureL

            polyL bindingFlags objWithReprL showMode opts.PrintDepth Precedence.BracketIfTuple (x, ty)

        // --------------------------------------------------------------------
        // pprinter: leafFormatter
        // --------------------------------------------------------------------

        let leafFormatter (opts:FormatOptions) (obj :obj) =
            match obj with 
            | null -> tagKeyword "null"
            | :? double as d -> 
                let s = d.ToString(opts.FloatingPointFormat,opts.FormatProvider)
                let t = 
                    if System.Double.IsNaN(d) then "nan"
                    elif System.Double.IsNegativeInfinity(d) then "-infinity"
                    elif System.Double.IsPositiveInfinity(d) then "infinity"
                    elif opts.FloatingPointFormat.[0] = 'g'  && String.forall(fun c -> System.Char.IsDigit(c) || c = '-')  s
                    then s + ".0" 
                    else s
                tagNumericLiteral t
            | :? single as d -> 
                let t =
                    (if System.Single.IsNaN(d) then "nan"
                     elif System.Single.IsNegativeInfinity(d) then "-infinity"
                     elif System.Single.IsPositiveInfinity(d) then "infinity"
                     elif opts.FloatingPointFormat.Length >= 1 && opts.FloatingPointFormat.[0] = 'g' 
                      && float32(System.Int32.MinValue) < d && d < float32(System.Int32.MaxValue) 
                      && float32(int32(d)) = d 
                     then (System.Convert.ToInt32 d).ToString(opts.FormatProvider) + ".0"
                     else d.ToString(opts.FloatingPointFormat,opts.FormatProvider)) 
                    + "f"
                tagNumericLiteral t
            | :? System.Decimal as d -> d.ToString("g",opts.FormatProvider) + "M" |> tagNumericLiteral
            | :? uint64 as d -> d.ToString(opts.FormatProvider) + "UL" |> tagNumericLiteral
            | :? int64  as d -> d.ToString(opts.FormatProvider) + "L" |> tagNumericLiteral
            | :? int32  as d -> d.ToString(opts.FormatProvider) |> tagNumericLiteral
            | :? uint32 as d -> d.ToString(opts.FormatProvider) + "u" |> tagNumericLiteral
            | :? int16  as d -> d.ToString(opts.FormatProvider) + "s" |> tagNumericLiteral
            | :? uint16 as d -> d.ToString(opts.FormatProvider) + "us" |> tagNumericLiteral
            | :? sbyte  as d -> d.ToString(opts.FormatProvider) + "y" |> tagNumericLiteral
            | :? byte   as d -> d.ToString(opts.FormatProvider) + "uy" |> tagNumericLiteral
            | :? nativeint as d -> d.ToString() + "n" |> tagNumericLiteral
            | :? unativeint  as d -> d.ToString() + "un" |> tagNumericLiteral
            | :? bool   as b -> (if b then "true" else "false") |> tagKeyword
            | :? char   as c -> "\'" + formatChar true c + "\'" |> tagStringLiteral
            | _ -> 
                let t = 
                    try 
                        let text = obj.ToString()
                        match text with
                        | null -> ""
                        | _ -> text
                    with e ->
                     // If a .ToString() call throws an exception, catch it and use the message as the result.
                     // This may be informative, e.g. division by zero etc...
                     "<ToString exception: " + e.Message + ">" 
                tagText t

        let any_to_layout opts x = anyL ShowAll BindingFlags.Public opts x

        let squash_layout opts l = 
            // Print width = 0 implies 1D layout, no squash
            if opts.PrintWidth = 0 then 
                l 
            else 
                l |> squashTo (opts.PrintWidth,leafFormatter opts)

        let asTaggedTextWriter (tw: TextWriter) =
            { new TaggedTextWriter with
                member __.Write(t) = tw.Write t.Text
                member __.WriteLine() = tw.WriteLine() }

        let output_layout_tagged opts oc l = 
            l |> squash_layout opts 
              |> outL opts.AttributeProcessor (leafFormatter opts) oc

        let output_layout opts oc l = 
            output_layout_tagged opts (asTaggedTextWriter oc) l

        let layout_to_string options layout = 
            layout |> squash_layout options 
              |> showL options ((leafFormatter options) >> toText)

        let output_any_ex opts oc x = x |> any_to_layout opts |> output_layout opts oc

        let output_any writer x = output_any_ex FormatOptions.Default writer x

        let layout_as_string opts x = x |> any_to_layout opts |> layout_to_string opts

        let any_to_string x = layout_as_string FormatOptions.Default x

#if COMPILER
        /// Called 
        let fsi_any_to_layout opts x = anyL ShowTopLevelBinding BindingFlags.Public opts x
#else
// FSharp.Core
        let internal anyToStringForPrintf options (bindingFlags:BindingFlags) x = 
            x |> anyL ShowAll bindingFlags options |> layout_to_string options
#endif
<|MERGE_RESOLUTION|>--- conflicted
+++ resolved
@@ -1140,17 +1140,10 @@
                               // massively reign in deep printing of properties 
                               let nDepth = depthLim/10
 #if NETSTANDARD
-<<<<<<< HEAD
-                              Array.Sort((propsAndFields),{ new IComparer<MemberInfo> with member this.Compare(p1,p2) = compare (p1.Name) (p2.Name) } );
-#else                              
-                              Array.Sort((propsAndFields :> Array),{ new System.Collections.IComparer with member this.Compare(p1,p2) = compare ((p1 :?> MemberInfo).Name) ((p2 :?> MemberInfo).Name) } );
-#endif                        
-=======
                               Array.Sort((propsAndFields),{ new IComparer<MemberInfo> with member this.Compare(p1,p2) = compare (p1.Name) (p2.Name) } )
 #else
                               Array.Sort((propsAndFields :> Array),{ new System.Collections.IComparer with member this.Compare(p1,p2) = compare ((p1 :?> MemberInfo).Name) ((p2 :?> MemberInfo).Name) } )
 #endif
->>>>>>> e6309b0b
 
                               if propsAndFields.Length = 0 || (nDepth <= 0) then basicL 
                               else basicL --- 
