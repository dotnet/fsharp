<?xml version="1.0" encoding="utf-8"?>
<!-- Copyright (c) Microsoft Corporation.  All Rights Reserved.  See License.txt in the project root for license information. -->
<Project Sdk="Microsoft.NET.Sdk">

  <PropertyGroup>
    <OutputType>Library</OutputType>
    <TargetFramework Condition="'$(Configuration)' != 'Proto'">netstandard2.0</TargetFramework>
    <TargetFrameworks Condition="'$(Configuration)' == 'Proto'">netstandard2.0</TargetFrameworks>
    <AssemblyName>FSharp.Build</AssemblyName>
    <NoWarn>$(NoWarn);75</NoWarn> <!-- InternalCommandLineOption -->
    <AllowCrossTargeting>true</AllowCrossTargeting>
    <DefineConstants>$(DefineConstants);LOCALIZATION_FSBUILD</DefineConstants>
    <NoWarn>NU1701;FS0075</NoWarn>
    <CopyLocalLockFileAssemblies>true</CopyLocalLockFileAssemblies>
    <LangVersion>5.0</LangVersion>  <!-- FSharp.Build may run in Visual Studio with older FSharp.Cores so don't use unshipped features -->
<<<<<<< HEAD
=======
    <LangVersion>6.0</LangVersion>
    <LangVersion>6.0</LangVersion>  <!-- FSharp.Build may run in Visual Studio with older FSharp.Cores so don't use unshipped features -->
    <Configurations>Debug;Release;Proto</Configurations>  <!-- FSharp.Build may run in Visual Studio with older FSharp.Cores so don't use unshipped features -->
  </PropertyGroup>

  <!--  The FSharp.Build dll does not provide a referencable public interface although it's used for testing -->
  <PropertyGroup Condition="'$(Configuration)' != 'Proto'">
      <CompressMetadata Condition="'$(CompressAllMetadata)' != 'true'">false</CompressMetadata>
      <NoOptimizationData>true</NoOptimizationData>
      <CompressMetadata Condition="'$(CompressAllMetadata)' != 'true'">false</CompressMetadata>
>>>>>>> a9b3ea54
  </PropertyGroup>

  <ItemGroup>
    <InternalsVisibleTo Include="VisualFSharp.UnitTests" />
    <EmbeddedText Include="FSBuild.txt" />
    <EmbeddedText Include="..\Compiler\Facilities\UtilsStrings.txt" />
    <Compile Include="..\Compiler\Facilities\CompilerLocation.fs" />
    <Compile Include="FSharpCommandLineBuilder.fs" />
    <Compile Include="Fsc.fs" />
    <Compile Include="Fsi.fs" />
    <Compile Include="FSharpEmbedResourceText.fs" />
    <Compile Include="FSharpEmbedResXSource.fs" />
    <Compile Include="WriteCodeFragment.fs" />
    <Compile Include="CreateFSharpManifestResourceName.fs" />
    <Compile Include="SubstituteText.fs" />
    <Compile Include="MapSourceRoots.fs" />
    <None Include="Microsoft.FSharp.Targets" CopyToOutputDirectory="PreserveNewest" />
    <None Include="Microsoft.Portable.FSharp.Targets" CopyToOutputDirectory="PreserveNewest" />
    <None Include="Microsoft.FSharp.NetSdk.props" CopyToOutputDirectory="PreserveNewest" />
    <None Include="Microsoft.FSharp.NetSdk.targets" CopyToOutputDirectory="PreserveNewest" />
    <NoneSubstituteText Include="Microsoft.FSharp.Core.NetSdk.props" CopyToOutputDirectory="PreserveNewest">
      <TargetFileName>Microsoft.FSharp.Core.NetSdk.props</TargetFileName>
      <Pattern1>{{FSCorePackageVersionValue}}</Pattern1>
      <Replacement1>$(FSharpCoreShippedPackageVersionValue)</Replacement1>
    </NoneSubstituteText>
    <NoneSubstituteText Include="Microsoft.FSharp.Core.NetSdk.props" CopyToOutputDirectory="PreserveNewest">
      <TargetFileName>Microsoft.FSharp.Core.NetSdk.props</TargetFileName>
      <SubDir>Release\</SubDir>
      <Pattern1>{{FSCorePackageVersionValue}}</Pattern1>
      <Replacement1>$(FSCorePackageVersionValue)</Replacement1>
    </NoneSubstituteText>
    <NoneSubstituteText Include="Microsoft.FSharp.Core.NetSdk.props" CopyToOutputDirectory="PreserveNewest">
      <TargetFileName>Microsoft.FSharp.Core.NetSdk.props</TargetFileName>
      <SubDir>Shipping\</SubDir>
      <Pattern1>{{FSCorePackageVersionValue}}</Pattern1>
      <Replacement1>$(FSCorePackageVersionValue)-$(VersionSuffix)</Replacement1>
    </NoneSubstituteText>
    <None Include="Microsoft.FSharp.Overrides.NetSdk.targets" CopyToOutputDirectory="PreserveNewest" />
  </ItemGroup>

<<<<<<< HEAD
  <ItemGroup Condition="'$(Configuration)' == 'Proto'">
    <!--
        The FSharp.Build built here may be loaded directly into a shipped Visual Studio, to that end, we cannot 
        rely on new API's just being added to FSharp.Core.
    -->
    <PackageReference Include="FSharp.Core" Version="$(FSharpCoreShippedPackageVersionValue)" />
  </ItemGroup>

  <ItemGroup Condition="'$(Configuration)' != 'Proto'">
=======
  <ItemGroup Condition="">
>>>>>>> a9b3ea54
    <ProjectReference Include="$(MSBuildThisFileDirectory)..\FSharp.Core\FSharp.Core.fsproj" />
  </ItemGroup>

  <ItemGroup>
    <PackageReference Include="Microsoft.Build.Framework" Version="$(MicrosoftBuildFrameworkVersion)" />
    <PackageReference Include="Microsoft.Build.Tasks.Core" Version="$(MicrosoftBuildTasksCoreVersion)" />
    <PackageReference Include="Microsoft.Build.Utilities.Core" Version="$(MicrosoftBuildUtilitiesCoreVersion)" />
    <PackageReference Include="Microsoft.Win32.Registry" Version="$(MicrosoftWin32RegistryVersion)" />
    <PackageReference Include="System.Memory" Version="$(SystemMemoryVersion)" />
    <PackageReference Include="System.Runtime.CompilerServices.Unsafe" Version="$(SystemRuntimeCompilerServicesUnsafeVersion)" />
  </ItemGroup>

</Project><|MERGE_RESOLUTION|>--- conflicted
+++ resolved
@@ -12,10 +12,6 @@
     <DefineConstants>$(DefineConstants);LOCALIZATION_FSBUILD</DefineConstants>
     <NoWarn>NU1701;FS0075</NoWarn>
     <CopyLocalLockFileAssemblies>true</CopyLocalLockFileAssemblies>
-    <LangVersion>5.0</LangVersion>  <!-- FSharp.Build may run in Visual Studio with older FSharp.Cores so don't use unshipped features -->
-<<<<<<< HEAD
-=======
-    <LangVersion>6.0</LangVersion>
     <LangVersion>6.0</LangVersion>  <!-- FSharp.Build may run in Visual Studio with older FSharp.Cores so don't use unshipped features -->
     <Configurations>Debug;Release;Proto</Configurations>  <!-- FSharp.Build may run in Visual Studio with older FSharp.Cores so don't use unshipped features -->
   </PropertyGroup>
@@ -25,7 +21,6 @@
       <CompressMetadata Condition="'$(CompressAllMetadata)' != 'true'">false</CompressMetadata>
       <NoOptimizationData>true</NoOptimizationData>
       <CompressMetadata Condition="'$(CompressAllMetadata)' != 'true'">false</CompressMetadata>
->>>>>>> a9b3ea54
   </PropertyGroup>
 
   <ItemGroup>
@@ -66,19 +61,7 @@
     <None Include="Microsoft.FSharp.Overrides.NetSdk.targets" CopyToOutputDirectory="PreserveNewest" />
   </ItemGroup>
 
-<<<<<<< HEAD
-  <ItemGroup Condition="'$(Configuration)' == 'Proto'">
-    <!--
-        The FSharp.Build built here may be loaded directly into a shipped Visual Studio, to that end, we cannot 
-        rely on new API's just being added to FSharp.Core.
-    -->
-    <PackageReference Include="FSharp.Core" Version="$(FSharpCoreShippedPackageVersionValue)" />
-  </ItemGroup>
-
-  <ItemGroup Condition="'$(Configuration)' != 'Proto'">
-=======
   <ItemGroup Condition="">
->>>>>>> a9b3ea54
     <ProjectReference Include="$(MSBuildThisFileDirectory)..\FSharp.Core\FSharp.Core.fsproj" />
   </ItemGroup>
 
