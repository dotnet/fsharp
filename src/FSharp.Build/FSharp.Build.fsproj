--- conflicted
+++ resolved
@@ -57,11 +57,8 @@
         The FSharp.Build built here may be loaded directly into a shipped Visual Studio, to that end, we cannot 
         rely on new API's just being added to FSharp.Core.
     -->
-<<<<<<< HEAD
     <PackageReference Include="FSharp.Core" Version="$(FSharpCoreShippedPackageVersionValue)" />
-=======
     <PackageReference Include="FSharp.Core" Version="$(FSharpCoreShippedPackageVersionValue)" IncludeAssets="compile" ExcludeAssets="all" PrivateAssets="all" />
->>>>>>> d91b6c5c
   </ItemGroup>
 
   <ItemGroup Condition="'$(Configuration)' != 'Proto'">
