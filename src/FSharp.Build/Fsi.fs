// Copyright (c) Microsoft Corporation.  All Rights Reserved.  See License.txt in the project root for license information.

namespace FSharp.Build

open System
open System.Diagnostics
open System.Globalization
open System.IO
open System.Reflection
open System.Text
open Microsoft.Build.Framework
open Microsoft.Build.Utilities
open Internal.Utilities

//There are a lot of flags on fsi.exe.
//For now, not all of them are represented in the "Fsi class" object model.
//The goal is to have the most common/important flags available via the Fsi class, and the
//rest can be "backdoored" through the .OtherFlags property.

type public Fsi() as this =

    inherit ToolTask()

    let mutable capturedArguments: string list = [] // list of individual args, to pass to HostObject Compile()
    let mutable capturedFilenames: string list = [] // list of individual source filenames, to pass to HostObject Compile()
    let mutable codePage: string MaybeNull = null
    let mutable commandLineArgs: ITaskItem list = []
    let mutable defineConstants: ITaskItem[] = [||]
    let mutable disabledWarnings: string MaybeNull = null
    let mutable dotnetFsiCompilerPath: string MaybeNull = null
    let mutable fsiExec = false
    let mutable langVersion: string MaybeNull = null
    let mutable noFramework = false
    let mutable optimize = true
    let mutable otherFlags: string MaybeNull = null
    let mutable preferredUILang = null
    let mutable provideCommandLineArgs = false
    let mutable references: ITaskItem[] = [||]
    let mutable referencePath: string MaybeNull = null
    let mutable resources: ITaskItem[] = [||]
    let mutable skipCompilerExecution = false
    let mutable sources: ITaskItem[] = [||]
    let mutable loadSources: ITaskItem[] = [||]
    let mutable useSources: ITaskItem[] = [||]
    let mutable tailcalls: bool = true
    let mutable targetProfile: string MaybeNull = null
    let mutable targetType: string MaybeNull = null
    let mutable toolExe: string = "fsi.exe"

    let mutable toolPath: string =
        let locationOfThisDll =
            try
                Some(Path.GetDirectoryName(typeof<Fsi>.Assembly.Location))
            with _ ->
                None

        match FSharpEnvironment.BinFolderOfDefaultFSharpCompiler(locationOfThisDll) with
        | Some s -> s
        | None -> ""

    let mutable treatWarningsAsErrors: bool = false
    let mutable warningsAsErrors: string MaybeNull = null
    let mutable warningsNotAsErrors: string MaybeNull = null
    let mutable warningLevel: string MaybeNull = null
    let mutable vslcid: string MaybeNull = null
    let mutable utf8output: bool = false
    let mutable useReflectionFreeCodeGen: bool = false

    // See bug 6483; this makes parallel build faster, and is fine to set unconditionally
    do this.YieldDuringToolExecution <- true

    let generateCommandLineBuilder () =
        let builder = new FSharpCommandLineBuilder()

        builder.AppendSwitchIfNotNull("--codepage:", codePage)

        builder.AppendSwitchIfNotNull("--langversion:", langVersion)

        if noFramework then
            builder.AppendSwitch("--noframework")

        for item in defineConstants do
            builder.AppendSwitchIfNotNull("--define:", item.ItemSpec)

        if optimize then
            builder.AppendSwitch("--optimize+")
        else
            builder.AppendSwitch("--optimize-")

        if not tailcalls then
            builder.AppendSwitch("--tailcalls-")

        for item in references do
            builder.AppendSwitchIfNotNull("-r:", item.ItemSpec)

        // NoWarn
        match disabledWarnings with
        | Null -> ()
        | NonNull disabledWarnings ->
            builder.AppendSwitchesIfNotNull(
                "--nowarn:",
                disabledWarnings.Split([| ' '; ';'; ','; '\r'; '\n' |], StringSplitOptions.RemoveEmptyEntries),
                ","
            )

        builder.AppendSwitchIfNotNull("--warn:", warningLevel)

        if treatWarningsAsErrors then
            builder.AppendSwitch("--warnaserror")

        // Change warning 76, HashReferenceNotAllowedInNonScript/HashDirectiveNotAllowedInNonScript/HashIncludeNotAllowedInNonScript, into an error
        let warningsAsErrorsArray =
            match warningsAsErrors with
            | Null -> [| "76" |]
            | NonNull warningsAsErrors ->
                (warningsAsErrors + " 76 ")
                    .Split([| ' '; ';'; ',' |], StringSplitOptions.RemoveEmptyEntries)

        builder.AppendSwitchesIfNotNull("--warnaserror:", warningsAsErrorsArray, ",")

        match warningsNotAsErrors with
        | Null -> ()
        | NonNull warningsNotAsErrors ->
            builder.AppendSwitchesIfNotNull(
                "--warnaserror-:",
                warningsNotAsErrors.Split([| ' '; ';'; ',' |], StringSplitOptions.RemoveEmptyEntries),
                ","
            )

        builder.AppendSwitchIfNotNull("--LCID:", vslcid)

        builder.AppendSwitchIfNotNull("--preferreduilang:", preferredUILang)

        if utf8output then
            builder.AppendSwitch("--utf8output")

        if useReflectionFreeCodeGen then
            builder.AppendSwitch("--reflectionfree")

        builder.AppendSwitch("--fullpaths")
        builder.AppendSwitch("--flaterrors")

        builder.AppendSwitchIfNotNull("--targetprofile:", targetProfile)

        for item in loadSources do
            builder.AppendSwitchIfNotNull("--load:", item.ItemSpec)

        for item in useSources do
            builder.AppendSwitchIfNotNull("--use:", item.ItemSpec)

        // OtherFlags - must be second-to-last
        builder.AppendSwitchUnquotedIfNotNull("", otherFlags)
        capturedArguments <- builder.CapturedArguments()

        if fsiExec then
            builder.AppendSwitch("--exec")

        // Sources - these have to go last
        builder.AppendFileNamesIfNotNull(sources, " ")
        capturedFilenames <- builder.CapturedFilenames()

        builder

<<<<<<< HEAD
    let outputWriter = new StringWriter()

    override _.LogEventsFromTextOutput(line, msgImportance) =
        outputWriter.WriteLine(line)
        base.LogEventsFromTextOutput(line, msgImportance)

=======
    let mutable bufferLimit = None

    let textOutput =
        lazy System.Collections.Generic.Queue<_>(defaultArg bufferLimit 1024)

    override this.LogEventsFromTextOutput(line, msgImportance) =
        if this.CaptureTextOutput then
            textOutput.Value.Enqueue line

            match bufferLimit with
            | Some limit when textOutput.Value.Count > limit -> textOutput.Value.Dequeue() |> ignore
            | _ -> ()

        base.LogEventsFromTextOutput(line, msgImportance)

    member _.BufferLimit
        with get () = defaultArg bufferLimit 0
        and set limit = bufferLimit <- if limit = 0 then None else Some limit

    member val CaptureTextOutput = false with get, set

    [<Output>]
    member this.TextOutput =
        if this.CaptureTextOutput then
            textOutput.Value |> String.concat Environment.NewLine
        else
            String.Empty

>>>>>>> 7e9fd41d
    // --codepage <int>: Specify the codepage to use when opening source files
    member _.CodePage
        with get () = codePage
        and set value = codePage <- value

    // --nowarn <string>: Do not report the given specific warning.
    member _.DisabledWarnings
        with get () = disabledWarnings
        and set value = disabledWarnings <- value

    // --define <string>: Define the given conditional compilation symbol.
    member _.DefineConstants
        with get () = defineConstants
        and set value = defineConstants <- value

    member _.DotnetFsiCompilerPath
        with get () = dotnetFsiCompilerPath
        and set value = dotnetFsiCompilerPath <- value

    member _.FsiExec
        with get () = fsiExec
        and set value = fsiExec <- value

    member _.LCID
        with get () = vslcid
        and set value = vslcid <- value

    member _.LangVersion
        with get () = langVersion
        and set value = langVersion <- value

    // --noframework
    member _.NoFramework
        with get () = noFramework
        and set (b) = noFramework <- b

    // --optimize
    member _.Optimize
        with get () = optimize
        and set value = optimize <- value

    // --tailcalls
    member _.Tailcalls
        with get () = tailcalls
        and set value = tailcalls <- value

    member _.OtherFlags
        with get () = otherFlags
        and set value = otherFlags <- value

    member _.PreferredUILang
        with get () = preferredUILang
        and set value = preferredUILang <- value

    member _.ProvideCommandLineArgs
        with get () = provideCommandLineArgs
        and set value = provideCommandLineArgs <- value

    // -r <string>: Reference an F# or .NET assembly.
    member _.References
        with get () = references
        and set value = references <- value

    // --lib
    member _.ReferencePath
        with get () = referencePath
        and set value = referencePath <- value

    // -load:<string>: load an F# source file
    member _.LoadSources
        with get () = loadSources
        and set value = loadSources <- value

    member _.SkipCompilerExecution
        with get () = skipCompilerExecution
        and set value = skipCompilerExecution <- value

    // source files
    member _.Sources
        with get () = sources
        and set value = sources <- value

    member _.TargetProfile
        with get () = targetProfile
        and set value = targetProfile <- value

    member _.TreatWarningsAsErrors
        with get () = treatWarningsAsErrors
        and set value = treatWarningsAsErrors <- value

    // For targeting other folders for "fsi.exe" (or ToolExe if different)
    member _.ToolPath
        with get () = toolPath
        and set value = toolPath <- value

    // --use:<string>: execute an F# source file on startup
    member _.UseSources
        with get () = useSources
        and set value = useSources <- value

    // For specifying the warning level (0-4)
    member _.WarningLevel
        with get () = warningLevel
        and set value = warningLevel <- value

    member _.WarningsAsErrors
        with get () = warningsAsErrors
        and set value = warningsAsErrors <- value

    member _.WarningsNotAsErrors
        with get () = warningsNotAsErrors
        and set value = warningsNotAsErrors <- value

    member _.Utf8Output
        with get () = utf8output
        and set value = utf8output <- value

    [<Output>]
    member _.CommandLineArgs
        with get () = List.toArray commandLineArgs
        and set value = commandLineArgs <- List.ofArray value

    [<Output>]
    member _.TextOutput = outputWriter.ToString()

    // ToolTask methods
    override _.ToolName = "fsi.exe"

    override _.StandardErrorEncoding =
        if utf8output then
            Encoding.UTF8
        else
            base.StandardErrorEncoding

    override _.StandardOutputEncoding =
        if utf8output then
            Encoding.UTF8
        else
            base.StandardOutputEncoding

    override fsi.GenerateFullPathToTool() =
        if toolPath = "" then
            raise (new System.InvalidOperationException(FSBuild.SR.toolpathUnknown ()))

        System.IO.Path.Combine(toolPath, fsi.ToolExe)

    override fsi.LogToolCommand(message: string) =
        fsi.Log.LogMessageFromText(message, MessageImportance.Normal) |> ignore

    member internal fsi.InternalGenerateFullPathToTool() = fsi.GenerateFullPathToTool() // expose for unit testing

    member internal _.BaseExecuteTool(pathToTool, responseFileCommands, commandLineCommands) = // F# does not allow protected members to be captured by lambdas, this is the standard workaround
        base.ExecuteTool(pathToTool, responseFileCommands, commandLineCommands)

    /// Intercept the call to ExecuteTool to handle the host compile case.
    override fsi.ExecuteTool(pathToTool, responseFileCommands, commandLineCommands) =
        if provideCommandLineArgs then
            commandLineArgs <-
                fsi.GetCapturedArguments()
                |> Array.map (fun (arg: string) -> TaskItem(arg) :> ITaskItem)
                |> Array.toList

        if skipCompilerExecution then
            0
        else
            let host = box fsi.HostObject

            match host with
            | null -> base.ExecuteTool(pathToTool, responseFileCommands, commandLineCommands)
            | _ ->
                let invokeCompiler baseCallDelegate =
                    try
                        let ret =
                            (host.GetType())
                                .InvokeMember(
                                    "Compile",
                                    BindingFlags.Public
                                    ||| BindingFlags.NonPublic
                                    ||| BindingFlags.InvokeMethod
                                    ||| BindingFlags.Instance,
                                    null,
                                    host,
                                    [|
                                        baseCallDelegate
                                        box (capturedArguments |> List.toArray)
                                        box (capturedFilenames |> List.toArray)
                                    |],
                                    CultureInfo.InvariantCulture
                                )

                        unbox ret
                    with
                    // ok, this is what happens when VS IDE cancels the build, no need to assert, just log the build-canceled error and return -1 to denote task failed
                    // Do a string compare on the type name to do eliminate a compile time dependency on Microsoft.Build.dll
                    | :? TargetInvocationException as tie when
                        not (isNull tie.InnerException)
                        && (tie.InnerException).GetType().FullName = "Microsoft.Build.Exceptions.BuildAbortedException"
                        ->
                        fsi.Log.LogError(tie.InnerException.Message, [||])
                        -1
                    | _ -> reraise ()

                let baseCallDelegate =
                    Func<int>(fun () -> fsi.BaseExecuteTool(pathToTool, responseFileCommands, commandLineCommands))

                try
                    invokeCompiler baseCallDelegate
                with e ->
                    Debug.Assert(
                        false,
                        "HostObject received by Fsi task did not have a Compile method or the compile method threw an exception. "
                        + (e.ToString())
                    )

                    reraise ()

    override _.GenerateCommandLineCommands() =
        let builder = new FSharpCommandLineBuilder()

        match dotnetFsiCompilerPath with
        | Null
        | "" -> ()
        | NonNull dotnetFsiCompilerPath -> builder.AppendSwitch(dotnetFsiCompilerPath)

        builder.ToString()

    override _.GenerateResponseFileCommands() =
        let builder = generateCommandLineBuilder ()
        builder.GetCapturedArguments() |> String.concat Environment.NewLine

    // expose this to internal components (for unit testing)
    member internal fsi.InternalGenerateCommandLineCommands() = fsi.GenerateCommandLineCommands()

    // expose this to internal components (for unit testing)
    member internal fsi.InternalGenerateResponseFileCommands() = fsi.GenerateResponseFileCommands()

    member internal fsi.InternalExecuteTool(pathToTool, responseFileCommands, commandLineCommands) =
        fsi.ExecuteTool(pathToTool, responseFileCommands, commandLineCommands)

    member internal _.GetCapturedArguments() =
        [| yield! capturedArguments; yield! capturedFilenames |]<|MERGE_RESOLUTION|>--- conflicted
+++ resolved
@@ -161,14 +161,6 @@
 
         builder
 
-<<<<<<< HEAD
-    let outputWriter = new StringWriter()
-
-    override _.LogEventsFromTextOutput(line, msgImportance) =
-        outputWriter.WriteLine(line)
-        base.LogEventsFromTextOutput(line, msgImportance)
-
-=======
     let mutable bufferLimit = None
 
     let textOutput =
@@ -197,7 +189,6 @@
         else
             String.Empty
 
->>>>>>> 7e9fd41d
     // --codepage <int>: Specify the codepage to use when opening source files
     member _.CodePage
         with get () = codePage
@@ -319,9 +310,6 @@
     member _.CommandLineArgs
         with get () = List.toArray commandLineArgs
         and set value = commandLineArgs <- List.ofArray value
-
-    [<Output>]
-    member _.TextOutput = outputWriter.ToString()
 
     // ToolTask methods
     override _.ToolName = "fsi.exe"
