// Copyright (c) Microsoft Corporation.  All Rights Reserved.  See License.txt in the project root for license information.

namespace Microsoft.FSharp.Linq.RuntimeHelpers

open System
open Microsoft.FSharp.Core
open Microsoft.FSharp.Core.Operators
open Microsoft.FSharp.Core.LanguagePrimitives.IntrinsicOperators
open Microsoft.FSharp.Collections
open Microsoft.FSharp.Quotations
open Microsoft.FSharp.Quotations.DerivedPatterns
open Microsoft.FSharp.Reflection
open Microsoft.FSharp.Linq.RuntimeHelpers
open System.Collections
open System.Collections.Concurrent
open System.Collections.Generic
open System.Linq
open System.Linq.Expressions
open System.Reflection

// ----------------------------------------------------------------------------

/// A type used to reconstruct a grouping after applying a mutable->immutable mapping transformation
/// on a result of a query.
type Grouping<'K, 'T>(key: 'K, values: seq<'T>) =
    interface IGrouping<'K, 'T> with
        member _.Key = key

    interface IEnumerable with
        member _.GetEnumerator() =
            values.GetEnumerator() :> IEnumerator

    interface Generic.IEnumerable<'T> with
        member _.GetEnumerator() =
            values.GetEnumerator()

module internal Adapters =

    let memoize f =
        let d = new ConcurrentDictionary<Type, 'b>(HashIdentity.Structural)

        fun x -> d.GetOrAdd(x, (fun r -> f r))

    let isPartiallyImmutableRecord: Type -> bool =
        memoize (fun t ->
            FSharpType.IsRecord t
            && not (FSharpType.GetRecordFields t |> Array.forall (fun f -> f.CanWrite)))

    let MemberInitializationHelperMeth =
        methodhandleof (LeafExpressionConverter.MemberInitializationHelper)
        |> MethodInfo.GetMethodFromHandle
        :?> MethodInfo

    let NewAnonymousObjectHelperMeth =
        methodhandleof (LeafExpressionConverter.NewAnonymousObjectHelper)
        |> MethodInfo.GetMethodFromHandle
        :?> MethodInfo

    // The following patterns are used to recognize object construction
    // using the 'new O(Prop1 = <e>, Prop2 = <e>)' syntax

    /// Recognize sequential series written as (... ((<e>; <e>); <e>); ...)
    let (|LeftSequentialSeries|) e =
        let rec leftSequentialSeries acc e =
            match e with
            | Patterns.Sequential(e1, e2) -> leftSequentialSeries (e2 :: acc) e1
            | _ -> e :: acc

        leftSequentialSeries [] e

    /// Tests whether a list consists only of assignments of properties of the
    /// given variable, null values (ignored) and ends by returning the given variable
    /// (pattern returns only property assignments)
    let (|PropSetList|_|) varArg (list: Expr list) =
        let rec propSetList acc x =
            match x with
            // detect " v.X <- y"
            | ((Patterns.PropertySet(Some(Patterns.Var var), _, _, _)) as p) :: xs when var = varArg ->
                propSetList (p :: acc) xs
            // skip unit values
<<<<<<< HEAD
            | (Patterns.Value (v, _)) :: xs when isNull v -> propSetList acc xs
=======
            | (Patterns.Value(v, _)) :: xs when v = null -> propSetList acc xs
>>>>>>> 5cd52b76
            // detect "v"
            | [ Patterns.Var var ] when var = varArg -> Some acc
            | _ -> None

        propSetList [] list

    /// Recognize object construction written using 'new O(Prop1 = <e>, Prop2 = <e>, ...)'
    let (|ObjectConstruction|_|) e =
        match e with
        | Patterns.Let(var, (Patterns.NewObject(_, []) as init), LeftSequentialSeries propSets) ->
            match propSets with
            | PropSetList var propSets -> Some(var, init, propSets)
            | _ -> None
        | _ -> None

    // Get arrays of types & map of transformations
    let tupleTypes =
        [|
            typedefof<System.Tuple<_>>, typedefof<AnonymousObject<_>>
            typedefof<_ * _>, typedefof<AnonymousObject<_, _>>
            typedefof<_ * _ * _>, typedefof<AnonymousObject<_, _, _>>
            typedefof<_ * _ * _ * _>, typedefof<AnonymousObject<_, _, _, _>>
            typedefof<_ * _ * _ * _ * _>, typedefof<AnonymousObject<_, _, _, _, _>>
            typedefof<_ * _ * _ * _ * _ * _>, typedefof<AnonymousObject<_, _, _, _, _, _>>
            typedefof<_ * _ * _ * _ * _ * _ * _>, typedefof<AnonymousObject<_, _, _, _, _, _, _>>
            typedefof<_ * _ * _ * _ * _ * _ * _ * _>, typedefof<AnonymousObject<_, _, _, _, _, _, _, _>>
        |]

    let anonObjectTypes = tupleTypes |> Array.map snd

    let tupleToAnonTypeMap =
        let t = new Dictionary<Type, Type>()

        for (k, v) in tupleTypes do
            t.[k] <- v

        t

    let anonToTupleTypeMap =
        let t = new Dictionary<Type, Type>()

        for (k, v) in tupleTypes do
            t.[v] <- k

        t

    /// Recognize anonymous type construction written using 'new AnonymousObject(<e1>, <e2>, ...)'
    let (|NewAnonymousObject|_|) e =
        match e with
        | Patterns.NewObject(ctor, args) when
            let dty = ctor.DeclaringType

            dty.IsGenericType
            && anonToTupleTypeMap.ContainsKey(dty.GetGenericTypeDefinition())
            ->
            Some(ctor, args)
        | _ -> None

    let OneNewAnonymousObject (args: Expr list) =
        // Will fit into a single tuple type
        let typ = anonObjectTypes.[args.Length - 1]
        let typ = typ.MakeGenericType [| for a in args -> a.Type |]
        let ctor = typ.GetConstructors().[0]
        let res = Expr.NewObject(ctor, args)

        assert
            (match res with
             | NewAnonymousObject _ -> true
             | _ -> false)

        res

    let rec NewAnonymousObject (args: Expr list) : Expr =
        match args with
        | x1 :: x2 :: x3 :: x4 :: x5 :: x6 :: x7 :: x8 :: tail ->
            // Too long to fit single tuple - nested tuple after first 7
            OneNewAnonymousObject [ x1; x2; x3; x4; x5; x6; x7; NewAnonymousObject(x8 :: tail) ]
        | args -> OneNewAnonymousObject args

    let AnonymousObjectGet (e: Expr, i: int) =
        // Recursively generate tuple get
        // (may be nested e.g. TupleGet(<e>, 9) ~> <e>.Item8.Item3)
        let rec walk i (inst: Expr) (newType: Type) =

            // Get property (at most the last one)
            let propInfo = newType.GetProperty("Item" + string (1 + min i 7))
            let res = Expr.PropertyGet(inst, propInfo)
            // Do we need to add another property get for the last property?
            if i < 7 then
                res
            else
                walk (i - 7) res (newType.GetGenericArguments().[7])

        walk i e e.Type

    let RewriteTupleType (ty: Type) conv =
        // Tuples are generic, so lookup only for generic types
        assert ty.IsGenericType
        let generic = ty.GetGenericTypeDefinition()

        match tupleToAnonTypeMap.TryGetValue generic with
        | true, mutableTupleType ->
            // Recursively transform type arguments
            mutableTupleType.MakeGenericType(ty.GetGenericArguments() |> Array.toList |> conv |> Array.ofList)
        | _ ->
            assert false
            failwith "unreachable"

    let (|RecordFieldGetSimplification|_|) (expr: Expr) =
        match expr with
        | Patterns.PropertyGet(Some(Patterns.NewRecord(typ, els)), propInfo, []) ->
            let fields =
                Microsoft.FSharp.Reflection.FSharpType.GetRecordFields(
                    typ,
                    BindingFlags.Public ||| BindingFlags.NonPublic
                )

            match fields |> Array.tryFindIndex (fun p -> p = propInfo) with
            | None -> None
            | Some i ->
                if i < els.Length then
                    Some els.[i]
                else
                    None
        | _ -> None

    /// The generic MethodInfo for Select function
    /// Describes how we got from productions of immutable objects to productions of anonymous objects, with enough information
    /// that we can invert the process in final query results.
    [<NoComparison; NoEquality>]
    type ConversionDescription =
        | TupleConv of ConversionDescription list
        | RecordConv of Type * ConversionDescription list
        | GroupingConv (* origKeyType: *) of Type (* origElemType: *) * Type * ConversionDescription
        | SeqConv of ConversionDescription
        | NoConv

    /// Given an type involving immutable tuples and records, logically corresponding to the type produced at a
    /// "yield" or "select", convert it to a type involving anonymous objects according to the conversion data.
    let rec ConvImmutableTypeToMutableType conv ty =
        match conv with
        | TupleConv convs ->
            assert (FSharpType.IsTuple ty)

            match convs with
            | x1 :: x2 :: x3 :: x4 :: x5 :: x6 :: x7 :: x8 :: tail ->
                let els = [ x1; x2; x3; x4; x5; x6; x7; TupleConv(x8 :: tail) ]
                RewriteTupleType ty (List.map2 ConvImmutableTypeToMutableType els)
            | _ -> RewriteTupleType ty (List.map2 ConvImmutableTypeToMutableType convs)
        | RecordConv(_, convs) ->
            assert (isPartiallyImmutableRecord ty)
            let types = [| for f in FSharpType.GetRecordFields ty -> f.PropertyType |]
            ConvImmutableTypeToMutableType (TupleConv convs) (FSharpType.MakeTupleType types)
        | GroupingConv(_keyTy, _elemTy, conv) ->
            assert ty.IsGenericType
            assert (ty.GetGenericTypeDefinition() = typedefof<IGrouping<_, _>>)
            let keyt1 = ty.GetGenericArguments().[0]
            let valt1 = ty.GetGenericArguments().[1]
            typedefof<IGrouping<_, _>>.MakeGenericType [| keyt1; ConvImmutableTypeToMutableType conv valt1 |]
        | SeqConv conv ->
            assert ty.IsGenericType
            let isIQ = ty.GetGenericTypeDefinition() = typedefof<IQueryable<_>>

            assert
                (ty.GetGenericTypeDefinition() = typedefof<seq<_>>
                 || ty.GetGenericTypeDefinition() = typedefof<IQueryable<_>>)

            let elemt1 = ty.GetGenericArguments().[0]
            let args = [| ConvImmutableTypeToMutableType conv elemt1 |]

            if isIQ then
                typedefof<IQueryable<_>>.MakeGenericType args
            else
                typedefof<seq<_>>.MakeGenericType args
        | NoConv -> ty

    let IsNewAnonymousObjectHelperQ =
        let mhandle = (methodhandleof (LeafExpressionConverter.NewAnonymousObjectHelper))

        let minfo = (MethodInfo.GetMethodFromHandle mhandle) :?> MethodInfo

        let gmd = minfo.GetGenericMethodDefinition()

        (fun tm ->
            match tm with
            | Patterns.Call(_obj, minfo2, _args) ->
                minfo2.IsGenericMethod && (gmd = minfo2.GetGenericMethodDefinition())
            | _ -> false)

    /// Cleanup the use of property-set object constructions in leaf expressions that form parts of F# queries.
    let rec CleanupLeaf expr =
        if IsNewAnonymousObjectHelperQ expr then
            expr
        else // this has already been cleaned up, don't do it twice

            // rewrite bottom-up
            let expr =
                match expr with
                | ExprShape.ShapeCombination(comb, args) ->
                    match args with
                    | [] -> expr
                    | _ -> ExprShape.RebuildShapeCombination(comb, List.map CleanupLeaf args)
                | ExprShape.ShapeLambda(v, body) -> Expr.Lambda(v, CleanupLeaf body)
                | ExprShape.ShapeVar _ -> expr

            match expr with

            // Detect all object construction expressions - wrap them in 'MemberInitializationHelper'
            // so that it can be translated to Expression.MemberInit
            | ObjectConstruction(var, init, propSets) ->
                // Wrap object initialization into a value (
                let methInfo = MemberInitializationHelperMeth.MakeGenericMethod [| var.Type |]
                Expr.Call(methInfo, [ List.reduceBack (fun a b -> Expr.Sequential(a, b)) (propSets @ [ init ]) ])

            // Detect all anonymous type constructions - wrap them in 'NewAnonymousObjectHelper'
            // so that it can be translated to Expression.New with member arguments.
            | NewAnonymousObject(ctor, args) ->
                let methInfo =
                    NewAnonymousObjectHelperMeth.MakeGenericMethod [| ctor.DeclaringType |]

                Expr.Call(methInfo, [ Expr.NewObject(ctor, args) ])
            | expr -> expr

    /// Simplify gets of tuples and gets of record fields.
    let rec SimplifyConsumingExpr e =
        // rewrite bottom-up
        let e =
            match e with
            | ExprShape.ShapeCombination(comb, args) ->
                ExprShape.RebuildShapeCombination(comb, List.map SimplifyConsumingExpr args)
            | ExprShape.ShapeLambda(v, body) -> Expr.Lambda(v, SimplifyConsumingExpr body)
            | ExprShape.ShapeVar _ -> e

        match e with
        | Patterns.TupleGet(Patterns.NewTuple els, i) -> els.[i]
        | RecordFieldGetSimplification newExpr -> newExpr
        | _ -> e

    /// Given the expression part of a "yield" or "select" which produces a result in terms of immutable tuples or immutable records,
    /// generate an equivalent expression yielding anonymous objects. Also return the conversion for the immutable-to-mutable correspondence
    /// so we can reverse this later.
    let rec ProduceMoreMutables tipf expr =

        match expr with
        // Replace immutable tuples by anonymous objects
        | Patterns.NewTuple exprs ->
            let argExprsNow, argScripts =
                exprs |> List.map (ProduceMoreMutables tipf) |> List.unzip

            NewAnonymousObject argExprsNow, TupleConv argScripts

        // Replace immutable records by anonymous objects
        | Patterns.NewRecord(typ, args) when isPartiallyImmutableRecord typ ->
            let argExprsNow, argScripts =
                args |> List.map (ProduceMoreMutables tipf) |> List.unzip

            NewAnonymousObject argExprsNow, RecordConv(typ, argScripts)

        | expr -> tipf expr

    let MakeSeqConv conv =
        match conv with
        | NoConv -> NoConv
        | _ -> SeqConv conv<|MERGE_RESOLUTION|>--- conflicted
+++ resolved
@@ -78,11 +78,7 @@
             | ((Patterns.PropertySet(Some(Patterns.Var var), _, _, _)) as p) :: xs when var = varArg ->
                 propSetList (p :: acc) xs
             // skip unit values
-<<<<<<< HEAD
-            | (Patterns.Value (v, _)) :: xs when isNull v -> propSetList acc xs
-=======
-            | (Patterns.Value(v, _)) :: xs when v = null -> propSetList acc xs
->>>>>>> 5cd52b76
+            | (Patterns.Value(v, _)) :: xs when isNull v -> propSetList acc xs
             // detect "v"
             | [ Patterns.Var var ] when var = varArg -> Some acc
             | _ -> None
