--- conflicted
+++ resolved
@@ -898,16 +898,12 @@
     /// </code>
     /// </example>
     [<CompiledName("OfObj")>]
-<<<<<<< HEAD
 #if BUILDING_WITH_LKG || NO_NULLCHECKING_LIB_SUPPORT
-    val ofObj: value: 'T -> 'T voption  when 'T : null
+    val inline ofObj: value: 'T -> 'T voption  when 'T : null
 #else
     // TODO NULLNESS: assess this change - is it a breaking change?
-    val ofObj: value: 'T __withnull -> 'T voption  when 'T : not struct and 'T : __notnull
+    val inline ofObj: value: 'T __withnull -> 'T voption  when 'T : not struct and 'T : __notnull
 #endif
-=======
-    val inline ofObj: value: 'T -> 'T voption when 'T: null
->>>>>>> ee0f8e40
 
     /// <summary>Convert an option to a potentially null value.</summary>
     ///
@@ -922,13 +918,9 @@
     /// </code>
     /// </example>
     [<CompiledName("ToObj")>]
-<<<<<<< HEAD
 #if BUILDING_WITH_LKG || NO_NULLCHECKING_LIB_SUPPORT
-    val toObj: value: 'T voption -> 'T when 'T : null
+    val inline toObj: value: 'T voption -> 'T when 'T : null
 #else
     // TODO NULLNESS: assess this change - is it a breaking change?
-    val toObj: value: 'T voption -> 'T __withnull when 'T : not struct (* and 'T : __notnull *)
-#endif
-=======
-    val inline toObj: value: 'T voption -> 'T when 'T: null
->>>>>>> ee0f8e40
+    val inline toObj: value: 'T voption -> 'T __withnull when 'T : not struct (* and 'T : __notnull *)
+#endif