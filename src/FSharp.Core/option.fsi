// Copyright (c) Microsoft Corporation.  All Rights Reserved.  See License.txt in the project root for license information.

namespace Microsoft.FSharp.Core

open System
open Microsoft.FSharp.Core
open Microsoft.FSharp.Collections

/// <summary>Contains operations for working with options.</summary>
///
/// <category>Options</category>
[<CompilationRepresentation(CompilationRepresentationFlags.ModuleSuffix)>]
module Option =
    /// <summary>Returns true if the option is not None.</summary>
    /// <param name="option">The input option.</param>
    ///
    /// <returns>True if the option is not None.</returns>
    ///
    /// <example id="isSome-1">
    /// <code lang="fsharp">
    /// None |> Option.isSome // evaluates to false
    /// Some 42 |> Option.isSome // evaluates to true
    /// </code>
    /// </example>
    [<CompiledName("IsSome")>]
    val inline isSome: option: 'T option -> bool

    /// <summary>Returns true if the option is None.</summary>
    ///
    /// <param name="option">The input option.</param>
    ///
    /// <returns>True if the option is None.</returns>
    ///
    /// <example id="isNone-1">
    /// <code lang="fsharp">
    /// None |> Option.isNone // evaluates to true
    /// Some 42 |> Option.isNone // evaluates to false
    /// </code>
    /// </example>
    [<CompiledName("IsNone")>]
    val inline isNone: option: 'T option -> bool

    /// <summary>Gets the value of the option if the option is <c>Some</c>, otherwise returns the specified default value.</summary>
    ///
    /// <param name="value">The specified default value.</param>
    /// <param name="option">The input option.</param>
    ///
    /// <returns>The option if the option is Some, else the default value.</returns>
    ///
    /// <remarks>Identical to the built-in <see cref="defaultArg"/> operator, except with the arguments swapped.</remarks>
    ///
    /// <example id="defaultValue-1">
    /// <code lang="fsharp">
    /// (99, None) ||> Option.defaultValue // evaluates to 99
    /// (99, Some 42) ||> Option.defaultValue // evaluates to 42
    /// </code>
    /// </example>
    [<CompiledName("DefaultValue")>]
    val inline defaultValue: value: 'T -> option: 'T option -> 'T

    /// <summary>Gets the value of the option if the option is <c>Some</c>, otherwise evaluates <paramref name="defThunk"/> and returns the result.</summary>
    ///
    /// <param name="defThunk">A thunk that provides a default value when evaluated.</param>
    /// <param name="option">The input option.</param>
    ///
    /// <returns>The option if the option is Some, else the result of evaluating <paramref name="defThunk"/>.</returns>
    /// <remarks><paramref name="defThunk"/> is not evaluated unless <paramref name="option"/> is <c>None</c>.</remarks>
    ///
    /// <example id="defaultWith-1">
    /// <code lang="fsharp">
    /// None |> Option.defaultWith (fun () -> 99) // evaluates to 99
    /// Some 42 |> Option.defaultWith (fun () -> 99) // evaluates to 42
    /// </code>
    /// </example>
    [<CompiledName("DefaultWith")>]
    val inline defaultWith: defThunk: (unit -> 'T) -> option: 'T option -> 'T

    /// <summary>Returns <paramref name="option"/> if it is <c>Some</c>, otherwise returns <paramref name="ifNone"/>.</summary>
    ///
    /// <param name="ifNone">The value to use if <paramref name="option"/> is <c>None</c>.</param>
    /// <param name="option">The input option.</param>
    ///
    /// <returns>The option if the option is Some, else the alternate option.</returns>
    ///
    /// <example id="orElse-1">
    /// <code lang="fsharp">
    /// ((None: int Option), None) ||> Option.orElse // evaluates to None
    /// (Some 99, None) ||> Option.orElse // evaluates to Some 99
    /// (None, Some 42) ||> Option.orElse // evaluates to Some 42
    /// (Some 99, Some 42) ||> Option.orElse // evaluates to Some 42
    /// </code>
    /// </example>
    [<CompiledName("OrElse")>]
    val inline orElse: ifNone: 'T option -> option: 'T option -> 'T option

    /// <summary>Returns <paramref name="option"/> if it is <c>Some</c>, otherwise evaluates <paramref name="ifNoneThunk"/> and returns the result.</summary>
    ///
    /// <param name="ifNoneThunk">A thunk that provides an alternate option when evaluated.</param>
    /// <param name="option">The input option.</param>
    ///
    /// <returns>The option if the option is Some, else the result of evaluating <paramref name="ifNoneThunk"/>.</returns>
    /// <remarks><paramref name="ifNoneThunk"/> is not evaluated unless <paramref name="option"/> is <c>None</c>.</remarks>
    ///
    /// <example id="orElseWith-1">
    /// <code lang="fsharp">
    /// (None: int Option) |> Option.orElseWith (fun () -> None) // evaluates to None
    /// None |> Option.orElseWith (fun () -> (Some 99)) // evaluates to Some 99
    /// Some 42 |> Option.orElseWith (fun () -> None) // evaluates to Some 42
    /// Some 42 |> Option.orElseWith (fun () -> (Some 99)) // evaluates to Some 42
    /// </code>
    /// </example>
    [<CompiledName("OrElseWith")>]
    val inline orElseWith: ifNoneThunk: (unit -> 'T option) -> option: 'T option -> 'T option

    /// <summary>Gets the value associated with the option.</summary>
    ///
    /// <param name="option">The input option.</param>
    ///
    /// <returns>The value within the option.</returns>
    ///
    /// <exception href="System.ArgumentException">Thrown when the option is None.</exception>
    ///
    /// <example id="get-1">
    /// <code lang="fsharp">
    /// Some 42 |> Option.get // evaluates to 42
    /// (None: int option) |> Option.get // throws exception!
    /// </code>
    /// </example>
    [<CompiledName("GetValue")>]
    val get: option: 'T option -> 'T

    /// <summary><c>count inp</c> evaluates to <c>match inp with None -> 0 | Some _ -> 1</c>.</summary>
    ///
    /// <param name="option">The input option.</param>
    ///
    /// <returns>A zero if the option is None, a one otherwise.</returns>
    ///
    /// <example id="count-1">
    /// <code lang="fsharp">
    /// None |> Option.count // evaluates to 0
    /// Some 99 |> Option.count // evaluates to 1
    /// </code>
    /// </example>
    [<CompiledName("Count")>]
    val inline count: option: 'T option -> int

    /// <summary><c>fold f s inp</c> evaluates to <c>match inp with None -> s | Some x -> f s x</c>.</summary>
    ///
    /// <param name="folder">A function to update the state data when given a value from an option.</param>
    /// <param name="state">The initial state.</param>
    /// <param name="option">The input option.</param>
    ///
    /// <returns>The original state if the option is None, otherwise it returns the updated state with the folder
    /// and the option value.</returns>
    ///
    /// <example id="fold-1">
    /// <code lang="fsharp">
    /// (0, None) ||> Option.fold (fun accum x -> accum + x * 2) // evaluates to 0
    /// (0, Some 1) ||> Option.fold (fun accum x -> accum + x * 2) // evaluates to 2
    /// (10, Some 1) ||> Option.fold (fun accum x -> accum + x * 2) // evaluates to 12
    /// </code>
    /// </example>
    [<CompiledName("Fold")>]
    val inline fold<'T, 'State> : folder: ('State -> 'T -> 'State) -> state: 'State -> option: 'T option -> 'State

    /// <summary><c>fold f inp s</c> evaluates to <c>match inp with None -> s | Some x -> f x s</c>.</summary>
    ///
    /// <param name="folder">A function to update the state data when given a value from an option.</param>
    /// <param name="option">The input option.</param>
    /// <param name="state">The initial state.</param>
    ///
    /// <returns>The original state if the option is None, otherwise it returns the updated state with the folder
    /// and the option value.</returns>
    ///
    /// <example id="foldBack-1">
    /// <code lang="fsharp">
    /// (None, 0) ||> Option.foldBack (fun x accum -> accum + x * 2) // evaluates to 0
    /// (Some 1, 0) ||> Option.foldBack (fun x accum -> accum + x * 2) // evaluates to 2
    /// (Some 1, 10) ||> Option.foldBack (fun x accum -> accum + x * 2) // evaluates to 12
    /// </code>
    /// </example>
    [<CompiledName("FoldBack")>]
    val inline foldBack<'T, 'State> : folder: ('T -> 'State -> 'State) -> option: 'T option -> state: 'State -> 'State

    /// <summary><c>exists p inp</c> evaluates to <c>match inp with None -> false | Some x -> p x</c>.</summary>
    ///
    /// <param name="predicate">A function that evaluates to a boolean when given a value from the option type.</param>
    /// <param name="option">The input option.</param>
    ///
    /// <returns>False if the option is None, otherwise it returns the result of applying the predicate
    /// to the option value.</returns>
    ///
    /// <example id="exists-1">
    /// <code lang="fsharp">
    /// None |> Option.exists (fun x -> x >= 5) // evaluates to false
    /// Some 42 |> Option.exists (fun x -> x >= 5) // evaluates to true
    /// Some 4 |> Option.exists (fun x -> x >= 5) // evaluates to false
    /// </code>
    /// </example>
    [<CompiledName("Exists")>]
    val inline exists: predicate: ('T -> bool) -> option: 'T option -> bool

    /// <summary><c>forall p inp</c> evaluates to <c>match inp with None -> true | Some x -> p x</c>.</summary>
    ///
    /// <param name="predicate">A function that evaluates to a boolean when given a value from the option type.</param>
    /// <param name="option">The input option.</param>
    ///
    /// <returns>True if the option is None, otherwise it returns the result of applying the predicate
    /// to the option value.</returns>
    ///
    /// <example id="forall-1">
    /// <code lang="fsharp">
    /// None |> Option.forall (fun x -> x >= 5) // evaluates to true
    /// Some 42 |> Option.forall (fun x -> x >= 5) // evaluates to true
    /// Some 4 |> Option.forall (fun x -> x >= 5) // evaluates to false
    /// </code>
    /// </example>
    [<CompiledName("ForAll")>]
    val inline forall: predicate: ('T -> bool) -> option: 'T option -> bool

    /// <summary>Evaluates to true if <paramref name="option"/> is <c>Some</c> and its value is equal to <paramref name="value"/>.</summary>
    ///
    /// <param name="value">The value to test for equality.</param>
    /// <param name="option">The input option.</param>
    ///
    /// <returns>True if the option is <c>Some</c> and contains a value equal to <paramref name="value"/>, otherwise false.</returns>
    ///
    /// <example id="contains-1">
    /// <code lang="fsharp">
    /// (99, None) ||> Option.contains // evaluates to false
    /// (99, Some 99) ||> Option.contains // evaluates to true
    /// (99, Some 100) ||> Option.contains // evaluates to false
    /// </code>
    /// </example>
    [<CompiledName("Contains")>]
    val inline contains: value: 'T -> option: 'T option -> bool when 'T: equality

    /// <summary><c>iter f inp</c> executes <c>match inp with None -> () | Some x -> f x</c>.</summary>
    ///
    /// <param name="action">A function to apply to the option value.</param>
    /// <param name="option">The input option.</param>
    ///
    /// <example id="iter-1">
    /// <code lang="fsharp">
    /// None |> Option.iter (printfn "%s") // does nothing
    /// Some "Hello world" |> Option.iter (printfn "%s") // prints "Hello world"
    /// </code>
    /// </example>
    [<CompiledName("Iterate")>]
    val inline iter: action: ('T -> unit) -> option: 'T option -> unit

    /// <summary><c>map f inp</c> evaluates to <c>match inp with None -> None | Some x -> Some (f x)</c>.</summary>
    ///
    /// <param name="mapping">A function to apply to the option value.</param>
    /// <param name="option">The input option.</param>
    ///
    /// <returns>An option of the input value after applying the mapping function, or None if the input is None.</returns>
    ///
    /// <example id="map-1">
    /// <code lang="fsharp">
    /// None |> Option.map (fun x -> x * 2) // evaluates to None
    /// Some 42 |> Option.map (fun x -> x * 2) // evaluates to Some 84
    /// </code>
    /// </example>
    [<CompiledName("Map")>]
    val inline map: mapping: ('T -> 'U) -> option: 'T option -> 'U option

    /// <summary><c>map f option1 option2</c> evaluates to <c>match option1, option2 with Some x, Some y -> Some (f x y) | _ -> None</c>.</summary>
    ///
    /// <param name="mapping">A function to apply to the option values.</param>
    /// <param name="option1">The first option.</param>
    /// <param name="option2">The second option.</param>
    ///
    /// <returns>An option of the input values after applying the mapping function, or None if either input is None.</returns>
    ///
    /// <example id="map2-1">
    /// <code lang="fsharp">
    /// (None, None) ||> Option.map2 (fun x y -> x + y) // evaluates to None
    /// (Some 5, None) ||> Option.map2 (fun x y -> x + y) // evaluates to None
    /// (None, Some 10) ||> Option.map2 (fun x y -> x + y) // evaluates to None
    /// (Some 5, Some 10) ||> Option.map2 (fun x y -> x + y) // evaluates to Some 15
    /// </code>
    /// </example>
    [<CompiledName("Map2")>]
    val inline map2: mapping: ('T1 -> 'T2 -> 'U) -> option1: 'T1 option -> option2: 'T2 option -> 'U option

    /// <summary><c>map f option1 option2 option3</c> evaluates to <c>match option1, option2, option3 with Some x, Some y, Some z -> Some (f x y z) | _ -> None</c>.</summary>
    ///
    /// <param name="mapping">A function to apply to the option values.</param>
    /// <param name="option1">The first option.</param>
    /// <param name="option2">The second option.</param>
    /// <param name="option3">The third option.</param>
    ///
    /// <returns>An option of the input values after applying the mapping function, or None if any input is None.</returns>
    ///
    /// <example id="map3-1">
    /// <code lang="fsharp">
    /// (None, None, None) |||> Option.map3 (fun x y z -> x + y + z) // evaluates to None
    /// (Some 100, None, None) |||> Option.map3 (fun x y z -> x + y + z) // evaluates to None
    /// (None, Some 100, None) |||> Option.map3 (fun x y z -> x + y + z) // evaluates to None
    /// (None, None, Some 100) |||> Option.map3 (fun x y z -> x + y + z) // evaluates to None
    /// (Some 5, Some 100, Some 10) |||> Option.map3 (fun x y z -> x + y + z) // evaluates to Some 115
    /// </code>
    /// </example>
    [<CompiledName("Map3")>]
    val inline map3:
        mapping: ('T1 -> 'T2 -> 'T3 -> 'U) ->
        option1: 'T1 option ->
        option2: 'T2 option ->
        option3: 'T3 option ->
            'U option

    /// <summary><c>bind f inp</c> evaluates to <c>match inp with None -> None | Some x -> f x</c></summary>
    ///
    /// <param name="binder">A function that takes the value of type T from an option and transforms it into
    /// an option containing a value of type U.</param>
    /// <param name="option">The input option.</param>
    ///
    /// <returns>An option of the output type of the binder.</returns>
    ///
    /// <example id="bind-1">
    /// <code lang="fsharp">
    /// let tryParse (input: string) =
    ///     match System.Int32.TryParse input with
    ///     | true, v -> Some v
    ///     | false, _ -> None
    /// None |> Option.bind tryParse // evaluates to None
    /// Some "42" |> Option.bind tryParse // evaluates to Some 42
    /// Some "Forty-two" |> Option.bind tryParse // evaluates to None
    /// </code>
    /// </example>
    [<CompiledName("Bind")>]
    val inline bind: binder: ('T -> 'U option) -> option: 'T option -> 'U option

    /// <summary><c>flatten inp</c> evaluates to <c>match inp with None -> None | Some x -> x</c></summary>
    ///
    /// <param name="option">The input option.</param>
    ///
    /// <returns>The input value if the value is Some; otherwise, None.</returns>
    ///
    /// <remarks><c>flatten</c> is equivalent to <c>bind id</c>.</remarks>
    ///
    /// <example id="flatten-1">
    /// <code lang="fsharp">
    /// (None: int option option) |> Option.flatten // evaluates to None
    /// (Some ((None: int option))) |> Option.flatten // evaluates to None
    /// (Some (Some 42)) |> Option.flatten // evaluates to Some 42
    /// </code>
    /// </example>
    [<CompiledName("Flatten")>]
    val inline flatten: option: 'T option option -> 'T option

    /// <summary><c>filter f inp</c> evaluates to <c>match inp with None -> None | Some x -> if f x then Some x else None</c>.</summary>
    ///
    /// <param name="predicate">A function that evaluates whether the value contained in the option should remain, or be filtered out.</param>
    /// <param name="option">The input option.</param>
    ///
    /// <returns>The input if the predicate evaluates to true; otherwise, None.</returns>
    ///
    /// <example id="filter-1">
    /// <code lang="fsharp">
    /// None |> Option.filter (fun x -> x >= 5) // evaluates to None
    /// Some 42 |> Option.filter (fun x -> x >= 5) // evaluates to Some 42
    /// Some 4 |> Option.filter (fun x -> x >= 5) // evaluates to None
    /// </code>
    /// </example>
    [<CompiledName("Filter")>]
    val inline filter: predicate: ('T -> bool) -> option: 'T option -> 'T option

    /// <summary>Convert the option to an array of length 0 or 1.</summary>
    ///
    /// <param name="option">The input option.</param>
    ///
    /// <returns>The result array.</returns>
    ///
    /// <example id="toArray-1">
    /// <code lang="fsharp">
    /// (None: int option) |> Option.toArray // evaluates to [||]
    /// Some 42 |> Option.toArray // evaluates to [|42|]
    /// </code>
    /// </example>
    [<CompiledName("ToArray")>]
    val inline toArray: option: 'T option -> 'T[]

    /// <summary>Convert the option to a list of length 0 or 1.</summary>
    ///
    /// <param name="option">The input option.</param>
    ///
    /// <returns>The result list.</returns>
    ///
    /// <example id="toList-1">
    /// <code lang="fsharp">
    /// (None: int option) |> Option.toList // evaluates to []
    /// Some 42 |> Option.toList // evaluates to [42]
    /// </code>
    /// </example>
    [<CompiledName("ToList")>]
    val inline toList: option: 'T option -> 'T list

    /// <summary>Convert the option to a Nullable value.</summary>
    ///
    /// <param name="option">The input option.</param>
    ///
    /// <returns>The result value.</returns>
    ///
    /// <example id="toNullable-1">
    /// <code lang="fsharp">
    /// (None: int option) |> Option.toNullable // evaluates to new System.Nullable&lt;int&gt;()
    /// Some 42 |> Option.toNullable // evaluates to new System.Nullable(42)
    /// </code>
    /// </example>
    [<CompiledName("ToNullable")>]
    val inline toNullable: option: 'T option -> Nullable<'T>

    /// <summary>Convert a Nullable value to an option.</summary>
    ///
    /// <param name="value">The input nullable value.</param>
    ///
    /// <returns>The result option.</returns>
    ///
    /// <example id="ofNullable-1">
    /// <code lang="fsharp">
    /// System.Nullable&lt;int&gt;() |> Option.ofNullable // evaluates to None
    /// System.Nullable(42) |> Option.ofNullable // evaluates to Some 42
    /// </code>
    /// </example>
    [<CompiledName("OfNullable")>]
    val inline ofNullable: value: Nullable<'T> -> 'T option

    /// <summary>Convert a potentially null value to an option.</summary>
    ///
    /// <param name="value">The input value.</param>
    ///
    /// <returns>The result option.</returns>
    ///
    /// <example id="ofObj-1">
    /// <code lang="fsharp">
    /// (null: string) |> Option.ofObj // evaluates to None
    /// "not a null string" |> Option.ofObj // evaluates to (Some "not a null string")
    /// </code>
    /// </example>
    [<CompiledName("OfObj")>]
<<<<<<< HEAD
#if BUILDING_WITH_LKG || NO_NULLCHECKING_FEATURE
    val ofObj: value: 'T -> 'T option  when 'T : null
#else
    // TODO NULLNESS: assess this change - is it a breaking change?
    val ofObj: value: 'T? -> 'T option  when 'T : not struct and 'T : not null
#endif
=======
    val inline ofObj: value: 'T -> 'T option when 'T: null
>>>>>>> ab42a322

    /// <summary>Convert an option to a potentially null value.</summary>
    ///
    /// <param name="value">The input value.</param>
    ///
    /// <returns>The result value, which is null if the input was None.</returns>
    ///
    /// <example id="toObj-1">
    /// <code lang="fsharp">
    /// (None: string option) |> Option.toObj // evaluates to null
    /// Some "not a null string" |> Option.toObj // evaluates to "not a null string"
    /// </code>
    /// </example>
    [<CompiledName("ToObj")>]
<<<<<<< HEAD
#if BUILDING_WITH_LKG || NO_NULLCHECKING_FEATURE
    val toObj: value: 'T option -> 'T when 'T : null
#else
    // TODO NULLNESS: assess this change - is it a breaking change?
    val toObj: value: 'T option -> 'T? when 'T : not struct (* and 'T : not null *)
#endif
=======
    val inline toObj: value: 'T option -> 'T when 'T: null
>>>>>>> ab42a322

/// <summary>Contains operations for working with value options.</summary>
///
/// <category>Options</category>
module ValueOption =
    /// <summary>Returns true if the value option is not ValueNone.</summary>
    ///
    /// <param name="voption">The input value option.</param>
    ///
    /// <returns>True if the value option is not ValueNone.</returns>
    ///
    /// <example id="isSome-1">
    /// <code lang="fsharp">
    /// ValueNone |> ValueOption.isSome // evaluates to false
    /// ValueSome 42 |> ValueOption.isSome // evaluates to true
    /// </code>
    /// </example>
    [<CompiledName("IsSome")>]
    val inline isSome: voption: 'T voption -> bool

    /// <summary>Returns true if the value option is ValueNone.</summary>
    ///
    /// <param name="voption">The input value option.</param>
    ///
    /// <returns>True if the voption is ValueNone.</returns>
    ///
    /// <example id="isNone-1">
    /// <code lang="fsharp">
    /// ValueNone |> ValueOption.isNone // evaluates to true
    /// ValueSome 42 |> ValueOption.isNone // evaluates to false
    /// </code>
    /// </example>
    [<CompiledName("IsNone")>]
    val inline isNone: voption: 'T voption -> bool

    /// <summary>Gets the value of the value option if the option is <c>ValueSome</c>, otherwise returns the specified default value.</summary>
    ///
    /// <param name="value">The specified default value.</param>
    /// <param name="voption">The input voption.</param>
    ///
    /// <returns>The voption if the voption is ValueSome, else the default value.</returns>
    /// <remarks>Identical to the built-in <see cref="defaultArg"/> operator, except with the arguments swapped.</remarks>
    ///
    /// <example id="defaultValue-1">
    /// <code lang="fsharp">
    /// (99, ValueNone) ||> ValueOption.defaultValue // evaluates to 99
    /// (99, ValueSome 42) ||> ValueOption.defaultValue // evaluates to 42
    /// </code>
    /// </example>
    [<CompiledName("DefaultValue")>]
    val defaultValue: value: 'T -> voption: 'T voption -> 'T

    /// <summary>Gets the value of the voption if the voption is <c>ValueSome</c>, otherwise evaluates <paramref name="defThunk"/> and returns the result.</summary>
    ///
    /// <param name="defThunk">A thunk that provides a default value when evaluated.</param>
    /// <param name="voption">The input voption.</param>
    ///
    /// <returns>The voption if the voption is ValueSome, else the result of evaluating <paramref name="defThunk"/>.</returns>
    /// <remarks><paramref name="defThunk"/> is not evaluated unless <paramref name="voption"/> is <c>ValueNone</c>.</remarks>
    ///
    /// <example id="defaultWith-1">
    /// <code lang="fsharp">
    /// ValueNone |> ValueOption.defaultWith (fun () -> 99) // evaluates to 99
    /// ValueSome 42 |> ValueOption.defaultWith (fun () -> 99) // evaluates to 42
    /// </code>
    /// </example>
    [<CompiledName("DefaultWith")>]
    val defaultWith: defThunk: (unit -> 'T) -> voption: 'T voption -> 'T

    /// <summary>Returns <paramref name="voption"/> if it is <c>Some</c>, otherwise returns <paramref name="ifNone"/>.</summary>
    ///
    /// <param name="ifNone">The value to use if <paramref name="voption"/> is <c>None</c>.</param>
    /// <param name="voption">The input option.</param>
    ///
    /// <returns>The option if the option is Some, else the alternate option.</returns>
    ///
    /// <example id="orElse-1">
    /// <code lang="fsharp">
    /// ((ValueNone: int ValueOption), ValueNone) ||> ValueOption.orElse // evaluates to ValueNone
    /// (ValueSome 99, ValueNone) ||> ValueOption.orElse // evaluates to ValueSome 99
    /// (ValueNone, ValueSome 42) ||> ValueOption.orElse // evaluates to ValueSome 42
    /// (ValueSome 99, ValueSome 42) ||> ValueOption.orElse // evaluates to ValueSome 42
    /// </code>
    /// </example>
    [<CompiledName("OrElse")>]
    val orElse: ifNone: 'T voption -> voption: 'T voption -> 'T voption

    /// <summary>Returns <paramref name="voption"/> if it is <c>Some</c>, otherwise evaluates <paramref name="ifNoneThunk"/> and returns the result.</summary>
    ///
    /// <param name="ifNoneThunk">A thunk that provides an alternate value option when evaluated.</param>
    /// <param name="voption">The input value option.</param>
    ///
    /// <returns>The voption if the voption is ValueSome, else the result of evaluating <paramref name="ifNoneThunk"/>.</returns>
    /// <remarks><paramref name="ifNoneThunk"/> is not evaluated unless <paramref name="voption"/> is <c>ValueNone</c>.</remarks>
    ///
    /// <example id="orElseWith-1">
    /// <code lang="fsharp">
    /// (ValueNone: int ValueOption) |> ValueOption.orElseWith (fun () -> ValueNone) // evaluates to ValueNone
    /// ValueNone |> ValueOption.orElseWith (fun () -> (ValueSome 99)) // evaluates to ValueSome 99
    /// ValueSome 42 |> ValueOption.orElseWith (fun () -> ValueNone) // evaluates to ValueSome 42
    /// ValueSome 42 |> ValueOption.orElseWith (fun () -> (ValueSome 99)) // evaluates to ValueSome 42
    /// </code>
    /// </example>
    [<CompiledName("OrElseWith")>]
    val orElseWith: ifNoneThunk: (unit -> 'T voption) -> voption: 'T voption -> 'T voption

    /// <summary>Gets the value associated with the option.</summary>
    ///
    /// <param name="voption">The input value option.</param>
    ///
    /// <returns>The value within the option.</returns>
    /// <exception href="System.ArgumentException">Thrown when the option is ValueNone.</exception>
    ///
    /// <example id="get-1">
    /// <code lang="fsharp">
    /// ValueSome 42 |> ValueOption.get // evaluates to 42
    /// (ValueNone: int ValueOption) |> ValueOption.get // throws exception!
    /// </code>
    /// </example>
    [<CompiledName("GetValue")>]
    val get: voption: 'T voption -> 'T

    /// <summary><c>count inp</c> evaluates to <c>match inp with ValueNone -> 0 | ValueSome _ -> 1</c>.</summary>
    ///
    /// <param name="voption">The input value option.</param>
    ///
    /// <returns>A zero if the option is ValueNone, a one otherwise.</returns>
    ///
    /// <example id="count-1">
    /// <code lang="fsharp">
    /// ValueNone |> ValueOption.count // evaluates to 0
    /// ValueSome 99 |> ValueOption.count // evaluates to 1
    /// </code>
    /// </example>
    [<CompiledName("Count")>]
    val count: voption: 'T voption -> int

    /// <summary><c>fold f s inp</c> evaluates to <c>match inp with ValueNone -> s | ValueSome x -> f s x</c>.</summary>
    ///
    /// <param name="folder">A function to update the state data when given a value from a value option.</param>
    /// <param name="state">The initial state.</param>
    /// <param name="voption">The input value option.</param>
    ///
    /// <returns>The original state if the option is ValueNone, otherwise it returns the updated state with the folder
    /// and the voption value.</returns>
    ///
    /// <example id="fold-1">
    /// <code lang="fsharp">
    /// (0, ValueNone) ||> ValueOption.fold (fun accum x -> accum + x * 2) // evaluates to 0
    /// (0, ValueSome 1) ||> ValueOption.fold (fun accum x -> accum + x * 2) // evaluates to 2
    /// (10, ValueSome 1) ||> ValueOption.fold (fun accum x -> accum + x * 2) // evaluates to 12
    /// </code>
    /// </example>
    [<CompiledName("Fold")>]
    val fold<'T, 'State> : folder: ('State -> 'T -> 'State) -> state: 'State -> voption: 'T voption -> 'State

    /// <summary><c>fold f inp s</c> evaluates to <c>match inp with ValueNone -> s | ValueSome x -> f x s</c>.</summary>
    ///
    /// <param name="folder">A function to update the state data when given a value from a value option.</param>
    /// <param name="voption">The input value option.</param>
    /// <param name="state">The initial state.</param>
    ///
    /// <returns>The original state if the option is ValueNone, otherwise it returns the updated state with the folder
    /// and the voption value.</returns>
    ///
    /// <example id="foldBack-1">
    /// <code lang="fsharp">
    /// (ValueNone, 0) ||> ValueOption.foldBack (fun x accum -> accum + x * 2) // evaluates to 0
    /// (ValueSome 1, 0) ||> ValueOption.foldBack (fun x accum -> accum + x * 2) // evaluates to 2
    /// (ValueSome 1, 10) ||> ValueOption.foldBack (fun x accum -> accum + x * 2) // evaluates to 12
    /// </code>
    /// </example>
    [<CompiledName("FoldBack")>]
    val foldBack<'T, 'State> : folder: ('T -> 'State -> 'State) -> voption: 'T voption -> state: 'State -> 'State

    /// <summary><c>exists p inp</c> evaluates to <c>match inp with ValueNone -> false | ValueSome x -> p x</c>.</summary>
    ///
    /// <param name="predicate">A function that evaluates to a boolean when given a value from the option type.</param>
    /// <param name="voption">The input value option.</param>
    ///
    /// <returns>False if the option is ValueNone, otherwise it returns the result of applying the predicate
    /// to the option value.</returns>
    ///
    /// <example id="exists-1">
    /// <code lang="fsharp">
    /// ValueNone |> ValueOption.exists (fun x -> x >= 5) // evaluates to false
    /// ValueSome 42 |> ValueOption.exists (fun x -> x >= 5) // evaluates to true
    /// ValueSome 4 |> ValueOption.exists (fun x -> x >= 5) // evaluates to false
    /// </code>
    /// </example>
    [<CompiledName("Exists")>]
    val exists: predicate: ('T -> bool) -> voption: 'T voption -> bool

    /// <summary><c>forall p inp</c> evaluates to <c>match inp with ValueNone -> true | ValueSome x -> p x</c>.</summary>
    ///
    /// <param name="predicate">A function that evaluates to a boolean when given a value from the value option type.</param>
    /// <param name="voption">The input value option.</param>
    ///
    /// <returns>True if the option is None, otherwise it returns the result of applying the predicate
    /// to the option value.</returns>
    ///
    /// <example id="forall-1">
    /// <code lang="fsharp">
    /// ValueNone |> ValueOption.forall (fun x -> x >= 5) // evaluates to true
    /// ValueSome 42 |> ValueOption.forall (fun x -> x >= 5) // evaluates to true
    /// ValueSome 4 |> ValueOption.forall (fun x -> x >= 5) // evaluates to false
    /// </code>
    /// </example>
    [<CompiledName("ForAll")>]
    val forall: predicate: ('T -> bool) -> voption: 'T voption -> bool

    /// <summary>Evaluates to true if <paramref name="voption"/> is <c>ValueSome</c> and its value is equal to <paramref name="value"/>.</summary>
    ///
    /// <param name="value">The value to test for equality.</param>
    /// <param name="voption">The input value option.</param>
    ///
    /// <returns>True if the option is <c>ValueSome</c> and contains a value equal to <paramref name="value"/>, otherwise false.</returns>
    ///
    /// <example id="contains-1">
    /// <code lang="fsharp">
    /// (99, ValueNone) ||> ValueOption.contains // evaluates to false
    /// (99, ValueSome 99) ||> ValueOption.contains // evaluates to true
    /// (99, ValueSome 100) ||> ValueOption.contains // evaluates to false
    /// </code>
    /// </example>
    [<CompiledName("Contains")>]
    val inline contains: value: 'T -> voption: 'T voption -> bool when 'T: equality

    /// <summary><c>iter f inp</c> executes <c>match inp with ValueNone -> () | ValueSome x -> f x</c>.</summary>
    ///
    /// <param name="action">A function to apply to the voption value.</param>
    /// <param name="voption">The input value option.</param>
    ///
    /// <example id="iter-1">
    /// <code lang="fsharp">
    /// ValueNone |> ValueOption.iter (printfn "%s") // does nothing
    /// ValueSome "Hello world" |> ValueOption.iter (printfn "%s") // prints "Hello world"
    /// </code>
    /// </example>
    [<CompiledName("Iterate")>]
    val iter: action: ('T -> unit) -> voption: 'T voption -> unit

    /// <summary><c>map f inp</c> evaluates to <c>match inp with ValueNone -> ValueNone | ValueSome x -> ValueSome (f x)</c>.</summary>
    ///
    /// <param name="mapping">A function to apply to the voption value.</param>
    /// <param name="voption">The input value option.</param>
    ///
    /// <returns>A value option of the input value after applying the mapping function, or ValueNone if the input is ValueNone.</returns>
    ///
    /// <example id="map-1">
    /// <code lang="fsharp">
    /// ValueNone |> ValueOption.map (fun x -> x * 2) // evaluates to ValueNone
    /// ValueSome 42 |> ValueOption.map (fun x -> x * 2) // evaluates to ValueSome 84
    /// </code>
    /// </example>
    [<CompiledName("Map")>]
    val map: mapping: ('T -> 'U) -> voption: 'T voption -> 'U voption

    /// <summary><c>map f voption1 voption2</c> evaluates to <c>match voption1, voption2 with ValueSome x, ValueSome y -> ValueSome (f x y) | _ -> ValueNone</c>.</summary>
    ///
    /// <param name="mapping">A function to apply to the voption values.</param>
    /// <param name="voption1">The first value option.</param>
    /// <param name="voption2">The second value option.</param>
    ///
    /// <returns>A value option of the input values after applying the mapping function, or ValueNone if either input is ValueNone.</returns>
    ///
    /// <example id="map2-1">
    /// <code lang="fsharp">
    /// (ValueNone, ValueNone) ||> ValueOption.map2 (fun x y -> x + y) // evaluates to ValueNone
    /// (ValueSome 5, ValueNone) ||> ValueOption.map2 (fun x y -> x + y) // evaluates to ValueNone
    /// (ValueNone, ValueSome 10) ||> ValueOption.map2 (fun x y -> x + y) // evaluates to ValueNone
    /// (ValueSome 5, ValueSome 10) ||> ValueOption.map2 (fun x y -> x + y) // evaluates to ValueSome 15
    /// </code>
    /// </example>
    [<CompiledName("Map2")>]
    val map2: mapping: ('T1 -> 'T2 -> 'U) -> voption1: 'T1 voption -> voption2: 'T2 voption -> 'U voption

    /// <summary><c>map f voption1 voption2 voption3</c> evaluates to <c>match voption1, voption2, voption3 with ValueSome x, ValueSome y, ValueSome z -> ValueSome (f x y z) | _ -> ValueNone</c>.</summary>
    ///
    /// <param name="mapping">A function to apply to the value option values.</param>
    /// <param name="voption1">The first value option.</param>
    /// <param name="voption2">The second value option.</param>
    /// <param name="voption3">The third value option.</param>
    ///
    /// <returns>A value option of the input values after applying the mapping function, or ValueNone if any input is ValueNone.</returns>
    ///
    /// <example id="map3-1">
    /// <code lang="fsharp">
    /// (ValueNone, ValueNone, ValueNone) |||> ValueOption.map3 (fun x y z -> x + y + z) // evaluates to ValueNone
    /// (ValueSome 100, ValueNone, ValueNone) |||> ValueOption.map3 (fun x y z -> x + y + z) // evaluates to ValueNone
    /// (ValueNone, ValueSome 100, ValueNone) |||> ValueOption.map3 (fun x y z -> x + y + z) // evaluates to ValueNone
    /// (ValueNone, ValueNone, ValueSome 100) |||> ValueOption.map3 (fun x y z -> x + y + z) // evaluates to ValueNone
    /// (ValueSome 5, ValueSome 100, ValueSome 10) |||> ValueOption.map3 (fun x y z -> x + y + z) // evaluates to ValueSome 115
    /// </code>
    /// </example>
    [<CompiledName("Map3")>]
    val map3:
        mapping: ('T1 -> 'T2 -> 'T3 -> 'U) ->
        voption1: 'T1 voption ->
        voption2: 'T2 voption ->
        voption3: 'T3 voption ->
            'U voption

    /// <summary><c>bind f inp</c> evaluates to <c>match inp with ValueNone -> ValueNone | ValueSome x -> f x</c></summary>
    ///
    /// <param name="binder">A function that takes the value of type T from a value option and transforms it into
    /// a value option containing a value of type U.</param>
    /// <param name="voption">The input value option.</param>
    ///
    /// <returns>An option of the output type of the binder.</returns>
    ///
    /// <example id="bind-1">
    /// <code lang="fsharp">
    /// let tryParse input =
    ///     match System.Int32.TryParse (input: string) with
    ///     | true, v -> ValueSome v
    ///     | false, _ -> ValueNone
    /// ValueNone |> ValueOption.bind tryParse // evaluates to ValueNone
    /// ValueSome "42" |> ValueOption.bind tryParse // evaluates to ValueSome 42
    /// ValueSome "Forty-two" |> ValueOption.bind tryParse // evaluates to ValueNone
    /// </code>
    /// </example>
    [<CompiledName("Bind")>]
    val bind: binder: ('T -> 'U voption) -> voption: 'T voption -> 'U voption

    /// <summary><c>flatten inp</c> evaluates to <c>match inp with ValueNone -> ValueNone | ValueSome x -> x</c></summary>
    ///
    /// <param name="voption">The input value option.</param>
    ///
    /// <returns>The input value if the value is Some; otherwise, ValueNone.</returns>
    /// <remarks><c>flatten</c> is equivalent to <c>bind id</c>.</remarks>
    ///
    /// <example id="flatten-1">
    /// <code lang="fsharp">
    /// (ValueNone: int ValueOption ValueOption) |> ValueOption.flatten // evaluates to ValueNone
    /// (ValueSome ((ValueNone: int ValueOption))) |> ValueOption.flatten // evaluates to ValueNone
    /// (ValueSome (ValueSome 42)) |> ValueOption.flatten // evaluates to ValueSome 42
    /// </code>
    /// </example>
    [<CompiledName("Flatten")>]
    val flatten: voption: 'T voption voption -> 'T voption

    /// <summary><c>filter f inp</c> evaluates to <c>match inp with ValueNone -> ValueNone | ValueSome x -> if f x then ValueSome x else ValueNone</c>.</summary>
    ///
    /// <param name="predicate">A function that evaluates whether the value contained in the value option should remain, or be filtered out.</param>
    /// <param name="voption">The input value option.</param>
    ///
    /// <returns>The input if the predicate evaluates to true; otherwise, ValueNone.</returns>
    ///
    /// <example id="filter-1">
    /// <code lang="fsharp">
    /// ValueNone |> ValueOption.filter (fun x -> x >= 5) // evaluates to ValueNone
    /// ValueSome 42 |> ValueOption.filter (fun x -> x >= 5) // evaluates to ValueSome 42
    /// ValueSome 4 |> ValueOption.filter (fun x -> x >= 5) // evaluates to ValueNone
    /// </code>
    /// </example>
    [<CompiledName("Filter")>]
    val filter: predicate: ('T -> bool) -> voption: 'T voption -> 'T voption

    /// <summary>Convert the value option to an array of length 0 or 1.</summary>
    ///
    /// <param name="voption">The input value option.</param>
    ///
    /// <returns>The result array.</returns>
    ///
    /// <example id="toArray-1">
    /// <code lang="fsharp">
    /// (ValueNone: int ValueOption) |> ValueOption.toArray // evaluates to [||]
    /// ValueSome 42 |> ValueOption.toArray // evaluates to [|42|]
    /// </code>
    /// </example>
    [<CompiledName("ToArray")>]
    val toArray: voption: 'T voption -> 'T[]

    /// <summary>Convert the value option to a list of length 0 or 1.</summary>
    ///
    /// <param name="voption">The input value option.</param>
    ///
    /// <returns>The result list.</returns>
    ///
    /// <example id="toList-1">
    /// <code lang="fsharp">
    /// (ValueNone: int ValueOption) |> ValueOption.toList // evaluates to []
    /// ValueSome 42 |> ValueOption.toList // evaluates to [42]
    /// </code>
    /// </example>
    [<CompiledName("ToList")>]
    val toList: voption: 'T voption -> 'T list

    /// <summary>Convert the value option to a Nullable value.</summary>
    ///
    /// <param name="voption">The input value option.</param>
    ///
    /// <returns>The result value.</returns>
    ///
    /// <example id="toNullable-1">
    /// <code lang="fsharp">
    /// (ValueNone: int ValueOption) |> ValueOption.toNullable // evaluates to new System.Nullable&lt;int&gt;()
    /// ValueSome 42 |> ValueOption.toNullable // evaluates to new System.Nullable(42)
    /// </code>
    /// </example>
    [<CompiledName("ToNullable")>]
    val toNullable: voption: 'T voption -> Nullable<'T>

    /// <summary>Convert a Nullable value to a value option.</summary>
    ///
    /// <param name="value">The input nullable value.</param>
    ///
    /// <returns>The result value option.</returns>
    ///
    /// <example id="ofNullable-1">
    /// <code lang="fsharp">
    /// System.Nullable&lt;int&gt;() |> ValueOption.ofNullable // evaluates to ValueNone
    /// System.Nullable(42) |> ValueOption.ofNullable // evaluates to ValueSome 42
    /// </code>
    /// </example>
    [<CompiledName("OfNullable")>]
    val ofNullable: value: Nullable<'T> -> 'T voption

    /// <summary>Convert a potentially null value to a value option.</summary>
    ///
    /// <param name="value">The input value.</param>
    ///
    /// <returns>The result value option.</returns>
    ///
    /// <example id="ofObj-1">
    /// <code lang="fsharp">
    /// (null: string) |> ValueOption.ofObj // evaluates to ValueNone
    /// "not a null string" |> ValueOption.ofObj // evaluates to (ValueSome "not a null string")
    /// </code>
    /// </example>
    [<CompiledName("OfObj")>]
#if BUILDING_WITH_LKG || NO_NULLCHECKING_FEATURE
    val ofObj: value: 'T -> 'T voption  when 'T : null
#else
    // TODO NULLNESS: assess this change - is it a breaking change?
    val ofObj: value: 'T? -> 'T voption  when 'T : not struct and 'T : not null
#endif

    /// <summary>Convert an option to a potentially null value.</summary>
    ///
    /// <param name="value">The input value.</param>
    ///
    /// <returns>The result value, which is null if the input was ValueNone.</returns>
    ///
    /// <example id="toObj-1">
    /// <code lang="fsharp">
    /// (ValueNone: string ValueOption) |> ValueOption.toObj // evaluates to null
    /// ValueSome "not a null string" |> ValueOption.toObj // evaluates to "not a null string"
    /// </code>
    /// </example>
    [<CompiledName("ToObj")>]
#if BUILDING_WITH_LKG || NO_NULLCHECKING_FEATURE
    val toObj: value: 'T voption -> 'T when 'T : null
#else
    // TODO NULLNESS: assess this change - is it a breaking change?
    val toObj: value: 'T voption -> 'T? when 'T : not struct (* and 'T : not null *)
#endif<|MERGE_RESOLUTION|>--- conflicted
+++ resolved
@@ -440,16 +440,12 @@
     /// </code>
     /// </example>
     [<CompiledName("OfObj")>]
-<<<<<<< HEAD
 #if BUILDING_WITH_LKG || NO_NULLCHECKING_FEATURE
-    val ofObj: value: 'T -> 'T option  when 'T : null
+    val inline ofObj: value: 'T -> 'T option  when 'T : null
 #else
     // TODO NULLNESS: assess this change - is it a breaking change?
-    val ofObj: value: 'T? -> 'T option  when 'T : not struct and 'T : not null
+    val inline ofObj: value: 'T? -> 'T option  when 'T : not struct and 'T : not null
 #endif
-=======
-    val inline ofObj: value: 'T -> 'T option when 'T: null
->>>>>>> ab42a322
 
     /// <summary>Convert an option to a potentially null value.</summary>
     ///
@@ -464,16 +460,12 @@
     /// </code>
     /// </example>
     [<CompiledName("ToObj")>]
-<<<<<<< HEAD
 #if BUILDING_WITH_LKG || NO_NULLCHECKING_FEATURE
-    val toObj: value: 'T option -> 'T when 'T : null
+    val inline toObj: value: 'T option -> 'T when 'T : null
 #else
     // TODO NULLNESS: assess this change - is it a breaking change?
-    val toObj: value: 'T option -> 'T? when 'T : not struct (* and 'T : not null *)
+    val inline toObj: value: 'T option -> 'T? when 'T : not struct (* and 'T : not null *)
 #endif
-=======
-    val inline toObj: value: 'T option -> 'T when 'T: null
->>>>>>> ab42a322
 
 /// <summary>Contains operations for working with value options.</summary>
 ///
