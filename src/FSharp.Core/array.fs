--- conflicted
+++ resolved
@@ -1035,15 +1035,11 @@
 
             dstIdx
 
-<<<<<<< HEAD
 #if BUILDING_WITH_LKG || NO_NULLCHECKING_LIB_SUPPORT
-        let private filterViaMask (maskArray: array<uint32>) (leftoverMask: uint32) (count: int) (src: array<_>) =
+        let private filterViaMask (maskArray: uint32 array) (leftoverMask: uint32) (count: int) (src: _ array) =
 #else
-        let private filterViaMask (maskArray: array<uint32> __withnull) (leftoverMask: uint32) (count: int) (src: array<_>) =
+        let private filterViaMask (maskArray: uint32 array __withnull) (leftoverMask: uint32) (count: int) (src: _ array) =
 #endif
-=======
-        let private filterViaMask (maskArray: uint32 array) (leftoverMask: uint32) (count: int) (src: _ array) =
->>>>>>> df3919d6
             let dst = Microsoft.FSharp.Primitives.Basics.Array.zeroCreateUnchecked count
 
             let mutable dstIdx = 0
