--- conflicted
+++ resolved
@@ -2098,7 +2098,6 @@
                 yield new ArraySegment<'T>(array, offset, maxIdxExclusive - offset)
             |]
 
-<<<<<<< HEAD
         let private createPartitionsUpTo maxIdxExclusive (array: 'T[]) =
             createPartitionsUpToWithMinChunkSize maxIdxExclusive minChunkSize array
 
@@ -2194,7 +2193,7 @@
         [<CompiledName("Average")>]
         let inline average (array: 'T[]) =
             array |> averageBy id
-=======
+
         [<CompiledName("Zip")>]
         let zip (array1: _[]) (array2: _[]) =
             checkNonNull "array1" array1
@@ -2219,7 +2218,6 @@
             |> ignore
 
             res
->>>>>>> aceb22af
 
         let inline groupByImplParallel
             (comparer: IEqualityComparer<'SafeKey>)
