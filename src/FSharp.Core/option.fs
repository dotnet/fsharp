--- conflicted
+++ resolved
@@ -165,11 +165,7 @@
         | None -> null
         | Some x -> x
 #else
-<<<<<<< HEAD
-    [<CompiledName("OfObj")>]
-=======
     [<CompiledName("OfObj")>]  
->>>>>>> 74d1da29
     let inline ofObj (value: 'T | null) : 'T option when 'T: not struct and 'T : not null = 
         match value with
         | null -> None
@@ -347,11 +343,7 @@
         | ValueNone -> null
         | ValueSome x -> x
 #else
-<<<<<<< HEAD
-    [<CompiledName("OfObj")>]
-=======
     [<CompiledName("OfObj")>]  
->>>>>>> 74d1da29
     let inline ofObj (value: 'T | null) : 'T voption when 'T: not struct and 'T : not null  = 
         match value with
         | null -> ValueNone
