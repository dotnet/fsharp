--- conflicted
+++ resolved
@@ -2448,14 +2448,10 @@
 
         /// <summary>The representation of "Value of type 'T"</summary>
         ///
-        /// <param name="Value">The input value.</param>
+        /// <param name="Item">The input value.</param>
         ///
         /// <returns>An option representing the value.</returns>
-<<<<<<< HEAD
-        | ValueSome: Value: 'T -> 'T voption
-=======
         | ValueSome: Item:'T -> 'T voption
->>>>>>> e389d774
 
         /// <summary>Get the value of a 'ValueSome' option. An InvalidOperationException is raised if the option is 'ValueNone'.</summary>
         member Value: 'T
