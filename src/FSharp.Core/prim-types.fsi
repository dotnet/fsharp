--- conflicted
+++ resolved
@@ -130,6 +130,7 @@
     /// for use at runtime.</summary>
     ///
     /// <category>Attributes</category>
+
     [<AttributeUsage (AttributeTargets.Class ||| AttributeTargets.Struct ||| AttributeTargets.Parameter ||| AttributeTargets.Method ||| AttributeTargets.Property ||| AttributeTargets.Constructor ||| AttributeTargets.Delegate, AllowMultiple=false)>]  
     [<Sealed>]
     type ReflectedDefinitionAttribute =
@@ -3467,10 +3468,7 @@
         /// <returns>A choice indicating whether the value is null or not-null.</returns>
         [<CompiledName("NullMatchPattern")>]
         [<Experimental("Experimental library feature, requires '--langversion:preview'")>]
-<<<<<<< HEAD
-=======
         [<WarnOnWithoutNullArgument("tcPassingWithoutNullToNonNullAP", Localize=true)>]
->>>>>>> 74d1da29
         val inline (|Null|NonNull|) : value: 'T | null -> Choice<unit, 'T>  when 'T : not null and 'T : not struct
         
         /// <summary>Determines whether the given value is null.</summary>
@@ -3486,10 +3484,7 @@
         /// <returns>The non-null value.</returns>
         [<CompiledName("NonNullQuickPattern")>]
         [<Experimental("Experimental library feature, requires '--langversion:preview'")>]
-<<<<<<< HEAD
-=======
         [<WarnOnWithoutNullArgument("tcPassingWithoutNullToNonNullQuickAP", Localize=true)>]
->>>>>>> 74d1da29
         val inline (|NonNullQuick|) : value: 'T | null -> 'T when 'T : not null and 'T : not struct
         
         /// <summary>When used in a pattern checks the given value is not null.</summary>
@@ -3537,10 +3532,7 @@
         /// <returns>The value when it is not null. If the value is null an exception is raised.</returns>
         [<CompiledName("NonNull")>]
         [<Experimental("Experimental library feature, requires '--langversion:preview'")>]
-<<<<<<< HEAD
-=======
         [<WarnOnWithoutNullArgument("tcPassingWithoutNullTononNullFunction", Localize=true)>]
->>>>>>> 74d1da29
         val inline nonNull : value: 'T | null -> 'T when 'T : not null and 'T : not struct
 
         /// <summary>Asserts that the value is non-null.</summary>
