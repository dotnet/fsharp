// Copyright (c) Microsoft Corporation.  All Rights Reserved.  See License.txt in the project root for license information.


namespace Microsoft.FSharp.Core

[<AutoOpen>]
module internal DetailedExceptions =

    open System
    open Microsoft.FSharp.Core

    /// takes an argument, a formatting string, a param array to splice into the formatting string
    let inline invalidArgFmt (arg:string) (format:string) paramArray =
        let msg = String.Format (format, paramArray)
        raise (new ArgumentException (msg, arg))

    /// takes a formatting string and a param array to splice into the formatting string
    let inline invalidOpFmt (format:string) paramArray =
        let msg = String.Format (format, paramArray)
        raise (new InvalidOperationException(msg))

    /// throws an invalid argument exception and returns the difference between the lists' lengths
    let invalidArgDifferentListLength (arg1:string) (arg2:string) (diff:int) =
        invalidArgFmt arg1
            "{0}\n{1} is {2} {3} shorter than {4}"
            [|SR.GetString SR.listsHadDifferentLengths; arg1; diff; (if diff=1 then "element" else "elements"); arg2|]

    /// throws an invalid argument exception and returns the length of the 3 arrays
    let invalidArg3ListsDifferent (arg1:string) (arg2:string) (arg3:string) (len1:int) (len2:int) (len3:int) =
        invalidArgFmt (String.Concat [|arg1; ", "; arg2; ", "; arg3|])
            "{0}\n {1}.Length = {2}, {3}.Length = {4}, {5}.Length = {6}"
            [|SR.GetString SR.listsHadDifferentLengths; arg1; len1; arg2; len2; arg3; len3|]

    /// throws an invalid operation exception and returns how many elements the
    /// list is shorter than the index
    let invalidOpListNotEnoughElements (index:int) =
        invalidOpFmt
            "{0}\nThe list was {1} {2} shorter than the index"
            [|SR.GetString SR.notEnoughElements; index; (if index=1 then "element" else "elements")|]


    /// eg. tried to {skip} {2} {elements} past the end of the seq. Seq.Length = {10}
    let invalidOpExceededSeqLength (fnName:string) (diff:int) (len:int) =
        invalidOpFmt "{0}\ntried to {1} {2} {3} past the end of the seq\nSeq.Length = {4}"
            [|SR.GetString SR.notEnoughElements; fnName; diff; (if diff=1 then "element" else "elements");len|]

    /// throws an invalid argument exception and returns the arg's value
    let inline invalidArgInputMustBeNonNegative (arg:string) (count:int) =
        invalidArgFmt arg "{0}\n{1} = {2}" [|LanguagePrimitives.ErrorStrings.InputMustBeNonNegativeString ; arg; count|]

    /// throws an invalid argument exception and returns the arg's value
    let inline invalidArgInputMustBePositive (arg:string) (count:int) =
        invalidArgFmt arg "{0}\n{1} = {2}" [|SR.GetString SR.inputMustBePositive; arg; count|]

    /// throws an invalid argument exception and returns the out of range index,
    /// a text description of the range, and the bound of the range
    /// e.g. sourceIndex = -4, source axis-0 lower bound = 0"
    let invalidArgOutOfRange (arg:string) (index:int) (text:string) (bound:int) =
        invalidArgFmt arg
            "{0}\n{1} = {2}, {3} = {4}"
            [|SR.GetString SR.outOfRange; arg; index; text; bound|]

    /// throws an invalid argument exception and returns the difference between the lists' lengths
    let invalidArgDifferentArrayLength (arg1:string) (len1:int) (arg2:string) (len2:int) =
        invalidArgFmt arg1
            "{0}\n{1}.Length = {2}, {3}.Length = {4}"
            [|SR.GetString SR.arraysHadDifferentLengths; arg1; len1; arg2; len2 |]

    /// throws an invalid argument exception and returns the lengths of the 3 arrays
    let invalidArg3ArraysDifferent (arg1:string) (arg2:string) (arg3:string) (len1:int) (len2:int) (len3:int) =
        invalidArgFmt (String.Concat [|arg1; ", "; arg2; ", "; arg3|])
            "{0}\n {1}.Length = {2}, {3}.Length = {4}, {5}.Length = {6}"
            [|SR.GetString SR.arraysHadDifferentLengths; arg1; len1; arg2; len2; arg3; len3|]


namespace Microsoft.FSharp.Primitives.Basics

open Microsoft.FSharp.Core
open Microsoft.FSharp.Core.LanguagePrimitives.IntrinsicOperators
open Microsoft.FSharp.Collections
open Microsoft.FSharp.Core.Operators
open System.Diagnostics.CodeAnalysis
open System.Collections.Generic


module internal List =

    let inline arrayZeroCreate (n:int) = (# "newarr !0" type ('T) n : 'T array #)

    // optimized mutation-based implementation. This code is only valid in fslib, where mutation of private
    // tail cons cells is permitted in carefully written library code.
    let inline setFreshConsTail cons t = cons.( :: ).1 <- t
    let inline freshConsNoTail h = h :: (# "ldnull" : 'T list #)

    let rec distinctToFreshConsTail cons (hashSet:HashSet<_>) list =
        match list with
        | [] -> setFreshConsTail cons []
        | x :: rest ->
            if hashSet.Add x then
                let cons2 = freshConsNoTail x
                setFreshConsTail cons cons2
                distinctToFreshConsTail cons2 hashSet rest
            else
                distinctToFreshConsTail cons hashSet rest

    let distinctWithComparer (comparer: IEqualityComparer<'T>) (list:'T list) =
        match list with
        | [] -> []
        | [h] -> [h]
        | x :: rest ->
            let hashSet = HashSet<'T>(comparer)
            hashSet.Add x |> ignore
            let cons = freshConsNoTail x
            distinctToFreshConsTail cons hashSet rest
            cons

    let rec distinctByToFreshConsTail cons (hashSet:HashSet<_>) keyf list =
        match list with
        | [] -> setFreshConsTail cons []
        | x :: rest ->
            if hashSet.Add(keyf x) then
                let cons2 = freshConsNoTail x
                setFreshConsTail cons cons2
                distinctByToFreshConsTail cons2 hashSet keyf rest
            else
                distinctByToFreshConsTail cons hashSet keyf rest

    let distinctByWithComparer (comparer: IEqualityComparer<'Key>) (keyf:'T -> 'Key) (list:'T list) =
        match list with
        | [] -> []
        | [h] -> [h]
        | x :: rest ->
            let hashSet = HashSet<'Key>(comparer)
            hashSet.Add(keyf x) |> ignore
            let cons = freshConsNoTail x
            distinctByToFreshConsTail cons hashSet keyf rest
            cons

    let countBy (dict:Dictionary<_, int>) (keyf:'T -> 'Key) =
        // No need to dispose enumerator Dispose does nothing.
        let mutable ie = dict.GetEnumerator()
        if not (ie.MoveNext()) then []
        else
            let current = ie.Current
            let res = freshConsNoTail (keyf current.Key, current.Value)
            let mutable cons = res
            while ie.MoveNext() do
                let current = ie.Current
                let cons2 = freshConsNoTail (keyf current.Key, current.Value)
                setFreshConsTail cons cons2
                cons <- cons2
            setFreshConsTail cons []
            res

    let rec pairwiseToFreshConsTail cons list lastvalue =
        match list with
        | [] -> setFreshConsTail cons []
        | [h] -> setFreshConsTail cons [(lastvalue, h)]
        | h :: t ->
            let cons2 = freshConsNoTail (lastvalue, h)
            setFreshConsTail cons cons2
            pairwiseToFreshConsTail cons2 t h

    let pairwise list =
        match list with
        | [] -> []
        | [_] -> []
        | x1 :: x2 :: t ->
            let cons = freshConsNoTail (x1, x2)
            pairwiseToFreshConsTail cons t x2
            cons

    let rec chooseToFreshConsTail cons f xs =
        match xs with
        | [] -> setFreshConsTail cons []
        | h :: t ->
            match f h with
            | None -> chooseToFreshConsTail cons f t
            | Some x ->
                let cons2 = freshConsNoTail x
                setFreshConsTail cons cons2
                chooseToFreshConsTail cons2 f t

    let rec choose f xs =
        match xs with
        | [] -> []
        | h :: t ->
            match f h with
            | None -> choose f t
            | Some x ->
                let cons = freshConsNoTail x
                chooseToFreshConsTail cons f t
                cons

    let groupBy (comparer:IEqualityComparer<'SafeKey>) (keyf:'T->'SafeKey) (getKey:'SafeKey->'Key) (list: 'T list) =
        let dict = Dictionary<_, _ list []> comparer

        // Build the groupings
        let rec loop list =
            match list with
            | v :: t ->
                let safeKey = keyf v
                match dict.TryGetValue(safeKey) with
                | true, prev ->
                       let cons2 = freshConsNoTail v
                       setFreshConsTail prev.[1] cons2
                       prev.[1] <- cons2
                | _ -> let res = freshConsNoTail v
                       dict.[safeKey] <- [|res; res |] // First index stores the result list; second index is the most recent cons.

                loop t
            | _ -> ()
        loop list

        let mutable ie = dict.GetEnumerator()
        if not (ie.MoveNext()) then []
        else
            let mutable curr = ie.Current
            setFreshConsTail curr.Value.[1] []
            let res = freshConsNoTail (getKey curr.Key, curr.Value.[0])
            let mutable cons = res
            while ie.MoveNext() do
                curr <- ie.Current
                setFreshConsTail curr.Value.[1] []
                let cons2 = freshConsNoTail (getKey curr.Key, curr.Value.[0])
                setFreshConsTail cons cons2
                cons <- cons2
            setFreshConsTail cons []
            res

    let rec mapToFreshConsTail cons f x =
        match x with
        | [] ->
            setFreshConsTail cons []
        | h :: t ->
            let cons2 = freshConsNoTail (f h)
            setFreshConsTail cons cons2
            mapToFreshConsTail cons2 f t

    let map mapping x =
        match x with
        | [] -> []
        | [h] -> [mapping h]
        | h :: t ->
            let cons = freshConsNoTail (mapping h)
            mapToFreshConsTail cons mapping t
            cons

    let rec mapiToFreshConsTail cons (f:OptimizedClosures.FSharpFunc<_, _, _>) x i =
        match x with
        | [] ->
            setFreshConsTail cons []
        | h :: t ->
            let cons2 = freshConsNoTail (f.Invoke(i, h))
            setFreshConsTail cons cons2
            mapiToFreshConsTail cons2 f t (i+1)

    let mapi f x =
        match x with
        | [] -> []
        | [h] -> [f 0 h]
        | h :: t ->
            let f = OptimizedClosures.FSharpFunc<_, _, _>.Adapt(f)
            let cons = freshConsNoTail (f.Invoke(0, h))
            mapiToFreshConsTail cons f t 1
            cons

    let rec map2ToFreshConsTail cons (f:OptimizedClosures.FSharpFunc<_, _, _>) xs1 xs2 =
        match xs1, xs2 with
        | [], [] ->
            setFreshConsTail cons []
        | h1 :: t1, h2 :: t2 ->
            let cons2 = freshConsNoTail (f.Invoke(h1, h2))
            setFreshConsTail cons cons2
            map2ToFreshConsTail cons2 f t1 t2
        | [], xs2 -> invalidArgDifferentListLength "list1" "list2" xs2.Length
        | xs1, [] -> invalidArgDifferentListLength "list2" "list1" xs1.Length

    let map2 mapping xs1 xs2 =
        match xs1, xs2 with
        | [], [] -> []
        | h1 :: t1, h2 :: t2 ->
            let f = OptimizedClosures.FSharpFunc<_, _, _>.Adapt(mapping)
            let cons = freshConsNoTail (f.Invoke(h1, h2))
            map2ToFreshConsTail cons f t1 t2
            cons
        | [], xs2 -> invalidArgDifferentListLength "list1" "list2" xs2.Length
        | xs1, [] -> invalidArgDifferentListLength "list2" "list1" xs1.Length

    let rec map3ToFreshConsTail cons (f:OptimizedClosures.FSharpFunc<_, _, _, _>) xs1 xs2 xs3 cut =
        match xs1, xs2, xs3 with
        | [], [], [] ->
            setFreshConsTail cons []
        | h1 :: t1, h2 :: t2, h3 :: t3 ->
            let cons2 = freshConsNoTail (f.Invoke(h1, h2, h3))
            setFreshConsTail cons cons2
            map3ToFreshConsTail cons2 f t1 t2 t3 (cut + 1)
        | xs1, xs2, xs3 ->
            invalidArg3ListsDifferent "list1" "list2" "list3" (xs1.Length + cut) (xs2.Length + cut) (xs3.Length + cut)

    let map3 mapping xs1 xs2 xs3 =
        match xs1, xs2, xs3 with
        | [], [], [] -> []
        | h1 :: t1, h2 :: t2, h3 :: t3 ->
            let f = OptimizedClosures.FSharpFunc<_, _, _, _>.Adapt(mapping)
            let cons = freshConsNoTail (f.Invoke(h1, h2, h3))
            map3ToFreshConsTail cons f t1 t2 t3 1
            cons
        | xs1, xs2, xs3 ->
            invalidArg3ListsDifferent "list1" "list2" "list3" xs1.Length xs2.Length xs3.Length

    let rec mapi2ToFreshConsTail n cons (f:OptimizedClosures.FSharpFunc<_, _, _, _>) xs1 xs2 =
        match xs1, xs2 with
        | [], [] ->
            setFreshConsTail cons []
        | h1 :: t1, h2 :: t2 ->
            let cons2 = freshConsNoTail (f.Invoke(n, h1, h2))
            setFreshConsTail cons cons2
            mapi2ToFreshConsTail (n + 1) cons2 f t1 t2
        | [], xs2 -> invalidArgDifferentListLength "list1" "list2" xs2.Length
        | xs1, [] -> invalidArgDifferentListLength "list2" "list1" xs1.Length

    let mapi2 f xs1 xs2 =
        match xs1, xs2 with
        | [], [] -> []
        | h1 :: t1, h2 :: t2 ->
            let f = OptimizedClosures.FSharpFunc<_, _, _, _>.Adapt(f)
            let cons = freshConsNoTail (f.Invoke(0, h1, h2))
            mapi2ToFreshConsTail 1 cons f t1 t2
            cons
        | [], xs2 -> invalidArgDifferentListLength "list1" "list2" xs2.Length
        | xs1, [] -> invalidArgDifferentListLength "list2" "list1" xs1.Length

    let rec scanToFreshConsTail cons xs s (f: OptimizedClosures.FSharpFunc<_, _, _>) =
        match xs with
        | [] ->
            setFreshConsTail cons []
        | h :: t ->
            let newState = f.Invoke(s, h)
            let cons2 = freshConsNoTail newState
            setFreshConsTail cons cons2
            scanToFreshConsTail cons2 t newState f

    let scan f (s:'State) (list:'T list) =
        let f = OptimizedClosures.FSharpFunc<_, _, _>.Adapt(f)
        match list with
        | [] -> [s]
        | _ ->
            let cons = freshConsNoTail s
            scanToFreshConsTail cons list s f
            cons

    let rec indexedToFreshConsTail cons xs i =
        match xs with
        | [] ->
            setFreshConsTail cons []
        | h :: t ->
            let cons2 = freshConsNoTail (i, h)
            setFreshConsTail cons cons2
            indexedToFreshConsTail cons2 t (i+1)

    let indexed xs =
        match xs with
        | [] -> []
        | [h] -> [(0, h)]
        | h :: t ->
            let cons = freshConsNoTail (0, h)
            indexedToFreshConsTail cons t 1
            cons

    let rec mapFoldToFreshConsTail cons (f:OptimizedClosures.FSharpFunc<'State, 'T, 'U * 'State>) acc xs =
        match xs with
        | [] ->
            setFreshConsTail cons []
            acc
        | h :: t ->
            let x', s' = f.Invoke(acc, h)
            let cons2 = freshConsNoTail x'
            setFreshConsTail cons cons2
            mapFoldToFreshConsTail cons2 f s' t

    let mapFold f acc xs =
        match xs with
        | [] -> [], acc
        | [h] ->
            let x', s' = f acc h
            [x'], s'
        | h :: t ->
            let f = OptimizedClosures.FSharpFunc<_, _, _>.Adapt(f)
            let x', s' = f.Invoke(acc, h)
            let cons = freshConsNoTail x'
            let s' = mapFoldToFreshConsTail cons f s' t
            cons, s'

    let rec forall predicate xs1 =
        match xs1 with
        | [] -> true
        | h1 :: t1 -> predicate h1 && forall predicate t1

    let rec exists predicate xs1 =
        match xs1 with
        | [] -> false
        | h1 :: t1 -> predicate h1 || exists predicate t1

    let rec revAcc xs acc =
        match xs with
        | [] -> acc
        | h :: t -> revAcc t (h :: acc)

    let rev xs =
        match xs with
        | [] -> xs
        | [_] -> xs
        | h1 :: h2 :: t -> revAcc t [h2;h1]

    // return the last cons it the chain
    let rec appendToFreshConsTail cons xs =
        match xs with
        | [] ->
            setFreshConsTail cons xs // note, xs = []
            cons
        | h :: t ->
            let cons2 = freshConsNoTail h
            setFreshConsTail cons cons2
            appendToFreshConsTail cons2 t

    // optimized mutation-based implementation. This code is only valid in fslib, where mutation of private
    // tail cons cells is permitted in carefully written library code.
    let rec collectToFreshConsTail (f:'T -> 'U list) (list:'T list) cons =
        match list with
        | [] ->
            setFreshConsTail cons []
        | h :: t ->
            collectToFreshConsTail f t (appendToFreshConsTail cons (f h))

    let rec collect (f:'T -> 'U list) (list:'T list) =
        match list with
        | [] -> []
        | [h] -> f h
        | _ ->
            let cons = freshConsNoTail (Unchecked.defaultof<'U>)
            collectToFreshConsTail f list cons
            cons.Tail

    let rec allPairsToFreshConsTailSingle x ys cons =
        match ys with
        | [] -> cons
        | h2 :: t2 ->
            let cons2 = freshConsNoTail (x, h2)
            setFreshConsTail cons cons2
            allPairsToFreshConsTailSingle x t2 cons2

    let rec allPairsToFreshConsTail xs ys cons =
        match xs with
        | [] -> setFreshConsTail cons []
        | h :: t ->
            let p = allPairsToFreshConsTailSingle h ys cons
            allPairsToFreshConsTail t ys p

    let allPairs (xs:'T list) (ys:'U list) =
        match xs, ys with
        | _, [] -> []
        | [], _ -> []
        | _ ->
            let cons = freshConsNoTail (Unchecked.defaultof<'T * 'U>)
            allPairsToFreshConsTail xs ys cons
            cons.Tail

    // optimized mutation-based implementation. This code is only valid in fslib, where mutation of private
    // tail cons cells is permitted in carefully written library code.
    let rec filterToFreshConsTail cons f l =
        match l with
        | [] ->
            setFreshConsTail cons l // note, l = nil
        | h :: t ->
            if f h then
                let cons2 = freshConsNoTail h
                setFreshConsTail cons cons2
                filterToFreshConsTail cons2 f t
            else
                filterToFreshConsTail cons f t

    let rec filter predicate l =
        match l with
        | [] -> l
        | h :: ([] as nil) -> if predicate h then l else nil
        | h :: t ->
            if predicate h then
                let cons = freshConsNoTail h
                filterToFreshConsTail cons predicate t
                cons
            else
                filter predicate t

    // optimized mutation-based implementation. This code is only valid in fslib, where mutation of private
    // tail cons cells is permitted in carefully written library code.
    let rec concatToFreshConsTail cons h1 l =
        match l with
        | [] -> setFreshConsTail cons h1
        | h2 :: t -> concatToFreshConsTail (appendToFreshConsTail cons h1) h2 t

    // optimized mutation-based implementation. This code is only valid in fslib, where mutation of private
    // tail cons cells is permitted in carefully written library code.
    let rec concatToEmpty l =
        match l with
        | [] -> []
        | [] :: t -> concatToEmpty t
        | (h :: t1) :: tt2 ->
            let res = freshConsNoTail h
            concatToFreshConsTail res t1 tt2
            res

    let toArray (l:'T list) =
        let len = l.Length
        let res = arrayZeroCreate len
        let rec loop i l =
            match l with
            | [] -> ()
            | h :: t ->
                res.[i] <- h
                loop (i+1) t
        loop 0 l
        res

    let ofArray (arr:'T array) =
        let mutable res = ([]: 'T list)
        for i = arr.Length-1 downto 0 do
            res <- arr.[i] :: res
        res

    let inline ofSeq (e : IEnumerable<'T>) =
        match e with
        | :? ('T list) as l -> l
        | :? ('T array) as arr -> ofArray arr
        | _ ->
            use ie = e.GetEnumerator()
            if not (ie.MoveNext()) then []
            else
                let res = freshConsNoTail ie.Current
                let mutable cons = res
                while ie.MoveNext() do
                    let cons2 = freshConsNoTail ie.Current
                    setFreshConsTail cons cons2
                    cons <- cons2
                setFreshConsTail cons []
                res

    let concat (l : seq<_>) =
        match ofSeq l with
        | [] -> []
        | [h] -> h
        | [h1;h2] -> h1 @ h2
        | l -> concatToEmpty l

    let rec initToFreshConsTail cons i n f =
        if i < n then
            let cons2 = freshConsNoTail (f i)
            setFreshConsTail cons cons2
            initToFreshConsTail cons2 (i+1) n f
        else
            setFreshConsTail cons []

    let init count f =
        if count < 0 then invalidArgInputMustBeNonNegative "count"  count
        if count = 0 then []
        else
            let res = freshConsNoTail (f 0)
            initToFreshConsTail res 1 count f
            res

    let rec takeFreshConsTail cons n l =
        if n = 0 then setFreshConsTail cons [] else
        match l with
        | [] -> invalidOpListNotEnoughElements n
        | x :: xs ->
            let cons2 = freshConsNoTail x
            setFreshConsTail cons cons2
            takeFreshConsTail cons2 (n - 1) xs

    let take n l =
        if n < 0 then invalidArgInputMustBeNonNegative "count" n
        if n = 0 then [] else
        match l with
        | [] -> invalidOpListNotEnoughElements n
        | x :: xs ->
            let cons = freshConsNoTail x
            takeFreshConsTail cons (n - 1) xs
            cons

    let rec splitAtFreshConsTail cons index l =
        if index = 0 then
            setFreshConsTail cons []
            l
        else
        match l with
        | [] -> invalidOpListNotEnoughElements index
        | x :: xs ->
                let cons2 = freshConsNoTail x
                setFreshConsTail cons cons2
                splitAtFreshConsTail cons2 (index - 1) xs

    let splitAt index l =
        if index < 0 then invalidArgInputMustBeNonNegative "index" index
        if index = 0 then [], l else
        match l with
        | []  -> invalidOp (SR.GetString SR.inputListWasEmpty)
        | [_] ->
            if index = 1 then l, [] else
            invalidOpListNotEnoughElements (index-1)
        | x :: xs ->
            if index = 1 then [x], xs else
            let cons = freshConsNoTail x
            let tail = splitAtFreshConsTail cons (index - 1) xs
            cons, tail

    // optimized mutation-based implementation. This code is only valid in fslib, where mutation of private
    // tail cons cells is permitted in carefully written library code.
    let rec partitionToFreshConsTails consL consR p l =
        match l with
        | [] ->
            setFreshConsTail consL l // note, l = nil
            setFreshConsTail consR l // note, l = nil

        | h :: t ->
            let cons' = freshConsNoTail h
            if p h then
                setFreshConsTail consL cons'
                partitionToFreshConsTails cons' consR p t
            else
                setFreshConsTail consR cons'
                partitionToFreshConsTails consL cons' p t

    let rec partitionToFreshConsTailLeft consL p l =
        match l with
        | [] ->
            setFreshConsTail consL l // note, l = nil
            l // note, l = nil
        | h :: t ->
            let cons' = freshConsNoTail h
            if p h then
                setFreshConsTail consL cons'
                partitionToFreshConsTailLeft cons'  p t
            else
                partitionToFreshConsTails consL cons' p t
                cons'

    let rec partitionToFreshConsTailRight consR p l =
        match l with
        | [] ->
            setFreshConsTail consR l // note, l = nil
            l // note, l = nil
        | h :: t ->
            let cons' = freshConsNoTail h
            if p h then
                partitionToFreshConsTails cons' consR p t
                cons'
            else
                setFreshConsTail consR cons'
                partitionToFreshConsTailRight cons' p t

    let partition predicate l =
        match l with
        | [] -> l, l
        | h :: ([] as nil) -> if predicate h then l, nil else nil, l
        | h :: t ->
            let cons = freshConsNoTail h
            if predicate h
            then cons, (partitionToFreshConsTailLeft cons predicate t)
            else (partitionToFreshConsTailRight cons predicate t), cons

    let rec transposeGetHeadsFreshConsTail headsCons tailsCons list headCount =
        match list with
        | [] ->
            setFreshConsTail headsCons []
            setFreshConsTail tailsCons []
            headCount
        | head :: tail ->
            match head with
            | [] ->
                setFreshConsTail headsCons []
                setFreshConsTail tailsCons []
                headCount
            | h :: t ->
                let headsCons2 = freshConsNoTail h
                setFreshConsTail headsCons headsCons2
                let tailsCons2 = freshConsNoTail t
                setFreshConsTail tailsCons tailsCons2
                transposeGetHeadsFreshConsTail headsCons2 tailsCons2 tail (headCount + 1)

    /// Split off the heads of the lists
    let transposeGetHeads list =
        match list with
        | [] -> [], [], 0
        | head :: tail ->
            match head with
            | [] ->
                let mutable j = 0
                for t in tail do
                    j <- j + 1
                    if not t.IsEmpty then
                        invalidArgDifferentListLength "list.[0]" (System.String.Format("list.[{0}]", j)) t.Length
                [], [], 0
            | h :: t ->
                let mutable j = 0
                for t' in tail do
                    j <- j + 1
                    if t'.IsEmpty then
                        invalidArgDifferentListLength (System.String.Format("list.[{0}]", j)) "list.[0]" (t.Length + 1)
                let headsCons = freshConsNoTail h
                let tailsCons = freshConsNoTail t
                let headCount = transposeGetHeadsFreshConsTail headsCons tailsCons tail 1
                headsCons, tailsCons, headCount

    /// Append the next element to the transposed list
    let rec transposeToFreshConsTail cons list =
        match list with
        | [] -> setFreshConsTail cons []
        | _ ->
            match transposeGetHeads list with
            | [], _, _ ->
                setFreshConsTail cons []
            | heads, tails, _ ->
                let cons2 = freshConsNoTail heads
                setFreshConsTail cons cons2
                transposeToFreshConsTail cons2 tails

    /// Build the transposed list
    let transpose (list: 'T list list) =
        match list with
        | [] -> list
        | [[]] -> []
        | _ ->
            let heads, tails, headCount = transposeGetHeads list
            if headCount = 0 then [] else
            let cons = freshConsNoTail heads
            transposeToFreshConsTail cons tails
            cons

    let rec truncateToFreshConsTail cons count list =
        if count = 0 then setFreshConsTail cons [] else
        match list with
        | [] -> setFreshConsTail cons []
        | h :: t ->
            let cons2 = freshConsNoTail h
            setFreshConsTail cons cons2
            truncateToFreshConsTail cons2 (count-1) t

    let truncate count list =
        if count <= 0 then
            []
        else
            match list with
            | []
            | [_] -> list
            | h :: t ->
                let cons = freshConsNoTail h
                truncateToFreshConsTail cons (count-1) t
                cons

    let rec unfoldToFreshConsTail cons f s =
        match f s with
        | None -> setFreshConsTail cons []
        | Some (x, s') ->
            let cons2 = freshConsNoTail x
            setFreshConsTail cons cons2
            unfoldToFreshConsTail cons2 f s'

    let unfold (f:'State -> ('T * 'State) option) (s:'State) =
        match f s with
        | None -> []
        | Some (x, s') ->
            let cons = freshConsNoTail x
            unfoldToFreshConsTail cons f s'
            cons

    // optimized mutation-based implementation. This code is only valid in fslib, where mutation of private
    // tail cons cells is permitted in carefully written library code.
    let rec unzipToFreshConsTail cons1a cons1b x =
        match x with
        | [] ->
            setFreshConsTail cons1a []
            setFreshConsTail cons1b []
        | (h1, h2) :: t ->
            let cons2a = freshConsNoTail h1
            let cons2b = freshConsNoTail h2
            setFreshConsTail cons1a cons2a
            setFreshConsTail cons1b cons2b
            unzipToFreshConsTail cons2a cons2b t

    // optimized mutation-based implementation. This code is only valid in fslib, where mutation of private
    // tail cons cells is permitted in carefully written library code.
    let unzip x =
        match x with
        | [] ->
            [], []
        | (h1, h2) :: t ->
            let res1a = freshConsNoTail h1
            let res1b = freshConsNoTail h2
            unzipToFreshConsTail res1a res1b t
            res1a, res1b

    // optimized mutation-based implementation. This code is only valid in fslib, where mutation of private
    // tail cons cells is permitted in carefully written library code.
    let rec unzip3ToFreshConsTail cons1a cons1b cons1c x =
        match x with
        | [] ->
            setFreshConsTail cons1a []
            setFreshConsTail cons1b []
            setFreshConsTail cons1c []
        | (h1, h2, h3) :: t ->
            let cons2a = freshConsNoTail h1
            let cons2b = freshConsNoTail h2
            let cons2c = freshConsNoTail h3
            setFreshConsTail cons1a cons2a
            setFreshConsTail cons1b cons2b
            setFreshConsTail cons1c cons2c
            unzip3ToFreshConsTail cons2a cons2b cons2c t

    // optimized mutation-based implementation. This code is only valid in fslib, where mutation of private
    // tail cons cells is permitted in carefully written library code.
    let unzip3 x =
        match x with
        | [] ->
            [], [], []
        | (h1, h2, h3) :: t ->
            let res1a = freshConsNoTail h1
            let res1b = freshConsNoTail h2
            let res1c = freshConsNoTail h3
            unzip3ToFreshConsTail res1a res1b res1c t
            res1a, res1b, res1c

    let rec windowedToFreshConsTail cons windowSize i list =
        if i = 0 then
            setFreshConsTail cons []
        else
            let cons2 = freshConsNoTail <| take windowSize list
            setFreshConsTail cons cons2
            windowedToFreshConsTail cons2 windowSize (i - 1) list.Tail

    let windowed windowSize (list: 'T list) =
        if windowSize <= 0 then invalidArgInputMustBePositive "windowSize" windowSize
        let len = list.Length
        if windowSize > len then
            []
        else
            let cons = freshConsNoTail <| take windowSize list
            windowedToFreshConsTail cons windowSize (len - windowSize) list.Tail
            cons

    let rec chunkBySizeToFreshConsTail chunkCons resCons chunkSize i list =
        match list with
        | [] ->
            setFreshConsTail chunkCons []
            setFreshConsTail resCons []
        | h :: t ->
            let cons = freshConsNoTail h
            if i = chunkSize then
                setFreshConsTail chunkCons []
                let newResCons = freshConsNoTail cons
                setFreshConsTail resCons newResCons
                chunkBySizeToFreshConsTail cons newResCons chunkSize 1 t
            else
                setFreshConsTail chunkCons cons
                chunkBySizeToFreshConsTail cons resCons chunkSize (i+1) t

    let chunkBySize chunkSize list =
        if chunkSize <= 0 then invalidArgInputMustBePositive "chunkSize" chunkSize
        match list with
        | [] -> []
        | head :: tail ->
            let chunkCons = freshConsNoTail head
            let res = freshConsNoTail chunkCons
            chunkBySizeToFreshConsTail chunkCons res chunkSize 1 tail
            res

    let rec splitIntoToFreshConsTail chunkCons resCons lenDivCount lenModCount i j list =
        match list with
        | [] ->
            setFreshConsTail chunkCons []
            setFreshConsTail resCons []
        | h :: t ->
            let cons = freshConsNoTail h
            if (i < lenModCount && j = lenDivCount + 1) || (i >= lenModCount && j = lenDivCount) then
                setFreshConsTail chunkCons []
                let newResCons = freshConsNoTail cons
                setFreshConsTail resCons newResCons
                splitIntoToFreshConsTail cons newResCons lenDivCount lenModCount (i + 1) 1 t
            else
                setFreshConsTail chunkCons cons
                splitIntoToFreshConsTail cons resCons lenDivCount lenModCount i (j + 1) t

    let splitInto count (list: _ list) =
        if count <= 0 then invalidArgInputMustBePositive "count" count
        match list.Length with
        | 0 -> []
        | len ->
            let chunkCons = freshConsNoTail list.Head
            let res = freshConsNoTail chunkCons
            let count = min len count
            splitIntoToFreshConsTail chunkCons res (len / count) (len % count) 0 1 list.Tail
            res

    // optimized mutation-based implementation. This code is only valid in fslib, where mutation of private
    // tail cons cells is permitted in carefully written library code.
    let rec zipToFreshConsTail cons xs1 xs2 =
        match xs1, xs2 with
        | [], [] ->
            setFreshConsTail cons []
        | h1 :: t1, h2 :: t2 ->
            let cons2 = freshConsNoTail (h1, h2)
            setFreshConsTail cons cons2
            zipToFreshConsTail cons2 t1 t2
        | [], xs2 -> invalidArgDifferentListLength "list1" "list2" xs2.Length
        | xs1, [] -> invalidArgDifferentListLength "list2" "list1" xs1.Length

    // optimized mutation-based implementation. This code is only valid in fslib, where mutation of private
    // tail cons cells is permitted in carefully written library code.
    let zip xs1 xs2 =
        match xs1, xs2 with
        | [], [] -> []
        | h1 :: t1, h2 :: t2 ->
            let res = freshConsNoTail (h1, h2)
            zipToFreshConsTail res t1 t2
            res
        | [], xs2 -> invalidArgDifferentListLength "list1" "list2" xs2.Length
        | xs1, [] -> invalidArgDifferentListLength "list2" "list1" xs1.Length

    // optimized mutation-based implementation. This code is only valid in fslib, where mutation of private
    // tail cons cells is permitted in carefully written library code.
    let rec zip3ToFreshConsTail cons xs1 xs2 xs3 =
        match xs1, xs2, xs3 with
        | [], [], [] ->
            setFreshConsTail cons []
        | h1 :: t1, h2 :: t2, h3 :: t3 ->
            let cons2 = freshConsNoTail (h1, h2, h3)
            setFreshConsTail cons cons2
            zip3ToFreshConsTail cons2 t1 t2 t3
        | xs1, xs2, xs3 ->
            invalidArg3ListsDifferent "list1" "list2" "list3" xs1.Length xs2.Length xs3.Length

    // optimized mutation-based implementation. This code is only valid in fslib, where mutation of private
    // tail cons cells is permitted in carefully written library code.
    let zip3 xs1 xs2 xs3 =
        match xs1, xs2, xs3 with
        | [], [], [] ->
            []
        | h1 :: t1, h2 :: t2, h3 :: t3 ->
            let res = freshConsNoTail (h1, h2, h3)
            zip3ToFreshConsTail res t1 t2 t3
            res
        | xs1, xs2, xs3 ->
            invalidArg3ListsDifferent "list1" "list2" "list3" xs1.Length xs2.Length xs3.Length

    let rec takeWhileFreshConsTail cons p l =
        match l with
        | [] -> setFreshConsTail cons []
        | x :: xs ->
            if p x then
                let cons2 = freshConsNoTail x
                setFreshConsTail cons cons2
                takeWhileFreshConsTail cons2 p xs
            else
                setFreshConsTail cons []

    let takeWhile p (l: 'T list) =
        match l with
        | [] -> l
        | x :: ([] as nil) -> if p x then l else nil
        | x :: xs ->
            if not (p x) then [] else
            let cons = freshConsNoTail x
            takeWhileFreshConsTail cons p xs
            cons

    let rec tryLastV (list: 'T list) = 
        match list with
        | [] -> ValueNone
        | [x] -> ValueSome x        
        | _ :: tail -> tryLastV tail           

module internal Array =

    open System

    let inline fastComparerForArraySort<'t when 't : comparison> () =
        LanguagePrimitives.FastGenericComparerCanBeNull<'t>

    // The input parameter should be checked by callers if necessary
    let inline zeroCreateUnchecked (count:int) =
        (# "newarr !0" type ('T) count : 'T array #)

    let inline init (count:int) ([<InlineIfLambda>] f: int -> 'T) =
        if count < 0 then invalidArgInputMustBeNonNegative "count" count
        let arr = (zeroCreateUnchecked count : 'T array)
        for i = 0 to arr.Length-1 do
            arr.[i] <- f i
        arr

    let inline indexNotFound() = raise (KeyNotFoundException(SR.GetString(SR.keyNotFoundAlt)))

    let findBack predicate (array: _ array) =
        let rec loop i =
            if i < 0 then indexNotFound()
            elif predicate array.[i] then array.[i]
            else loop (i - 1)
        loop (array.Length - 1)

    let tryFindBack predicate (array: _ array) =
        let rec loop i =
            if i < 0 then None
            elif predicate array.[i] then Some array.[i]
            else loop (i - 1)
        loop (array.Length - 1)

    let findIndexBack predicate (array: _ array) =
        let rec loop i =
            if i < 0 then indexNotFound()
            elif predicate array.[i] then i
            else loop (i - 1)
        loop (array.Length - 1)

    let tryFindIndexBack predicate (array: _ array) =
        let rec loop i =
            if i < 0 then None
            elif predicate array.[i] then Some i
            else loop (i - 1)
        loop (array.Length - 1)

    let permute indexMap (arr : _ array) =
        let res  = zeroCreateUnchecked arr.Length
        let inv = zeroCreateUnchecked arr.Length
        for i = 0 to arr.Length - 1 do
            let j = indexMap i
            if j < 0 || j >= arr.Length then invalidArg "indexMap" (SR.GetString(SR.notAPermutation))
            res.[j] <- arr.[i]
            inv.[j] <- 1uy
        for i = 0 to arr.Length - 1 do
            if inv.[i] <> 1uy then invalidArg "indexMap" (SR.GetString(SR.notAPermutation))
        res

    let mapFold f acc (array: _ array) =
        match array.Length with
        | 0 -> [| |], acc
        | len ->
            let f = OptimizedClosures.FSharpFunc<_, _, _>.Adapt(f)
            let mutable acc = acc
            let res = zeroCreateUnchecked len
            for i = 0 to len-1 do
                let h', s' = f.Invoke(acc, array.[i])
                res.[i] <- h'
                acc <- s'
            res, acc

    let mapFoldBack f (array: _ array) acc =
        match array.Length with
        | 0 -> [| |], acc
        | len ->
            let f = OptimizedClosures.FSharpFunc<_, _, _>.Adapt(f)
            let mutable acc = acc
            let res = zeroCreateUnchecked len
            for i = len - 1 downto 0 do
                let h', s' = f.Invoke(array.[i], acc)
                res.[i] <- h'
                acc <- s'
            res, acc

    let scanSubRight f (array: _ array) start fin initState =
        let f = OptimizedClosures.FSharpFunc<_, _, _>.Adapt(f)
        let mutable state = initState
        let res = zeroCreateUnchecked (fin-start+2)
        res.[fin - start + 1] <- state
        for i = fin downto start do
            state <- f.Invoke(array.[i], state)
            res.[i - start] <- state
        res

    let unstableSortInPlaceBy (projection: 'T -> 'U) (array: 'T array) =
        let len = array.Length
        if len > 1 then
            let keys = zeroCreateUnchecked len
            for i = 0 to len - 1 do
                keys.[i] <- projection array.[i]
            Array.Sort<_, _>(keys, array, fastComparerForArraySort())

    let unstableSortInPlace (array: 'T array) =
        if array.Length > 1 then 
            Array.Sort<_>(array, fastComparerForArraySort())

<<<<<<< HEAD
#if BUILDING_WITH_LKG || NO_NULLCHECKING_LIB_SUPPORT
    let stableSortWithKeysAndComparer (cFast:IComparer<'Key>) (c:IComparer<'Key>) (array:array<'T>) (keys:array<'Key>)  =
#else
    let stableSortWithKeysAndComparer (cFast:IComparer<'Key> __withnull) (c:IComparer<'Key>) (array:array<'T>) (keys:array<'Key>)  =
#endif
=======
    let stableSortWithKeysAndComparer (cFast:IComparer<'Key>) (c:IComparer<'Key>) (array:'T array) (keys: 'Key array)  =
>>>>>>> df3919d6
        // 'places' is an array or integers storing the permutation performed by the sort        
        let len = array.Length
        let places = zeroCreateUnchecked len
        for i = 0 to len - 1 do
            places.[i] <- i
        System.Array.Sort<_, _>(keys, places, cFast)
        // 'array2' is a copy of the original values
        let array2 = (array.Clone() :?> 'T array)

        // Walk through any chunks where the keys are equal
        let mutable i = 0
        let intCompare = fastComparerForArraySort<int>()

        while i < len do
            let mutable j = i
            let ki = keys.[i]
            while j < len && (j = i || c.Compare(ki, keys.[j]) = 0) do
               j <- j + 1
            // Copy the values into the result array and re-sort the chunk if needed by the original place indexes
            for n = i to j - 1 do
               array.[n] <- array2.[places.[n]]
            if j - i >= 2 then
                Array.Sort<_, _>(places, array, i, j-i, intCompare)
            i <- j

    let stableSortWithKeys (array:'T array) (keys:'Key array) =
        let cFast = fastComparerForArraySort()
        let c = LanguagePrimitives.FastGenericComparer<'Key>
        stableSortWithKeysAndComparer cFast c array keys

    let stableSortInPlaceBy (projection: 'T -> 'U) (array: 'T array) =
        let len = array.Length
        if len > 1 then
            // 'keys' is an array storing the projected keys
            let keys = zeroCreateUnchecked len
            for i = 0 to len - 1 do
                keys.[i] <- projection array.[i]
            stableSortWithKeys array keys

    let stableSortInPlace (array: 'T array) =
        let len = array.Length
        if len > 1 then
            let cFast = LanguagePrimitives.FastGenericComparerCanBeNull<'T>
            match cFast with
            | null ->
                // An optimization for the cases where the keys and values coincide and do not have identity, e.g. are integers
                // In this case an unstable sort is just as good as a stable sort (and faster)
                Array.Sort<_, _>(array, null)
            | _ ->
                // 'keys' is an array storing the projected keys
                let keys = (array.Clone() :?> 'T array)
                stableSortWithKeys array keys

    let stableSortInPlaceWith (comparer:'T -> 'T -> int) (array: 'T array) =
        let len = array.Length
        if len > 1 then
            let keys = (array.Clone() :?> 'T array)
            let comparer = OptimizedClosures.FSharpFunc<_, _, _>.Adapt(comparer)
            let c = { new IComparer<'T> with member _.Compare(x, y) = comparer.Invoke(x, y) }
            stableSortWithKeysAndComparer c c array keys

    let inline subUnchecked startIndex count (array: 'T array) =
        let res = zeroCreateUnchecked count : 'T array
        if count < 64 then
            for i = 0 to res.Length-1 do
                res.[i] <- array.[startIndex+i]
        else
            Array.Copy(array, startIndex, res, 0, count)
        res

    let splitInto count (array: 'T array) =
        let len = array.Length
        if len = 0 then
            [| |]
        else
            let count = min count len
            let res = zeroCreateUnchecked count : 'T array array
            let minChunkSize = len / count
            let mutable startIndex = 0
            for i = 0 to len % count - 1 do
                res.[i] <- subUnchecked startIndex (minChunkSize + 1) array
                startIndex <- startIndex + minChunkSize + 1
            for i = len % count to count - 1 do
                res.[i] <- subUnchecked startIndex minChunkSize array
                startIndex <- startIndex + minChunkSize
            res

module internal Seq =
    let tryLastV (source : seq<_>) =
        //checkNonNull "source" source //done in main Seq.tryLast
        match source with
        | :? ('T array) as a -> 
            if a.Length = 0 then ValueNone
            else ValueSome(a.[a.Length - 1])
        
        | :? ('T IList) as a -> //ResizeArray and other collections
            if a.Count = 0 then ValueNone
            else ValueSome(a.[a.Count - 1])
        
        | :? ('T list) as a -> List.tryLastV a 
        
        | _ -> 
            use e = source.GetEnumerator()
            if e.MoveNext() then
                let mutable res = e.Current
                while (e.MoveNext()) do res <- e.Current
                ValueSome(res)
            else
                ValueNone<|MERGE_RESOLUTION|>--- conflicted
+++ resolved
@@ -1086,15 +1086,11 @@
         if array.Length > 1 then 
             Array.Sort<_>(array, fastComparerForArraySort())
 
-<<<<<<< HEAD
 #if BUILDING_WITH_LKG || NO_NULLCHECKING_LIB_SUPPORT
-    let stableSortWithKeysAndComparer (cFast:IComparer<'Key>) (c:IComparer<'Key>) (array:array<'T>) (keys:array<'Key>)  =
+    let stableSortWithKeysAndComparer (cFast:IComparer<'Key>) (c:IComparer<'Key>) (array:'T array) (keys: 'Key array)  =
 #else
     let stableSortWithKeysAndComparer (cFast:IComparer<'Key> __withnull) (c:IComparer<'Key>) (array:array<'T>) (keys:array<'Key>)  =
 #endif
-=======
-    let stableSortWithKeysAndComparer (cFast:IComparer<'Key>) (c:IComparer<'Key>) (array:'T array) (keys: 'Key array)  =
->>>>>>> df3919d6
         // 'places' is an array or integers storing the permutation performed by the sort        
         let len = array.Length
         let places = zeroCreateUnchecked len
