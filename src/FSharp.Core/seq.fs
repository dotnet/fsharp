// Copyright (c) Microsoft Corporation.  All Rights Reserved.  See License.txt in the project root for license information.

namespace Microsoft.FSharp.Collections

#nowarn "52" // The value has been copied to ensure the original is not mutated by this operation

open System
open System.Diagnostics
open System.Collections
open System.Collections.Generic
open Microsoft.FSharp.Core
open Microsoft.FSharp.Core.CompilerServices
open Microsoft.FSharp.Core.LanguagePrimitives.IntrinsicOperators
open Microsoft.FSharp.Core.Operators
open Microsoft.FSharp.Control
open Microsoft.FSharp.Collections
open Microsoft.FSharp.Primitives.Basics

module Internal =

    [<Literal>]
    let arrayBuilderStartingSize = 4

    [<Struct>]
    [<NoEquality>]
    [<NoComparison>]
    type ArrayBuilder<'T> =
        {
            mutable currentCount: int
            mutable currentArray: 'T array
        }

    let inline addToBuilder (item: 'T) (builder: byref<ArrayBuilder<'T>>) =
        match builder.currentCount = builder.currentArray.Length with
        | false ->
            builder.currentArray[builder.currentCount] <- item
            builder.currentCount <- builder.currentCount + 1
        | true ->
            let newArr = Array.zeroCreateUnchecked (builder.currentArray.Length * 2)
            builder.currentArray.CopyTo(newArr, 0)
            builder.currentArray <- newArr
            newArr[builder.currentCount] <- item
            builder.currentCount <- builder.currentCount + 1

    let inline builderToArray (builder: inref<ArrayBuilder<'T>>) =
        match builder.currentCount = builder.currentArray.Length with
        | true -> builder.currentArray
        | false -> builder.currentArray |> Array.subUnchecked 0 builder.currentCount

    module IEnumerator =

        open Microsoft.FSharp.Collections.IEnumerator

        let rec tryItem index (e: IEnumerator<'T>) =
            if not (e.MoveNext()) then None
            elif index = 0 then Some e.Current
            else tryItem (index - 1) e

        let rec nth index (e: IEnumerator<'T>) =
            if not (e.MoveNext()) then
                let shortBy = index + 1

                invalidArgFmt
                    "index"
                    "{0}\nseq was short by {1} {2}"
                    [|
                        SR.GetString SR.notEnoughElements
                        shortBy
                        (if shortBy = 1 then
                             "element"
                         else
                             "elements")
                    |]

            if index = 0 then
                e.Current
            else
                nth (index - 1) e

        [<NoEquality; NoComparison>]
        type MapEnumeratorState =
            | NotStarted
            | InProcess
            | Finished

        [<AbstractClass>]
        type MapEnumerator<'T>() =
            let mutable state = NotStarted

            [<DefaultValue(false)>]
            val mutable private curr: 'T

            member this.GetCurrent() =
                match state with
                | NotStarted -> notStarted ()
                | Finished -> alreadyFinished ()
                | InProcess -> ()

                this.curr

            abstract DoMoveNext: byref<'T> -> bool
            abstract Dispose: unit -> unit

            interface IEnumerator<'T> with
                member this.Current = this.GetCurrent()

            interface IEnumerator with
                member this.Current = box (this.GetCurrent())

                member this.MoveNext() =
                    state <- InProcess

                    if this.DoMoveNext(&this.curr) then
                        true
                    else
                        state <- Finished
                        false

                member _.Reset() =
                    noReset ()

            interface System.IDisposable with
                member this.Dispose() =
                    this.Dispose()

        let map f (e: IEnumerator<_>) : IEnumerator<_> =
            upcast
                { new MapEnumerator<_>() with
                    member _.DoMoveNext(curr: byref<_>) =
                        if e.MoveNext() then
                            curr <- f e.Current
                            true
                        else
                            false

                    member _.Dispose() =
                        e.Dispose()
                }

        let mapi f (e: IEnumerator<_>) : IEnumerator<_> =
            let f = OptimizedClosures.FSharpFunc<_, _, _>.Adapt(f)
            let mutable i = -1

            upcast
                { new MapEnumerator<_>() with
                    member _.DoMoveNext curr =
                        i <- i + 1

                        if e.MoveNext() then
                            curr <- f.Invoke(i, e.Current)
                            true
                        else
                            false

                    member _.Dispose() =
                        e.Dispose()
                }

        let map2 f (e1: IEnumerator<_>) (e2: IEnumerator<_>) : IEnumerator<_> =
            let f = OptimizedClosures.FSharpFunc<_, _, _>.Adapt(f)

            upcast
                { new MapEnumerator<_>() with
                    member _.DoMoveNext curr =
                        let n1 = e1.MoveNext()
                        let n2 = e2.MoveNext()

                        if n1 && n2 then
                            curr <- f.Invoke(e1.Current, e2.Current)
                            true
                        else
                            false

                    member _.Dispose() =
                        try
                            e1.Dispose()
                        finally
                            e2.Dispose()
                }

        let mapi2 f (e1: IEnumerator<_>) (e2: IEnumerator<_>) : IEnumerator<_> =
            let f = OptimizedClosures.FSharpFunc<_, _, _, _>.Adapt(f)
            let mutable i = -1

            upcast
                { new MapEnumerator<_>() with
                    member _.DoMoveNext curr =
                        i <- i + 1

                        if (e1.MoveNext() && e2.MoveNext()) then
                            curr <- f.Invoke(i, e1.Current, e2.Current)
                            true
                        else
                            false

                    member _.Dispose() =
                        try
                            e1.Dispose()
                        finally
                            e2.Dispose()
                }

        let map3 f (e1: IEnumerator<_>) (e2: IEnumerator<_>) (e3: IEnumerator<_>) : IEnumerator<_> =
            let f = OptimizedClosures.FSharpFunc<_, _, _, _>.Adapt(f)

            upcast
                { new MapEnumerator<_>() with
                    member _.DoMoveNext curr =
                        let n1 = e1.MoveNext()
                        let n2 = e2.MoveNext()
                        let n3 = e3.MoveNext()

                        if n1 && n2 && n3 then
                            curr <- f.Invoke(e1.Current, e2.Current, e3.Current)
                            true
                        else
                            false

                    member _.Dispose() =
                        try
                            e1.Dispose()
                        finally
                            try
                                e2.Dispose()
                            finally
                                e3.Dispose()
                }

        let choose f (e: IEnumerator<'T>) =
            let mutable started = false
            let mutable curr = None

            let get () =
                check started

                match curr with
                | None -> alreadyFinished ()
                | Some x -> x

            { new IEnumerator<'U> with
                member _.Current = get ()
              interface IEnumerator with
                  member _.Current = box (get ())

                  member _.MoveNext() =
                      if not started then
                          started <- true

                      curr <- None

                      while (curr.IsNone && e.MoveNext()) do
                          curr <- f e.Current

                      Option.isSome curr

                  member _.Reset() =
                      noReset ()
              interface System.IDisposable with
                  member _.Dispose() =
                      e.Dispose()
            }

        let filter f (e: IEnumerator<'T>) =
            let mutable started = false

            let this =
                { new IEnumerator<'T> with
                    member _.Current =
                        check started
                        e.Current
                  interface IEnumerator with
                      member _.Current =
                          check started
                          box e.Current

                      member _.MoveNext() =
                          let rec next () =
                              if not started then
                                  started <- true

                              e.MoveNext() && (f e.Current || next ())

                          next ()

                      member _.Reset() =
                          noReset ()
                  interface System.IDisposable with
                      member _.Dispose() =
                          e.Dispose()
                }

            this

        let unfold f x : IEnumerator<_> =
            let mutable state = x

            upcast
                { new MapEnumerator<_>() with
                    member _.DoMoveNext curr =
                        match f state with
                        | None -> false
                        | Some(r, s) ->
                            curr <- r
                            state <- s
                            true

                    member _.Dispose() =
                        ()
                }

        let upto lastOption f =
            match lastOption with
            | Some b when b < 0 -> Empty() // a request for -ve length returns empty sequence
            | _ ->
                let unstarted = -1 // index value means unstarted (and no valid index)
                let completed = -2 // index value means completed (and no valid index)
                let unreachable = -3 // index is unreachable from 0,1,2,3,...

                let finalIndex =
                    match lastOption with
                    | Some b -> b // here b>=0, a valid end value.
                    | None -> unreachable // run "forever", well as far as Int32.MaxValue since indexing with a bounded type.

                // The Current value for a valid index is "f i".
                // Lazy<_> values are used as caches, to store either the result or an exception if thrown.
                // These "Lazy<_>" caches are created only on the first call to current and forced immediately.
                // The lazy creation of the cache nodes means enumerations that skip many Current values are not delayed by GC.
                // For example, the full enumeration of Seq.initInfinite in the tests.
                // state
                let mutable index = unstarted

                // a Lazy node to cache the result/exception
                let mutable current = Unchecked.defaultof<_>

                let setIndex i =
                    index <- i
                    current <- (Unchecked.defaultof<_>) // cache node unprimed, initialised on demand.

                let getCurrent () =
                    if index = unstarted then
                        notStarted ()

                    if index = completed then
                        alreadyFinished ()

                    match box current with
                    | null -> current <- Lazy<_>.Create(fun () -> f index)
                    | _ -> ()
                    // forced or re-forced immediately.
                    current.Force()

                { new IEnumerator<'U> with
                    member _.Current = getCurrent ()
                  interface IEnumerator with
                      member _.Current = box (getCurrent ())

                      member _.MoveNext() =
                          if index = completed then
                              false
                          elif index = unstarted then
                              setIndex 0
                              true
                          else
                              if index = System.Int32.MaxValue then
                                  invalidOp (SR.GetString(SR.enumerationPastIntMaxValue))

                              if index = finalIndex then
                                  false
                              else
                                  setIndex (index + 1)
                                  true

                      member _.Reset() =
                          noReset ()
                  interface System.IDisposable with
                      member _.Dispose() =
                          ()
                }

        [<Sealed>]
        type ArrayEnumerator<'T>(arr: 'T array) =
            let mutable curr = -1
            let mutable len = arr.Length

            member _.Get() =
                if curr >= 0 then
                    if curr >= len then
                        alreadyFinished ()
                    else
                        arr.[curr]
                else
                    notStarted ()

            interface IEnumerator<'T> with
                member x.Current = x.Get()

            interface System.Collections.IEnumerator with
                member _.MoveNext() =
                    if curr >= len then
                        false
                    else
                        curr <- curr + 1
                        curr < len

                member x.Current = box (x.Get())

                member _.Reset() =
                    noReset ()

            interface System.IDisposable with
                member _.Dispose() =
                    ()

        let ofArray arr =
            (new ArrayEnumerator<'T>(arr) :> IEnumerator<'T>)

    // Use generators for some implementations of IEnumerables.
    //
    module Generator =

        [<NoEquality; NoComparison>]
        type Step<'T> =
            | Stop
            | Yield of 'T
            | Goto of Generator<'T>

        and Generator<'T> =
            abstract Apply: (unit -> Step<'T>)
            abstract Disposer: (unit -> unit) option

        let disposeG (g: Generator<'T>) =
            match g.Disposer with
            | None -> ()
            | Some f -> f ()

        let appG (g: Generator<_>) =
            let res = g.Apply()

            match res with
            | Goto next -> Goto next
            | Yield _ -> res
            | Stop ->
                disposeG g
                res

        // Binding.
        //
        // We use a type definition to apply a local dynamic optimization.
        // We automatically right-associate binding, i.e. push the continuations to the right.
        // That is, bindG (bindG G1 cont1) cont2 --> bindG G1 (cont1 o cont2)
        // This makes constructs such as the following linear rather than quadratic:
        //
        //  let rec rwalk n = { if n > 0 then
        //                         yield! rwalk (n-1)
        //                         yield n }

        type GenerateThen<'T>(g: Generator<'T>, cont: unit -> Generator<'T>) =

            member _.Generator = g

            member _.Cont = cont

            interface Generator<'T> with

                member _.Apply =
                    (fun () ->
                        match appG g with
                        | Stop ->
                            // OK, move onto the generator given by the continuation
                            Goto(cont ())

                        | Yield _ as res -> res

                        | Goto next -> Goto(GenerateThen<_>.Bind(next, cont)))

                member _.Disposer = g.Disposer

            static member Bind(g: Generator<'T>, cont) =
                match g with
                | :? GenerateThen<'T> as g ->
                    GenerateThen<_>
                        .Bind(g.Generator, (fun () -> GenerateThen<_>.Bind(g.Cont(), cont)))
                | g -> (new GenerateThen<'T>(g, cont) :> Generator<'T>)

        let bindG g cont =
            GenerateThen<_>.Bind(g, cont)

        // Internal type. Drive an underlying generator. Crucially when the generator returns
        // a new generator we simply update our current generator and continue. Thus the enumerator
        // effectively acts as a reference cell holding the current generator. This means that
        // infinite or large generation chains (e.g. caused by long sequences of append's, including
        // possible delay loops) can be referenced via a single enumerator.
        //
        // A classic case where this arises in this sort of sequence expression:
        //    let rec data s = { yield s;
        //                       yield! data (s + random()) }
        //
        // This translates to
        //    let rec data s = Seq.delay (fun () -> Seq.append (Seq.singleton s) (Seq.delay (fun () -> data (s+random()))))
        //
        // When you unwind through all the Seq, IEnumerator and Generator objects created,
        // you get (data s).GetEnumerator being an "GenerateFromEnumerator(EnumeratorWrappingLazyGenerator(...))" for the append.
        // After one element is yielded, we move on to the generator for the inner delay, which in turn
        // comes back to be a "GenerateFromEnumerator(EnumeratorWrappingLazyGenerator(...))".
        //
        // Defined as a type so we can optimize Enumerator/Generator chains in enumerateFromLazyGenerator
        // and GenerateFromEnumerator.

        [<Sealed>]
        type EnumeratorWrappingLazyGenerator<'T>(g: Generator<'T>) =
            let mutable g = g
            let mutable curr = None
            let mutable finished = false

            member _.Generator = g

            interface IEnumerator<'T> with
                member _.Current =
                    match curr with
                    | Some v -> v
                    | None -> invalidOp (SR.GetString(SR.moveNextNotCalledOrFinished))

            interface System.Collections.IEnumerator with
                member x.Current = box (x :> IEnumerator<_>).Current

                member x.MoveNext() =
                    not finished
                    && match appG g with
                       | Stop ->
                           curr <- None
                           finished <- true
                           false
                       | Yield v ->
                           curr <- Some v
                           true
                       | Goto next ->
                           (g <- next)
                           (x :> IEnumerator).MoveNext()

                member _.Reset() =
                    IEnumerator.noReset ()

            interface System.IDisposable with
                member _.Dispose() =
                    if not finished then
                        disposeG g

        // Internal type, used to optimize Enumerator/Generator chains
        type LazyGeneratorWrappingEnumerator<'T>(e: IEnumerator<'T>) =
            member _.Enumerator = e

            interface Generator<'T> with
                member _.Apply =
                    (fun () ->
                        if e.MoveNext() then
                            Yield e.Current
                        else
                            Stop)

                member _.Disposer = Some e.Dispose

        let EnumerateFromGenerator (g: Generator<'T>) =
            match g with
            | :? LazyGeneratorWrappingEnumerator<'T> as g -> g.Enumerator
            | _ -> (new EnumeratorWrappingLazyGenerator<'T>(g) :> IEnumerator<'T>)

        let GenerateFromEnumerator (e: IEnumerator<'T>) =
            match e with
            | :? EnumeratorWrappingLazyGenerator<'T> as e -> e.Generator
            | _ -> (new LazyGeneratorWrappingEnumerator<'T>(e) :> Generator<'T>)

[<Sealed>]
type CachedSeq<'T>(cleanup, res: seq<'T>) =
    interface System.IDisposable with
        member x.Dispose() =
            cleanup ()

    interface System.Collections.Generic.IEnumerable<'T> with
        member x.GetEnumerator() =
            res.GetEnumerator()

    interface System.Collections.IEnumerable with
        member x.GetEnumerator() =
            (res :> System.Collections.IEnumerable).GetEnumerator()

    member obj.Clear() =
        cleanup ()

[<RequireQualifiedAccess>]
[<CompilationRepresentation(CompilationRepresentationFlags.ModuleSuffix)>]
module Seq =

    open Internal
    open IEnumerator

    let mkDelayedSeq (f: unit -> IEnumerable<'T>) =
        mkSeq (fun () -> f().GetEnumerator())

    let mkUnfoldSeq f x =
        mkSeq (fun () -> IEnumerator.unfold f x)

    let inline indexNotFound () =
        raise (new System.Collections.Generic.KeyNotFoundException(SR.GetString(SR.keyNotFoundAlt)))

    [<CompiledName("Delay")>]
    let delay generator =
        mkDelayedSeq generator

    [<CompiledName("Unfold")>]
    let unfold generator state =
        mkUnfoldSeq generator state

    [<CompiledName("Empty")>]
    let empty<'T> = (EmptyEnumerable :> seq<'T>)

    [<CompiledName("InitializeInfinite")>]
    let initInfinite initializer =
        mkSeq (fun () -> IEnumerator.upto None initializer)

    [<CompiledName("Initialize")>]
    let init count initializer =
        if count < 0 then
            invalidArgInputMustBeNonNegative "count" count

        mkSeq (fun () -> IEnumerator.upto (Some(count - 1)) initializer)

    [<CompiledName("Iterate")>]
    let iter action (source: seq<'T>) =
        checkNonNull "source" source
        use e = source.GetEnumerator()

        while e.MoveNext() do
            action e.Current

    [<CompiledName("Item")>]
    let item index (source: seq<'T>) =
        checkNonNull "source" source

        if index < 0 then
            invalidArgInputMustBeNonNegative "index" index

        use e = source.GetEnumerator()
        IEnumerator.nth index e

    [<CompiledName("TryItem")>]
    let tryItem index (source: seq<'T>) =
        checkNonNull "source" source

        if index < 0 then
            None
        else
            use e = source.GetEnumerator()
            IEnumerator.tryItem index e

    [<CompiledName("Get")>]
    let nth index (source: seq<'T>) =
        item index source

    [<CompiledName("IterateIndexed")>]
    let iteri action (source: seq<'T>) =
        checkNonNull "source" source
        use e = source.GetEnumerator()
        let f = OptimizedClosures.FSharpFunc<_, _, _>.Adapt(action)
        let mutable i = 0

        while e.MoveNext() do
            f.Invoke(i, e.Current)
            i <- i + 1

    [<CompiledName("Exists")>]
    let exists predicate (source: seq<'T>) =
        checkNonNull "source" source
        use e = source.GetEnumerator()
        let mutable state = false

        while (not state && e.MoveNext()) do
            state <- predicate e.Current

        state

    [<CompiledName("Contains")>]
    let inline contains value (source: seq<'T>) =
        checkNonNull "source" source
        use e = source.GetEnumerator()
        let mutable state = false

        while (not state && e.MoveNext()) do
            state <- value = e.Current

        state

    [<CompiledName("ForAll")>]
    let forall predicate (source: seq<'T>) =
        checkNonNull "source" source
        use e = source.GetEnumerator()
        let mutable state = true

        while (state && e.MoveNext()) do
            state <- predicate e.Current

        state

    [<CompiledName("Iterate2")>]
    let iter2 action (source1: seq<_>) (source2: seq<_>) =
        checkNonNull "source1" source1
        checkNonNull "source2" source2
        use e1 = source1.GetEnumerator()
        use e2 = source2.GetEnumerator()
        let f = OptimizedClosures.FSharpFunc<_, _, _>.Adapt action

        while (e1.MoveNext() && e2.MoveNext()) do
            f.Invoke(e1.Current, e2.Current)

    [<CompiledName("IterateIndexed2")>]
    let iteri2 action (source1: seq<_>) (source2: seq<_>) =
        checkNonNull "source1" source1
        checkNonNull "source2" source2
        use e1 = source1.GetEnumerator()
        use e2 = source2.GetEnumerator()
        let f = OptimizedClosures.FSharpFunc<_, _, _, _>.Adapt action
        let mutable i = 0

        while (e1.MoveNext() && e2.MoveNext()) do
            f.Invoke(i, e1.Current, e2.Current)
            i <- i + 1

    // Build an IEnumerable by wrapping/transforming iterators as they get generated.
    let revamp f (ie: seq<_>) =
        mkSeq (fun () -> f (ie.GetEnumerator()))

    let revamp2 f (ie1: seq<_>) (source2: seq<_>) =
        mkSeq (fun () -> f (ie1.GetEnumerator()) (source2.GetEnumerator()))

    let revamp3 f (ie1: seq<_>) (source2: seq<_>) (source3: seq<_>) =
        mkSeq (fun () -> f (ie1.GetEnumerator()) (source2.GetEnumerator()) (source3.GetEnumerator()))

    [<CompiledName("Filter")>]
    let filter predicate source =
        checkNonNull "source" source
        revamp (IEnumerator.filter predicate) source

    [<CompiledName("Where")>]
    let where predicate source =
        filter predicate source

    [<CompiledName("Map")>]
    let map mapping source =
        checkNonNull "source" source
        revamp (IEnumerator.map mapping) source

    [<CompiledName("MapIndexed")>]
    let mapi mapping source =
        checkNonNull "source" source
        revamp (IEnumerator.mapi mapping) source

    [<CompiledName("MapIndexed2")>]
    let mapi2 mapping source1 source2 =
        checkNonNull "source1" source1
        checkNonNull "source2" source2
        revamp2 (IEnumerator.mapi2 mapping) source1 source2

    [<CompiledName("Map2")>]
    let map2 mapping source1 source2 =
        checkNonNull "source1" source1
        checkNonNull "source2" source2
        revamp2 (IEnumerator.map2 mapping) source1 source2

    [<CompiledName("Map3")>]
    let map3 mapping source1 source2 source3 =
        checkNonNull "source1" source1
        checkNonNull "source2" source2
        checkNonNull "source3" source3
        revamp3 (IEnumerator.map3 mapping) source1 source2 source3

    [<CompiledName("Choose")>]
    let choose chooser source =
        checkNonNull "source" source
        revamp (IEnumerator.choose chooser) source

    [<CompiledName("Indexed")>]
    let indexed source =
        checkNonNull "source" source
        mapi (fun i x -> i, x) source

    [<CompiledName("Zip")>]
    let zip source1 source2 =
        checkNonNull "source1" source1
        checkNonNull "source2" source2
        map2 (fun x y -> x, y) source1 source2

    [<CompiledName("Zip3")>]
    let zip3 source1 source2 source3 =
        checkNonNull "source1" source1
        checkNonNull "source2" source2
        checkNonNull "source3" source3
        map2 (fun x (y, z) -> x, y, z) source1 (zip source2 source3)

    [<CompiledName("Cast")>]
    let cast (source: IEnumerable) =
        checkNonNull "source" source
        mkSeq (fun () -> IEnumerator.cast (source.GetEnumerator()))

    [<CompiledName("TryPick")>]
    let tryPick chooser (source: seq<'T>) =
        checkNonNull "source" source
        use e = source.GetEnumerator()
        let mutable res = None

        while (Option.isNone res && e.MoveNext()) do
            res <- chooser e.Current

        res

    [<CompiledName("Pick")>]
    let pick chooser source =
        checkNonNull "source" source

        match tryPick chooser source with
        | None -> indexNotFound ()
        | Some x -> x

    [<CompiledName("TryFind")>]
    let tryFind predicate (source: seq<'T>) =
        checkNonNull "source" source
        use e = source.GetEnumerator()
        let mutable res = None

        while (Option.isNone res && e.MoveNext()) do
            let c = e.Current

            if predicate c then
                res <- Some c

        res

    [<CompiledName("Find")>]
    let find predicate source =
        checkNonNull "source" source

        match tryFind predicate source with
        | None -> indexNotFound ()
        | Some x -> x

    [<CompiledName("Take")>]
    let take count (source: seq<'T>) =
        checkNonNull "source" source

        if count < 0 then
            invalidArgInputMustBeNonNegative "count" count
        // Note: don't create or dispose any IEnumerable if n = 0
        if count = 0 then
            empty
        else
            seq {
                use e = source.GetEnumerator()

                for x in count .. - 1 .. 1 do
                    if not (e.MoveNext()) then
                        invalidOpFmt
                            "{0}: tried to take {1} {2} past the end of the seq. Use Seq.truncate to get {3} or less elements"
                            [|
                                SR.GetString SR.notEnoughElements
                                x
                                (if x = 1 then "element" else "elements")
                                count
                            |]

                    yield e.Current
            }

    [<CompiledName("IsEmpty")>]
    let isEmpty (source: seq<'T>) =
        checkNonNull "source" source

        match source with
        | :? ('T[]) as a -> a.Length = 0
        | :? ('T list) as a -> a.IsEmpty
        | :? ICollection<'T> as a -> a.Count = 0
        | _ ->
            use ie = source.GetEnumerator()
            not (ie.MoveNext())

    [<CompiledName("Concat")>]
    let concat sources =
        checkNonNull "sources" sources
        RuntimeHelpers.mkConcatSeq sources

    [<CompiledName("Length")>]
    let length (source: seq<'T>) =
        checkNonNull "source" source

        match source with
        | :? ('T[]) as a -> a.Length
        | :? ('T list) as a -> a.Length
        | :? ICollection<'T> as a -> a.Count
        | _ ->
            use e = source.GetEnumerator()
            let mutable state = 0

            while e.MoveNext() do
                state <- state + 1

            state

    [<CompiledName("Fold")>]
    let fold<'T, 'State> folder (state: 'State) (source: seq<'T>) =
        checkNonNull "source" source
        use e = source.GetEnumerator()
        let f = OptimizedClosures.FSharpFunc<_, _, _>.Adapt folder
        let mutable state = state

        while e.MoveNext() do
            state <- f.Invoke(state, e.Current)

        state

    [<CompiledName("Fold2")>]
    let fold2<'T1, 'T2, 'State> folder (state: 'State) (source1: seq<'T1>) (source2: seq<'T2>) =
        checkNonNull "source1" source1
        checkNonNull "source2" source2

        use e1 = source1.GetEnumerator()
        use e2 = source2.GetEnumerator()

        let f = OptimizedClosures.FSharpFunc<_, _, _, _>.Adapt folder

        let mutable state = state

        while e1.MoveNext() && e2.MoveNext() do
            state <- f.Invoke(state, e1.Current, e2.Current)

        state

    [<CompiledName("Reduce")>]
    let reduce reduction (source: seq<'T>) =
        checkNonNull "source" source
        use e = source.GetEnumerator()

        if not (e.MoveNext()) then
            invalidArg "source" LanguagePrimitives.ErrorStrings.InputSequenceEmptyString

        let f = OptimizedClosures.FSharpFunc<_, _, _>.Adapt reduction
        let mutable state = e.Current

        while e.MoveNext() do
            state <- f.Invoke(state, e.Current)

        state

    let fromGenerator f =
        mkSeq (fun () -> Generator.EnumerateFromGenerator(f ()))

    let toGenerator (ie: seq<_>) =
        Generator.GenerateFromEnumerator(ie.GetEnumerator())

    [<CompiledName("Replicate")>]
    let replicate count initial =
        System.Linq.Enumerable.Repeat(initial, count)

    [<CompiledName("Append")>]
    let append (source1: seq<'T>) (source2: seq<'T>) =
        checkNonNull "source1" source1
        checkNonNull "source2" source2
        fromGenerator (fun () -> Generator.bindG (toGenerator source1) (fun () -> toGenerator source2))

    [<CompiledName("Collect")>]
    let collect mapping source =
        map mapping source |> concat

    [<CompiledName("CompareWith")>]
    let compareWith (comparer: 'T -> 'T -> int) (source1: seq<'T>) (source2: seq<'T>) =
        checkNonNull "source1" source1
        checkNonNull "source2" source2
        use e1 = source1.GetEnumerator()
        use e2 = source2.GetEnumerator()
        let f = OptimizedClosures.FSharpFunc<_, _, _>.Adapt comparer

        let rec go () =
            let e1ok = e1.MoveNext()
            let e2ok = e2.MoveNext()

            let c =
                if e1ok = e2ok then 0
                else if e1ok then 1
                else -1

            if c <> 0 then
                c
            else if not e1ok || not e2ok then
                0
            else
                let c = f.Invoke(e1.Current, e2.Current)
                if c <> 0 then c else go ()

        go ()

    [<CompiledName("OfList")>]
    let ofList (source: 'T list) =
        (source :> seq<'T>)

    [<CompiledName("ToList")>]
    let toList (source: seq<'T>) =
        checkNonNull "source" source
        Microsoft.FSharp.Primitives.Basics.List.ofSeq source

    // Create a new object to ensure underlying array may not be mutated by a backdoor cast
    [<CompiledName("OfArray")>]
    let ofArray (source: 'T array) =
        checkNonNull "source" source
        mkSeq (fun () -> IEnumerator.ofArray source)

    [<CompiledName("ToArray")>]
    let toArray (source: seq<'T>) =
        checkNonNull "source" source

        match source with
        | :? ('T[]) as res -> (res.Clone() :?> 'T[])
        | :? ('T list) as res -> List.toArray res
        | :? ICollection<'T> as res ->
            // Directly create an array and copy ourselves.
            // This avoids copies if using ArrayBuilder in fallback below.
            let arr = Array.zeroCreateUnchecked res.Count
            res.CopyTo(arr, 0)
            arr
        | _ ->
            use e = source.GetEnumerator()

            if e.MoveNext() then
                let arr = Array.zeroCreateUnchecked arrayBuilderStartingSize
                arr[0] <- e.Current
                let mutable builder = { currentCount = 1; currentArray = arr }

                while e.MoveNext() do
                    addToBuilder e.Current &builder

                builderToArray &builder
            else
                [||]

    let foldArraySubRight (f: OptimizedClosures.FSharpFunc<'T, _, _>) (arr: 'T[]) start fin acc =
        let mutable state = acc

        for i = fin downto start do
            state <- f.Invoke(arr.[i], state)

        state

    [<CompiledName("FoldBack")>]
    let foldBack<'T, 'State> folder (source: seq<'T>) (state: 'State) =
        checkNonNull "source" source
        let f = OptimizedClosures.FSharpFunc<_, _, _>.Adapt folder
        let arr = toArray source
        let len = arr.Length
        foldArraySubRight f arr 0 (len - 1) state

    [<CompiledName("FoldBack2")>]
    let foldBack2<'T1, 'T2, 'State> folder (source1: seq<'T1>) (source2: seq<'T2>) (state: 'State) =
        let zipped = zip source1 source2
        foldBack ((<||) folder) zipped state

    [<CompiledName("ReduceBack")>]
    let reduceBack reduction (source: seq<'T>) =
        checkNonNull "source" source
        let arr = toArray source

        match arr.Length with
        | 0 -> invalidArg "source" LanguagePrimitives.ErrorStrings.InputSequenceEmptyString
        | len ->
            let f = OptimizedClosures.FSharpFunc<_, _, _>.Adapt reduction
            foldArraySubRight f arr 0 (len - 2) arr.[len - 1]

    [<CompiledName("Singleton")>]
    let singleton value =
        mkSeq (fun () -> IEnumerator.Singleton value)

    [<CompiledName("Truncate")>]
    let truncate count (source: seq<'T>) =
        checkNonNull "source" source

        if count <= 0 then
            empty
        else
            seq {
                let mutable i = 0
                use ie = source.GetEnumerator()

                while i < count && ie.MoveNext() do
                    i <- i + 1
                    yield ie.Current
            }

    [<CompiledName("Pairwise")>]
    let pairwise (source: seq<'T>) =
        checkNonNull "source" source

        seq {
            use ie = source.GetEnumerator()

            if ie.MoveNext() then
                let mutable iref = ie.Current

                while ie.MoveNext() do
                    let j = ie.Current
                    yield (iref, j)
                    iref <- j
        }

    [<CompiledName("Scan")>]
    let scan<'T, 'State> folder (state: 'State) (source: seq<'T>) =
        checkNonNull "source" source
        let f = OptimizedClosures.FSharpFunc<_, _, _>.Adapt folder

        seq {
            let mutable zref = state
            yield zref
            use ie = source.GetEnumerator()

            while ie.MoveNext() do
                zref <- f.Invoke(zref, ie.Current)
                yield zref
        }

    [<CompiledName("TryFindBack")>]
    let tryFindBack predicate (source: seq<'T>) =
        checkNonNull "source" source
        source |> toArray |> Array.tryFindBack predicate

    [<CompiledName("FindBack")>]
    let findBack predicate source =
        checkNonNull "source" source
        source |> toArray |> Array.findBack predicate

    [<CompiledName("ScanBack")>]
    let scanBack<'T, 'State> folder (source: seq<'T>) (state: 'State) =
        checkNonNull "source" source

        mkDelayedSeq (fun () ->
            let arr = source |> toArray
            let res = Array.scanSubRight folder arr 0 (arr.Length - 1) state
            res :> seq<_>)

    [<CompiledName("FindIndex")>]
    let findIndex predicate (source: seq<_>) =
        checkNonNull "source" source
        use ie = source.GetEnumerator()

        let rec loop i =
            if ie.MoveNext() then
                if predicate ie.Current then
                    i
                else
                    loop (i + 1)
            else
                indexNotFound ()

        loop 0

    [<CompiledName("TryFindIndex")>]
    let tryFindIndex predicate (source: seq<_>) =
        checkNonNull "source" source
        use ie = source.GetEnumerator()

        let rec loop i =
            if ie.MoveNext() then
                if predicate ie.Current then
                    Some i
                else
                    loop (i + 1)
            else
                None

        loop 0

    [<CompiledName("TryFindIndexBack")>]
    let tryFindIndexBack predicate (source: seq<'T>) =
        checkNonNull "source" source
        source |> toArray |> Array.tryFindIndexBack predicate

    [<CompiledName("FindIndexBack")>]
    let findIndexBack predicate source =
        checkNonNull "source" source
        source |> toArray |> Array.findIndexBack predicate

    // windowed : int -> seq<'T> -> seq<'T[]>
    [<CompiledName("Windowed")>]
    let windowed windowSize (source: seq<_>) =
        checkNonNull "source" source

        if windowSize <= 0 then
            invalidArgFmt "windowSize" "{0}\nwindowSize = {1}" [| SR.GetString SR.inputMustBePositive; windowSize |]

        seq {
            let arr = Array.zeroCreateUnchecked windowSize
            let mutable r = windowSize - 1
            let mutable i = 0
            use e = source.GetEnumerator()

            while e.MoveNext() do
                arr.[i] <- e.Current
                i <- (i + 1) % windowSize

                if r = 0 then
                    if windowSize < 32 then
                        yield Array.init windowSize (fun j -> arr.[(i + j) % windowSize])
                    else
                        let result = Array.zeroCreateUnchecked windowSize
                        Array.Copy(arr, i, result, 0, windowSize - i)
                        Array.Copy(arr, 0, result, windowSize - i, i)
                        yield result
                else
                    r <- (r - 1)
        }

    [<CompiledName("Cache")>]
    let cache (source: seq<'T>) =
        checkNonNull "source" source
        // Wrap a seq to ensure that it is enumerated just once and only as far as is necessary.
        //
        // This code is required to be thread safe.
        // The necessary calls should be called at most once (include .MoveNext() = false).
        // The enumerator should be disposed (and dropped) when no longer required.
        //------
        // The state is (prefix,enumerator) with invariants:
        //   * the prefix followed by elts from the enumerator are the initial sequence.
        //   * the prefix contains only as many elements as the longest enumeration so far.
        let prefix = ResizeArray<_>()

        // None          = Unstarted.
        // Some(Some e)  = Started.
        // Some None     = Finished.
        let mutable enumeratorR = None

        let oneStepTo i =
            // If possible, step the enumeration to prefix length i (at most one step).
            // Be speculative, since this could have already happened via another thread.
            if i >= prefix.Count then // is a step still required?
                // If not yet started, start it (create enumerator).
                let optEnumerator =
                    match enumeratorR with
                    | None ->
                        let optEnumerator = Some(source.GetEnumerator())
                        enumeratorR <- Some optEnumerator
                        optEnumerator
                    | Some optEnumerator -> optEnumerator

                match optEnumerator with
                | Some enumerator ->
                    if enumerator.MoveNext() then
                        prefix.Add(enumerator.Current)
                    else
                        enumerator.Dispose() // Move failed, dispose enumerator,
                        enumeratorR <- Some None // drop it and record finished.
                | None -> ()

        let result =
            unfold
                (fun i ->
                    // i being the next position to be returned
                    // A lock is needed over the reads to prefix.Count since the list may be being resized
                    // NOTE: we could change to a reader/writer lock here
                    lock prefix (fun () ->
                        if i < prefix.Count then
                            Some(prefix.[i], i + 1)
                        else
                            oneStepTo i

                            if i < prefix.Count then
                                Some(prefix.[i], i + 1)
                            else
                                None))
                0

        let cleanup () =
            lock prefix (fun () ->
                prefix.Clear()

                match enumeratorR with
                | Some(Some e) -> IEnumerator.dispose e
                | _ -> ()

                enumeratorR <- None)

        (new CachedSeq<_>(cleanup, result) :> seq<_>)

    [<CompiledName("AllPairs")>]
    let allPairs source1 source2 =
        checkNonNull "source1" source1
        checkNonNull "source2" source2
        let cached = cache source2
        source1 |> collect (fun x -> cached |> map (fun y -> x, y))

    [<CompiledName("ReadOnly")>]
    let readonly (source: seq<_>) =
        checkNonNull "source" source
        mkSeq (fun () -> source.GetEnumerator())

    let inline groupByImpl
        (comparer: IEqualityComparer<'SafeKey>)
        ([<InlineIfLambda>] keyf: 'T -> 'SafeKey)
        ([<InlineIfLambda>] getKey: 'SafeKey -> 'Key)
        (seq: seq<'T>)
        =
        checkNonNull "seq" seq

        let dict = Dictionary<_, ResizeArray<_>> comparer

        // Previously this was 1, but I think this is rather stingy, considering that we are already paying
        // for at least a key, the ResizeArray reference, which includes an array reference, an Entry in the
        // Dictionary, plus any empty space in the Dictionary of unfilled hash buckets.
        let minimumBucketSize = 4

        // Build the groupings
        seq
        |> iter (fun v ->
            let safeKey = keyf v
            let mutable prev = Unchecked.defaultof<_>

            match dict.TryGetValue(safeKey, &prev) with
            | true -> prev.Add v
            | false ->
                let prev = ResizeArray()
                dict.[safeKey] <- prev
                prev.Add v)

        // Trim the size of each result group, don't trim very small buckets, as excessive work, and garbage for
        // minimal gain
        dict
        |> iter (fun group ->
            if group.Value.Count > minimumBucketSize then
                group.Value.TrimExcess())

        // Return the sequence-of-sequences. Don't reveal the
        // internal collections: just reveal them as sequences
        dict |> map (fun group -> (getKey group.Key, readonly group.Value))

    // We avoid wrapping a StructBox, because under 64 JIT we get some "hard" tailcalls which affect performance
    let groupByValueType (keyf: 'T -> 'Key) (seq: seq<'T>) =
        seq |> groupByImpl HashIdentity.Structural<'Key> keyf id

    // Wrap a StructBox around all keys in case the key type is itself a type using null as a representation
    let groupByRefType (keyf: 'T -> 'Key) (seq: seq<'T>) =
        seq
<<<<<<< HEAD
        |> groupByImpl RuntimeHelpers.StructBox<'Key>.Comparer (keyf >> RuntimeHelpers.StructBox) (fun sb -> sb.Value)
=======
        |> groupByImpl RuntimeHelpers.StructBox<'Key>.Comparer (fun t -> RuntimeHelpers.StructBox(keyf t)) (fun sb ->
            sb.Value)
>>>>>>> 5cd52b76

    [<CompiledName("GroupBy")>]
    let groupBy (projection: 'T -> 'Key) (source: seq<'T>) =
        if typeof<'Key>.IsValueType then
            mkDelayedSeq (fun () -> groupByValueType projection source)
        else
            mkDelayedSeq (fun () -> groupByRefType projection source)

    [<CompiledName("Transpose")>]
    let transpose (source: seq<#seq<'T>>) =
        checkNonNull "source" source
        source |> collect indexed |> groupBy fst |> map (snd >> (map snd))

    [<CompiledName("Distinct")>]
    let distinct source =
        checkNonNull "source" source

        seq {
            let hashSet = HashSet<'T>(HashIdentity.Structural<'T>)

            for v in source do
                if hashSet.Add v then
                    yield v
        }

    [<CompiledName("DistinctBy")>]
    let distinctBy projection source =
        checkNonNull "source" source

        seq {
            let hashSet = HashSet<_>(HashIdentity.Structural<_>)

            for v in source do
                if hashSet.Add(projection v) then
                    yield v
        }

    [<CompiledName("SortBy")>]
    let sortBy projection source =
        checkNonNull "source" source

        mkDelayedSeq (fun () ->
            let array = source |> toArray
            Array.stableSortInPlaceBy projection array
            array :> seq<_>)

    [<CompiledName("Sort")>]
    let sort source =
        checkNonNull "source" source

        mkDelayedSeq (fun () ->
            let array = source |> toArray
            Array.stableSortInPlace array
            array :> seq<_>)

    [<CompiledName("SortWith")>]
    let sortWith comparer source =
        checkNonNull "source" source

        mkDelayedSeq (fun () ->
            let array = source |> toArray
            Array.stableSortInPlaceWith comparer array
            array :> seq<_>)

    [<CompiledName("SortByDescending")>]
    let inline sortByDescending projection source =
        checkNonNull "source" source

        let inline compareDescending a b =
            compare (projection b) (projection a)

        sortWith compareDescending source

    [<CompiledName("SortDescending")>]
    let inline sortDescending source =
        checkNonNull "source" source

        let inline compareDescending a b =
            compare b a

        sortWith compareDescending source

    let inline countByImpl
        (comparer: IEqualityComparer<'SafeKey>)
        ([<InlineIfLambda>] keyf: 'T -> 'SafeKey)
        ([<InlineIfLambda>] getKey: 'SafeKey -> 'Key)
        (source: seq<'T>)
        =
        checkNonNull "source" source

        let dict = Dictionary comparer

        // Build the groupings
        source
        |> iter (fun v ->
            let safeKey = keyf v
            let mutable prev = Unchecked.defaultof<_>

            if dict.TryGetValue(safeKey, &prev) then
                dict.[safeKey] <- prev + 1
            else
                dict.[safeKey] <- 1)

        dict |> map (fun group -> (getKey group.Key, group.Value))

    // We avoid wrapping a StructBox, because under 64 JIT we get some "hard" tailcalls which affect performance
    let countByValueType (keyf: 'T -> 'Key) (seq: seq<'T>) =
        seq |> countByImpl HashIdentity.Structural<'Key> keyf id

    // Wrap a StructBox around all keys in case the key type is itself a type using null as a representation
    let countByRefType (keyf: 'T -> 'Key) (seq: seq<'T>) =
        seq
<<<<<<< HEAD
        |> countByImpl RuntimeHelpers.StructBox<'Key>.Comparer (keyf >> RuntimeHelpers.StructBox) (fun sb -> sb.Value)
=======
        |> countByImpl RuntimeHelpers.StructBox<'Key>.Comparer (fun t -> RuntimeHelpers.StructBox(keyf t)) (fun sb ->
            sb.Value)
>>>>>>> 5cd52b76

    [<CompiledName("CountBy")>]
    let countBy (projection: 'T -> 'Key) (source: seq<'T>) =
        checkNonNull "source" source

        if typeof<'Key>.IsValueType then
            mkDelayedSeq (fun () -> countByValueType projection source)
        else
            mkDelayedSeq (fun () -> countByRefType projection source)

    [<CompiledName("Sum")>]
    let inline sum (source: seq< ^a >) : ^a =
        use e = source.GetEnumerator()
        let mutable acc = LanguagePrimitives.GenericZero< ^a>

        while e.MoveNext() do
            acc <- Checked.(+) acc e.Current

        acc

    [<CompiledName("SumBy")>]
    let inline sumBy ([<InlineIfLambda>] projection: 'T -> ^U) (source: seq<'T>) : ^U =
        use e = source.GetEnumerator()
        let mutable acc = LanguagePrimitives.GenericZero< ^U>

        while e.MoveNext() do
            acc <- Checked.(+) acc (projection e.Current)

        acc

    [<CompiledName("Average")>]
    let inline average (source: seq< ^a >) : ^a =
        checkNonNull "source" source
        use e = source.GetEnumerator()
        let mutable acc = LanguagePrimitives.GenericZero< ^a>
        let mutable count = 0

        while e.MoveNext() do
            acc <- Checked.(+) acc e.Current
            count <- count + 1

        if count = 0 then
            invalidArg "source" LanguagePrimitives.ErrorStrings.InputSequenceEmptyString

        LanguagePrimitives.DivideByInt< ^a> acc count

    [<CompiledName("AverageBy")>]
    let inline averageBy ([<InlineIfLambda>] projection: 'T -> ^U) (source: seq<'T>) : ^U =
        checkNonNull "source" source
        use e = source.GetEnumerator()
        let mutable acc = LanguagePrimitives.GenericZero< ^U>
        let mutable count = 0

        while e.MoveNext() do
            acc <- Checked.(+) acc (projection e.Current)
            count <- count + 1

        if count = 0 then
            invalidArg "source" LanguagePrimitives.ErrorStrings.InputSequenceEmptyString

        LanguagePrimitives.DivideByInt< ^U> acc count

    [<CompiledName("Min")>]
    let inline min (source: seq<_>) =
        checkNonNull "source" source
        use e = source.GetEnumerator()

        if not (e.MoveNext()) then
            invalidArg "source" LanguagePrimitives.ErrorStrings.InputSequenceEmptyString

        let mutable acc = e.Current

        while e.MoveNext() do
            let curr = e.Current

            if curr < acc then
                acc <- curr

        acc

    [<CompiledName("MinBy")>]
    let inline minBy (projection: 'T -> 'U) (source: seq<'T>) : 'T =
        checkNonNull "source" source
        use e = source.GetEnumerator()

        if not (e.MoveNext()) then
            invalidArg "source" LanguagePrimitives.ErrorStrings.InputSequenceEmptyString

        let first = e.Current
        let mutable acc = projection first
        let mutable accv = first

        while e.MoveNext() do
            let currv = e.Current
            let curr = projection currv

            if curr < acc then
                acc <- curr
                accv <- currv

        accv

    [<CompiledName("Max")>]
    let inline max (source: seq<_>) =
        checkNonNull "source" source
        use e = source.GetEnumerator()

        if not (e.MoveNext()) then
            invalidArg "source" LanguagePrimitives.ErrorStrings.InputSequenceEmptyString

        let mutable acc = e.Current

        while e.MoveNext() do
            let curr = e.Current

            if curr > acc then
                acc <- curr

        acc

    [<CompiledName("MaxBy")>]
    let inline maxBy (projection: 'T -> 'U) (source: seq<'T>) : 'T =
        checkNonNull "source" source
        use e = source.GetEnumerator()

        if not (e.MoveNext()) then
            invalidArg "source" LanguagePrimitives.ErrorStrings.InputSequenceEmptyString

        let first = e.Current
        let mutable acc = projection first
        let mutable accv = first

        while e.MoveNext() do
            let currv = e.Current
            let curr = projection currv

            if curr > acc then
                acc <- curr
                accv <- currv

        accv

    [<CompiledName("TakeWhile")>]
    let takeWhile predicate (source: seq<_>) =
        checkNonNull "source" source

        seq {
            use e = source.GetEnumerator()
            let mutable latest = Unchecked.defaultof<_>

            while e.MoveNext()
                  && (latest <- e.Current
                      predicate latest) do
                yield latest
        }

    [<CompiledName("Skip")>]
    let skip count (source: seq<_>) =
        checkNonNull "source" source

        seq {
            use e = source.GetEnumerator()

            for x in 1..count do
                if not (e.MoveNext()) then
                    invalidOpFmt
                        "tried to skip {0} {1} past the end of the seq"
                        [|
                            SR.GetString SR.notEnoughElements
                            x
                            (if x = 1 then "element" else "elements")
                        |]

            while e.MoveNext() do
                yield e.Current
        }

    [<CompiledName("SkipWhile")>]
    let skipWhile predicate (source: seq<_>) =
        checkNonNull "source" source

        seq {
            use e = source.GetEnumerator()
            let mutable latest = Unchecked.defaultof<_>
            let mutable ok = false

            while e.MoveNext() do
                if
                    (latest <- e.Current
                     (ok || not (predicate latest)))
                then
                    ok <- true
                    yield latest
        }

    [<CompiledName("ForAll2")>]
    let forall2 predicate (source1: seq<_>) (source2: seq<_>) =
        checkNonNull "source1" source1
        checkNonNull "source2" source2
        use e1 = source1.GetEnumerator()
        use e2 = source2.GetEnumerator()
        let p = OptimizedClosures.FSharpFunc<_, _, _>.Adapt predicate
        let mutable ok = true

        while (ok && e1.MoveNext() && e2.MoveNext()) do
            ok <- p.Invoke(e1.Current, e2.Current)

        ok

    [<CompiledName("Exists2")>]
    let exists2 predicate (source1: seq<_>) (source2: seq<_>) =
        checkNonNull "source1" source1
        checkNonNull "source2" source2
        use e1 = source1.GetEnumerator()
        use e2 = source2.GetEnumerator()
        let p = OptimizedClosures.FSharpFunc<_, _, _>.Adapt predicate
        let mutable ok = false

        while (not ok && e1.MoveNext() && e2.MoveNext()) do
            ok <- p.Invoke(e1.Current, e2.Current)

        ok

    [<CompiledName("Head")>]
    let head (source: seq<_>) =
        checkNonNull "source" source
        use e = source.GetEnumerator()

        if (e.MoveNext()) then
            e.Current
        else
            invalidArg "source" LanguagePrimitives.ErrorStrings.InputSequenceEmptyString

    [<CompiledName("TryHead")>]
    let tryHead (source: seq<_>) =
        checkNonNull "source" source
        use e = source.GetEnumerator()

        if (e.MoveNext()) then
            Some e.Current
        else
            None

    [<CompiledName("Tail")>]
    let tail (source: seq<'T>) =
        checkNonNull "source" source

        seq {
            use e = source.GetEnumerator()

            if not (e.MoveNext()) then
                invalidArg "source" (SR.GetString(SR.notEnoughElements))

            while e.MoveNext() do
                yield e.Current
        }

    [<CompiledName("Last")>]
    let last (source: seq<_>) =
        checkNonNull "source" source

        match Microsoft.FSharp.Primitives.Basics.Seq.tryLastV source with
        | ValueSome x -> x
        | ValueNone -> invalidArg "source" LanguagePrimitives.ErrorStrings.InputSequenceEmptyString

    [<CompiledName("TryLast")>]
    let tryLast (source: seq<_>) =
        checkNonNull "source" source

        match Microsoft.FSharp.Primitives.Basics.Seq.tryLastV source with
        | ValueSome x -> Some x
        | ValueNone -> None

    [<CompiledName("ExactlyOne")>]
    let exactlyOne (source: seq<_>) =
        checkNonNull "source" source
        use e = source.GetEnumerator()

        if e.MoveNext() then
            let v = e.Current

            if e.MoveNext() then
                invalidArg "source" (SR.GetString(SR.inputSequenceTooLong))
            else
                v
        else
            invalidArg "source" LanguagePrimitives.ErrorStrings.InputSequenceEmptyString

    [<CompiledName("TryExactlyOne")>]
    let tryExactlyOne (source: seq<_>) =
        checkNonNull "source" source
        use e = source.GetEnumerator()

        if e.MoveNext() then
            let v = e.Current
            if e.MoveNext() then None else Some v
        else
            None

    [<CompiledName("Reverse")>]
    let rev source =
        checkNonNull "source" source

        mkDelayedSeq (fun () ->
            let array = source |> toArray
            Array.Reverse array
            array :> seq<_>)

    [<CompiledName("Permute")>]
    let permute indexMap (source: seq<_>) =
        checkNonNull "source" source
        mkDelayedSeq (fun () -> source |> toArray |> Array.permute indexMap :> seq<_>)

    [<CompiledName("MapFold")>]
    let mapFold<'T, 'State, 'Result> (mapping: 'State -> 'T -> 'Result * 'State) state source =
        checkNonNull "source" source
        let arr, state = source |> toArray |> Array.mapFold mapping state
        readonly arr, state

    [<CompiledName("MapFoldBack")>]
    let mapFoldBack<'T, 'State, 'Result> (mapping: 'T -> 'State -> 'Result * 'State) source state =
        checkNonNull "source" source
        let array = source |> toArray
        let arr, state = Array.mapFoldBack mapping array state
        readonly arr, state

    [<CompiledName("Except")>]
    let except (itemsToExclude: seq<'T>) (source: seq<'T>) =
        checkNonNull "itemsToExclude" itemsToExclude
        checkNonNull "source" source

        seq {
            use e = source.GetEnumerator()

            if e.MoveNext() then
                let cached = HashSet(itemsToExclude, HashIdentity.Structural)
                let next = e.Current

                if cached.Add next then
                    yield next

                while e.MoveNext() do
                    let next = e.Current

                    if cached.Add next then
                        yield next
        }

    [<CompiledName("ChunkBySize")>]
    let chunkBySize chunkSize (source: seq<_>) =
        checkNonNull "source" source

        if chunkSize <= 0 then
            invalidArgFmt "chunkSize" "{0}\nchunkSize = {1}" [| SR.GetString SR.inputMustBePositive; chunkSize |]

        seq {
            use e = source.GetEnumerator()

            let nextChunk () =
                let res = Array.zeroCreateUnchecked chunkSize
                res.[0] <- e.Current
                let mutable i = 1

                while i < chunkSize && e.MoveNext() do
                    res.[i] <- e.Current
                    i <- i + 1

                if i = chunkSize then
                    res
                else
                    res |> Array.subUnchecked 0 i

            while e.MoveNext() do
                yield nextChunk ()
        }

    [<CompiledName("SplitInto")>]
    let splitInto count source =
        checkNonNull "source" source

        if count <= 0 then
            invalidArgFmt "count" "{0}\ncount = {1}" [| SR.GetString SR.inputMustBePositive; count |]

        mkDelayedSeq (fun () -> source |> toArray |> Array.splitInto count :> seq<_>)

    [<CompiledName("RemoveAt")>]
    let removeAt (index: int) (source: seq<'T>) : seq<'T> =
        if index < 0 then
            invalidArg "index" "index must be within bounds of the array"

        seq {
            let mutable i = 0

            for item in source do
                if i <> index then
                    yield item

                i <- i + 1

            if i <= index then
                invalidArg "index" "index must be within bounds of the array"
        }

    [<CompiledName("RemoveManyAt")>]
    let removeManyAt (index: int) (count: int) (source: seq<'T>) : seq<'T> =
        if index < 0 then
            invalidArg "index" "index must be within bounds of the array"

        seq {
            let mutable i = 0

            for item in source do
                if i < index || i >= index + count then
                    yield item

                i <- i + 1

            if i <= index then
                invalidArg "index" "index must be within bounds of the array"
        }

    [<CompiledName("UpdateAt")>]
    let updateAt (index: int) (value: 'T) (source: seq<'T>) : seq<'T> =
        if index < 0 then
            invalidArg "index" "index must be within bounds of the array"

        seq {
            let mutable i = 0

            for item in source do
                if i <> index then
                    yield item
                else
                    yield value

                i <- i + 1

            if i <= index then
                invalidArg "index" "index must be within bounds of the array"
        }

    [<CompiledName("InsertAt")>]
    let insertAt (index: int) (value: 'T) (source: seq<'T>) : seq<'T> =
        if index < 0 then
            invalidArg "index" "index must be within bounds of the array"

        seq {
            let mutable i = 0

            for item in source do
                if i = index then
                    yield value

                yield item
                i <- i + 1

            if i = index then
                yield value

            if i < index then
                invalidArg "index" "index must be within bounds of the array"
        }

    [<CompiledName("InsertManyAt")>]
    let insertManyAt (index: int) (values: seq<'T>) (source: seq<'T>) : seq<'T> =
        if index < 0 then
            invalidArg "index" "index must be within bounds of the array"

        seq {
            let mutable i = 0

            for item in source do
                if i = index then
                    yield! values

                yield item
                i <- i + 1

            if i = index then
                yield! values // support inserting at the end

            if i < index then
                invalidArg "index" "index must be within bounds of the array"
        }<|MERGE_RESOLUTION|>--- conflicted
+++ resolved
@@ -1340,12 +1340,7 @@
     // Wrap a StructBox around all keys in case the key type is itself a type using null as a representation
     let groupByRefType (keyf: 'T -> 'Key) (seq: seq<'T>) =
         seq
-<<<<<<< HEAD
         |> groupByImpl RuntimeHelpers.StructBox<'Key>.Comparer (keyf >> RuntimeHelpers.StructBox) (fun sb -> sb.Value)
-=======
-        |> groupByImpl RuntimeHelpers.StructBox<'Key>.Comparer (fun t -> RuntimeHelpers.StructBox(keyf t)) (fun sb ->
-            sb.Value)
->>>>>>> 5cd52b76
 
     [<CompiledName("GroupBy")>]
     let groupBy (projection: 'T -> 'Key) (source: seq<'T>) =
@@ -1458,12 +1453,7 @@
     // Wrap a StructBox around all keys in case the key type is itself a type using null as a representation
     let countByRefType (keyf: 'T -> 'Key) (seq: seq<'T>) =
         seq
-<<<<<<< HEAD
         |> countByImpl RuntimeHelpers.StructBox<'Key>.Comparer (keyf >> RuntimeHelpers.StructBox) (fun sb -> sb.Value)
-=======
-        |> countByImpl RuntimeHelpers.StructBox<'Key>.Comparer (fun t -> RuntimeHelpers.StructBox(keyf t)) (fun sb ->
-            sb.Value)
->>>>>>> 5cd52b76
 
     [<CompiledName("CountBy")>]
     let countBy (projection: 'T -> 'Key) (source: seq<'T>) =
