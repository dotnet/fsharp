--- conflicted
+++ resolved
@@ -578,43 +578,9 @@
         member x.GetEnumerator() =
             res.GetEnumerator()
 
-<<<<<<< HEAD
-    open System
-    open System.Diagnostics
-    open System.Collections
-    open System.Collections.Generic
-    open System.Collections.Immutable
-    open System.Reflection
-    open Microsoft.FSharp.Core
-    open Microsoft.FSharp.Core.LanguagePrimitives.IntrinsicOperators
-    open Microsoft.FSharp.Core.Operators
-    open Microsoft.FSharp.Core.CompilerServices
-    open Microsoft.FSharp.Control
-    open Microsoft.FSharp.Collections
-    open Microsoft.FSharp.Primitives.Basics
-
-    [<Sealed>]
-    type CachedSeq<'T>(cleanup,res:seq<'T>) =
-        interface System.IDisposable with
-            member x.Dispose() = cleanup()
-        interface System.Collections.Generic.IEnumerable<'T> with
-            member x.GetEnumerator() = res.GetEnumerator()
-        interface System.Collections.IEnumerable with
-            member x.GetEnumerator() = (res :> System.Collections.IEnumerable).GetEnumerator()
-        member obj.Clear() = cleanup()
-
-
-    [<RequireQualifiedAccess>]
-    [<CompilationRepresentation(CompilationRepresentationFlags.ModuleSuffix)>]
-    module Seq =
-
-        open Microsoft.FSharp.Collections.Internal
-        open Microsoft.FSharp.Collections.IEnumerator
-=======
     interface System.Collections.IEnumerable with
         member x.GetEnumerator() =
             (res :> System.Collections.IEnumerable).GetEnumerator()
->>>>>>> ec122d90
 
     member obj.Clear() =
         cleanup ()
@@ -1070,6 +1036,10 @@
             else
                 [||]
 
+    [<CompiledName("ToBlock")>]
+        let toBlock (source : seq<'T>)  =
+            ImmutableArray.ToImmutableArray(source)
+    
     let foldArraySubRight (f: OptimizedClosures.FSharpFunc<'T, _, _>) (arr: 'T[]) start fin acc =
         let mutable state = acc
 
@@ -1106,21 +1076,9 @@
     let singleton value =
         mkSeq (fun () -> IEnumerator.Singleton value)
 
-<<<<<<< HEAD
-        [<CompiledName("ToBlock")>]
-        let toBlock (source : seq<'T>)  =
-            ImmutableArray.ToImmutableArray(source)
-
-        let foldArraySubRight (f:OptimizedClosures.FSharpFunc<'T,_,_>) (arr: 'T[]) start fin acc =
-            let mutable state = acc
-            for i = fin downto start do
-                state <- f.Invoke(arr.[i], state)
-            state
-=======
     [<CompiledName("Truncate")>]
     let truncate count (source: seq<'T>) =
         checkNonNull "source" source
->>>>>>> ec122d90
 
         if count <= 0 then
             empty
