--- conflicted
+++ resolved
@@ -1055,172 +1055,6 @@
                         if i < prefix.Count then
                             Some (prefix.[i],i+1)
                         else
-<<<<<<< HEAD
-                            oneStepTo i
-                            if i < prefix.Count then
-                                Some (prefix.[i],i+1)
-                            else
-                                None)) 0
-            let cleanup() =
-               lock prefix (fun () ->
-                   prefix.Clear()
-                   match enumeratorR with
-                   | Some (Some e) -> IEnumerator.dispose e
-                   | _ -> ()
-                   enumeratorR <- None)
-
-            (new CachedSeq<_>(cleanup, result) :> seq<_>)
-
-        [<CompiledName("AllPairs")>]
-        let allPairs source1 source2 =
-            checkNonNull "source1" source1
-            checkNonNull "source2" source2
-            let cached = cache source2
-            source1 |> collect (fun x -> cached |> map (fun y -> x, y))
-
-        [<CompiledName("ReadOnly")>]
-        let readonly (source:seq<_>) =
-            checkNonNull "source" source
-            mkSeq (fun () -> source.GetEnumerator())
-
-        let inline groupByImpl (comparer:IEqualityComparer<'SafeKey>) ([<InlineIfLambda>] keyf:'T->'SafeKey) ([<InlineIfLambda>] getKey:'SafeKey->'Key) (seq:seq<'T>) =
-            checkNonNull "seq" seq
-
-            let dict = Dictionary<_,ResizeArray<_>> comparer
-
-            // Previously this was 1, but I think this is rather stingy, considering that we are already paying
-            // for at least a key, the ResizeArray reference, which includes an array reference, an Entry in the
-            // Dictionary, plus any empty space in the Dictionary of unfilled hash buckets.
-            let minimumBucketSize = 4
-
-            // Build the groupings
-            seq |> iter (fun v ->
-                let safeKey = keyf v
-                let mutable prev = Unchecked.defaultof<_>
-                match dict.TryGetValue (safeKey, &prev) with
-                | true -> prev.Add v
-                | false ->
-                    let prev = ResizeArray ()
-                    dict.[safeKey] <- prev
-                    prev.Add v)
-
-            // Trim the size of each result group, don't trim very small buckets, as excessive work, and garbage for
-            // minimal gain
-            dict |> iter (fun group -> if group.Value.Count > minimumBucketSize then group.Value.TrimExcess())
-
-            // Return the sequence-of-sequences. Don't reveal the
-            // internal collections: just reveal them as sequences
-            dict |> map (fun group -> (getKey group.Key, readonly group.Value))
-
-        // We avoid wrapping a StructBox, because under 64 JIT we get some "hard" tailcalls which affect performance
-        let groupByValueType (keyf:'T->'Key) (seq:seq<'T>) = seq |> groupByImpl HashIdentity.Structural<'Key> keyf id
-
-        // Wrap a StructBox around all keys in case the key type is itself a type using null as a representation
-        let groupByRefType   (keyf:'T->'Key) (seq:seq<'T>) = seq |> groupByImpl RuntimeHelpers.StructBox<'Key>.Comparer (fun t -> RuntimeHelpers.StructBox (keyf t)) (fun sb -> sb.Value)
-
-        [<CompiledName("GroupBy")>]
-        let groupBy (projection:'T->'Key) (source:seq<'T>) =
-            if typeof<'Key>.IsValueType
-                then mkDelayedSeq (fun () -> groupByValueType projection source)
-                else mkDelayedSeq (fun () -> groupByRefType   projection source)
-
-        [<CompiledName("Transpose")>]
-        let transpose (source: seq<#seq<'T>>) =
-            checkNonNull "source" source
-            source
-            |> collect indexed
-            |> groupBy fst
-            |> map (snd >> (map snd))
-
-        [<CompiledName("Distinct")>]
-        let distinct source =
-            checkNonNull "source" source
-            seq { let hashSet = HashSet<'T>(HashIdentity.Structural<'T>)
-                  for v in source do
-                      if hashSet.Add v then
-                          yield v }
-
-        [<CompiledName("DistinctBy")>]
-        let distinctBy projection source =
-            checkNonNull "source" source
-            seq { let hashSet = HashSet<_>(HashIdentity.Structural<_>)
-                  for v in source do
-                    if hashSet.Add(projection v) then
-                        yield v }
-
-        [<CompiledName("SortBy")>]
-        let sortBy projection source =
-            checkNonNull "source" source
-            mkDelayedSeq (fun () ->
-                let array = source |> toArray
-                Array.stableSortInPlaceBy projection array
-                array :> seq<_>)
-
-        [<CompiledName("Sort")>]
-        let sort source =
-            checkNonNull "source" source
-            mkDelayedSeq (fun () ->
-                let array = source |> toArray
-                Array.stableSortInPlace array
-                array :> seq<_>)
-
-        [<CompiledName("SortWith")>]
-        let sortWith comparer source =
-            checkNonNull "source" source
-            mkDelayedSeq (fun () ->
-                let array = source |> toArray
-                Array.stableSortInPlaceWith comparer array
-                array :> seq<_>)
-
-        [<CompiledName("SortByDescending")>]
-        let inline sortByDescending projection source =
-            checkNonNull "source" source
-            let inline compareDescending a b = compare (projection b) (projection a)
-            sortWith compareDescending source
-
-        [<CompiledName("SortDescending")>]
-        let inline sortDescending source =
-            checkNonNull "source" source
-            let inline compareDescending a b = compare b a
-            sortWith compareDescending source
-
-        let inline countByImpl (comparer:IEqualityComparer<'SafeKey>) ([<InlineIfLambda>] keyf:'T->'SafeKey) ([<InlineIfLambda>] getKey:'SafeKey->'Key) (source:seq<'T>) =
-            checkNonNull "source" source
-
-            let dict = Dictionary comparer
-
-            // Build the groupings
-            source |> iter (fun v ->
-                let safeKey = keyf v
-                let mutable prev = Unchecked.defaultof<_>
-                if dict.TryGetValue(safeKey, &prev)
-                    then dict.[safeKey] <- prev + 1
-                    else dict.[safeKey] <- 1)
-
-            dict |> map (fun group -> (getKey group.Key, group.Value))
-
-        // We avoid wrapping a StructBox, because under 64 JIT we get some "hard" tailcalls which affect performance
-        let countByValueType (keyf:'T->'Key) (seq:seq<'T>) = seq |> countByImpl HashIdentity.Structural<'Key> keyf id
-
-        // Wrap a StructBox around all keys in case the key type is itself a type using null as a representation
-        let countByRefType   (keyf:'T->'Key) (seq:seq<'T>) = seq |> countByImpl RuntimeHelpers.StructBox<'Key>.Comparer (fun t -> RuntimeHelpers.StructBox (keyf t)) (fun sb -> sb.Value)
-
-        [<CompiledName("CountBy")>]
-        let countBy (projection:'T->'Key) (source:seq<'T>) =
-            checkNonNull "source" source
-
-            if typeof<'Key>.IsValueType
-                then mkDelayedSeq (fun () -> countByValueType projection source)
-                else mkDelayedSeq (fun () -> countByRefType   projection source)
-
-        [<CompiledName("Sum")>]
-        let inline sum (source: seq< ^a>) : ^a =
-            use e = source.GetEnumerator()
-            let mutable acc = LanguagePrimitives.GenericZero< ^a>
-            while e.MoveNext() do
-                acc <- Checked.(+) acc e.Current
-            acc
-=======
                             None)) 0
         let cleanup() =
            lock prefix (fun () ->
@@ -1239,7 +1073,6 @@
         let cached = cache source2
         source1 |> collect (fun x -> cached |> map (fun y -> x, y))
 
-    [<CodeAnalysis.SuppressMessage("Microsoft.Naming","CA1709:IdentifiersShouldBeCasedCorrectly"); CodeAnalysis.SuppressMessage("Microsoft.Naming","CA1707:IdentifiersShouldNotContainUnderscores"); CodeAnalysis.SuppressMessage("Microsoft.Naming","CA1704:IdentifiersShouldBeSpelledCorrectly")>]
     [<CompiledName("ReadOnly")>]
     let readonly (source:seq<_>) =
         checkNonNull "source" source
@@ -1317,7 +1150,6 @@
             let array = source |> toArray
             Array.stableSortInPlaceBy projection array
             array :> seq<_>)
->>>>>>> 217fc1fa
 
     [<CompiledName("Sort")>]
     let sort source =
