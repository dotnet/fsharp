// Copyright (c) Microsoft Corporation.  All Rights Reserved.  See License.txt in the project root for license information.

namespace Microsoft.FSharp.Control

#nowarn "40"
#nowarn "52" // The value has been copied to ensure the original is not mutated by this operation

open System
open System.Diagnostics
open System.Reflection
open System.Runtime.CompilerServices
open System.Runtime.ExceptionServices
open System.Threading
open System.Threading.Tasks
open Microsoft.FSharp.Core
open Microsoft.FSharp.Core.LanguagePrimitives.IntrinsicOperators
open Microsoft.FSharp.Control
open Microsoft.FSharp.Collections

type LinkedSubSource(cancellationToken: CancellationToken) =

    let failureCTS = new CancellationTokenSource()

    let linkedCTS =
        CancellationTokenSource.CreateLinkedTokenSource(cancellationToken, failureCTS.Token)

    member _.Token = linkedCTS.Token

    member _.Cancel() =
        failureCTS.Cancel()

    member _.Dispose() =
        linkedCTS.Dispose()
        failureCTS.Dispose()

    interface IDisposable with
        member this.Dispose() =
            this.Dispose()

/// Global mutable state used to associate Exception
[<AutoOpen>]
module ExceptionDispatchInfoHelpers =

    let associationTable = ConditionalWeakTable<exn, ExceptionDispatchInfo>()

    type ExceptionDispatchInfo with

        member edi.GetAssociatedSourceException() =
            let exn = edi.SourceException
            // Try to store the entry in the association table to allow us to recover it later.
            try
                associationTable.Add(exn, edi)
            with _ ->
                ()

            exn

        // Capture, but prefer the saved information if available
        [<DebuggerHidden>]
        static member RestoreOrCapture exn =
            match associationTable.TryGetValue exn with
            | true, edi -> edi
            | _ -> ExceptionDispatchInfo.Capture exn

        member inline edi.ThrowAny() =
            edi.Throw()
            Unchecked.defaultof<'T> // Note, this line should not be reached, but gives a generic return type

// F# don't always take tailcalls to functions returning 'unit' because this
// is represented as type 'void' in the underlying IL.
// Hence we don't use the 'unit' return type here, and instead invent our own type.
[<NoEquality; NoComparison>]
type AsyncReturn =
    | AsyncReturn

    static member inline Fake() =
        Unchecked.defaultof<AsyncReturn>

type cont<'T> = ('T -> AsyncReturn)
type econt = (ExceptionDispatchInfo -> AsyncReturn)
type ccont = (OperationCanceledException -> AsyncReturn)

[<AllowNullLiteral>]
type Trampoline() =


    [<ThreadStatic; DefaultValue>]
    static val mutable private thisThreadHasTrampoline: bool

    static member ThisThreadHasTrampoline = Trampoline.thisThreadHasTrampoline

    let mutable storedCont = None
    let mutable storedExnCont = None

    /// Use this trampoline on the synchronous stack if none exists, and execute
    /// the given function. The function might write its continuation into the trampoline.
    [<DebuggerHidden>]
    member _.Execute(firstAction: unit -> AsyncReturn) =

        let thisThreadHadTrampoline = Trampoline.thisThreadHasTrampoline
        Trampoline.thisThreadHasTrampoline <- true

        try
            let mutable keepGoing = true
            let mutable action = firstAction

            while keepGoing do
                try
                    action () |> ignore

                    match storedCont with
                    | None -> keepGoing <- false
                    | Some cont ->
                        storedCont <- None
                        action <- cont

                // Catch exceptions at the trampoline to get a full .StackTrace entry
                // This is because of this problem https://stackoverflow.com/questions/5301535/exception-call-stack-truncated-without-any-re-throwing
                // where only a limited number of stack frames are included in the .StackTrace property
                // of a .NET exception when it is thrown, up to the first catch handler.
                //
                // So when running async code, there aren't any intermediate catch handlers (though there
                // may be intermediate try/finally frames), there is just this one catch handler at the
                // base of the stack.
                //
                // If an exception is thrown we must have storedExnCont via OnExceptionRaised.
                with exn ->
                    match storedExnCont with
                    | None ->
                        // Here, the exception escapes the trampoline. This should not happen since all
                        // exception-generating code should use ProtectCode. However some
                        // direct uses of combinators (not using async {...}) may cause
                        // code to execute unprotected, e.g. async.While((fun () -> failwith ".."), ...) executes the first
                        // guardExpr unprotected.
                        reraise ()

                    | Some econt ->
                        storedExnCont <- None
                        let edi = ExceptionDispatchInfo.RestoreOrCapture exn
                        action <- (fun () -> econt edi)

        finally
            Trampoline.thisThreadHasTrampoline <- thisThreadHadTrampoline

        AsyncReturn.Fake()

    /// Prepare to abandon the synchronous stack of the current execution and save the continuation in the trampoline.
    member _.Set action =
        assert storedCont.IsNone
        storedCont <- Some action
        AsyncReturn.Fake()

    /// Save the exception continuation during propagation of an exception, or prior to raising an exception
    member _.OnExceptionRaised(action: econt) =
        assert storedExnCont.IsNone
        storedExnCont <- Some action

type TrampolineHolder() =
    let mutable trampoline = null

    // On-demand allocate this delegate and keep it in the trampoline holder.
    let mutable sendOrPostCallbackWithTrampoline: SendOrPostCallback = null

    let getSendOrPostCallbackWithTrampoline (this: TrampolineHolder) =
        match sendOrPostCallbackWithTrampoline with
        | null ->
            sendOrPostCallbackWithTrampoline <-
                SendOrPostCallback(fun o ->
                    let f = unbox<unit -> AsyncReturn> o
                    // Reminder: the ignore below ignores an AsyncReturn.
                    this.ExecuteWithTrampoline f |> ignore)
        | _ -> ()

        sendOrPostCallbackWithTrampoline

    // On-demand allocate this delegate and keep it in the trampoline holder.
    let mutable waitCallbackForQueueWorkItemWithTrampoline: WaitCallback = null

    let getWaitCallbackForQueueWorkItemWithTrampoline (this: TrampolineHolder) =
        match waitCallbackForQueueWorkItemWithTrampoline with
        | null ->
            waitCallbackForQueueWorkItemWithTrampoline <-
                WaitCallback(fun o ->
                    let f = unbox<unit -> AsyncReturn> o
                    this.ExecuteWithTrampoline f |> ignore)
        | _ -> ()

        waitCallbackForQueueWorkItemWithTrampoline

    // On-demand allocate this delegate and keep it in the trampoline holder.
    let mutable threadStartCallbackForStartThreadWithTrampoline: ParameterizedThreadStart =
        null

    let getThreadStartCallbackForStartThreadWithTrampoline (this: TrampolineHolder) =
        match threadStartCallbackForStartThreadWithTrampoline with
        | null ->
            threadStartCallbackForStartThreadWithTrampoline <-
                ParameterizedThreadStart(fun o ->
                    let f = unbox<unit -> AsyncReturn> o
                    this.ExecuteWithTrampoline f |> ignore)
        | _ -> ()

        threadStartCallbackForStartThreadWithTrampoline

    /// Execute an async computation after installing a trampoline on its synchronous stack.
    [<DebuggerHidden>]
    member _.ExecuteWithTrampoline firstAction =
        trampoline <- Trampoline()
        trampoline.Execute firstAction

    member this.PostWithTrampoline (syncCtxt: SynchronizationContext) (f: unit -> AsyncReturn) =
        syncCtxt.Post(getSendOrPostCallbackWithTrampoline (this), state = (f |> box))
        AsyncReturn.Fake()

    member this.QueueWorkItemWithTrampoline(f: unit -> AsyncReturn) =
        if not (ThreadPool.QueueUserWorkItem(getWaitCallbackForQueueWorkItemWithTrampoline (this), f |> box)) then
            failwith "failed to queue user work item"

        AsyncReturn.Fake()

    member this.PostOrQueueWithTrampoline (syncCtxt: SynchronizationContext) f =
        match syncCtxt with
        | null -> this.QueueWorkItemWithTrampoline f
        | _ -> this.PostWithTrampoline syncCtxt f

    // This should be the only call to Thread.Start in this library. We must always install a trampoline.
    member this.StartThreadWithTrampoline(f: unit -> AsyncReturn) =
        Thread(getThreadStartCallbackForStartThreadWithTrampoline (this), IsBackground = true)
            .Start(f |> box)

        AsyncReturn.Fake()

    /// Save the exception continuation during propagation of an exception, or prior to raising an exception
    member inline _.OnExceptionRaised econt =
        trampoline.OnExceptionRaised econt

<<<<<<< HEAD
=======
    /// Call a continuation, but first check if an async computation should trampoline on its synchronous stack.
    member inline _.HijackCheckThenCall (cont: 'T -> AsyncReturn) res =
        if trampoline.IncrementBindCount() then
            trampoline.Set(fun () -> cont res)
        else
            // NOTE: this must be a tailcall
            cont res

>>>>>>> 5b1a3ae5
/// Represents rarely changing components of an in-flight async computation
[<NoEquality; NoComparison>]
[<AutoSerializable(false)>]
type AsyncActivationAux =
    {
        /// The active cancellation token
        token: CancellationToken

        /// The exception continuation
        econt: econt

        /// The cancellation continuation
        ccont: ccont

        /// Holds some commonly-allocated callbacks and a mutable location to use for a trampoline
        trampolineHolder: TrampolineHolder
    }

/// Represents context for an in-flight async computation
[<NoEquality; NoComparison>]
[<AutoSerializable(false)>]
type AsyncActivationContents<'T> =
    {
        /// The success continuation
        cont: cont<'T>

        /// The rarely changing components
        aux: AsyncActivationAux
    }

/// A struct wrapper around AsyncActivationContents. Using a struct wrapper allows us to change representation of the
/// contents at a later point, e.g. to change the contents to a .NET Task or some other representation.
[<Struct; NoEquality; NoComparison>]
type AsyncActivation<'T>(contents: AsyncActivationContents<'T>) =

    /// Produce a new execution context for a composite async
    member ctxt.WithCancellationContinuation ccont =
        AsyncActivation<'T>
            { contents with
                aux = { ctxt.aux with ccont = ccont }
            }

    /// Produce a new execution context for a composite async
    member ctxt.WithExceptionContinuation econt =
        AsyncActivation<'T>
            { contents with
                aux = { ctxt.aux with econt = econt }
            }

    /// Produce a new execution context for a composite async
    member _.WithContinuation cont =
        AsyncActivation<'U> { cont = cont; aux = contents.aux }

    /// Produce a new execution context for a composite async
    member _.WithContinuations(cont, econt) =
        AsyncActivation<'U>
            {
                cont = cont
                aux = { contents.aux with econt = econt }
            }

    /// Produce a new execution context for a composite async
    member ctxt.WithContinuations(cont, econt, ccont) =
        AsyncActivation<'T>
            { contents with
                cont = cont
                aux =
                    { ctxt.aux with
                        econt = econt
                        ccont = ccont
                    }
            }

    /// The extra information relevant to the execution of the async
    member _.aux = contents.aux

    /// The success continuation relevant to the execution of the async
    member _.cont = contents.cont

    /// The exception continuation relevant to the execution of the async
    member _.econt = contents.aux.econt

    /// The cancellation continuation relevant to the execution of the async
    member _.ccont = contents.aux.ccont

    /// The cancellation token relevant to the execution of the async
    member _.token = contents.aux.token

    /// The trampoline holder being used to protect execution of the async
    member _.trampolineHolder = contents.aux.trampolineHolder

    /// Check if cancellation has been requested
    member _.IsCancellationRequested = contents.aux.token.IsCancellationRequested

    /// Call the cancellation continuation of the active computation
    member _.OnCancellation() =
        contents.aux.ccont (OperationCanceledException(contents.aux.token))

    /// Call the success continuation of the asynchronous execution context after checking for
    /// cancellation and trampoline hijacking.
    //   - Cancellation check
    //
    // Note, this must make tailcalls, so may not be an instance member taking a byref argument.
    static member Success (ctxt: AsyncActivation<'T>) result =
        if ctxt.IsCancellationRequested then
            ctxt.OnCancellation()
        else
            ctxt.cont result

    // For backwards API Compat
    [<Obsolete("Call Success instead")>]
    member ctxt.OnSuccess(result: 'T) =
        AsyncActivation<'T>.Success ctxt result

    /// Save the exception continuation during propagation of an exception, or prior to raising an exception
    member _.OnExceptionRaised() =
        contents.aux.trampolineHolder.OnExceptionRaised contents.aux.econt

    /// Make an initial async activation.
    static member Create cancellationToken trampolineHolder cont econt ccont : AsyncActivation<'T> =
        AsyncActivation
            {
                cont = cont
                aux =
                    {
                        token = cancellationToken
                        econt = econt
                        ccont = ccont
                        trampolineHolder = trampolineHolder
                    }
            }

    /// Queue the success continuation of the asynchronous execution context as a work item in the thread pool
    /// after installing a trampoline
    member ctxt.QueueContinuationWithTrampoline(result: 'T) =
        let cont = ctxt.cont
        ctxt.aux.trampolineHolder.QueueWorkItemWithTrampoline(fun () -> cont result)

    /// Ensure that any exceptions raised by the immediate execution of "userCode"
    /// are sent to the exception continuation. This is done by allowing the exception to propagate
    /// to the trampoline, and the saved exception continuation is called there.
    ///
    /// It is also valid for MakeAsync primitive code to call the exception continuation directly.
    [<DebuggerHidden>]
    member ctxt.ProtectCode userCode =
        let mutable ok = false

        try
            let res = userCode ()
            ok <- true
            res
        finally
            if not ok then ctxt.OnExceptionRaised()

    member ctxt.PostWithTrampoline (syncCtxt: SynchronizationContext) (f: unit -> AsyncReturn) =
        let holder = contents.aux.trampolineHolder
        ctxt.ProtectCode(fun () -> holder.PostWithTrampoline syncCtxt f)

    /// Call the success continuation of the asynchronous execution context
    member ctxt.CallContinuation(result: 'T) =
        ctxt.cont result

/// Represents an asynchronous computation
[<NoEquality; NoComparison; CompiledName("FSharpAsync`1")>]
type Async<'T> =
    {
        Invoke: (AsyncActivation<'T> -> AsyncReturn)
    }

/// Mutable register to help ensure that code is only executed once
[<Sealed>]
type Latch() =
    let mutable i = 0

    /// Execute the latch
    member _.Enter() =
        Interlocked.CompareExchange(&i, 1, 0) = 0

/// Represents the result of an asynchronous computation
[<NoEquality; NoComparison>]
type AsyncResult<'T> =
    | Ok of 'T
    | Error of ExceptionDispatchInfo
    | Canceled of OperationCanceledException

    /// Get the result of an asynchronous computation
    [<DebuggerHidden>]
    member res.Commit() =
        match res with
        | AsyncResult.Ok res -> res
        | AsyncResult.Error edi -> edi.ThrowAny()
        | AsyncResult.Canceled exn -> raise exn

/// Primitives to execute asynchronous computations
module AsyncPrimitives =

    let inline fake () =
        Unchecked.defaultof<AsyncReturn>

    let inline unfake (_: AsyncReturn) =
        ()

    /// The mutable global CancellationTokenSource, see Async.DefaultCancellationToken
    let mutable defaultCancellationTokenSource = new CancellationTokenSource()

    /// Primitive to invoke an async computation.
    //
    // Note: direct calls to this function may end up in user assemblies via inlining
    [<DebuggerHidden>]
    let Invoke (computation: Async<'T>) (ctxt: AsyncActivation<_>) : AsyncReturn =
        computation.Invoke ctxt

    /// Apply 'userCode' to 'arg'. If no exception is raised then call the normal continuation.  Used to implement
    /// 'finally' and 'when cancelled'.
    ///
    /// - Apply 'userCode' to argument with exception protection
    [<DebuggerHidden>]
    let CallThenContinue userCode arg (ctxt: AsyncActivation<_>) : AsyncReturn =
        let mutable result = Unchecked.defaultof<_>
        let mutable ok = false

        try
            result <- userCode arg
            ok <- true
        finally
            if not ok then ctxt.OnExceptionRaised()

        if ok then
            ctxt.cont result
        else
            fake ()

    /// Apply 'part2' to 'result1' and invoke the resulting computation.
    ///
    /// Note: direct calls to this function end up in user assemblies via inlining
    ///
    /// - Apply 'part2' to argument with exception protection
    [<DebuggerHidden>]
    let CallThenInvoke (ctxt: AsyncActivation<_>) result1 part2 : AsyncReturn =
        let mutable result = Unchecked.defaultof<_>
        let mutable ok = false

        try
            result <- part2 result1
            ok <- true
        finally
            if not ok then ctxt.OnExceptionRaised()

        if ok then
            Invoke result ctxt
        else
            fake ()

<<<<<<< HEAD
=======
    /// Like `CallThenInvoke` but does not do a hijack check for historical reasons (exact code compat)
    [<DebuggerHidden>]
    let CallThenInvokeNoHijackCheck (ctxt: AsyncActivation<_>) result1 userCode =
        let mutable res = Unchecked.defaultof<_>
        let mutable ok = false

        try
            res <- userCode result1
            ok <- true
        finally
            if not ok then ctxt.OnExceptionRaised()

        if ok then res.Invoke ctxt else fake ()

>>>>>>> 5b1a3ae5
    /// Apply 'filterFunction' to 'arg'. If the result is 'Some' invoke the resulting computation. If the result is 'None'
    /// then send 'result1' to the exception continuation.
    ///
    /// - Apply 'filterFunction' to argument with exception protection
    [<DebuggerHidden>]
    let CallFilterThenInvoke (ctxt: AsyncActivation<'T>) filterFunction (edi: ExceptionDispatchInfo) : AsyncReturn =
        let mutable resOpt = None
        let mutable ok = false

        try
            resOpt <- filterFunction (edi.GetAssociatedSourceException())
            ok <- true
        finally
            if not ok then ctxt.OnExceptionRaised()

        if ok then
            match resOpt with
<<<<<<< HEAD
            | None ->
                ctxt.econt edi
            | Some res ->
                Invoke res ctxt
=======
            | None -> AsyncActivation<'T>.HijackCheckThenCall ctxt ctxt.econt edi
            | Some res -> Invoke res ctxt
>>>>>>> 5b1a3ae5
        else
            fake ()

    /// Build a primitive without any exception or resync protection
    [<DebuggerHidden>]
    let MakeAsync body =
        { Invoke = body }

    [<DebuggerHidden>]
    let MakeAsyncWithCancelCheck body =
        MakeAsync(fun ctxt ->
            if ctxt.IsCancellationRequested then
                ctxt.OnCancellation()
            else
                body ctxt)

    /// Execute part1, then apply part2, then execute the result of that
    ///
    /// Note: direct calls to this function end up in user assemblies via inlining
    ///   - Initial cancellation check
    ///   - No cancellation check after applying 'part2' to argument (see CallThenInvoke)
    ///   - Apply 'part2' to argument with exception protection (see CallThenInvoke)
    [<DebuggerHidden>]
    let Bind (ctxt: AsyncActivation<'T>) (part1: Async<'U>) (part2: 'U -> Async<'T>) : AsyncReturn =
        if ctxt.IsCancellationRequested then
            ctxt.OnCancellation()
        else
            // Note, no cancellation check is done before calling 'part2'.  This is
            // because part1 may bind a resource, while part2 is a try/finally, and, if
            // the resource creation completes, we want to enter part2 before cancellation takes effect.
            Invoke part1 (ctxt.WithContinuation(fun result1 -> CallThenInvoke ctxt result1 part2))

    /// Re-route all continuations to execute the finally function.
    ///   - Cancellation check after 'entering' the try/finally and before running the body
    ///   - Run 'finallyFunction' with exception protection (see CallThenContinue)
    [<DebuggerHidden>]
    let TryFinally (ctxt: AsyncActivation<'T>) (computation: Async<'T>) finallyFunction =
        // Note, we don't test for cancellation before entering a try/finally. This prevents
        // a resource being created without being disposed.

        // The new continuation runs the finallyFunction and resumes the old continuation
        // If an exception is thrown we continue with the previous exception continuation.
        let cont result =
            CallThenContinue finallyFunction () (ctxt.WithContinuation(fun () -> ctxt.cont result))

        // The new exception continuation runs the finallyFunction and then runs the previous exception continuation.
        // If an exception is thrown we continue with the previous exception continuation.
        let econt edi =
            CallThenContinue finallyFunction () (ctxt.WithContinuation(fun () -> ctxt.econt edi))

        // The cancellation continuation runs the finallyFunction and then runs the previous cancellation continuation.
        // If an exception is thrown we continue with the previous cancellation continuation (the exception is lost)
        let ccont cexn =
            CallThenContinue
                finallyFunction
                ()
                (ctxt.WithContinuations(cont = (fun () -> ctxt.ccont cexn), econt = (fun _ -> ctxt.ccont cexn)))

        let ctxt = ctxt.WithContinuations(cont = cont, econt = econt, ccont = ccont)

        if ctxt.IsCancellationRequested then
            ctxt.OnCancellation()
        else
            computation.Invoke ctxt

    /// Re-route the exception continuation to call to catchFunction. If catchFunction returns None then call the exception continuation.
    /// If it returns Some, invoke the resulting async.
    ///   - Cancellation check before entering the try
    ///   - Cancellation check before applying the 'catchFunction'
    ///   - Apply `catchFunction' to argument with exception protection (see CallFilterThenInvoke)
    [<DebuggerHidden>]
    let TryWith (ctxt: AsyncActivation<'T>) (computation: Async<'T>) catchFunction =
        if ctxt.IsCancellationRequested then
            ctxt.OnCancellation()
        else
            let ctxt =
                ctxt.WithExceptionContinuation(fun edi ->
                    if ctxt.IsCancellationRequested then
                        ctxt.OnCancellation()
                    else
                        CallFilterThenInvoke ctxt catchFunction edi)

            computation.Invoke ctxt

    /// Make an async for an AsyncResult
    //   - No cancellation check
    let CreateAsyncResultAsync res =
        MakeAsync(fun ctxt ->
            match res with
            | AsyncResult.Ok r -> ctxt.cont r
            | AsyncResult.Error edi -> ctxt.econt edi
            | AsyncResult.Canceled cexn -> ctxt.ccont cexn)

    /// Generate async computation which calls its continuation with the given result
    ///   - Cancellation check (see OnSuccess)
    let inline CreateReturnAsync res =
        // Note: this code ends up in user assemblies via inlining
        MakeAsync(fun ctxt -> AsyncActivation.Success ctxt res)

    /// Runs the first process, takes its result, applies f and then runs the new process produced.
    ///   - Initial cancellation check (see Bind)
    ///   - No cancellation check after applying 'part2' to argument (see Bind)
    ///   - Apply 'part2' to argument with exception protection (see Bind)
    let inline CreateBindAsync part1 part2 =
        // Note: this code ends up in user assemblies via inlining
        MakeAsync(fun ctxt -> Bind ctxt part1 part2)

    /// Call the given function with exception protection.
    ///   - No initial cancellation check
    let inline CreateCallAsync part2 result1 =
        // Note: this code ends up in user assemblies via inlining
        MakeAsync(fun ctxt -> CallThenInvoke ctxt result1 part2)

    /// Call the given function with exception protection.
    ///   - Initial cancellation check
    ///   - Apply 'computation' to argument with exception protection (see CallThenInvoke)
    let inline CreateDelayAsync computation =
        // Note: this code ends up in user assemblies via inlining
        MakeAsyncWithCancelCheck(fun ctxt -> CallThenInvoke ctxt () computation)

    /// Implements the sequencing construct of async computation expressions
    ///   - Initial cancellation check (see CreateBindAsync)
    ///   - No cancellation check after applying 'part2' to argument (see CreateBindAsync)
    ///   - Apply 'part2' to argument with exception protection (see CreateBindAsync)
    let inline CreateSequentialAsync part1 part2 =
        // Note: this code ends up in user assemblies via inlining
        CreateBindAsync part1 (fun () -> part2)

    /// Create an async for a try/finally
    ///   - Cancellation check after 'entering' the try/finally and before running the body
    ///   - Apply 'finallyFunction' with exception protection (see TryFinally)
    let inline CreateTryFinallyAsync finallyFunction computation =
        MakeAsync(fun ctxt -> TryFinally ctxt computation finallyFunction)

    /// Create an async for a try/with filtering exceptions through a pattern match
    ///   - Cancellation check before entering the try (see TryWith)
    ///   - Cancellation check before entering the with (see TryWith)
    ///   - Apply `filterFunction' to argument with exception protection (see TryWith)
    let inline CreateTryWithFilterAsync filterFunction computation =
        MakeAsync(fun ctxt -> TryWith ctxt computation filterFunction)

    /// Create an async for a try/with filtering
    ///   - Cancellation check before entering the try (see TryWith)
    ///   - Cancellation check before entering the with (see TryWith)
    ///   - Apply `catchFunction' to argument with exception protection (see TryWith)
    let inline CreateTryWithAsync catchFunction computation =
        MakeAsync(fun ctxt -> TryWith ctxt computation (fun exn -> Some(catchFunction exn)))

    /// Call the finallyFunction if the computation results in a cancellation, and then continue with cancellation.
    /// If the finally function gives an exception then continue with cancellation regardless.
    ///   - No cancellation check before entering the when-cancelled
    ///   - Apply `finallyFunction' to argument with exception protection (see CallThenContinue)
    let CreateWhenCancelledAsync (finallyFunction: OperationCanceledException -> unit) computation =
        MakeAsync(fun ctxt ->
            let ccont = ctxt.ccont

            let ctxt =
                ctxt.WithCancellationContinuation(fun cexn ->
                    CallThenContinue
                        finallyFunction
                        cexn
                        (ctxt.WithContinuations(cont = (fun _ -> ccont cexn), econt = (fun _ -> ccont cexn))))

            computation.Invoke ctxt)

    /// A single pre-allocated computation that fetched the current cancellation token
    let cancellationTokenAsync = MakeAsync(fun ctxt -> ctxt.cont ctxt.aux.token)

    /// A single pre-allocated computation that returns a unit result
    ///   - Cancellation check (see CreateReturnAsync)
<<<<<<< HEAD
    let unitAsync =
        CreateReturnAsync()
=======
    ///   - Hijack check (see CreateReturnAsync)
    let unitAsync = CreateReturnAsync()
>>>>>>> 5b1a3ae5

    /// Implement use/Dispose
    ///
    ///   - No initial cancellation check before applying computation to its argument. See CreateTryFinallyAsync
    ///     and CreateCallAsync. We enter the try/finally before any cancel checks.
    ///   - Cancellation check after 'entering' the implied try/finally and before running the body  (see CreateTryFinallyAsync)
    ///   - Run 'disposeFunction' with exception protection (see CreateTryFinallyAsync)
    let CreateUsingAsync (resource: 'T :> IDisposable) (computation: 'T -> Async<'a>) : Async<'a> =
        let disposeFunction () =
            Microsoft.FSharp.Core.LanguagePrimitives.IntrinsicFunctions.Dispose resource

        CreateTryFinallyAsync disposeFunction (CreateCallAsync computation resource)

    ///   - Initial cancellation check (see CreateBindAsync)
    ///   - Cancellation check after (see unitAsync)
    let inline CreateIgnoreAsync computation =
        CreateBindAsync computation (fun _ -> unitAsync)

    /// Implement the while loop construct of async computation expressions
    ///   - No initial cancellation check before first execution of guard
    ///   - No cancellation check before each execution of guard (see CreateBindAsync)
    ///   - Cancellation check before each execution of the body after guard (CreateBindAsync)
    ///   - Cancellation check after guard fails (see unitAsync)
    ///   - Apply 'guardFunc' with exception protection (see ProtectCode)
    //
    // Note: There are allocations during loop set up, but no allocations during iterations of the loop
    let CreateWhileAsync guardFunc computation =
        if guardFunc () then
            let mutable whileAsync = Unchecked.defaultof<_>

            whileAsync <-
                CreateBindAsync computation (fun () ->
                    if guardFunc () then
                        whileAsync
                    else
                        unitAsync)

            whileAsync
        else
            unitAsync

#if REDUCED_ALLOCATIONS_BUT_RUNS_SLOWER
<<<<<<< HEAD
    /// Implement the while loop construct of async computation expressions
    ///   - Initial cancellation check before each execution of guard
    ///   - No cancellation check before each execution of the body after guard
    ///   - Cancellation check after guard fails (see OnSuccess)
    ///   - Apply 'guardFunc' with exception protection (see ProtectCode)
    //
    // Note: There are allocations during loop set up, but no allocations during iterations of the loop
=======
        /// Implement the while loop construct of async computation expressions
        ///   - Initial cancellation check before each execution of guard
        ///   - No initial hijack check before each execution of guard
        ///   - No cancellation check before each execution of the body after guard
        ///   - Hijack check before each execution of the body after guard (see Invoke)
        ///   - Cancellation check after guard fails (see OnSuccess)
        ///   - Hijack check after guard fails (see OnSuccess)
        ///   - Apply 'guardFunc' with exception protection (see ProtectCode)
        //
        // Note: There are allocations during loop set up, but no allocations during iterations of the loop
>>>>>>> 5b1a3ae5
        // One allocation for While async
        // One allocation for While async context function
        MakeAsync(fun ctxtGuard ->
            // One allocation for ctxtLoop reference cell
            let mutable ctxtLoop = Unchecked.defaultof<_>
            // One allocation for While recursive closure
            let rec WhileLoop () =
                if ctxtGuard.IsCancellationRequested then
                    ctxtGuard.OnCancellation()
                elif ctxtGuard.ProtectCode guardFunc then
                    Invoke computation ctxtLoop
                else
                    ctxtGuard.OnSuccess()
            // One allocation for While body activation context
            ctxtLoop <- ctxtGuard.WithContinuation(WhileLoop)
            WhileLoop())
#endif

    /// Implement the for loop construct of async commputation expressions
    ///   - No initial cancellation check before GetEnumerator call.
    ///   - No initial cancellation check before entering protection of implied try/finally
    ///   - Cancellation check after 'entering' the implied try/finally and before loop
    ///   - Do not apply 'GetEnumerator' with exception protection. However for an 'async'
    ///     in an 'async { ... }' the exception protection will be provided by the enclosing
    ///      Delay or Bind or similar construct.
    ///   - Apply 'MoveNext' with exception protection
    ///   - Apply 'Current' with exception protection

    // Note: No allocations during iterations of the loop apart from those from
    // applying the loop body to the element
    let CreateForLoopAsync (source: seq<_>) computation =
        CreateUsingAsync (source.GetEnumerator()) (fun ie ->
            CreateWhileAsync (fun () -> ie.MoveNext()) (CreateDelayAsync(fun () -> computation ie.Current)))

#if REDUCED_ALLOCATIONS_BUT_RUNS_SLOWER
        CreateUsingAsync (source.GetEnumerator()) (fun ie ->
            // One allocation for While async
            // One allocation for While async context function
            MakeAsync(fun ctxtGuard ->
                // One allocation for ctxtLoop reference cell
                let mutable ctxtLoop = Unchecked.defaultof<_>
                // Two allocations for protected functions
                let guardFunc () =
                    ie.MoveNext()

                let currentFunc () =
                    ie.Current
                // One allocation for ForLoop recursive closure
                let rec ForLoop () =
                    if ctxtGuard.IsCancellationRequested then
                        ctxtGuard.OnCancellation()
                    elif ctxtGuard.ProtectCode guardFunc then
                        let x = ctxtGuard.ProtectCode currentFunc
                        CallThenInvoke ctxtLoop x computation
                    else
                        ctxtGuard.OnSuccess()
                // One allocation for loop activation context
                ctxtLoop <- ctxtGuard.WithContinuation(ForLoop)
                ForLoop()))
#endif

    ///   - Initial cancellation check
    ///   - Call syncCtxt.Post with exception protection. THis may fail as it is arbitrary user code
    let CreateSwitchToAsync (syncCtxt: SynchronizationContext) =
        MakeAsyncWithCancelCheck(fun ctxt -> ctxt.PostWithTrampoline syncCtxt ctxt.cont)

    ///   - Initial cancellation check
    ///   - Create Thread and call Start() with exception protection. We don't expect this
    ///     to fail but protect nevertheless.
    let CreateSwitchToNewThreadAsync () =
        MakeAsyncWithCancelCheck(fun ctxt ->
            ctxt.ProtectCode(fun () -> ctxt.trampolineHolder.StartThreadWithTrampoline ctxt.cont))

    ///   - Initial cancellation check
    ///   - Call ThreadPool.QueueUserWorkItem with exception protection. We don't expect this
    ///     to fail but protect nevertheless.
    let CreateSwitchToThreadPoolAsync () =
        MakeAsyncWithCancelCheck(fun ctxt ->
            ctxt.ProtectCode(fun () -> ctxt.trampolineHolder.QueueWorkItemWithTrampoline ctxt.cont))

    /// Post back to the sync context regardless of which continuation is taken
    ///   - Call syncCtxt.Post with exception protection
    let DelimitSyncContext (ctxt: AsyncActivation<_>) =
        match SynchronizationContext.Current with
        | null -> ctxt
        | syncCtxt ->
            ctxt.WithContinuations(
                cont = (fun x -> ctxt.PostWithTrampoline syncCtxt (fun () -> ctxt.cont x)),
                econt = (fun edi -> ctxt.PostWithTrampoline syncCtxt (fun () -> ctxt.econt edi)),
                ccont = (fun cexn -> ctxt.PostWithTrampoline syncCtxt (fun () -> ctxt.ccont cexn))
            )

    [<Sealed>]
    [<AutoSerializable(false)>]
    type SuspendedAsync<'T>(ctxt: AsyncActivation<'T>) =

        let syncCtxt = SynchronizationContext.Current

        let thread =
            match syncCtxt with
            | null -> null // saving a thread-local access
            | _ -> Thread.CurrentThread

        let trampolineHolder = ctxt.trampolineHolder

        member _.ContinueImmediate res =
            let action () =
                ctxt.cont res

            let inline executeImmediately () =
                trampolineHolder.ExecuteWithTrampoline action

            let currentSyncCtxt = SynchronizationContext.Current

            match syncCtxt, currentSyncCtxt with
            | null, null -> executeImmediately ()
            // This logic was added in F# 2.0 though is incorrect from the perspective of
            // how SynchronizationContext is meant to work. However the logic works for
            // mainline scenarios (WinForms/WPF) and for compatibility reasons we won't change it.
            | _ when Object.Equals(syncCtxt, currentSyncCtxt) && thread.Equals Thread.CurrentThread ->
                executeImmediately ()
            | _ -> trampolineHolder.PostOrQueueWithTrampoline syncCtxt action

        member _.PostOrQueueWithTrampoline res =
            trampolineHolder.PostOrQueueWithTrampoline syncCtxt (fun () -> ctxt.cont res)

    /// A utility type to provide a synchronization point between an asynchronous computation
    /// and callers waiting on the result of that computation.
    ///
    /// Use with care!
    [<Sealed>]
    [<AutoSerializable(false)>]
    type ResultCell<'T>() =

        let mutable result = None

        // The continuations for the result
        let mutable savedConts: SuspendedAsync<'T> list = []

        // The WaitHandle event for the result. Only created if needed, and set to null when disposed.
        let mutable resEvent = null

        let mutable disposed = false

        // All writers of result are protected by lock on syncRoot.
        let syncRoot = obj ()

        member x.GetWaitHandle() =
            lock syncRoot (fun () ->
                if disposed then
                    raise (System.ObjectDisposedException("ResultCell"))

                match resEvent with
                | null ->
                    // Start in signalled state if a result is already present.
                    let ev = new ManualResetEvent(result.IsSome)
                    resEvent <- ev
                    (ev :> WaitHandle)
                | ev -> (ev :> WaitHandle))

        member x.Close() =
            lock syncRoot (fun () ->
                if not disposed then
                    disposed <- true

                    match resEvent with
                    | null -> ()
                    | ev ->
                        ev.Close()
                        resEvent <- null)

        interface IDisposable with
            member x.Dispose() =
                x.Close()

        member x.GrabResult() =
            match result with
            | Some res -> res
            | None -> failwith "Unexpected no result"

        /// Record the result in the ResultCell.
        member x.RegisterResult(res: 'T, reuseThread) =
            let grabbedConts =
                lock syncRoot (fun () ->
                    // Ignore multiple sets of the result. This can happen, e.g. for a race between a cancellation and a success
                    if x.ResultAvailable then
                        [] // invalidOp "multiple results registered for asynchronous operation"
                    else
                    // In this case the ResultCell has already been disposed, e.g. due to a timeout.
                    // The result is dropped on the floor.
                    if disposed then
                        []
                    else
                        result <- Some res
                        // If the resEvent exists then set it. If not we can skip setting it altogether and it won't be
                        // created
                        match resEvent with
                        | null -> ()
                        | ev ->
                            // Setting the event need to happen under lock so as not to race with Close()
                            ev.Set() |> ignore

                        List.rev savedConts)

            // Run the action outside the lock
            match grabbedConts with
            | [] -> fake ()
            | [ cont ] ->
                if reuseThread then
                    cont.ContinueImmediate res
                else
                    cont.PostOrQueueWithTrampoline res
            | otherwise ->
                otherwise
                |> List.iter (fun cont -> cont.PostOrQueueWithTrampoline res |> unfake)
                |> fake

        member x.ResultAvailable = result.IsSome

        /// Await the result of a result cell, without a direct timeout or direct
        /// cancellation. That is, the underlying computation must fill the result
        /// if cancellation or timeout occurs.
        member x.AwaitResult_NoDirectCancelOrTimeout =
            MakeAsync(fun ctxt ->
                // Check if a result is available synchronously
                let resOpt =
                    match result with
                    | Some _ -> result
                    | None ->
                        lock syncRoot (fun () ->
                            match result with
                            | Some _ -> result
                            | None ->
                                // Otherwise save the continuation and call it in RegisterResult
                                savedConts <- (SuspendedAsync<_>(ctxt)) :: savedConts
                                None)

                match resOpt with
                | Some res -> ctxt.cont res
                | None -> fake ())

        member x.TryWaitForResultSynchronously(?timeout) : 'T option =
            // Check if a result is available.
            match result with
            | Some _ as r -> r
            | None ->
                // Force the creation of the WaitHandle
                let resHandle = x.GetWaitHandle()
                // Check again. While we were in GetWaitHandle, a call to RegisterResult may have set result then skipped the
                // Set because the resHandle wasn't forced.
                match result with
                | Some _ as r -> r
                | None ->
                    // OK, let's really wait for the Set signal. This may block.
                    let timeout = defaultArg timeout Threading.Timeout.Infinite
                    let ok = resHandle.WaitOne(millisecondsTimeout = timeout, exitContext = true)

                    if ok then
                        // Now the result really must be available
                        result
                    else
                        // timed out
                        None

    /// Create an instance of an arbitrary delegate type delegating to the given F# function
    type FuncDelegate<'T>(f) =
        member _.Invoke(sender: obj, a: 'T) : unit =
            ignore sender
            f a

        static member Create<'Delegate when 'Delegate :> Delegate>(f) =
            let obj = FuncDelegate<'T>(f)

            let invokeMeth =
                (typeof<FuncDelegate<'T>>)
                    .GetMethod("Invoke", BindingFlags.Public ||| BindingFlags.NonPublic ||| BindingFlags.Instance)

            Delegate.CreateDelegate(typeof<'Delegate>, obj, invokeMeth) :?> 'Delegate

    [<DebuggerHidden>]
    let QueueAsync cancellationToken cont econt ccont computation =
        let trampolineHolder = TrampolineHolder()

        trampolineHolder.QueueWorkItemWithTrampoline(fun () ->
            let ctxt =
                AsyncActivation.Create cancellationToken trampolineHolder cont econt ccont

            computation.Invoke ctxt)

    /// Run the asynchronous workflow and wait for its result.
    [<DebuggerHidden>]
    let QueueAsyncAndWaitForResultSynchronously (token: CancellationToken) computation timeout =
        let token, innerCTS =
            // If timeout is provided, we govern the async by our own CTS, to cancel
            // when execution times out. Otherwise, the user-supplied token governs the async.
            match timeout with
            | None -> token, None
            | Some _ ->
                let subSource = new LinkedSubSource(token)
                subSource.Token, Some subSource

        use resultCell = new ResultCell<AsyncResult<_>>()

        QueueAsync
            token
            (fun res -> resultCell.RegisterResult(AsyncResult.Ok res, reuseThread = true))
            (fun edi -> resultCell.RegisterResult(AsyncResult.Error edi, reuseThread = true))
            (fun exn -> resultCell.RegisterResult(AsyncResult.Canceled exn, reuseThread = true))
            computation
        |> unfake

        let res = resultCell.TryWaitForResultSynchronously(?timeout = timeout)

        match res with
        | None -> // timed out
            // issue cancellation signal
            if innerCTS.IsSome then
                innerCTS.Value.Cancel()
            // wait for computation to quiesce; drop result on the floor
            resultCell.TryWaitForResultSynchronously() |> ignore
            // dispose the CancellationTokenSource
            if innerCTS.IsSome then
                innerCTS.Value.Dispose()

            raise (System.TimeoutException())
        | Some res ->
            match innerCTS with
            | Some subSource -> subSource.Dispose()
            | None -> ()

            res.Commit()

    [<DebuggerHidden>]
    let RunImmediate (cancellationToken: CancellationToken) computation =
        use resultCell = new ResultCell<AsyncResult<_>>()
        let trampolineHolder = TrampolineHolder()

        trampolineHolder.ExecuteWithTrampoline(fun () ->
            let ctxt =
                AsyncActivation.Create
                    cancellationToken
                    trampolineHolder
                    (fun res -> resultCell.RegisterResult(AsyncResult.Ok res, reuseThread = true))
                    (fun edi -> resultCell.RegisterResult(AsyncResult.Error edi, reuseThread = true))
                    (fun exn -> resultCell.RegisterResult(AsyncResult.Canceled exn, reuseThread = true))

            computation.Invoke ctxt)
        |> unfake

        let res = resultCell.TryWaitForResultSynchronously().Value
        res.Commit()

    [<DebuggerHidden>]
    let RunSynchronously cancellationToken (computation: Async<'T>) timeout =
        // Reuse the current ThreadPool thread if possible.
        match SynchronizationContext.Current, Thread.CurrentThread.IsThreadPoolThread, timeout with
        | null, true, None -> RunImmediate cancellationToken computation
        | _ -> QueueAsyncAndWaitForResultSynchronously cancellationToken computation timeout

    [<DebuggerHidden>]
    let Start cancellationToken (computation: Async<unit>) =
        QueueAsync
            cancellationToken
            (fun () -> fake ()) // nothing to do on success
            (fun edi -> edi.ThrowAny()) // raise exception in child
            (fun _ -> fake ()) // ignore cancellation in child
            computation
        |> unfake

    [<DebuggerHidden>]
    let StartWithContinuations cancellationToken (computation: Async<'T>) cont econt ccont =
        let trampolineHolder = TrampolineHolder()

        trampolineHolder.ExecuteWithTrampoline(fun () ->
            let ctxt =
                AsyncActivation.Create cancellationToken trampolineHolder (cont >> fake) (econt >> fake) (ccont >> fake)

            computation.Invoke ctxt)
        |> unfake

    [<DebuggerHidden>]
    let StartAsTask cancellationToken (computation: Async<'T>) taskCreationOptions =
        let taskCreationOptions = defaultArg taskCreationOptions TaskCreationOptions.None
        let tcs = TaskCompletionSource<_>(taskCreationOptions)

        // The contract:
        //      a) cancellation signal should always propagate to the computation
        //      b) when the task IsCompleted -> nothing is running anymore
        let task = tcs.Task

        QueueAsync
            cancellationToken
            (fun r -> tcs.SetResult r |> fake)
            (fun edi -> tcs.SetException edi.SourceException |> fake)
            (fun _ -> tcs.SetCanceled() |> fake)
            computation
        |> unfake

        task

    // Call the appropriate continuation on completion of a task
    [<DebuggerHidden>]
    let OnTaskCompleted (completedTask: Task<'T>) (ctxt: AsyncActivation<'T>) =
        assert completedTask.IsCompleted

        if completedTask.IsCanceled then
            let edi = ExceptionDispatchInfo.Capture(TaskCanceledException completedTask)
            ctxt.econt edi
        elif completedTask.IsFaulted then
            let edi = ExceptionDispatchInfo.RestoreOrCapture completedTask.Exception
            ctxt.econt edi
        else
            ctxt.cont completedTask.Result

    // Call the appropriate continuation on completion of a task.  A cancelled task
    // calls the exception continuation with TaskCanceledException, since it may not represent cancellation of
    // the overall async (they may be governed by different cancellation tokens, or
    // the task may not have a cancellation token at all).
    [<DebuggerHidden>]
    let OnUnitTaskCompleted (completedTask: Task) (ctxt: AsyncActivation<unit>) =
        assert completedTask.IsCompleted

        if completedTask.IsCanceled then
            let edi = ExceptionDispatchInfo.Capture(TaskCanceledException(completedTask))
            ctxt.econt edi
        elif completedTask.IsFaulted then
            let edi = ExceptionDispatchInfo.RestoreOrCapture completedTask.Exception
            ctxt.econt edi
        else
            ctxt.cont ()

    // Helper to attach continuation to the given task, which is assumed not to be completed.
    // When the task completes the continuation will be run synchronously on the thread
    // completing the task. This will install a new trampoline on that thread and continue the
    // execution of the async there.
    [<DebuggerHidden>]
    let AttachContinuationToTask (task: Task<'T>) (ctxt: AsyncActivation<'T>) =
        task.ContinueWith(
            Action<Task<'T>>(fun completedTask ->
                ctxt.trampolineHolder.ExecuteWithTrampoline(fun () -> OnTaskCompleted completedTask ctxt)
                |> unfake),
            TaskContinuationOptions.ExecuteSynchronously
        )
        |> ignore
        |> fake

    // Helper to attach continuation to the given task, which is assumed not to be completed
    // When the task completes the continuation will be run synchronously on the thread
    // completing the task. This will install a new trampoline on that thread and continue the
    // execution of the async there.
    [<DebuggerHidden>]
    let AttachContinuationToUnitTask (task: Task) (ctxt: AsyncActivation<unit>) =
        task.ContinueWith(
            Action<Task>(fun completedTask ->
                ctxt.trampolineHolder.ExecuteWithTrampoline(fun () -> OnUnitTaskCompleted completedTask ctxt)
                |> unfake),
            TaskContinuationOptions.ExecuteSynchronously
        )
        |> ignore
        |> fake

    /// Removes a registration places on a cancellation token
    let DisposeCancellationRegistration (registration: byref<CancellationTokenRegistration option>) =
        match registration with
        | Some r ->
            registration <- None
            r.Dispose()
        | None -> ()

    /// Cleans up a Timer, helper for Async.Sleep
    let DisposeTimer (timer: byref<Timer option>) =
        match timer with
        | None -> ()
        | Some t ->
            timer <- None
            t.Dispose()

    /// Unregisters a RegisteredWaitHandle, helper for AwaitWaitHandle
    let UnregisterWaitHandle (rwh: byref<RegisteredWaitHandle option>) =
        match rwh with
        | None -> ()
        | Some r ->
            r.Unregister null |> ignore
            rwh <- None

    /// Unregisters a delegate handler, helper for AwaitEvent
    let RemoveHandler (event: IEvent<_, _>) (del: byref<'Delegate option>) =
        match del with
        | Some d ->
            del <- None
            event.RemoveHandler d
        | None -> ()

    [<Sealed; AutoSerializable(false)>]
    type AsyncIAsyncResult<'T>(callback: System.AsyncCallback, state: obj) =
        // This gets set to false if the result is not available by the
        // time the IAsyncResult is returned to the caller of Begin
        let mutable completedSynchronously = true

        let mutable disposed = false

        let cts = new CancellationTokenSource()

        let result = new ResultCell<AsyncResult<'T>>()

        member s.SetResult(v: AsyncResult<'T>) =
            result.RegisterResult(v, reuseThread = true) |> unfake

            match callback with
            | null -> ()
            | d ->
                // The IASyncResult becomes observable here
                d.Invoke(s :> System.IAsyncResult)

        member s.GetResult() =
            match result.TryWaitForResultSynchronously(-1) with
            | Some (AsyncResult.Ok v) -> v
            | Some (AsyncResult.Error edi) -> edi.ThrowAny()
            | Some (AsyncResult.Canceled err) -> raise err
            | None -> failwith "unreachable"

        member x.IsClosed = disposed

        member x.Close() =
            if not disposed then
                disposed <- true
                cts.Dispose()
                result.Close()

        member x.Token = cts.Token

        member x.CancelAsync() =
            cts.Cancel()

        member x.CheckForNotSynchronous() =
            if not result.ResultAvailable then
                completedSynchronously <- false

        interface System.IAsyncResult with
            member _.IsCompleted = result.ResultAvailable
            member _.CompletedSynchronously = completedSynchronously
            member _.AsyncWaitHandle = result.GetWaitHandle()
            member _.AsyncState = state

        interface System.IDisposable with
            member x.Dispose() =
                x.Close()

    module AsBeginEndHelpers =
        let beginAction (computation, callback, state) =
            let aiar = new AsyncIAsyncResult<'T>(callback, state)

            let cont res =
                aiar.SetResult(AsyncResult.Ok res)

            let econt edi =
                aiar.SetResult(AsyncResult.Error edi)

            let ccont cexn =
                aiar.SetResult(AsyncResult.Canceled cexn)

            StartWithContinuations aiar.Token computation cont econt ccont
            aiar.CheckForNotSynchronous()
            (aiar :> IAsyncResult)

        let endAction<'T> (iar: IAsyncResult) =
            match iar with
            | :? AsyncIAsyncResult<'T> as aiar ->
                if aiar.IsClosed then
                    raise (System.ObjectDisposedException("AsyncResult"))
                else
                    let res = aiar.GetResult()
                    aiar.Close()
                    res
            | _ -> invalidArg "iar" (SR.GetString(SR.mismatchIAREnd))

        let cancelAction<'T> (iar: IAsyncResult) =
            match iar with
            | :? AsyncIAsyncResult<'T> as aiar -> aiar.CancelAsync()
            | _ -> invalidArg "iar" (SR.GetString(SR.mismatchIARCancel))

open AsyncPrimitives

[<Sealed; CompiledName("FSharpAsyncBuilder")>]
type AsyncBuilder() =
    member _.Zero() =
        unitAsync

    member _.Delay generator =
        CreateDelayAsync generator

    member inline _.Return value =
        CreateReturnAsync value

    member inline _.ReturnFrom(computation: Async<_>) =
        computation

    member inline _.Bind(computation, binder) =
        CreateBindAsync computation binder

    member _.Using(resource, binder) =
        CreateUsingAsync resource binder

    member _.While(guard, computation) =
        CreateWhileAsync guard computation

    member _.For(sequence, body) =
        CreateForLoopAsync sequence body

    member inline _.Combine(computation1, computation2) =
        CreateSequentialAsync computation1 computation2

    member inline _.TryFinally(computation, compensation) =
        CreateTryFinallyAsync compensation computation

    member inline _.TryWith(computation, catchHandler) =
        CreateTryWithAsync catchHandler computation

// member inline _.TryWithFilter (computation, catchHandler) = CreateTryWithFilterAsync catchHandler computation

[<AutoOpen>]
module AsyncBuilderImpl =
    let async = AsyncBuilder()

[<Sealed; CompiledName("FSharpAsync")>]
type Async =

    static member CancellationToken = cancellationTokenAsync

    static member CancelCheck() =
        unitAsync

    static member FromContinuations
        (callback: ('T -> unit) * (exn -> unit) * (OperationCanceledException -> unit) -> unit)
        : Async<'T> =
        MakeAsyncWithCancelCheck(fun ctxt ->
            let mutable underCurrentThreadStack = true
            let mutable contToTailCall = None
            let thread = Thread.CurrentThread
            let latch = Latch()

            let once cont x =
                if not (latch.Enter()) then
                    invalidOp (SR.GetString(SR.controlContinuationInvokedMultipleTimes))

                if Thread.CurrentThread.Equals thread && underCurrentThreadStack then
                    contToTailCall <- Some(fun () -> cont x)
                elif Trampoline.ThisThreadHasTrampoline then
                    let syncCtxt = SynchronizationContext.Current

                    ctxt.trampolineHolder.PostOrQueueWithTrampoline syncCtxt (fun () -> cont x)
                    |> unfake
                else
                    ctxt.trampolineHolder.ExecuteWithTrampoline(fun () -> cont x) |> unfake

            try
                callback (
                    once ctxt.cont,
                    (fun exn -> once ctxt.econt (ExceptionDispatchInfo.RestoreOrCapture exn)),
                    once ctxt.ccont
                )
            with exn ->
                if not (latch.Enter()) then
                    invalidOp (SR.GetString(SR.controlContinuationInvokedMultipleTimes))

                let edi = ExceptionDispatchInfo.RestoreOrCapture exn
                ctxt.econt edi |> unfake

            underCurrentThreadStack <- false

            match contToTailCall with
            | Some k -> k ()
            | _ -> fake ())

    static member DefaultCancellationToken = defaultCancellationTokenSource.Token

    static member CancelDefaultToken() =
        let cts = defaultCancellationTokenSource
        // set new CancellationTokenSource before calling Cancel - otherwise if Cancel throws token will stay unchanged
        defaultCancellationTokenSource <- new CancellationTokenSource()
        cts.Cancel()
    // we do not dispose the old default CTS - let GC collect it

    static member Catch(computation: Async<'T>) =
        MakeAsync(fun ctxt ->
            // Turn the success or exception into data
            let newCtxt =
                ctxt.WithContinuations(
                    cont = (fun res -> ctxt.cont (Choice1Of2 res)),
                    econt = (fun edi -> ctxt.cont (Choice2Of2(edi.GetAssociatedSourceException())))
                )

            computation.Invoke newCtxt)

    static member RunSynchronously(computation: Async<'T>, ?timeout, ?cancellationToken: CancellationToken) =
        let timeout, cancellationToken =
            match cancellationToken with
            | None -> timeout, defaultCancellationTokenSource.Token
            | Some token when not token.CanBeCanceled -> timeout, token
            | Some token -> None, token

        AsyncPrimitives.RunSynchronously cancellationToken computation timeout

    static member Start(computation, ?cancellationToken) =
        let cancellationToken =
            defaultArg cancellationToken defaultCancellationTokenSource.Token

        AsyncPrimitives.Start cancellationToken computation

    static member StartAsTask(computation, ?taskCreationOptions, ?cancellationToken) =
        let cancellationToken =
            defaultArg cancellationToken defaultCancellationTokenSource.Token

        AsyncPrimitives.StartAsTask cancellationToken computation taskCreationOptions

    static member StartChildAsTask(computation, ?taskCreationOptions) =
        async {
            let! cancellationToken = cancellationTokenAsync
            return AsyncPrimitives.StartAsTask cancellationToken computation taskCreationOptions
        }

    static member Parallel(computations: seq<Async<'T>>) =
        Async.Parallel(computations, ?maxDegreeOfParallelism = None)

    static member Parallel(computations: seq<Async<'T>>, ?maxDegreeOfParallelism: int) =
        match maxDegreeOfParallelism with
        | Some x when x < 1 ->
            raise (
                System.ArgumentException(
                    String.Format(SR.GetString(SR.maxDegreeOfParallelismNotPositive), x),
                    "maxDegreeOfParallelism"
                )
            )
        | _ -> ()

        MakeAsyncWithCancelCheck(fun ctxt ->
            // manually protect eval of seq
            let result =
                try
                    Choice1Of2(Seq.toArray computations)
                with exn ->
                    Choice2Of2(ExceptionDispatchInfo.RestoreOrCapture exn)

            match result with
            | Choice2Of2 edi -> ctxt.econt edi
            | Choice1Of2 [||] -> ctxt.cont [||]
            | Choice1Of2 computations ->
                ctxt.ProtectCode(fun () ->
                    let ctxt = DelimitSyncContext ctxt // manually resync
                    let mutable count = computations.Length
                    let mutable firstExn = None
                    let results = Array.zeroCreate computations.Length
                    // Attempt to cancel the individual operations if an exception happens on any of the other threads
                    let innerCTS = new LinkedSubSource(ctxt.token)

                    let finishTask remaining =
                        if (remaining = 0) then
                            innerCTS.Dispose()

                            match firstExn with
                            | None -> ctxt.trampolineHolder.ExecuteWithTrampoline(fun () -> ctxt.cont results)
                            | Some (Choice1Of2 exn) ->
                                ctxt.trampolineHolder.ExecuteWithTrampoline(fun () -> ctxt.econt exn)
                            | Some (Choice2Of2 cexn) ->
                                ctxt.trampolineHolder.ExecuteWithTrampoline(fun () -> ctxt.ccont cexn)
                        else
                            fake ()

                    // recordSuccess and recordFailure between them decrement count to 0 and
                    // as soon as 0 is reached dispose innerCancellationSource

                    let recordSuccess i res =
                        results.[i] <- res
                        finishTask (Interlocked.Decrement &count)

                    let recordFailure exn =
                        // capture first exception and then decrement the counter to avoid race when
                        // - thread 1 decremented counter and preempted by the scheduler
                        // - thread 2 decremented counter and called finishTask
                        // since exception is not yet captured - finishtask will fall into success branch
                        match Interlocked.CompareExchange(&firstExn, Some exn, None) with
                        | None ->
                            // signal cancellation before decrementing the counter - this guarantees that no other thread can sneak to finishTask and dispose innerCTS
                            // NOTE: Cancel may introduce reentrancy - i.e. when handler registered for the cancellation token invokes cancel continuation that will call 'recordFailure'
                            // to correctly handle this we need to return decremented value, not the current value of 'count' otherwise we may invoke finishTask with value '0' several times
                            innerCTS.Cancel()
                        | _ -> ()

                        finishTask (Interlocked.Decrement &count)

                    // If maxDegreeOfParallelism is set but is higher then the number of tasks we have we set it back to None to fall into the simple
                    // queue all items branch
                    let maxDegreeOfParallelism =
                        match maxDegreeOfParallelism with
                        | None -> None
                        | Some x when x >= computations.Length -> None
                        | Some _ as x -> x

                    // Simple case (no maxDegreeOfParallelism) just queue all the work, if we have maxDegreeOfParallelism set we start that many workers
                    // which will make progress on the actual computations
                    match maxDegreeOfParallelism with
                    | None ->
                        computations
                        |> Array.iteri (fun i p ->
                            QueueAsync
                                innerCTS.Token
                                // on success, record the result
                                (fun res -> recordSuccess i res)
                                // on exception...
                                (fun edi -> recordFailure (Choice1Of2 edi))
                                // on cancellation...
                                (fun cexn -> recordFailure (Choice2Of2 cexn))
                                p
                            |> unfake)
                    | Some maxDegreeOfParallelism ->
                        let mutable i = -1

                        let rec worker (trampolineHolder: TrampolineHolder) =
                            if i < computations.Length then
                                let j = Interlocked.Increment &i

                                if j < computations.Length then
                                    if innerCTS.Token.IsCancellationRequested then
                                        let cexn = OperationCanceledException(innerCTS.Token)
                                        recordFailure (Choice2Of2 cexn) |> unfake
                                        worker trampolineHolder
                                    else
                                        let taskCtxt =
                                            AsyncActivation.Create
                                                innerCTS.Token
                                                trampolineHolder
                                                (fun res ->
                                                    recordSuccess j res |> unfake
                                                    worker trampolineHolder |> fake)
                                                (fun edi ->
                                                    recordFailure (Choice1Of2 edi) |> unfake
                                                    worker trampolineHolder |> fake)
                                                (fun cexn ->
                                                    recordFailure (Choice2Of2 cexn) |> unfake
                                                    worker trampolineHolder |> fake)

                                        computations.[j].Invoke taskCtxt |> unfake

                        for x = 1 to maxDegreeOfParallelism do
                            let trampolineHolder = TrampolineHolder()

                            trampolineHolder.QueueWorkItemWithTrampoline(fun () -> worker trampolineHolder |> fake)
                            |> unfake

                    fake ()))

    static member Sequential(computations: seq<Async<'T>>) =
        Async.Parallel(computations, maxDegreeOfParallelism = 1)

    static member Choice(computations: Async<'T option> seq) : Async<'T option> =
        MakeAsyncWithCancelCheck(fun ctxt ->
            // manually protect eval of seq
            let result =
                try
                    Choice1Of2(Seq.toArray computations)
                with exn ->
                    Choice2Of2(ExceptionDispatchInfo.RestoreOrCapture exn)

            match result with
            | Choice2Of2 edi -> ctxt.econt edi
            | Choice1Of2 [||] -> ctxt.cont None
            | Choice1Of2 computations ->
                let ctxt = DelimitSyncContext ctxt

                ctxt.ProtectCode(fun () ->
                    let mutable count = computations.Length
                    let mutable noneCount = 0
                    let mutable someOrExnCount = 0
                    let innerCts = new LinkedSubSource(ctxt.token)

                    let scont (result: 'T option) =
                        let result =
                            match result with
                            | Some _ ->
                                if Interlocked.Increment &someOrExnCount = 1 then
                                    innerCts.Cancel()
                                    ctxt.trampolineHolder.ExecuteWithTrampoline(fun () -> ctxt.cont result)
                                else
                                    fake ()

                            | None ->
                                if Interlocked.Increment &noneCount = computations.Length then
                                    innerCts.Cancel()
                                    ctxt.trampolineHolder.ExecuteWithTrampoline(fun () -> ctxt.cont None)
                                else
                                    fake ()

                        if Interlocked.Decrement &count = 0 then
                            innerCts.Dispose()

                        result

                    let econt (exn: ExceptionDispatchInfo) =
                        let result =
                            if Interlocked.Increment &someOrExnCount = 1 then
                                innerCts.Cancel()
                                ctxt.trampolineHolder.ExecuteWithTrampoline(fun () -> ctxt.econt exn)
                            else
                                fake ()

                        if Interlocked.Decrement &count = 0 then
                            innerCts.Dispose()

                        result

                    let ccont (cexn: OperationCanceledException) =
                        let result =
                            if Interlocked.Increment &someOrExnCount = 1 then
                                innerCts.Cancel()
                                ctxt.trampolineHolder.ExecuteWithTrampoline(fun () -> ctxt.ccont cexn)
                            else
                                fake ()

                        if Interlocked.Decrement &count = 0 then
                            innerCts.Dispose()

                        result

                    for computation in computations do
                        QueueAsync innerCts.Token scont econt ccont computation |> unfake

                    fake ()))

    /// StartWithContinuations, except the exception continuation is given an ExceptionDispatchInfo
    static member StartWithContinuationsUsingDispatchInfo
        (
            computation: Async<'T>,
            continuation,
            exceptionContinuation,
            cancellationContinuation,
            ?cancellationToken
        ) : unit =
        let cancellationToken =
            defaultArg cancellationToken defaultCancellationTokenSource.Token

        AsyncPrimitives.StartWithContinuations
            cancellationToken
            computation
            continuation
            exceptionContinuation
            cancellationContinuation

    static member StartWithContinuations
        (
            computation: Async<'T>,
            continuation,
            exceptionContinuation,
            cancellationContinuation,
            ?cancellationToken
        ) : unit =
        Async.StartWithContinuationsUsingDispatchInfo(
            computation,
            continuation,
            (fun edi -> exceptionContinuation (edi.GetAssociatedSourceException())),
            cancellationContinuation,
            ?cancellationToken = cancellationToken
        )

    static member StartImmediateAsTask(computation: Async<'T>, ?cancellationToken) : Task<'T> =
        let cancellationToken =
            defaultArg cancellationToken defaultCancellationTokenSource.Token

        let ts = TaskCompletionSource<'T>()
        let task = ts.Task

        Async.StartWithContinuations(
            computation,
            (fun k -> ts.SetResult k),
            (fun exn -> ts.SetException exn),
            (fun _ -> ts.SetCanceled()),
            cancellationToken
        )

        task

    static member StartImmediate(computation: Async<unit>, ?cancellationToken) : unit =
        let cancellationToken =
            defaultArg cancellationToken defaultCancellationTokenSource.Token

        AsyncPrimitives.StartWithContinuations cancellationToken computation id (fun edi -> edi.ThrowAny()) ignore

    static member Sleep(millisecondsDueTime: int64) : Async<unit> =
        MakeAsyncWithCancelCheck(fun ctxt ->
            let ctxt = DelimitSyncContext ctxt
            let mutable edi = null
            let latch = Latch()
            let mutable timer: Timer option = None
            let mutable registration: CancellationTokenRegistration option = None

            registration <-
                ctxt.token.Register(
                    Action(fun () ->
                        if latch.Enter() then
                            // Make sure we're not cancelled again
                            DisposeCancellationRegistration &registration
                            DisposeTimer &timer

                            ctxt.trampolineHolder.ExecuteWithTrampoline(fun () ->
                                ctxt.ccont (OperationCanceledException(ctxt.token)))
                            |> unfake)
                )
                |> Some

            try
                timer <-
                    new Timer(
                        TimerCallback(fun _ ->
                            if latch.Enter() then
                                // Ensure cancellation is not possible beyond this point
                                DisposeCancellationRegistration &registration
                                DisposeTimer &timer
                                // Now we're done, so call the continuation
                                ctxt.trampolineHolder.ExecuteWithTrampoline(fun () -> ctxt.cont ()) |> unfake),
                        null,
                        dueTime = millisecondsDueTime,
                        period = -1L
                    )
                    |> Some
            with exn ->
                if latch.Enter() then
                    // Ensure cancellation is not possible beyond this point
                    DisposeCancellationRegistration &registration
                    // Prepare to call exception continuation
                    edi <- ExceptionDispatchInfo.RestoreOrCapture exn

            // Call exception continuation if necessary
            match edi with
            | null -> fake ()
            | _ -> ctxt.econt edi)

    static member Sleep(millisecondsDueTime: int32) : Async<unit> =
        Async.Sleep(millisecondsDueTime |> int64)

    static member Sleep(dueTime: TimeSpan) =
        if dueTime < TimeSpan.Zero then
            raise (ArgumentOutOfRangeException("dueTime"))
        else
            Async.Sleep(dueTime.TotalMilliseconds |> Checked.int64)

    /// Wait for a wait handle. Both timeout and cancellation are supported
    static member AwaitWaitHandle(waitHandle: WaitHandle, ?millisecondsTimeout: int) =
        MakeAsyncWithCancelCheck(fun ctxt ->
            let millisecondsTimeout = defaultArg millisecondsTimeout Threading.Timeout.Infinite

            if millisecondsTimeout = 0 then
                let ok = waitHandle.WaitOne(0, exitContext = false)
                ctxt.cont ok
            else
                let ctxt = DelimitSyncContext ctxt
                let mutable edi = null
                let latch = Latch()
                let mutable rwh: RegisteredWaitHandle option = None
                let mutable registration: CancellationTokenRegistration option = None

                registration <-
                    ctxt.token.Register(
                        Action(fun () ->
                            if latch.Enter() then
                                // Make sure we're not cancelled again
                                DisposeCancellationRegistration &registration

                                UnregisterWaitHandle &rwh

                                // Call the cancellation continuation
                                ctxt.trampolineHolder.ExecuteWithTrampoline(fun () ->
                                    ctxt.ccont (OperationCanceledException(ctxt.token)))
                                |> unfake)
                    )
                    |> Some

                try
                    rwh <-
                        ThreadPool.RegisterWaitForSingleObject(
                            waitObject = waitHandle,
                            callBack =
                                WaitOrTimerCallback(fun _ timeOut ->
                                    if latch.Enter() then
                                        // Ensure cancellation is not possible beyond this point
                                        DisposeCancellationRegistration &registration
                                        UnregisterWaitHandle &rwh
                                        // Call the success continuation
                                        ctxt.trampolineHolder.ExecuteWithTrampoline(fun () -> ctxt.cont (not timeOut))
                                        |> unfake),
                            state = null,
                            millisecondsTimeOutInterval = millisecondsTimeout,
                            executeOnlyOnce = true
                        )
                        |> Some
                with exn ->
                    if latch.Enter() then
                        // Ensure cancellation is not possible beyond this point
                        DisposeCancellationRegistration &registration
                        // Prepare to call exception continuation
                        edi <- ExceptionDispatchInfo.RestoreOrCapture exn

                // Call exception continuation if necessary
                match edi with
                | null -> fake ()
                | _ ->
                    // Call the exception continuation
                    ctxt.econt edi)

    static member AwaitIAsyncResult(iar: IAsyncResult, ?millisecondsTimeout) =
        async {
            if iar.CompletedSynchronously then
                return true
            else
                return! Async.AwaitWaitHandle(iar.AsyncWaitHandle, ?millisecondsTimeout = millisecondsTimeout)
        }

    /// Await and use the result of a result cell. The resulting async doesn't support cancellation
    /// or timeout directly, rather the underlying computation must fill the result if cancellation
    /// or timeout occurs.
    static member AwaitAndBindResult_NoDirectCancelOrTimeout(resultCell: ResultCell<AsyncResult<'T>>) =
        async {
            let! result = resultCell.AwaitResult_NoDirectCancelOrTimeout
            return! CreateAsyncResultAsync result
        }

    /// Await the result of a result cell belonging to a child computation.  The resulting async supports timeout and if
    /// it happens the child computation will be cancelled.   The resulting async doesn't support cancellation
    /// directly, rather the underlying computation must fill the result if cancellation occurs.
    static member AwaitAndBindChildResult
        (
            innerCTS: CancellationTokenSource,
            resultCell: ResultCell<AsyncResult<'T>>,
            millisecondsTimeout
        ) : Async<'T> =
        match millisecondsTimeout with
        | None
        | Some -1 -> resultCell |> Async.AwaitAndBindResult_NoDirectCancelOrTimeout

        | Some 0 ->
            async {
                if resultCell.ResultAvailable then
                    let res = resultCell.GrabResult()
                    return res.Commit()
                else
                    return raise (System.TimeoutException())
            }
        | _ ->
            async {
                try
                    if resultCell.ResultAvailable then
                        let res = resultCell.GrabResult()
                        return res.Commit()
                    else
                        let! ok =
                            Async.AwaitWaitHandle(
                                resultCell.GetWaitHandle(),
                                ?millisecondsTimeout = millisecondsTimeout
                            )

                        if ok then
                            let res = resultCell.GrabResult()
                            return res.Commit()
                        else // timed out
                            // issue cancellation signal
                            innerCTS.Cancel()
                            // wait for computation to quiesce
                            let! _ = Async.AwaitWaitHandle(resultCell.GetWaitHandle())
                            return raise (System.TimeoutException())
                finally
                    resultCell.Close()
            }

    static member FromBeginEnd(beginAction, endAction, ?cancelAction) : Async<'T> =
        async {
            let! ct = cancellationTokenAsync
            let resultCell = new ResultCell<_>()

            let latch = Latch()
            let mutable registration: CancellationTokenRegistration option = None

            registration <-
                ct.Register(
                    Action(fun () ->
                        if latch.Enter() then
                            // Make sure we're not cancelled again
                            DisposeCancellationRegistration &registration

                            // Call the cancellation function. Ignore any exceptions from the
                            // cancellation function.
                            match cancelAction with
                            | None -> ()
                            | Some cancel ->
                                try
                                    cancel ()
                                with _ ->
                                    ()

                            // Register the cancellation result.
                            let canceledResult = Canceled(OperationCanceledException ct)
                            resultCell.RegisterResult(canceledResult, reuseThread = true) |> unfake)
                )
                |> Some

            let callback =
                AsyncCallback(fun iar ->
                    if not iar.CompletedSynchronously then
                        if latch.Enter() then
                            // Ensure cancellation is not possible beyond this point
                            DisposeCancellationRegistration &registration

                            // Run the endAction and collect its result.
                            let res =
                                try
                                    Ok(endAction iar)
                                with exn ->
                                    let edi = ExceptionDispatchInfo.RestoreOrCapture exn
                                    Error edi

                            // Register the result.
                            resultCell.RegisterResult(res, reuseThread = true) |> unfake)

            let (iar: IAsyncResult) = beginAction (callback, (null: obj))

            if iar.CompletedSynchronously then
                // Ensure cancellation is not possible beyond this point
                DisposeCancellationRegistration &registration
                return endAction iar
            else
                // Note: ok to use "NoDirectCancel" here because cancellation has been registered above
                // Note: ok to use "NoDirectTimeout" here because no timeout parameter to this method
                return! Async.AwaitAndBindResult_NoDirectCancelOrTimeout resultCell
        }

    static member FromBeginEnd(arg, beginAction, endAction, ?cancelAction) : Async<'T> =
        Async.FromBeginEnd((fun (iar, state) -> beginAction (arg, iar, state)), endAction, ?cancelAction = cancelAction)

    static member FromBeginEnd(arg1, arg2, beginAction, endAction, ?cancelAction) : Async<'T> =
        Async.FromBeginEnd(
            (fun (iar, state) -> beginAction (arg1, arg2, iar, state)),
            endAction,
            ?cancelAction = cancelAction
        )

    static member FromBeginEnd(arg1, arg2, arg3, beginAction, endAction, ?cancelAction) : Async<'T> =
        Async.FromBeginEnd(
            (fun (iar, state) -> beginAction (arg1, arg2, arg3, iar, state)),
            endAction,
            ?cancelAction = cancelAction
        )

    static member AsBeginEnd<'Arg, 'T>
        (computation: ('Arg -> Async<'T>))
        // The 'Begin' member
        : ('Arg * System.AsyncCallback * obj -> System.IAsyncResult) * (System.IAsyncResult -> 'T) * (System.IAsyncResult -> unit) =
        let beginAction =
            fun (a1, callback, state) -> AsBeginEndHelpers.beginAction ((computation a1), callback, state)

        beginAction, AsBeginEndHelpers.endAction<'T>, AsBeginEndHelpers.cancelAction<'T>

    static member AwaitEvent(event: IEvent<'Delegate, 'T>, ?cancelAction) : Async<'T> =
        async {
            let! ct = cancellationTokenAsync
            let resultCell = new ResultCell<_>()
            // Set up the handlers to listen to events and cancellation
            let latch = Latch()
            let mutable registration: CancellationTokenRegistration option = None
            let mutable del: 'Delegate option = None

            registration <-
                ct.Register(
                    Action(fun () ->
                        if latch.Enter() then
                            // Make sure we're not cancelled again
                            DisposeCancellationRegistration &registration

                            // Stop listening to events
                            RemoveHandler event &del

                            // Call the given cancellation routine if we've been given one
                            // Exceptions from a cooperative cancellation are ignored.
                            match cancelAction with
                            | None -> ()
                            | Some cancel ->
                                try
                                    cancel ()
                                with _ ->
                                    ()

                            // Register the cancellation result.
                            resultCell.RegisterResult(Canceled(OperationCanceledException ct), reuseThread = true)
                            |> unfake)
                )
                |> Some

            let del =
                FuncDelegate<'T>
                    .Create<'Delegate>(fun eventArgs ->
                        if latch.Enter() then
                            // Ensure cancellation is not possible beyond this point
                            DisposeCancellationRegistration &registration

                            // Stop listening to events
                            RemoveHandler event &del

                            // Register the successful result.
                            resultCell.RegisterResult(Ok eventArgs, reuseThread = true) |> unfake)

            // Start listening to events
            event.AddHandler del

            // Return the async computation that allows us to await the result
            // Note: ok to use "NoDirectCancel" here because cancellation has been registered above
            // Note: ok to use "NoDirectTimeout" here because no timeout parameter to this method
            return! Async.AwaitAndBindResult_NoDirectCancelOrTimeout resultCell
        }

    static member Ignore(computation: Async<'T>) =
        CreateIgnoreAsync computation

    static member SwitchToNewThread() =
        CreateSwitchToNewThreadAsync()

    static member SwitchToThreadPool() =
        CreateSwitchToThreadPoolAsync()

    static member StartChild(computation: Async<'T>, ?millisecondsTimeout) =
        async {
            let resultCell = new ResultCell<_>()
            let! ct = cancellationTokenAsync
            let innerCTS = new CancellationTokenSource() // innerCTS does not require disposal
            let mutable ctsRef = innerCTS

            let registration =
                ct.Register(
                    Action(fun () ->
                        match ctsRef with
                        | null -> ()
                        | otherwise -> otherwise.Cancel())
                )

            do
                QueueAsync
                    innerCTS.Token
                    // since innerCTS is not ever Disposed, can call reg.Dispose() without a safety Latch
                    (fun res ->
                        ctsRef <- null
                        registration.Dispose()
                        resultCell.RegisterResult(Ok res, reuseThread = true))
                    (fun edi ->
                        ctsRef <- null
                        registration.Dispose()
                        resultCell.RegisterResult(Error edi, reuseThread = true))
                    (fun err ->
                        ctsRef <- null
                        registration.Dispose()
                        resultCell.RegisterResult(Canceled err, reuseThread = true))
                    computation
                |> unfake

            return Async.AwaitAndBindChildResult(innerCTS, resultCell, millisecondsTimeout)
        }

    static member SwitchToContext syncContext =
        async {
            match syncContext with
            | null ->
                // no synchronization context, just switch to the thread pool
                do! Async.SwitchToThreadPool()
            | syncCtxt ->
                // post the continuation to the synchronization context
                return! CreateSwitchToAsync syncCtxt
        }

    static member OnCancel interruption =
        async {
            let! ct = cancellationTokenAsync
            // latch protects cancellation and disposal contention
            let latch = Latch()
            let mutable registration: CancellationTokenRegistration option = None

            registration <-
                ct.Register(
                    Action(fun () ->
                        if latch.Enter() then
                            // Make sure we're not cancelled again
                            DisposeCancellationRegistration &registration

                            try
                                interruption ()
                            with _ ->
                                ())
                )
                |> Some

            let disposer =
                { new System.IDisposable with
                    member _.Dispose() =
                        // dispose CancellationTokenRegistration only if cancellation was not requested.
                        // otherwise - do nothing, disposal will be performed by the handler itself
                        if not ct.IsCancellationRequested then
                            if latch.Enter() then
                                // Ensure cancellation is not possible beyond this point
                                DisposeCancellationRegistration &registration
                }

            return disposer
        }

    static member TryCancelled(computation: Async<'T>, compensation) =
        CreateWhenCancelledAsync compensation computation

    static member AwaitTask(task: Task<'T>) : Async<'T> =
        MakeAsyncWithCancelCheck(fun ctxt ->
            if task.IsCompleted then
                // Run synchronously without installing new trampoline
                OnTaskCompleted task ctxt
            else
                // Continue asynchronously, via syncContext if necessary, installing new trampoline
                let ctxt = DelimitSyncContext ctxt
                ctxt.ProtectCode(fun () -> AttachContinuationToTask task ctxt))

    static member AwaitTask(task: Task) : Async<unit> =
        MakeAsyncWithCancelCheck(fun ctxt ->
            if task.IsCompleted then
                // Continue synchronously without installing new trampoline
                OnUnitTaskCompleted task ctxt
            else
                // Continue asynchronously, via syncContext if necessary, installing new trampoline
                let ctxt = DelimitSyncContext ctxt
                ctxt.ProtectCode(fun () -> AttachContinuationToUnitTask task ctxt))

module CommonExtensions =

    type System.IO.Stream with

        [<CompiledName("AsyncRead")>] // give the extension member a 'nice', unmangled compiled name, unique within this module
        member stream.AsyncRead(buffer: byte[], ?offset, ?count) =
            let offset = defaultArg offset 0
            let count = defaultArg count buffer.Length
            Async.FromBeginEnd(buffer, offset, count, stream.BeginRead, stream.EndRead)

        [<CompiledName("AsyncReadBytes")>] // give the extension member a 'nice', unmangled compiled name, unique within this module
        member stream.AsyncRead count =
            async {
                let buffer = Array.zeroCreate count
                let mutable i = 0

                while i < count do
                    let! n = stream.AsyncRead(buffer, i, count - i)
                    i <- i + n

                    if n = 0 then
                        raise (System.IO.EndOfStreamException(SR.GetString(SR.failedReadEnoughBytes)))

                return buffer
            }

        [<CompiledName("AsyncWrite")>] // give the extension member a 'nice', unmangled compiled name, unique within this module
        member stream.AsyncWrite(buffer: byte[], ?offset: int, ?count: int) =
            let offset = defaultArg offset 0
            let count = defaultArg count buffer.Length
            Async.FromBeginEnd(buffer, offset, count, stream.BeginWrite, stream.EndWrite)

    type IObservable<'Args> with

        [<CompiledName("AddToObservable")>] // give the extension member a 'nice', unmangled compiled name, unique within this module
        member x.Add(callback: 'Args -> unit) =
            x.Subscribe callback |> ignore

        [<CompiledName("SubscribeToObservable")>] // give the extension member a 'nice', unmangled compiled name, unique within this module
        member x.Subscribe callback =
            x.Subscribe
                { new IObserver<'Args> with
                    member x.OnNext args =
                        callback args

                    member x.OnError e =
                        ()

                    member x.OnCompleted() =
                        ()
                }

module WebExtensions =

    type System.Net.WebRequest with

        [<CompiledName("AsyncGetResponse")>] // give the extension member a 'nice', unmangled compiled name, unique within this module
        member req.AsyncGetResponse() : Async<System.Net.WebResponse> =

            let mutable canceled = false // WebException with Status = WebExceptionStatus.RequestCanceled  can be raised in other situations except cancellation, use flag to filter out false positives

            // Use CreateTryWithFilterAsync to allow propagation of exception without losing stack
            Async.FromBeginEnd(
                beginAction = req.BeginGetResponse,
                endAction = req.EndGetResponse,
                cancelAction =
                    fun () ->
                        canceled <- true
                        req.Abort()
            )
            |> CreateTryWithFilterAsync(fun exn ->
                match exn with
                | :? System.Net.WebException as webExn when
                    webExn.Status = System.Net.WebExceptionStatus.RequestCanceled && canceled
                    ->

                    Some(CreateAsyncResultAsync(AsyncResult.Canceled(OperationCanceledException webExn.Message)))
                | _ -> None)

    type System.Net.WebClient with

        member inline private this.Download(event: IEvent<'T, _>, handler: _ -> 'T, start, result) =
            let downloadAsync =
                Async.FromContinuations(fun (cont, econt, ccont) ->
                    let userToken = obj ()

                    let rec delegate' (_: obj) (args: #ComponentModel.AsyncCompletedEventArgs) =
                        // ensure we handle the completed event from correct download call
                        if userToken = args.UserState then
                            event.RemoveHandler handle

                            if args.Cancelled then
                                ccont (OperationCanceledException())
                            elif isNotNull args.Error then
                                econt args.Error
                            else
                                cont (result args)

                    and handle = handler delegate'
                    event.AddHandler handle
                    start userToken)

            async {
                use! _holder = Async.OnCancel(fun _ -> this.CancelAsync())
                return! downloadAsync
            }

        [<CompiledName("AsyncDownloadString")>] // give the extension member a 'nice', unmangled compiled name, unique within this module
        member this.AsyncDownloadString(address: Uri) : Async<string> =
            this.Download(
                event = this.DownloadStringCompleted,
                handler = (fun action -> Net.DownloadStringCompletedEventHandler action),
                start = (fun userToken -> this.DownloadStringAsync(address, userToken)),
                result = (fun args -> args.Result)
            )

        [<CompiledName("AsyncDownloadData")>] // give the extension member a 'nice', unmangled compiled name, unique within this module
        member this.AsyncDownloadData(address: Uri) : Async<byte[]> =
            this.Download(
                event = this.DownloadDataCompleted,
                handler = (fun action -> Net.DownloadDataCompletedEventHandler action),
                start = (fun userToken -> this.DownloadDataAsync(address, userToken)),
                result = (fun args -> args.Result)
            )

        [<CompiledName("AsyncDownloadFile")>] // give the extension member a 'nice', unmangled compiled name, unique within this module
        member this.AsyncDownloadFile(address: Uri, fileName: string) : Async<unit> =
            this.Download(
                event = this.DownloadFileCompleted,
                handler = (fun action -> ComponentModel.AsyncCompletedEventHandler action),
                start = (fun userToken -> this.DownloadFileAsync(address, fileName, userToken)),
                result = (fun _ -> ())
            )<|MERGE_RESOLUTION|>--- conflicted
+++ resolved
@@ -82,7 +82,6 @@
 
 [<AllowNullLiteral>]
 type Trampoline() =
-
 
     [<ThreadStatic; DefaultValue>]
     static val mutable private thisThreadHasTrampoline: bool
@@ -234,17 +233,6 @@
     member inline _.OnExceptionRaised econt =
         trampoline.OnExceptionRaised econt
 
-<<<<<<< HEAD
-=======
-    /// Call a continuation, but first check if an async computation should trampoline on its synchronous stack.
-    member inline _.HijackCheckThenCall (cont: 'T -> AsyncReturn) res =
-        if trampoline.IncrementBindCount() then
-            trampoline.Set(fun () -> cont res)
-        else
-            // NOTE: this must be a tailcall
-            cont res
-
->>>>>>> 5b1a3ae5
 /// Represents rarely changing components of an in-flight async computation
 [<NoEquality; NoComparison>]
 [<AutoSerializable(false)>]
@@ -472,10 +460,7 @@
         finally
             if not ok then ctxt.OnExceptionRaised()
 
-        if ok then
-            ctxt.cont result
-        else
-            fake ()
+        if ok then ctxt.cont result else fake ()
 
     /// Apply 'part2' to 'result1' and invoke the resulting computation.
     ///
@@ -498,23 +483,6 @@
         else
             fake ()
 
-<<<<<<< HEAD
-=======
-    /// Like `CallThenInvoke` but does not do a hijack check for historical reasons (exact code compat)
-    [<DebuggerHidden>]
-    let CallThenInvokeNoHijackCheck (ctxt: AsyncActivation<_>) result1 userCode =
-        let mutable res = Unchecked.defaultof<_>
-        let mutable ok = false
-
-        try
-            res <- userCode result1
-            ok <- true
-        finally
-            if not ok then ctxt.OnExceptionRaised()
-
-        if ok then res.Invoke ctxt else fake ()
-
->>>>>>> 5b1a3ae5
     /// Apply 'filterFunction' to 'arg'. If the result is 'Some' invoke the resulting computation. If the result is 'None'
     /// then send 'result1' to the exception continuation.
     ///
@@ -532,15 +500,8 @@
 
         if ok then
             match resOpt with
-<<<<<<< HEAD
-            | None ->
-                ctxt.econt edi
-            | Some res ->
-                Invoke res ctxt
-=======
-            | None -> AsyncActivation<'T>.HijackCheckThenCall ctxt ctxt.econt edi
+            | None -> ctxt.econt edi
             | Some res -> Invoke res ctxt
->>>>>>> 5b1a3ae5
         else
             fake ()
 
@@ -711,13 +672,7 @@
 
     /// A single pre-allocated computation that returns a unit result
     ///   - Cancellation check (see CreateReturnAsync)
-<<<<<<< HEAD
-    let unitAsync =
-        CreateReturnAsync()
-=======
-    ///   - Hijack check (see CreateReturnAsync)
     let unitAsync = CreateReturnAsync()
->>>>>>> 5b1a3ae5
 
     /// Implement use/Dispose
     ///
@@ -760,26 +715,13 @@
             unitAsync
 
 #if REDUCED_ALLOCATIONS_BUT_RUNS_SLOWER
-<<<<<<< HEAD
-    /// Implement the while loop construct of async computation expressions
-    ///   - Initial cancellation check before each execution of guard
-    ///   - No cancellation check before each execution of the body after guard
-    ///   - Cancellation check after guard fails (see OnSuccess)
-    ///   - Apply 'guardFunc' with exception protection (see ProtectCode)
-    //
-    // Note: There are allocations during loop set up, but no allocations during iterations of the loop
-=======
-        /// Implement the while loop construct of async computation expressions
-        ///   - Initial cancellation check before each execution of guard
-        ///   - No initial hijack check before each execution of guard
-        ///   - No cancellation check before each execution of the body after guard
-        ///   - Hijack check before each execution of the body after guard (see Invoke)
-        ///   - Cancellation check after guard fails (see OnSuccess)
-        ///   - Hijack check after guard fails (see OnSuccess)
-        ///   - Apply 'guardFunc' with exception protection (see ProtectCode)
+        // Implement the while loop construct of async computation expressions
+        //   - Initial cancellation check before each execution of guard
+        //   - No cancellation check before each execution of the body after guard
+        //   - Cancellation check after guard fails (see OnSuccess)
+        //   - Apply 'guardFunc' with exception protection (see ProtectCode)
         //
         // Note: There are allocations during loop set up, but no allocations during iterations of the loop
->>>>>>> 5b1a3ae5
         // One allocation for While async
         // One allocation for While async context function
         MakeAsync(fun ctxtGuard ->
