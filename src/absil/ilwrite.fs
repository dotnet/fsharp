// Copyright (c) Microsoft Corporation. All Rights Reserved. See License.txt in the project root for license information.

module internal FSharp.Compiler.AbstractIL.ILBinaryWriter 

open System.Collections.Generic 
open System.IO

open Internal.Utilities
open FSharp.Compiler.AbstractIL 
open FSharp.Compiler.AbstractIL.ILAsciiWriter 
open FSharp.Compiler.AbstractIL.IL 
open FSharp.Compiler.AbstractIL.Diagnostics 
open FSharp.Compiler.AbstractIL.Extensions.ILX.Types  
open FSharp.Compiler.AbstractIL.Internal 
open FSharp.Compiler.AbstractIL.Internal.BinaryConstants 
open FSharp.Compiler.AbstractIL.Internal.Support 
open FSharp.Compiler.AbstractIL.Internal.Library 
open FSharp.Compiler.AbstractIL.ILPdbWriter
open FSharp.Compiler.DiagnosticMessage
open FSharp.Compiler.ErrorLogger
open FSharp.Compiler.Range
#if FX_NO_CORHOST_SIGNER
open FSharp.Compiler.AbstractIL.Internal.StrongNameSign
#endif


#if DEBUG
let showEntryLookups = false
#endif

//---------------------------------------------------------------------
// Byte, byte array fragments and other concrete representations
// manipulations.
//---------------------------------------------------------------------

// Little-endian encoding of int32 
let b0 n = byte (n &&& 0xFF)
let b1 n = byte ((n >>> 8) &&& 0xFF)
let b2 n = byte ((n >>> 16) &&& 0xFF)
let b3 n = byte ((n >>> 24) &&& 0xFF)

// Little-endian encoding of int64 
let dw7 n = byte ((n >>> 56) &&& 0xFFL)
let dw6 n = byte ((n >>> 48) &&& 0xFFL)
let dw5 n = byte ((n >>> 40) &&& 0xFFL)
let dw4 n = byte ((n >>> 32) &&& 0xFFL)
let dw3 n = byte ((n >>> 24) &&& 0xFFL)
let dw2 n = byte ((n >>> 16) &&& 0xFFL)
let dw1 n = byte ((n >>> 8) &&& 0xFFL)
let dw0 n = byte (n &&& 0xFFL)

let bitsOfSingle (x: float32) = System.BitConverter.ToInt32(System.BitConverter.GetBytes x, 0)
let bitsOfDouble (x: float) = System.BitConverter.DoubleToInt64Bits x

let emitBytesViaBuffer f = let bb = ByteBuffer.Create 10 in f bb; bb.Close()

/// Alignment and padding
let align alignment n = ((n + alignment - 1) / alignment) * alignment

//---------------------------------------------------------------------
// Concrete token representations etc. used in PE files
//---------------------------------------------------------------------

type ByteBuffer with 

    /// Z32 = compressed unsigned integer 
    static member Z32Size n = 
      if n <= 0x7F then 1
      elif n <= 0x3FFF then 2
      else 4

    /// Emit int32 as compressed unsigned integer
    member buf.EmitZ32 n = 
        if n >= 0 && n <= 0x7F then 
            buf.EmitIntAsByte n  
        elif n >= 0x80 && n <= 0x3FFF then 
            buf.EmitIntAsByte (0x80 ||| (n >>> 8))
            buf.EmitIntAsByte (n &&& 0xFF) 
        else 
            buf.EmitIntAsByte (0xC0 ||| ((n >>> 24) &&& 0xFF))
            buf.EmitIntAsByte ((n >>> 16) &&& 0xFF)
            buf.EmitIntAsByte ((n >>> 8) &&& 0xFF)
            buf.EmitIntAsByte (n &&& 0xFF)

    member buf.EmitPadding n = 
        for i = 0 to n-1 do
            buf.EmitByte 0x0uy

    // Emit compressed untagged integer
    member buf.EmitZUntaggedIndex big idx = 
        if big then buf.EmitInt32 idx
        else
            // Note, we can have idx=0x10000 generated for method table idx + 1 for just beyond last index of method table.
            // This indicates that a MethodList, FieldList, PropertyList or EventList has zero entries
            // For this case, the EmitInt32AsUInt16 writes a 0 (null) into the field.  Binary readers respect this as an empty
            // list of methods/fields/properties/events.
            if idx > 0x10000 then 
                System.Diagnostics.Debug.Assert (false, "EmitZUntaggedIndex: too big for small address or simple index")
            buf.EmitInt32AsUInt16 idx

    // Emit compressed tagged integer
    member buf.EmitZTaggedIndex tag nbits big idx =
        let idx2 = (idx <<< nbits) ||| tag
        if big then buf.EmitInt32 idx2
        else buf.EmitInt32AsUInt16 idx2

let getUncodedToken (tab: TableName) idx = ((tab.Index <<< 24) ||| idx)

// From ECMA for UserStrings:
// This final byte holds the value 1 if and only if any UTF16 character within the string has any bit set in its top byte, or its low byte is any of the following:
// 0x01-0x08, 0x0E-0x1F, 0x27, 0x2D, 
// 0x7F. Otherwise, it holds 0. The 1 signifies Unicode characters that require handling beyond that normally provided for 8-bit encoding sets.

// HOWEVER, there is a discrepancy here between the ECMA spec and the Microsoft C# implementation. 
// The code below follows the latter. We've raised the issue with both teams. See Dev10 bug 850073 for details.

let markerForUnicodeBytes (b: byte[]) = 
    let len = b.Length
    let rec scan i = 
        i < len/2 && 
        (let b1 = Bytes.get b (i*2)
         let b2 = Bytes.get b (i*2+1)
         (b2 <> 0)
         || (b1 >= 0x01 && b1 <= 0x08)   // as per ECMA and C#
         || (b1 >= 0xE && b1 <= 0x1F)    // as per ECMA and C#
         || (b1 = 0x27)                  // as per ECMA and C#
         || (b1 = 0x2D)                  // as per ECMA and C#
         || (b1 > 0x7F)                  // as per C# (but ECMA omits this)
         || scan (i+1))
    let marker = if scan 0 then 0x01 else 0x00
    marker


// -------------------------------------------------------------------- 
// Fixups
// -------------------------------------------------------------------- 

/// Check that the data held at a fixup is some special magic value, as a sanity check
/// to ensure the fixup is being placed at a ood location.
let checkFixup32 (data: byte[]) offset exp = 
    if data.[offset + 3] <> b3 exp then failwith "fixup sanity check failed"
    if data.[offset + 2] <> b2 exp then failwith "fixup sanity check failed"
    if data.[offset + 1] <> b1 exp then failwith "fixup sanity check failed"
    if data.[offset] <> b0 exp then failwith "fixup sanity check failed"

let applyFixup32 (data: byte[]) offset v = 
    data.[offset] <- b0 v
    data.[offset+1] <- b1 v
    data.[offset+2] <- b2 v
    data.[offset+3] <- b3 v

//---------------------------------------------------------------------
// Strong name signing
//---------------------------------------------------------------------

type ILStrongNameSigner =  
    | PublicKeySigner of Support.pubkey
    | PublicKeyOptionsSigner of Support.pubkeyOptions
    | KeyPair of Support.keyPair
    | KeyContainer of Support.keyContainerName

    static member OpenPublicKeyOptions s p = PublicKeyOptionsSigner((Support.signerOpenPublicKeyFile s), p)

    static member OpenPublicKey pubkey = PublicKeySigner pubkey

    static member OpenKeyPairFile s = KeyPair(Support.signerOpenKeyPairFile s)

    static member OpenKeyContainer s = KeyContainer s

    member s.Close() = 
        match s with 
        | PublicKeySigner _
        | PublicKeyOptionsSigner _
        | KeyPair _ -> ()
        | KeyContainer containerName -> Support.signerCloseKeyContainer containerName
      
    member s.IsFullySigned =
        match s with 
        | PublicKeySigner _ -> false
        | PublicKeyOptionsSigner pko -> let _, usePublicSign = pko
                                        usePublicSign
        | KeyPair _ | KeyContainer _ -> true

    member s.PublicKey = 
        match s with 
        | PublicKeySigner pk -> pk
        | PublicKeyOptionsSigner pko -> let pk, _ = pko
                                        pk
        | KeyPair kp -> Support.signerGetPublicKeyForKeyPair kp
        | KeyContainer kn -> Support.signerGetPublicKeyForKeyContainer kn

    member s.SignatureSize = 
        let pkSignatureSize pk =
            try Support.signerSignatureSize pk
            with e -> 
              failwith ("A call to StrongNameSignatureSize failed ("+e.Message+")")
              0x80 
        match s with 
        | PublicKeySigner pk -> pkSignatureSize pk
        | PublicKeyOptionsSigner pko -> let pk, _ = pko
                                        pkSignatureSize pk
        | KeyPair kp -> pkSignatureSize (Support.signerGetPublicKeyForKeyPair kp)
        | KeyContainer kn -> pkSignatureSize (Support.signerGetPublicKeyForKeyContainer kn)

    member s.SignFile file = 
        match s with 
        | PublicKeySigner _ -> ()
        | PublicKeyOptionsSigner _ -> ()
        | KeyPair kp -> Support.signerSignFileWithKeyPair file kp
        | KeyContainer kn -> Support.signerSignFileWithKeyContainer file kn

//---------------------------------------------------------------------
// TYPES FOR TABLES
//---------------------------------------------------------------------

module RowElementTags = 
    let [<Literal>] UShort = 0
    let [<Literal>] ULong = 1
    let [<Literal>] Data = 2
    let [<Literal>] DataResources = 3
    let [<Literal>] Guid = 4
    let [<Literal>] Blob = 5
    let [<Literal>] String = 6
    let [<Literal>] SimpleIndexMin = 7
    let SimpleIndex (t : TableName) = assert (t.Index <= 112); SimpleIndexMin + t.Index
    let [<Literal>] SimpleIndexMax = 119

    let [<Literal>] TypeDefOrRefOrSpecMin = 120
    let TypeDefOrRefOrSpec (t: TypeDefOrRefTag) = assert (t.Tag <= 2); TypeDefOrRefOrSpecMin + t.Tag (* + 111 + 1 = 0x70 + 1 = max TableName.Tndex + 1 *)
    let [<Literal>] TypeDefOrRefOrSpecMax = 122

    let [<Literal>] TypeOrMethodDefMin = 123
    let TypeOrMethodDef (t: TypeOrMethodDefTag) = assert (t.Tag <= 1); TypeOrMethodDefMin + t.Tag (* + 2 + 1 = max TypeDefOrRefOrSpec.Tag + 1 *)
    let [<Literal>] TypeOrMethodDefMax = 124

    let [<Literal>] HasConstantMin = 125
    let HasConstant (t: HasConstantTag) = assert (t.Tag <= 2); HasConstantMin + t.Tag (* + 1 + 1 = max TypeOrMethodDef.Tag + 1 *)
    let [<Literal>] HasConstantMax = 127

    let [<Literal>] HasCustomAttributeMin = 128
    let HasCustomAttribute (t: HasCustomAttributeTag) = assert (t.Tag <= 21); HasCustomAttributeMin + t.Tag (* + 2 + 1 = max HasConstant.Tag + 1 *)
    let [<Literal>] HasCustomAttributeMax = 149

    let [<Literal>] HasFieldMarshalMin = 150
    let HasFieldMarshal (t: HasFieldMarshalTag) = assert (t.Tag <= 1); HasFieldMarshalMin + t.Tag (* + 21 + 1 = max HasCustomAttribute.Tag + 1 *)
    let [<Literal>] HasFieldMarshalMax = 151

    let [<Literal>] HasDeclSecurityMin = 152
    let HasDeclSecurity (t: HasDeclSecurityTag) = assert (t.Tag <= 2); HasDeclSecurityMin + t.Tag (* + 1 + 1 = max HasFieldMarshal.Tag + 1 *)
    let [<Literal>] HasDeclSecurityMax = 154

    let [<Literal>] MemberRefParentMin = 155
    let MemberRefParent (t: MemberRefParentTag) = assert (t.Tag <= 4); MemberRefParentMin + t.Tag (* + 2 + 1 = max HasDeclSecurity.Tag + 1 *)
    let [<Literal>] MemberRefParentMax = 159

    let [<Literal>] HasSemanticsMin = 160
    let HasSemantics (t: HasSemanticsTag) = assert (t.Tag <= 1); HasSemanticsMin + t.Tag (* + 4 + 1 = max MemberRefParent.Tag + 1 *)
    let [<Literal>] HasSemanticsMax = 161

    let [<Literal>] MethodDefOrRefMin = 162
    let MethodDefOrRef (t: MethodDefOrRefTag) = assert (t.Tag <= 2); MethodDefOrRefMin + t.Tag (* + 1 + 1 = max HasSemantics.Tag + 1 *)
    let [<Literal>] MethodDefOrRefMax = 164

    let [<Literal>] MemberForwardedMin = 165
    let MemberForwarded (t: MemberForwardedTag) = assert (t.Tag <= 1); MemberForwardedMin + t.Tag (* + 2 + 1 = max MethodDefOrRef.Tag + 1 *)
    let [<Literal>] MemberForwardedMax = 166

    let [<Literal>] ImplementationMin = 167
    let Implementation (t: ImplementationTag) = assert (t.Tag <= 2); ImplementationMin + t.Tag (* + 1 + 1 = max MemberForwarded.Tag + 1 *)
    let [<Literal>] ImplementationMax = 169

    let [<Literal>] CustomAttributeTypeMin = 170
    let CustomAttributeType (t: CustomAttributeTypeTag) = assert (t.Tag <= 3); CustomAttributeTypeMin + t.Tag (* + 2 + 1 = max Implementation.Tag + 1 *)
    let [<Literal>] CustomAttributeTypeMax = 173

    let [<Literal>] ResolutionScopeMin = 174
    let ResolutionScope (t: ResolutionScopeTag) = assert (t.Tag <= 4); ResolutionScopeMin + t.Tag (* + 3 + 1 = max CustomAttributeType.Tag + 1 *)
    let [<Literal>] ResolutionScopeMax = 178

[<Struct>]
type RowElement(tag: int32, idx: int32) = 

    member x.Tag = tag
    member x.Val = idx

// These create RowElements
let UShort (x: uint16) = RowElement(RowElementTags.UShort, int32 x)
let ULong (x: int32) = RowElement(RowElementTags.ULong, x)
/// Index into cenv.data or cenv.resources. Gets fixed up later once we known an overall
/// location for the data section. flag indicates if offset is relative to cenv.resources. 
let Data (x: int, k: bool) = RowElement((if k then RowElementTags.DataResources else RowElementTags.Data ), x)
/// pos. in guid array 
let Guid (x: int) = RowElement(RowElementTags.Guid, x)
/// pos. in blob array 
let Blob (x: int) = RowElement(RowElementTags.Blob, x)
/// pos. in string array 
let StringE (x: int) = RowElement(RowElementTags.String, x)
/// pos. in some table 
let SimpleIndex (t, x: int) = RowElement(RowElementTags.SimpleIndex t, x)
let TypeDefOrRefOrSpec (t, x: int) = RowElement(RowElementTags.TypeDefOrRefOrSpec t, x)
let TypeOrMethodDef (t, x: int) = RowElement(RowElementTags.TypeOrMethodDef t, x)
let HasConstant (t, x: int) = RowElement(RowElementTags.HasConstant t, x)
let HasCustomAttribute (t, x: int) = RowElement(RowElementTags.HasCustomAttribute t, x)
let HasFieldMarshal (t, x: int) = RowElement(RowElementTags.HasFieldMarshal t, x)
let HasDeclSecurity (t, x: int) = RowElement(RowElementTags.HasDeclSecurity t, x)
let MemberRefParent (t, x: int) = RowElement(RowElementTags.MemberRefParent t, x)
let HasSemantics (t, x: int) = RowElement(RowElementTags.HasSemantics t, x)
let MethodDefOrRef (t, x: int) = RowElement(RowElementTags.MethodDefOrRef t, x)
let MemberForwarded (t, x: int) = RowElement(RowElementTags.MemberForwarded t, x)
let Implementation (t, x: int) = RowElement(RowElementTags.Implementation t, x)
let CustomAttributeType (t, x: int) = RowElement(RowElementTags.CustomAttributeType t, x)
let ResolutionScope (t, x: int) = RowElement(RowElementTags.ResolutionScope t, x)
(*
type RowElement = 
    | UShort of uint16
    | ULong of int32
    | Data of int * bool // Index into cenv.data or cenv.resources. Will be adjusted later in writing once we fix an overall location for the data section. flag indicates if offset is relative to cenv.resources. 
    | Guid of int // pos. in guid array 
    | Blob of int // pos. in blob array 
    | String of int // pos. in string array 
    | SimpleIndex of TableName * int // pos. in some table 
    | TypeDefOrRefOrSpec of TypeDefOrRefTag * int
    | TypeOrMethodDef of TypeOrMethodDefTag * int
    | HasConstant of HasConstantTag * int
    | HasCustomAttribute of HasCustomAttributeTag * int
    | HasFieldMarshal of HasFieldMarshalTag * int
    | HasDeclSecurity of HasDeclSecurityTag * int
    | MemberRefParent of MemberRefParentTag * int
    | HasSemantics of HasSemanticsTag * int
    | MethodDefOrRef of MethodDefOrRefTag * int
    | MemberForwarded of MemberForwardedTag * int
    | Implementation of ImplementationTag * int
    | CustomAttributeType of CustomAttributeTypeTag * int
    | ResolutionScope of ResolutionScopeTag * int
*)

type BlobIndex = int
type StringIndex = int

let BlobIndex (x: BlobIndex) : int = x
let StringIndex (x: StringIndex) : int = x

let inline combineHash x2 acc = 37 * acc + x2 // (acc <<< 6 + acc >>> 2 + x2 + 0x9e3779b9)

let hashRow (elems: RowElement[]) = 
    let mutable acc = 0
    for i in 0 .. elems.Length - 1 do 
        acc <- (acc <<< 1) + elems.[i].Tag + elems.[i].Val + 631 
    acc

let equalRows (elems: RowElement[]) (elems2: RowElement[]) = 
    if elems.Length <> elems2.Length then false else
    let mutable ok = true
    let n = elems.Length
    let mutable i = 0 
    while ok && i < n do 
        if elems.[i].Tag <> elems2.[i].Tag || elems.[i].Val <> elems2.[i].Val then ok <- false
        i <- i + 1
    ok


type GenericRow = RowElement[]

/// This is the representation of shared rows is used for most shared row types.
/// Rows ILAssemblyRef and ILMethodRef are very common and are given their own
/// representations.
[<Struct; CustomEquality; NoComparison>]
type SharedRow(elems: RowElement[], hashCode: int) =
    member x.GenericRow = elems
    override x.GetHashCode() = hashCode
    override x.Equals(obj: obj) = 
        match obj with 
        | :? SharedRow as y -> equalRows elems y.GenericRow
        | _ -> false

let SharedRow(elems: RowElement[]) = new SharedRow(elems, hashRow elems)

/// Special representation : Note, only hashing by name
let AssemblyRefRow(s1, s2, s3, s4, l1, b1, nameIdx, str2, b2) = 
    let hashCode = hash nameIdx
    let genericRow = [| UShort s1; UShort s2; UShort s3; UShort s4; ULong l1; Blob b1; StringE nameIdx; StringE str2; Blob b2 |]
    new SharedRow(genericRow, hashCode)

/// Special representation the computes the hash more efficiently
let MemberRefRow(mrp: RowElement, nmIdx: StringIndex, blobIdx: BlobIndex) = 
    let hashCode = combineHash (hash blobIdx) (combineHash (hash nmIdx) (hash mrp))
    let genericRow = [| mrp; StringE nmIdx; Blob blobIdx |]
    new SharedRow(genericRow, hashCode)

/// Unshared rows are used for definitional tables where elements do not need to be made unique
/// e.g. ILMethodDef and ILTypeDef. Most tables are like this. We don't precompute a 
/// hash code for these rows, and indeed the GetHashCode and Equals should not be needed.
[<Struct; CustomEquality; NoComparison>]
type UnsharedRow(elems: RowElement[]) =
    member x.GenericRow = elems
    override x.GetHashCode() = hashRow elems
    override x.Equals(obj: obj) = 
        match obj with 
        | :? UnsharedRow as y -> equalRows elems y.GenericRow
        | _ -> false
             

//=====================================================================
//=====================================================================
// IL --> TABLES+CODE
//=====================================================================
//=====================================================================

// This environment keeps track of how many generic parameters are in scope. 
// This lets us translate AbsIL type variable number to IL type variable numbering 
type ILTypeWriterEnv = { EnclosingTyparCount: int }
let envForTypeDef (td: ILTypeDef) = { EnclosingTyparCount=td.GenericParams.Length }
let envForMethodRef env (ty: ILType) = { EnclosingTyparCount=(match ty with ILType.Array _ -> env.EnclosingTyparCount | _ -> ty.GenericArgs.Length) }
let envForNonGenericMethodRef _mref = { EnclosingTyparCount=System.Int32.MaxValue }
let envForFieldSpec (fspec: ILFieldSpec) = { EnclosingTyparCount=fspec.DeclaringType.GenericArgs.Length }
let envForOverrideSpec (ospec: ILOverridesSpec) = { EnclosingTyparCount=ospec.DeclaringType.GenericArgs.Length }

//---------------------------------------------------------------------
// TABLES
//---------------------------------------------------------------------

[<NoEquality; NoComparison>]
type MetadataTable<'T> = 
    { name: string
      dict: Dictionary<'T, int> // given a row, find its entry number
#if DEBUG
      mutable lookups: int
#endif
      mutable rows: ResizeArray<'T> }
    member x.Count = x.rows.Count

    static member New(nm, hashEq) = 
        { name=nm
#if DEBUG
          lookups=0
#endif
          dict = new Dictionary<_, _>(100, hashEq)
          rows= new ResizeArray<_>() }

    member tbl.EntriesAsArray = 
#if DEBUG
        if showEntryLookups then dprintf "--> table %s had %d entries and %d lookups\n" tbl.name tbl.Count tbl.lookups
#endif
        tbl.rows |> ResizeArray.toArray

    member tbl.Entries = 
#if DEBUG
        if showEntryLookups then dprintf "--> table %s had %d entries and %d lookups\n" tbl.name tbl.Count tbl.lookups
#endif
        tbl.rows |> ResizeArray.toList

    member tbl.AddSharedEntry x =
        let n = tbl.rows.Count + 1
        tbl.dict.[x] <- n
        tbl.rows.Add x
        n

    member tbl.AddUnsharedEntry x =
        let n = tbl.rows.Count + 1
        tbl.rows.Add x
        n

    member tbl.FindOrAddSharedEntry x =
#if DEBUG
        tbl.lookups <- tbl.lookups + 1 
#endif
        let mutable res = Unchecked.defaultof<_>
        let ok = tbl.dict.TryGetValue(x, &res)
        if ok then res
        else tbl.AddSharedEntry x


    /// This is only used in one special place - see further below. 
    member tbl.SetRowsOfTable t = 
        tbl.rows <- ResizeArray.ofArray t  
        let h = tbl.dict
        h.Clear()
        t |> Array.iteri (fun i x -> h.[x] <- (i+1))

    member tbl.AddUniqueEntry nm geterr x =
        if tbl.dict.ContainsKey x then failwith ("duplicate entry '"+geterr x+"' in "+nm+" table")
        else tbl.AddSharedEntry x

    member tbl.GetTableEntry x = tbl.dict.[x] 

//---------------------------------------------------------------------
// Keys into some of the tables
//---------------------------------------------------------------------

/// We use this key type to help find ILMethodDefs for MethodRefs 
type MethodDefKey(tidx: int, garity: int, nm: string, rty: ILType, argtys: ILTypes, isStatic: bool) =
    // Precompute the hash. The hash doesn't include the return type or 
    // argument types (only argument type count). This is very important, since
    // hashing these is way too expensive
    let hashCode = 
       hash tidx 
       |> combineHash (hash garity) 
       |> combineHash (hash nm) 
       |> combineHash (hash argtys.Length)
       |> combineHash (hash isStatic)
    member key.TypeIdx = tidx
    member key.GenericArity = garity
    member key.Name = nm
    member key.ReturnType = rty
    member key.ArgTypes = argtys
    member key.IsStatic = isStatic
    override x.GetHashCode() = hashCode
    override x.Equals(obj: obj) = 
        match obj with 
        | :? MethodDefKey as y -> 
            tidx = y.TypeIdx && 
            garity = y.GenericArity && 
            nm = y.Name && 
            // note: these next two use structural equality on AbstractIL ILType values
            rty = y.ReturnType && 
            List.lengthsEqAndForall2 (fun a b -> a = b) argtys y.ArgTypes &&
            isStatic = y.IsStatic
        | _ -> false

/// We use this key type to help find ILFieldDefs for FieldRefs
type FieldDefKey(tidx: int, nm: string, ty: ILType) = 
    // precompute the hash. hash doesn't include the type 
    let hashCode = hash tidx |> combineHash (hash nm) 
    member key.TypeIdx = tidx
    member key.Name = nm
    member key.Type = ty
    override x.GetHashCode() = hashCode
    override x.Equals(obj: obj) = 
        match obj with 
        | :? FieldDefKey as y -> 
            tidx = y.TypeIdx && 
            nm = y.Name && 
            ty = y.Type 
        | _ -> false

type PropertyTableKey = PropKey of int (* type. def. idx. *) * string * ILType * ILTypes
type EventTableKey = EventKey of int (* type. def. idx. *) * string
type TypeDefTableKey = TdKey of string list (* enclosing *) * string (* type name *)

//---------------------------------------------------------------------
// The Writer Context
//---------------------------------------------------------------------

[<NoComparison; NoEquality; RequireQualifiedAccess>]
type MetadataTable =
    | Shared of MetadataTable<SharedRow>
    | Unshared of MetadataTable<UnsharedRow>
    member t.FindOrAddSharedEntry x = match t with Shared u -> u.FindOrAddSharedEntry x | Unshared u -> failwithf "FindOrAddSharedEntry: incorrect table kind, u.name = %s" u.name
    member t.AddSharedEntry x = match t with | Shared u -> u.AddSharedEntry x | Unshared u -> failwithf "AddSharedEntry: incorrect table kind, u.name = %s" u.name
    member t.AddUnsharedEntry x = match t with Unshared u -> u.AddUnsharedEntry x | Shared u -> failwithf "AddUnsharedEntry: incorrect table kind, u.name = %s" u.name
    member t.GenericRowsOfTable = match t with Unshared u -> u.EntriesAsArray |> Array.map (fun x -> x.GenericRow) | Shared u -> u.EntriesAsArray |> Array.map (fun x -> x.GenericRow) 
    member t.SetRowsOfSharedTable rows = match t with Shared u -> u.SetRowsOfTable (Array.map SharedRow rows) | Unshared u -> failwithf "SetRowsOfSharedTable: incorrect table kind, u.name = %s" u.name
    member t.Count = match t with Unshared u -> u.Count | Shared u -> u.Count 


[<NoEquality; NoComparison>]
type cenv = 
    { ilg: ILGlobals
      emitTailcalls: bool
      deterministic: bool
      showTimes: bool
      desiredMetadataVersion: ILVersionInfo
      requiredDataFixups: (int32 * (int * bool)) list ref
      /// References to strings in codestreams: offset of code and a (fixup-location, string token) list) 
      mutable requiredStringFixups: (int32 * (int * int) list) list 
      codeChunks: ByteBuffer 
      mutable nextCodeAddr: int32
      
      // Collected debug information
      mutable moduleGuid: byte[]
      generatePdb: bool
      pdbinfo: ResizeArray<PdbMethodData>
      documents: MetadataTable<PdbDocumentData>
      /// Raw data, to go into the data section 
      data: ByteBuffer 
      /// Raw resource data, to go into the data section 
      resources: ByteBuffer 
      mutable entrypoint: (bool * int) option 

      /// Caches
      trefCache: Dictionary<ILTypeRef, int>

      /// The following are all used to generate unique items in the output 
      tables: MetadataTable[]
      AssemblyRefs: MetadataTable<SharedRow>
      fieldDefs: MetadataTable<FieldDefKey>
      methodDefIdxsByKey: MetadataTable<MethodDefKey>
      methodDefIdxs: Dictionary<ILMethodDef, int>
      propertyDefs: MetadataTable<PropertyTableKey>
      eventDefs: MetadataTable<EventTableKey>
      typeDefs: MetadataTable<TypeDefTableKey> 
      guids: MetadataTable<byte[]> 
      blobs: MetadataTable<byte[]> 
      strings: MetadataTable<string> 
      userStrings: MetadataTable<string>
      normalizeAssemblyRefs: ILAssemblyRef -> ILAssemblyRef
    }
    member cenv.GetTable (tab: TableName) = cenv.tables.[tab.Index]


    member cenv.AddCode ((reqdStringFixupsOffset, requiredStringFixups), code) = 
        if align 4 cenv.nextCodeAddr <> cenv.nextCodeAddr then dprintn "warning: code not 4-byte aligned"
        cenv.requiredStringFixups <- (cenv.nextCodeAddr + reqdStringFixupsOffset, requiredStringFixups) :: cenv.requiredStringFixups
        cenv.codeChunks.EmitBytes code
        cenv.nextCodeAddr <- cenv.nextCodeAddr + code.Length

    member cenv.GetCode() = cenv.codeChunks.Close()


let FindOrAddSharedRow (cenv: cenv) tbl x = cenv.GetTable(tbl).FindOrAddSharedEntry x

// Shared rows must be hash-cons'd to be made unique (no duplicates according to contents)
let AddSharedRow (cenv: cenv) tbl x = cenv.GetTable(tbl).AddSharedEntry x

// Unshared rows correspond to definition elements (e.g. a ILTypeDef or a ILMethodDef)
let AddUnsharedRow (cenv: cenv) tbl (x: UnsharedRow) = cenv.GetTable(tbl).AddUnsharedEntry x

let metadataSchemaVersionSupportedByCLRVersion v = 
    // Whidbey Beta 1 version numbers are between 2.0.40520.0 and 2.0.40607.0 
    // Later Whidbey versions are post 2.0.40607.0.. However we assume 
    // internal builds such as 2.0.x86chk are Whidbey Beta 2 or later 
    if compareILVersions v (parseILVersion ("2.0.40520.0")) >= 0 &&
       compareILVersions v (parseILVersion ("2.0.40608.0")) < 0 then 1, 1
    elif compareILVersions v (parseILVersion ("2.0.0.0")) >= 0 then 2, 0
    else 1, 0 

let headerVersionSupportedByCLRVersion v = 
   // The COM20HEADER version number 
   // Whidbey version numbers are 2.5 
   // Earlier are 2.0 
   // From an email from jeffschw: "Be built with a compiler that marks the COM20HEADER with Major >=2 and Minor >= 5. The V2.0 compilers produce images with 2.5, V1.x produces images with 2.0." 
    if compareILVersions v (parseILVersion ("2.0.0.0")) >= 0 then 2, 5
    else 2, 0 

let peOptionalHeaderByteByCLRVersion v = 
   //  A flag in the PE file optional header seems to depend on CLI version 
   // Whidbey version numbers are 8 
   // Earlier are 6 
   // Tools are meant to ignore this, but the VS Profiler wants it to have the right value 
    if compareILVersions v (parseILVersion ("2.0.0.0")) >= 0 then 8
    else 6

// returned by writeBinaryAndReportMappings 
[<NoEquality; NoComparison>]
type ILTokenMappings =  
    { TypeDefTokenMap: ILTypeDef list * ILTypeDef -> int32
      FieldDefTokenMap: ILTypeDef list * ILTypeDef -> ILFieldDef -> int32
      MethodDefTokenMap: ILTypeDef list * ILTypeDef -> ILMethodDef -> int32
      PropertyTokenMap: ILTypeDef list * ILTypeDef -> ILPropertyDef -> int32
      EventTokenMap: ILTypeDef list * ILTypeDef -> ILEventDef -> int32 }

let recordRequiredDataFixup requiredDataFixups (buf: ByteBuffer) pos lab =
    requiredDataFixups := (pos, lab) :: !requiredDataFixups
    // Write a special value in that we check later when applying the fixup 
    buf.EmitInt32 0xdeaddddd

//---------------------------------------------------------------------
// The UserString, BlobHeap, GuidHeap tables
//---------------------------------------------------------------------

let GetUserStringHeapIdx cenv s = 
    cenv.userStrings.FindOrAddSharedEntry s

let GetBytesAsBlobIdx cenv (bytes: byte[]) = 
    if bytes.Length = 0 then 0 
    else cenv.blobs.FindOrAddSharedEntry bytes

let GetStringHeapIdx cenv s = 
    if s = "" then 0 
    else cenv.strings.FindOrAddSharedEntry s

let GetGuidIdx cenv info = cenv.guids.FindOrAddSharedEntry info

let GetStringHeapIdxOption cenv sopt =
    match sopt with 
    | Some ns -> GetStringHeapIdx cenv ns
    | None -> 0

let GetTypeNameAsElemPair cenv n =
    let (n1, n2) = splitTypeNameRight n
    StringE (GetStringHeapIdxOption cenv n1), 
    StringE (GetStringHeapIdx cenv n2)

//=====================================================================
// Pass 1 - allocate indexes for types 
//=====================================================================

let rec GenTypeDefPass1 enc cenv (td: ILTypeDef) = 
  ignore (cenv.typeDefs.AddUniqueEntry "type index" (fun (TdKey (_, n)) -> n) (TdKey (enc, td.Name)))
  GenTypeDefsPass1 (enc@[td.Name]) cenv td.NestedTypes.AsList

and GenTypeDefsPass1 enc cenv tds = List.iter (GenTypeDefPass1 enc cenv) tds

//=====================================================================
// Pass 2 - allocate indexes for methods and fields and write rows for types 
//=====================================================================

let rec GetIdxForTypeDef cenv key = 
    try cenv.typeDefs.GetTableEntry key
    with 
      :? KeyNotFoundException -> 
        let (TdKey (enc, n) ) = key
        errorR(InternalError("One of your modules expects the type '"+String.concat "." (enc@[n])+"' to be defined within the module being emitted. You may be missing an input file", range0))
        0
    
// -------------------------------------------------------------------- 
// Assembly and module references
// -------------------------------------------------------------------- 

let rec GetAssemblyRefAsRow cenv (aref: ILAssemblyRef) =
    AssemblyRefRow 
        ((match aref.Version with None -> 0us | Some version -> version.Major), 
         (match aref.Version with None -> 0us | Some version -> version.Minor), 
         (match aref.Version with None -> 0us | Some version -> version.Build), 
         (match aref.Version with None -> 0us | Some version -> version.Revision), 
         ((match aref.PublicKey with Some (PublicKey _) -> 0x0001 | _ -> 0x0000)
          ||| (if aref.Retargetable then 0x0100 else 0x0000)), 
         BlobIndex (match aref.PublicKey with 
                    | None -> 0 
                    | Some (PublicKey b | PublicKeyToken b) -> GetBytesAsBlobIdx cenv b), 
         StringIndex (GetStringHeapIdx cenv aref.Name), 
         StringIndex (match aref.Locale with None -> 0 | Some s -> GetStringHeapIdx cenv s), 
         BlobIndex (match aref.Hash with None -> 0 | Some s -> GetBytesAsBlobIdx cenv s))

and GetAssemblyRefAsIdx cenv aref = 
    FindOrAddSharedRow cenv TableNames.AssemblyRef (GetAssemblyRefAsRow cenv (cenv.normalizeAssemblyRefs aref))

and GetModuleRefAsRow cenv (mref: ILModuleRef) =
    SharedRow 
        [| StringE (GetStringHeapIdx cenv mref.Name) |]

and GetModuleRefAsFileRow cenv (mref: ILModuleRef) =
    SharedRow 
        [| ULong (if mref.HasMetadata then 0x0000 else 0x0001)
           StringE (GetStringHeapIdx cenv mref.Name)
           (match mref.Hash with None -> Blob 0 | Some s -> Blob (GetBytesAsBlobIdx cenv s)) |]

and GetModuleRefAsIdx cenv mref = 
    FindOrAddSharedRow cenv TableNames.ModuleRef (GetModuleRefAsRow cenv mref)

and GetModuleRefAsFileIdx cenv mref = 
    FindOrAddSharedRow cenv TableNames.File (GetModuleRefAsFileRow cenv mref)

// -------------------------------------------------------------------- 
// Does a ILScopeRef point to this module?
// -------------------------------------------------------------------- 

let isScopeRefLocal scoref = (scoref = ILScopeRef.Local) 
let isTypeRefLocal (tref: ILTypeRef) = isScopeRefLocal tref.Scope
let isTypeLocal (ty: ILType) = ty.IsNominal && isNil ty.GenericArgs && isTypeRefLocal ty.TypeRef

// -------------------------------------------------------------------- 
// Scopes to Implementation elements.
// -------------------------------------------------------------------- 

let GetScopeRefAsImplementationElem cenv scoref = 
    match scoref with 
    | ILScopeRef.Local -> (i_AssemblyRef, 0)
    | ILScopeRef.Assembly aref -> (i_AssemblyRef, GetAssemblyRefAsIdx cenv aref)
    | ILScopeRef.Module mref -> (i_File, GetModuleRefAsFileIdx cenv mref)
 
// -------------------------------------------------------------------- 
// Type references, types etc.
// -------------------------------------------------------------------- 

let rec GetTypeRefAsTypeRefRow cenv (tref: ILTypeRef) = 
    let nselem, nelem = GetTypeNameAsElemPair cenv tref.Name
    let rs1, rs2 = GetResolutionScopeAsElem cenv (tref.Scope, tref.Enclosing)
    SharedRow [| ResolutionScope (rs1, rs2); nelem; nselem |]

and GetTypeRefAsTypeRefIdx cenv tref = 
    let mutable res = 0
    if cenv.trefCache.TryGetValue(tref, &res) then res else 
    let res = FindOrAddSharedRow cenv TableNames.TypeRef (GetTypeRefAsTypeRefRow cenv tref)
    cenv.trefCache.[tref] <- res
    res

and GetTypeDescAsTypeRefIdx cenv (scoref, enc, n) =  
    GetTypeRefAsTypeRefIdx cenv (mkILNestedTyRef (scoref, enc, n))

and GetResolutionScopeAsElem cenv (scoref, enc) = 
    if isNil enc then 
        match scoref with 
        | ILScopeRef.Local -> (rs_Module, 1) 
        | ILScopeRef.Assembly aref -> (rs_AssemblyRef, GetAssemblyRefAsIdx cenv aref)
        | ILScopeRef.Module mref -> (rs_ModuleRef, GetModuleRefAsIdx cenv mref)
    else
        let enc2, n2 = List.frontAndBack enc
        (rs_TypeRef, GetTypeDescAsTypeRefIdx cenv (scoref, enc2, n2))
 

let emitTypeInfoAsTypeDefOrRefEncoded cenv (bb: ByteBuffer) (scoref, enc, nm) = 
    if isScopeRefLocal scoref then 
        let idx = GetIdxForTypeDef cenv (TdKey(enc, nm))
        bb.EmitZ32 (idx <<< 2) // ECMA 22.2.8 TypeDefOrRefEncoded - ILTypeDef 
    else 
        let idx = GetTypeDescAsTypeRefIdx cenv (scoref, enc, nm)
        bb.EmitZ32 ((idx <<< 2) ||| 0x01) // ECMA 22.2.8 TypeDefOrRefEncoded - ILTypeRef 

let getTypeDefOrRefAsUncodedToken (tag, idx) =
    let tab = 
        if tag = tdor_TypeDef then TableNames.TypeDef 
        elif tag = tdor_TypeRef then TableNames.TypeRef  
        elif tag = tdor_TypeSpec then TableNames.TypeSpec
        else failwith "getTypeDefOrRefAsUncodedToken"
    getUncodedToken tab idx

// REVIEW: write into an accumuating buffer
let EmitArrayShape (bb: ByteBuffer) (ILArrayShape shape) = 
    let sized = List.filter (function (_, Some _) -> true | _ -> false) shape
    let lobounded = List.filter (function (Some _, _) -> true | _ -> false) shape
    bb.EmitZ32 shape.Length
    bb.EmitZ32 sized.Length
    sized |> List.iter (function (_, Some sz) -> bb.EmitZ32 sz | _ -> failwith "?")
    bb.EmitZ32 lobounded.Length
    lobounded |> List.iter (function (Some low, _) -> bb.EmitZ32 low | _ -> failwith "?") 
        
let hasthisToByte hasthis =
     match hasthis with 
     | ILThisConvention.Instance -> e_IMAGE_CEE_CS_CALLCONV_INSTANCE
     | ILThisConvention.InstanceExplicit -> e_IMAGE_CEE_CS_CALLCONV_INSTANCE_EXPLICIT
     | ILThisConvention.Static -> 0x00uy

let callconvToByte ntypars (Callconv (hasthis, bcc)) = 
    hasthisToByte hasthis |||
    (if ntypars > 0 then e_IMAGE_CEE_CS_CALLCONV_GENERIC else 0x00uy) |||
    (match bcc with 
    | ILArgConvention.FastCall -> e_IMAGE_CEE_CS_CALLCONV_FASTCALL
    | ILArgConvention.StdCall -> e_IMAGE_CEE_CS_CALLCONV_STDCALL
    | ILArgConvention.ThisCall -> e_IMAGE_CEE_CS_CALLCONV_THISCALL
    | ILArgConvention.CDecl -> e_IMAGE_CEE_CS_CALLCONV_CDECL
    | ILArgConvention.Default -> 0x00uy
    | ILArgConvention.VarArg -> e_IMAGE_CEE_CS_CALLCONV_VARARG)
  

// REVIEW: write into an accumuating buffer
let rec EmitTypeSpec cenv env (bb: ByteBuffer) (et, tspec: ILTypeSpec) = 
    if isNil tspec.GenericArgs then 
        bb.EmitByte et
        emitTypeInfoAsTypeDefOrRefEncoded cenv bb (tspec.Scope, tspec.Enclosing, tspec.Name)
    else  
        bb.EmitByte et_WITH
        bb.EmitByte et
        emitTypeInfoAsTypeDefOrRefEncoded cenv bb (tspec.Scope, tspec.Enclosing, tspec.Name)
        bb.EmitZ32 tspec.GenericArgs.Length
        EmitTypes cenv env bb tspec.GenericArgs

and GetTypeAsTypeDefOrRef cenv env (ty: ILType) = 
    if isTypeLocal ty then 
        let tref = ty.TypeRef
        (tdor_TypeDef, GetIdxForTypeDef cenv (TdKey(tref.Enclosing, tref.Name)))
    elif ty.IsNominal && isNil ty.GenericArgs then
        (tdor_TypeRef, GetTypeRefAsTypeRefIdx cenv ty.TypeRef)
    else 
        (tdor_TypeSpec, GetTypeAsTypeSpecIdx cenv env ty)

and GetTypeAsBytes cenv env ty = emitBytesViaBuffer (fun bb -> EmitType cenv env bb ty)

and GetTypeOfLocalAsBytes cenv env (l: ILLocal) = 
    emitBytesViaBuffer (fun bb -> EmitLocalInfo cenv env bb l)

and GetTypeAsBlobIdx cenv env (ty: ILType) = 
    GetBytesAsBlobIdx cenv (GetTypeAsBytes cenv env ty)

and GetTypeAsTypeSpecRow cenv env (ty: ILType) = 
    SharedRow [| Blob (GetTypeAsBlobIdx cenv env ty) |]

and GetTypeAsTypeSpecIdx cenv env ty = 
    FindOrAddSharedRow cenv TableNames.TypeSpec (GetTypeAsTypeSpecRow cenv env ty)

and EmitType cenv env bb ty =
    match ty with 
  // REVIEW: what are these doing here? 
    | ILType.Value tspec when tspec.Name = "System.String" -> bb.EmitByte et_STRING 
    | ILType.Value tspec when tspec.Name = "System.Object" -> bb.EmitByte et_OBJECT 
    | ty when isILSByteTy ty -> bb.EmitByte et_I1 
    | ty when isILInt16Ty ty -> bb.EmitByte et_I2 
    | ty when isILInt32Ty ty -> bb.EmitByte et_I4 
    | ty when isILInt64Ty ty -> bb.EmitByte et_I8 
    | ty when isILByteTy ty -> bb.EmitByte et_U1 
    | ty when isILUInt16Ty ty -> bb.EmitByte et_U2 
    | ty when isILUInt32Ty ty -> bb.EmitByte et_U4 
    | ty when isILUInt64Ty ty -> bb.EmitByte et_U8 
    | ty when isILDoubleTy ty -> bb.EmitByte et_R8 
    | ty when isILSingleTy ty -> bb.EmitByte et_R4 
    | ty when isILBoolTy ty -> bb.EmitByte et_BOOLEAN 
    | ty when isILCharTy ty -> bb.EmitByte et_CHAR 
    | ty when isILStringTy ty -> bb.EmitByte et_STRING 
    | ty when isILObjectTy ty -> bb.EmitByte et_OBJECT 
    | ty when isILIntPtrTy ty -> bb.EmitByte et_I 
    | ty when isILUIntPtrTy ty -> bb.EmitByte et_U 
    | ty when isILTypedReferenceTy ty -> bb.EmitByte et_TYPEDBYREF 

    | ILType.Boxed tspec -> EmitTypeSpec cenv env bb (et_CLASS, tspec)
    | ILType.Value tspec -> EmitTypeSpec cenv env bb (et_VALUETYPE, tspec)
    | ILType.Array (shape, ty) ->  
        if shape = ILArrayShape.SingleDimensional then (bb.EmitByte et_SZARRAY ; EmitType cenv env bb ty)
        else (bb.EmitByte et_ARRAY; EmitType cenv env bb ty; EmitArrayShape bb shape)
    | ILType.TypeVar tv ->  
        let cgparams = env.EnclosingTyparCount
        if int32 tv < cgparams then 
            bb.EmitByte et_VAR
            bb.EmitZ32 (int32 tv)
        else
            bb.EmitByte et_MVAR
            bb.EmitZ32 (int32 tv - cgparams)

    | ILType.Byref ty -> 
        bb.EmitByte et_BYREF
        EmitType cenv env bb ty
    | ILType.Ptr ty ->  
        bb.EmitByte et_PTR
        EmitType cenv env bb ty
    | ILType.Void ->   
        bb.EmitByte et_VOID 
    | ILType.FunctionPointer x ->
        bb.EmitByte et_FNPTR
        EmitCallsig cenv env bb (x.CallingConv, x.ArgTypes, x.ReturnType, None, 0)
    | ILType.Modified (req, tref, ty) ->
        bb.EmitByte (if req then et_CMOD_REQD else et_CMOD_OPT)
        emitTypeInfoAsTypeDefOrRefEncoded cenv bb (tref.Scope, tref.Enclosing, tref.Name)
        EmitType cenv env bb ty
     | _ -> failwith "EmitType"

and EmitLocalInfo cenv env (bb: ByteBuffer) (l: ILLocal) =
    if l.IsPinned then 
        bb.EmitByte et_PINNED
    EmitType cenv env bb l.Type

and EmitCallsig cenv env bb (callconv, args: ILTypes, ret, varargs: ILVarArgs, genarity) = 
    bb.EmitByte (callconvToByte genarity callconv)
    if genarity > 0 then bb.EmitZ32 genarity
    bb.EmitZ32 ((args.Length + (match varargs with None -> 0 | Some l -> l.Length)))
    EmitType cenv env bb ret
    args |> List.iter (EmitType cenv env bb)
    match varargs with 
     | None -> ()// no extra arg = no sentinel 
     | Some tys -> 
         if isNil tys then () // no extra arg = no sentinel 
         else 
            bb.EmitByte et_SENTINEL
            List.iter (EmitType cenv env bb) tys

and GetCallsigAsBytes cenv env x = emitBytesViaBuffer (fun bb -> EmitCallsig cenv env bb x)

// REVIEW: write into an accumuating buffer
and EmitTypes cenv env bb (inst: ILTypes) = 
    inst |> List.iter (EmitType cenv env bb) 

let GetTypeAsMemberRefParent cenv env ty =
    match GetTypeAsTypeDefOrRef cenv env ty with 
    | (tag, _) when tag = tdor_TypeDef -> dprintn "GetTypeAsMemberRefParent: mspec should have been encoded as mdtMethodDef?"; MemberRefParent (mrp_TypeRef, 1)
    | (tag, tok) when tag = tdor_TypeRef -> MemberRefParent (mrp_TypeRef, tok)
    | (tag, tok) when tag = tdor_TypeSpec -> MemberRefParent (mrp_TypeSpec, tok)
    | _ -> failwith "GetTypeAsMemberRefParent"


// -------------------------------------------------------------------- 
// Native types
// -------------------------------------------------------------------- 

let rec GetVariantTypeAsInt32 ty = 
    if List.memAssoc ty (Lazy.force ILVariantTypeMap) then 
        (List.assoc ty (Lazy.force ILVariantTypeMap ))
    else 
        match ty with 
        | ILNativeVariant.Array vt -> vt_ARRAY ||| GetVariantTypeAsInt32 vt
        | ILNativeVariant.Vector vt -> vt_VECTOR ||| GetVariantTypeAsInt32 vt
        | ILNativeVariant.Byref vt -> vt_BYREF ||| GetVariantTypeAsInt32 vt
        | _ -> failwith "Unexpected variant type"

// based on information in ECMA and asmparse.y in the CLR codebase 
let rec GetNativeTypeAsBlobIdx cenv (ty: ILNativeType) = 
    GetBytesAsBlobIdx cenv (GetNativeTypeAsBytes ty)

and GetNativeTypeAsBytes ty = emitBytesViaBuffer (fun bb -> EmitNativeType bb ty)

// REVIEW: write into an accumuating buffer
and EmitNativeType bb ty = 
    if List.memAssoc ty (Lazy.force ILNativeTypeRevMap) then 
        bb.EmitByte (List.assoc ty (Lazy.force ILNativeTypeRevMap))
    else 
      match ty with 
      | ILNativeType.Empty -> ()
      | ILNativeType.Custom (guid, nativeTypeName, custMarshallerName, cookieString) ->
          let u1 = System.Text.Encoding.UTF8.GetBytes nativeTypeName
          let u2 = System.Text.Encoding.UTF8.GetBytes custMarshallerName
          let u3 = cookieString
          bb.EmitByte nt_CUSTOMMARSHALER 
          bb.EmitZ32 guid.Length
          bb.EmitBytes guid
          bb.EmitZ32 u1.Length; bb.EmitBytes u1
          bb.EmitZ32 u2.Length; bb.EmitBytes u2
          bb.EmitZ32 u3.Length; bb.EmitBytes u3
      | ILNativeType.FixedSysString i -> 
          bb.EmitByte nt_FIXEDSYSSTRING 
          bb.EmitZ32 i

      | ILNativeType.FixedArray i -> 
          bb.EmitByte nt_FIXEDARRAY
          bb.EmitZ32 i
      | (* COM interop *) ILNativeType.SafeArray (vt, name) -> 
          bb.EmitByte nt_SAFEARRAY
          bb.EmitZ32 (GetVariantTypeAsInt32 vt)
          match name with 
          | None -> () 
          | Some n -> 
               let u1 = Bytes.stringAsUtf8NullTerminated n
               bb.EmitZ32 (Array.length u1) ; bb.EmitBytes u1
      | ILNativeType.Array (nt, sizeinfo) -> (* REVIEW: check if this corresponds to the ECMA spec *)
          bb.EmitByte nt_ARRAY 
          match nt with 
          | None -> bb.EmitZ32 (int nt_MAX)
          | Some ntt ->
             (if ntt = ILNativeType.Empty then 
               bb.EmitZ32 (int nt_MAX)
              else 
                EmitNativeType bb ntt) 
          match sizeinfo with 
          | None -> ()  // chunk out with zeroes because some tools (e.g. asmmeta) read these poorly and expect further elements. 
          | Some (pnum, additive) ->
              // ParamNum 
              bb.EmitZ32 pnum
            (* ElemMul *) (* z_u32 0x1l *) 
              match additive with 
              | None -> ()
              | Some n -> (* NumElem *) bb.EmitZ32 n
      | _ -> failwith "Unexpected native type"

// -------------------------------------------------------------------- 
// Native types
// -------------------------------------------------------------------- 

let rec GetFieldInitAsBlobIdx cenv (x: ILFieldInit) = 
    GetBytesAsBlobIdx cenv (emitBytesViaBuffer (fun bb -> GetFieldInit bb x))

// REVIEW: write into an accumuating buffer
and GetFieldInit (bb: ByteBuffer) x = 
    match x with 
    | ILFieldInit.String b -> bb.EmitBytes (System.Text.Encoding.Unicode.GetBytes b)
    | ILFieldInit.Bool b -> bb.EmitByte (if b then 0x01uy else 0x00uy)
    | ILFieldInit.Char x -> bb.EmitUInt16 x
    | ILFieldInit.Int8 x -> bb.EmitByte (byte x)
    | ILFieldInit.Int16 x -> bb.EmitUInt16 (uint16 x)
    | ILFieldInit.Int32 x -> bb.EmitInt32 x
    | ILFieldInit.Int64 x -> bb.EmitInt64 x
    | ILFieldInit.UInt8 x -> bb.EmitByte x
    | ILFieldInit.UInt16 x -> bb.EmitUInt16 x
    | ILFieldInit.UInt32 x -> bb.EmitInt32 (int32 x)
    | ILFieldInit.UInt64 x -> bb.EmitInt64 (int64 x)
    | ILFieldInit.Single x -> bb.EmitInt32 (bitsOfSingle x)
    | ILFieldInit.Double x -> bb.EmitInt64 (bitsOfDouble x)
    | ILFieldInit.Null -> bb.EmitInt32 0

and GetFieldInitFlags i = 
    UShort 
      (uint16
        (match i with 
         | ILFieldInit.String _ -> et_STRING
         | ILFieldInit.Bool _ -> et_BOOLEAN
         | ILFieldInit.Char _ -> et_CHAR
         | ILFieldInit.Int8 _ -> et_I1
         | ILFieldInit.Int16 _ -> et_I2
         | ILFieldInit.Int32 _ -> et_I4
         | ILFieldInit.Int64 _ -> et_I8
         | ILFieldInit.UInt8 _ -> et_U1
         | ILFieldInit.UInt16 _ -> et_U2
         | ILFieldInit.UInt32 _ -> et_U4
         | ILFieldInit.UInt64 _ -> et_U8
         | ILFieldInit.Single _ -> et_R4
         | ILFieldInit.Double _ -> et_R8
         | ILFieldInit.Null -> et_CLASS))
                  
// -------------------------------------------------------------------- 
// Type definitions
// -------------------------------------------------------------------- 

let GetMemberAccessFlags access = 
    match access with
    | ILMemberAccess.Public -> 0x00000006
    | ILMemberAccess.Private -> 0x00000001
    | ILMemberAccess.Family -> 0x00000004
    | ILMemberAccess.CompilerControlled -> 0x00000000
    | ILMemberAccess.FamilyAndAssembly -> 0x00000002
    | ILMemberAccess.FamilyOrAssembly -> 0x00000005
    | ILMemberAccess.Assembly -> 0x00000003

let GetTypeAccessFlags access = 
    match access with 
    | ILTypeDefAccess.Public -> 0x00000001
    | ILTypeDefAccess.Private -> 0x00000000
    | ILTypeDefAccess.Nested ILMemberAccess.Public -> 0x00000002
    | ILTypeDefAccess.Nested ILMemberAccess.Private -> 0x00000003
    | ILTypeDefAccess.Nested ILMemberAccess.Family -> 0x00000004
    | ILTypeDefAccess.Nested ILMemberAccess.CompilerControlled -> failwith "bad type acccess"
    | ILTypeDefAccess.Nested ILMemberAccess.FamilyAndAssembly -> 0x00000006
    | ILTypeDefAccess.Nested ILMemberAccess.FamilyOrAssembly -> 0x00000007
    | ILTypeDefAccess.Nested ILMemberAccess.Assembly -> 0x00000005

let rec GetTypeDefAsRow cenv env _enc (td: ILTypeDef) = 
    let nselem, nelem = GetTypeNameAsElemPair cenv td.Name
    let flags = 
      if (isTypeNameForGlobalFunctions td.Name) then 0x00000000
      else
        int td.Attributes

    let tdorTag, tdorRow = GetTypeOptionAsTypeDefOrRef cenv env td.Extends
    UnsharedRow 
       [| ULong flags  
          nelem 
          nselem 
          TypeDefOrRefOrSpec (tdorTag, tdorRow) 
          SimpleIndex (TableNames.Field, cenv.fieldDefs.Count + 1) 
          SimpleIndex (TableNames.Method, cenv.methodDefIdxsByKey.Count + 1) |]  

and GetTypeOptionAsTypeDefOrRef cenv env tyOpt = 
    match tyOpt with
    | None -> (tdor_TypeDef, 0)
    | Some ty -> (GetTypeAsTypeDefOrRef cenv env ty)

and GetTypeDefAsPropertyMapRow cenv tidx = 
    UnsharedRow
        [| SimpleIndex (TableNames.TypeDef, tidx)
           SimpleIndex (TableNames.Property, cenv.propertyDefs.Count + 1) |]  

and GetTypeDefAsEventMapRow cenv tidx = 
    UnsharedRow
        [| SimpleIndex (TableNames.TypeDef, tidx)
           SimpleIndex (TableNames.Event, cenv.eventDefs.Count + 1) |]  
    
and GetKeyForFieldDef tidx (fd: ILFieldDef) = 
    FieldDefKey (tidx, fd.Name, fd.FieldType)

and GenFieldDefPass2 cenv tidx fd = 
    ignore (cenv.fieldDefs.AddUniqueEntry "field" (fun (fdkey: FieldDefKey) -> fdkey.Name) (GetKeyForFieldDef tidx fd))

and GetKeyForMethodDef tidx (md: ILMethodDef) = 
    MethodDefKey (tidx, md.GenericParams.Length, md.Name, md.Return.Type, md.ParameterTypes, md.CallingConv.IsStatic)

and GenMethodDefPass2 cenv tidx md = 
    let idx = 
      cenv.methodDefIdxsByKey.AddUniqueEntry
         "method" 
         (fun (key: MethodDefKey) -> 
           dprintn "Duplicate in method table is:"
           dprintn (" Type index: "+string key.TypeIdx)
           dprintn (" Method name: "+key.Name)
           dprintn (" Method arity (num generic params): "+string key.GenericArity)
           key.Name
         )
         (GetKeyForMethodDef tidx md) 
    
    cenv.methodDefIdxs.[md] <- idx

and GetKeyForPropertyDef tidx (x: ILPropertyDef) = 
    PropKey (tidx, x.Name, x.PropertyType, x.Args)

and GenPropertyDefPass2 cenv tidx x = 
    ignore (cenv.propertyDefs.AddUniqueEntry "property" (fun (PropKey (_, n, _, _)) -> n) (GetKeyForPropertyDef tidx x))

and GetTypeAsImplementsRow cenv env tidx ty =
    let tdorTag, tdorRow = GetTypeAsTypeDefOrRef cenv env ty
    UnsharedRow 
        [| SimpleIndex (TableNames.TypeDef, tidx) 
           TypeDefOrRefOrSpec (tdorTag, tdorRow) |]

and GenImplementsPass2 cenv env tidx ty =
    AddUnsharedRow cenv TableNames.InterfaceImpl (GetTypeAsImplementsRow cenv env tidx ty) |> ignore
      
and GetKeyForEvent tidx (x: ILEventDef) = 
    EventKey (tidx, x.Name)

and GenEventDefPass2 cenv tidx x = 
    ignore (cenv.eventDefs.AddUniqueEntry "event" (fun (EventKey(_, b)) -> b) (GetKeyForEvent tidx x))

and GenTypeDefPass2 pidx enc cenv (td: ILTypeDef) =
   try 
      let env = envForTypeDef td
      let tidx = GetIdxForTypeDef cenv (TdKey(enc, td.Name))
      let tidx2 = AddUnsharedRow cenv TableNames.TypeDef (GetTypeDefAsRow cenv env enc td)
      if tidx <> tidx2 then failwith "index of typedef on second pass does not match index on first pass"

      // Add entries to auxiliary mapping tables, e.g. Nested, PropertyMap etc. 
      // Note Nested is organised differently to the others... 
      if not (isNil enc) then
          AddUnsharedRow cenv TableNames.Nested 
              (UnsharedRow 
                  [| SimpleIndex (TableNames.TypeDef, tidx) 
                     SimpleIndex (TableNames.TypeDef, pidx) |]) |> ignore
      let props = td.Properties.AsList
      if not (isNil props) then 
          AddUnsharedRow cenv TableNames.PropertyMap (GetTypeDefAsPropertyMapRow cenv tidx) |> ignore 
      let events = td.Events.AsList
      if not (isNil events) then 
          AddUnsharedRow cenv TableNames.EventMap (GetTypeDefAsEventMapRow cenv tidx) |> ignore

      // Now generate or assign index numbers for tables referenced by the maps. 
      // Don't yet generate contents of these tables - leave that to pass3, as 
      // code may need to embed these entries. 
      td.Implements |> List.iter (GenImplementsPass2 cenv env tidx)
      props |> List.iter (GenPropertyDefPass2 cenv tidx)
      events |> List.iter (GenEventDefPass2 cenv tidx)
      td.Fields.AsList |> List.iter (GenFieldDefPass2 cenv tidx)
      td.Methods |> Seq.iter (GenMethodDefPass2 cenv tidx)
      td.NestedTypes.AsList |> GenTypeDefsPass2 tidx (enc@[td.Name]) cenv
   with e ->
     failwith ("Error in pass2 for type "+td.Name+", error: "+e.Message)

and GenTypeDefsPass2 pidx enc cenv tds =
    List.iter (GenTypeDefPass2 pidx enc cenv) tds

//=====================================================================
// Pass 3 - write details of methods, fields, IL code, custom attrs etc.
//=====================================================================

exception MethodDefNotFound
let FindMethodDefIdx cenv mdkey = 
    try cenv.methodDefIdxsByKey.GetTableEntry mdkey
    with :? KeyNotFoundException -> 
      let typeNameOfIdx i = 
        match 
           (cenv.typeDefs.dict 
             |> Seq.fold (fun sofar kvp -> 
                let tkey2 = kvp.Key 
                let tidx2 = kvp.Value 
                if i = tidx2 then 
                    if sofar = None then 
                        Some tkey2 
                    else failwith "multiple type names map to index" 
                else sofar) None) with 
          | Some x -> x
          | None -> raise MethodDefNotFound 
      let (TdKey (tenc, tname)) = typeNameOfIdx mdkey.TypeIdx
      dprintn ("The local method '"+(String.concat "." (tenc@[tname]))+"'::'"+mdkey.Name+"' was referenced but not declared")
      dprintn ("generic arity: "+string mdkey.GenericArity)
      cenv.methodDefIdxsByKey.dict |> Seq.iter (fun (KeyValue(mdkey2, _)) -> 
          if mdkey2.TypeIdx = mdkey.TypeIdx && mdkey.Name = mdkey2.Name then 
              let (TdKey (tenc2, tname2)) = typeNameOfIdx mdkey2.TypeIdx
              dprintn ("A method in '"+(String.concat "." (tenc2@[tname2]))+"' had the right name but the wrong signature:")
              dprintn ("generic arity: "+string mdkey2.GenericArity) 
              dprintn (sprintf "mdkey2: %+A" mdkey2)) 
      raise MethodDefNotFound


let rec GetMethodDefIdx cenv md = 
    cenv.methodDefIdxs.[md]

and FindFieldDefIdx cenv fdkey = 
    try cenv.fieldDefs.GetTableEntry fdkey 
    with :? KeyNotFoundException -> 
      errorR(InternalError("The local field "+fdkey.Name+" was referenced but not declared", range0))
      1

and GetFieldDefAsFieldDefIdx cenv tidx fd = 
    FindFieldDefIdx cenv (GetKeyForFieldDef tidx fd) 

// -------------------------------------------------------------------- 
// ILMethodRef --> ILMethodDef.  
// 
// Only successfuly converts ILMethodRef's referring to 
// methods in the module being emitted.
// -------------------------------------------------------------------- 

let GetMethodRefAsMethodDefIdx cenv (mref: ILMethodRef) =
    let tref = mref.DeclaringTypeRef
    try 
        if not (isTypeRefLocal tref) then
             failwithf "method referred to by method impl, event or property is not in a type defined in this module, method ref is %A" mref
        let tidx = GetIdxForTypeDef cenv (TdKey(tref.Enclosing, tref.Name))
        let mdkey = MethodDefKey (tidx, mref.GenericArity, mref.Name, mref.ReturnType, mref.ArgTypes, mref.CallingConv.IsStatic)
        FindMethodDefIdx cenv mdkey
    with e ->
        failwithf "Error in GetMethodRefAsMethodDefIdx for mref = %A, error: %s" (mref.Name, tref.Name) e.Message

let rec MethodRefInfoAsMemberRefRow cenv env fenv (nm, ty, callconv, args, ret, varargs, genarity) =
    MemberRefRow(GetTypeAsMemberRefParent cenv env ty, 
                 GetStringHeapIdx cenv nm, 
                 GetMethodRefInfoAsBlobIdx cenv fenv (callconv, args, ret, varargs, genarity))

and GetMethodRefInfoAsBlobIdx cenv env info = 
    GetBytesAsBlobIdx cenv (GetCallsigAsBytes cenv env info)

let GetMethodRefInfoAsMemberRefIdx cenv env ((_, ty, _, _, _, _, _) as minfo) = 
    let fenv = envForMethodRef env ty
    FindOrAddSharedRow cenv TableNames.MemberRef (MethodRefInfoAsMemberRefRow cenv env fenv minfo)

let GetMethodRefInfoAsMethodRefOrDef isAlwaysMethodDef cenv env ((nm, ty: ILType, cc, args, ret, varargs, genarity) as minfo) =
    if Option.isNone varargs && (isAlwaysMethodDef || isTypeLocal ty) then
        if not ty.IsNominal then failwith "GetMethodRefInfoAsMethodRefOrDef: unexpected local tref-ty"
        try (mdor_MethodDef, GetMethodRefAsMethodDefIdx cenv (mkILMethRef (ty.TypeRef, cc, nm, genarity, args, ret)))
        with MethodDefNotFound -> (mdor_MemberRef, GetMethodRefInfoAsMemberRefIdx cenv env minfo)
    else (mdor_MemberRef, GetMethodRefInfoAsMemberRefIdx cenv env minfo)


// -------------------------------------------------------------------- 
// ILMethodSpec --> ILMethodRef/ILMethodDef/ILMethodSpec
// -------------------------------------------------------------------- 

let rec GetMethodSpecInfoAsMethodSpecIdx cenv env (nm, ty, cc, args, ret, varargs, minst: ILGenericArgs) = 
    let mdorTag, mdorRow = GetMethodRefInfoAsMethodRefOrDef false cenv env (nm, ty, cc, args, ret, varargs, minst.Length)
    let blob = 
        emitBytesViaBuffer (fun bb -> 
            bb.EmitByte e_IMAGE_CEE_CS_CALLCONV_GENERICINST
            bb.EmitZ32 minst.Length
            minst |> List.iter (EmitType cenv env bb))
    FindOrAddSharedRow cenv TableNames.MethodSpec 
      (SharedRow 
          [| MethodDefOrRef (mdorTag, mdorRow)
             Blob (GetBytesAsBlobIdx cenv blob) |])

and GetMethodDefOrRefAsUncodedToken (tag, idx) =
    let tab = 
        if tag = mdor_MethodDef then TableNames.Method
        elif tag = mdor_MemberRef then TableNames.MemberRef  
        else failwith "GetMethodDefOrRefAsUncodedToken"
    getUncodedToken tab idx

and GetMethodSpecInfoAsUncodedToken cenv env ((_, _, _, _, _, _, minst: ILGenericArgs) as minfo) =
    if List.isEmpty minst then
        GetMethodDefOrRefAsUncodedToken (GetMethodRefInfoAsMethodRefOrDef false cenv env (GetMethodRefInfoOfMethodSpecInfo minfo))
    else
        getUncodedToken TableNames.MethodSpec (GetMethodSpecInfoAsMethodSpecIdx cenv env minfo)

and GetMethodSpecAsUncodedToken cenv env mspec = 
    GetMethodSpecInfoAsUncodedToken cenv env (InfoOfMethodSpec mspec)

and GetMethodRefInfoOfMethodSpecInfo (nm, ty, cc, args, ret, varargs, minst: ILGenericArgs) = 
    (nm, ty, cc, args, ret, varargs, minst.Length)

and GetMethodSpecAsMethodDefOrRef cenv env (mspec, varargs) =
    GetMethodRefInfoAsMethodRefOrDef false cenv env (GetMethodRefInfoOfMethodSpecInfo (InfoOfMethodSpec (mspec, varargs)))

and GetMethodSpecAsMethodDef cenv env (mspec, varargs) =
    GetMethodRefInfoAsMethodRefOrDef true cenv env (GetMethodRefInfoOfMethodSpecInfo (InfoOfMethodSpec (mspec, varargs)))

and InfoOfMethodSpec (mspec: ILMethodSpec, varargs) = 
      (mspec.Name, 
       mspec.DeclaringType, 
       mspec.CallingConv, 
       mspec.FormalArgTypes, 
       mspec.FormalReturnType, 
       varargs, 
       mspec.GenericArgs)

// -------------------------------------------------------------------- 
// method_in_parent --> ILMethodRef/ILMethodDef
// 
// Used for MethodImpls.
// --------------------------------------------------------------------

let rec GetOverridesSpecAsMemberRefIdx cenv env ospec = 
    let fenv = envForOverrideSpec ospec
    let row = MethodRefInfoAsMemberRefRow cenv env fenv (ospec.MethodRef.Name, ospec.DeclaringType, ospec.MethodRef.CallingConv, ospec.MethodRef.ArgTypes, ospec.MethodRef.ReturnType, None, ospec.MethodRef.GenericArity)
    FindOrAddSharedRow cenv TableNames.MemberRef row
     
and GetOverridesSpecAsMethodDefOrRef cenv env (ospec: ILOverridesSpec) =
    let ty = ospec.DeclaringType
    if isTypeLocal ty then 
        if not ty.IsNominal then failwith "GetOverridesSpecAsMethodDefOrRef: unexpected local tref-ty" 
        try (mdor_MethodDef, GetMethodRefAsMethodDefIdx cenv ospec.MethodRef)
        with MethodDefNotFound -> (mdor_MemberRef, GetOverridesSpecAsMemberRefIdx cenv env ospec) 
    else 
        (mdor_MemberRef, GetOverridesSpecAsMemberRefIdx cenv env ospec) 

// -------------------------------------------------------------------- 
// ILMethodRef --> ILMethodRef/ILMethodDef
// 
// Used for Custom Attrs.
// -------------------------------------------------------------------- 

let rec GetMethodRefAsMemberRefIdx cenv env fenv (mref: ILMethodRef) = 
    let row = MethodRefInfoAsMemberRefRow cenv env fenv (mref.Name, mkILNonGenericBoxedTy mref.DeclaringTypeRef, mref.CallingConv, mref.ArgTypes, mref.ReturnType, None, mref.GenericArity)
    FindOrAddSharedRow cenv TableNames.MemberRef row

and GetMethodRefAsCustomAttribType cenv (mref: ILMethodRef) =
    let fenv = envForNonGenericMethodRef mref
    let tref = mref.DeclaringTypeRef
    if isTypeRefLocal tref then
        try (cat_MethodDef, GetMethodRefAsMethodDefIdx cenv mref)
        with MethodDefNotFound -> (cat_MemberRef, GetMethodRefAsMemberRefIdx cenv fenv fenv mref)
    else
        (cat_MemberRef, GetMethodRefAsMemberRefIdx cenv fenv fenv mref)

// -------------------------------------------------------------------- 
// ILAttributes --> CustomAttribute rows
// -------------------------------------------------------------------- 

let rec GetCustomAttrDataAsBlobIdx cenv (data: byte[]) = 
    if data.Length = 0 then 0 else GetBytesAsBlobIdx cenv data

and GetCustomAttrRow cenv hca (attr: ILAttribute) =
    let cat = GetMethodRefAsCustomAttribType cenv attr.Method.MethodRef
    let data = getCustomAttrData cenv.ilg attr
    for element in attr.Elements do
        match element with
        | ILAttribElem.Type (Some ty) when ty.IsNominal -> GetTypeRefAsTypeRefIdx cenv ty.TypeRef |> ignore
        | ILAttribElem.TypeRef (Some tref) -> GetTypeRefAsTypeRefIdx cenv tref |> ignore
        | _ -> ()

    UnsharedRow
            [| HasCustomAttribute (fst hca, snd hca)
               CustomAttributeType (fst cat, snd cat)
               Blob (GetCustomAttrDataAsBlobIdx cenv data)
            |]

and GenCustomAttrPass3Or4 cenv hca attr = 
    AddUnsharedRow cenv TableNames.CustomAttribute (GetCustomAttrRow cenv hca attr) |> ignore

and GenCustomAttrsPass3Or4 cenv hca (attrs: ILAttributes) = 
    attrs.AsArray |> Array.iter (GenCustomAttrPass3Or4 cenv hca) 

// -------------------------------------------------------------------- 
// ILSecurityDecl --> DeclSecurity rows
// -------------------------------------------------------------------- *)

let rec GetSecurityDeclRow cenv hds (ILSecurityDecl (action, s)) = 
    UnsharedRow 
        [| UShort (uint16 (List.assoc action (Lazy.force ILSecurityActionMap)))
           HasDeclSecurity (fst hds, snd hds)
           Blob (GetBytesAsBlobIdx cenv s) |]  

and GenSecurityDeclPass3 cenv hds attr = 
    AddUnsharedRow cenv TableNames.Permission (GetSecurityDeclRow cenv hds attr) |> ignore

and GenSecurityDeclsPass3 cenv hds attrs = 
    List.iter (GenSecurityDeclPass3 cenv hds) attrs 

// -------------------------------------------------------------------- 
// ILFieldSpec --> FieldRef or ILFieldDef row
// -------------------------------------------------------------------- 

let rec GetFieldSpecAsMemberRefRow cenv env fenv (fspec: ILFieldSpec) = 
    MemberRefRow (GetTypeAsMemberRefParent cenv env fspec.DeclaringType, 
                  GetStringHeapIdx cenv fspec.Name, 
                  GetFieldSpecSigAsBlobIdx cenv fenv fspec)

and GetFieldSpecAsMemberRefIdx cenv env fspec = 
    let fenv = envForFieldSpec fspec
    FindOrAddSharedRow cenv TableNames.MemberRef (GetFieldSpecAsMemberRefRow cenv env fenv fspec)

// REVIEW: write into an accumuating buffer
and EmitFieldSpecSig cenv env (bb: ByteBuffer) (fspec: ILFieldSpec) = 
    bb.EmitByte e_IMAGE_CEE_CS_CALLCONV_FIELD
    EmitType cenv env bb fspec.FormalType

and GetFieldSpecSigAsBytes cenv env x = 
    emitBytesViaBuffer (fun bb -> EmitFieldSpecSig cenv env bb x) 

and GetFieldSpecSigAsBlobIdx cenv env x = 
    GetBytesAsBlobIdx cenv (GetFieldSpecSigAsBytes cenv env x)

and GetFieldSpecAsFieldDefOrRef cenv env (fspec: ILFieldSpec) =
    let ty = fspec.DeclaringType
    if isTypeLocal ty then
        if not ty.IsNominal then failwith "GetFieldSpecAsFieldDefOrRef: unexpected local tref-ty"
        let tref = ty.TypeRef
        let tidx = GetIdxForTypeDef cenv (TdKey(tref.Enclosing, tref.Name))
        let fdkey = FieldDefKey (tidx, fspec.Name, fspec.FormalType)
        (true, FindFieldDefIdx cenv fdkey)
    else 
        (false, GetFieldSpecAsMemberRefIdx cenv env fspec)

and GetFieldDefOrRefAsUncodedToken (tag, idx) =
    let tab = if tag then TableNames.Field else TableNames.MemberRef
    getUncodedToken tab idx

// -------------------------------------------------------------------- 
// callsig --> StandAloneSig
// -------------------------------------------------------------------- 

let GetCallsigAsBlobIdx cenv env (callsig: ILCallingSignature, varargs) = 
    GetBytesAsBlobIdx cenv 
      (GetCallsigAsBytes cenv env (callsig.CallingConv, 
                                      callsig.ArgTypes, 
                                      callsig.ReturnType, varargs, 0))
    
let GetCallsigAsStandAloneSigRow cenv env x = 
    SharedRow [| Blob (GetCallsigAsBlobIdx cenv env x) |]

let GetCallsigAsStandAloneSigIdx cenv env info = 
    FindOrAddSharedRow cenv TableNames.StandAloneSig (GetCallsigAsStandAloneSigRow cenv env info)

// -------------------------------------------------------------------- 
// local signatures --> BlobHeap idx
// -------------------------------------------------------------------- 

let EmitLocalSig cenv env (bb: ByteBuffer) (locals: ILLocals) = 
    bb.EmitByte e_IMAGE_CEE_CS_CALLCONV_LOCAL_SIG
    bb.EmitZ32 locals.Length
    locals |> List.iter (EmitLocalInfo cenv env bb)

let GetLocalSigAsBlobHeapIdx cenv env locals = 
    GetBytesAsBlobIdx cenv (emitBytesViaBuffer (fun bb -> EmitLocalSig cenv env bb locals))

let GetLocalSigAsStandAloneSigIdx cenv env locals = 
    SharedRow [| Blob (GetLocalSigAsBlobHeapIdx cenv env locals) |]



type ExceptionClauseKind = 
  | FinallyClause 
  | FaultClause 
  | TypeFilterClause of int32 
  | FilterClause of int

type ExceptionClauseSpec = (int * int * int * int * ExceptionClauseKind)

type CodeBuffer = 

    // -------------------------------------------------------------------- 
    // Buffer to write results of emitting code into. Also record:
    //   - branch sources (where fixups will occur)
    //   - possible branch destinations
    //   - locations of embedded handles into the string table
    //   - the exception table
    // -------------------------------------------------------------------- 
    { code: ByteBuffer 
      /// (instruction; optional short form); start of instr in code buffer; code loc for the end of the instruction the fixup resides in ; where is the destination of the fixup 
      mutable reqdBrFixups: ((int * int option) * int * ILCodeLabel list) list 
      availBrFixups: Dictionary<ILCodeLabel, int> 
      /// code loc to fixup in code buffer 
      mutable reqdStringFixupsInMethod: (int * int) list 
      /// data for exception handling clauses 
      mutable seh: ExceptionClauseSpec list 
      seqpoints: ResizeArray<PdbSequencePoint> }

    static member Create _nm = 
        { seh = []
          code= ByteBuffer.Create 200
          reqdBrFixups=[]
          reqdStringFixupsInMethod=[]
          availBrFixups = Dictionary<_, _>(10, HashIdentity.Structural) 
          seqpoints = new ResizeArray<_>(10)
        }

    member codebuf.EmitExceptionClause seh = codebuf.seh <- seh :: codebuf.seh

    member codebuf.EmitSeqPoint cenv (m: ILSourceMarker) = 
        if cenv.generatePdb then 
          // table indexes are 1-based, document array indexes are 0-based 
          let doc = (cenv.documents.FindOrAddSharedEntry m.Document) - 1  
          codebuf.seqpoints.Add 
            { Document=doc
              Offset= codebuf.code.Position
              Line=m.Line
              Column=m.Column
              EndLine=m.EndLine
              EndColumn=m.EndColumn }
              
    member codebuf.EmitByte x = codebuf.code.EmitIntAsByte x
    member codebuf.EmitUInt16 x = codebuf.code.EmitUInt16 x
    member codebuf.EmitInt32 x = codebuf.code.EmitInt32 x
    member codebuf.EmitInt64 x = codebuf.code.EmitInt64 x

    member codebuf.EmitUncodedToken u = codebuf.EmitInt32 u

    member codebuf.RecordReqdStringFixup stringidx = 
        codebuf.reqdStringFixupsInMethod <- (codebuf.code.Position, stringidx) :: codebuf.reqdStringFixupsInMethod
        // Write a special value in that we check later when applying the fixup 
        codebuf.EmitInt32 0xdeadbeef

    member codebuf.RecordReqdBrFixups i tgs = 
        codebuf.reqdBrFixups <- (i, codebuf.code.Position, tgs) :: codebuf.reqdBrFixups
        // Write a special value in that we check later when applying the fixup 
        // Value is 0x11 {deadbbbb}* where 11 is for the instruction and deadbbbb is for each target 
        codebuf.EmitByte 0x11 // for the instruction 
        (if fst i = i_switch then 
          codebuf.EmitInt32 tgs.Length)
        List.iter (fun _ -> codebuf.EmitInt32 0xdeadbbbb) tgs

    member codebuf.RecordReqdBrFixup i tg = codebuf.RecordReqdBrFixups i [tg]
    member codebuf.RecordAvailBrFixup tg = 
        codebuf.availBrFixups.[tg] <- codebuf.code.Position

module Codebuf = 
     // -------------------------------------------------------------------- 
     // Applying branch fixups. Use short versions of instructions
     // wherever possible. Sadly we can only determine if we can use a short
     // version after we've layed out the code for all other instructions.  
     // This in turn means that using a short version may change 
     // the various offsets into the code.
     // -------------------------------------------------------------------- 

    let binaryChop p (arr: 'T[]) = 
        let rec go n m =
            if n > m then raise (KeyNotFoundException("binary chop did not find element"))
            else 
                let i = (n+m)/2
                let c = p arr.[i] 
                if c = 0 then i elif c < 0 then go n (i-1) else go (i+1) m
        go 0 (Array.length arr)

    let applyBrFixups (origCode : byte[]) origExnClauses origReqdStringFixups (origAvailBrFixups: Dictionary<ILCodeLabel, int>) origReqdBrFixups origSeqPoints origScopes = 
      let orderedOrigReqdBrFixups = origReqdBrFixups |> List.sortBy (fun (_, fixuploc, _) -> fixuploc)

      let newCode = ByteBuffer.Create origCode.Length

      // Copy over all the code, working out whether the branches will be short 
      // or long and adjusting the branch destinations. Record an adjust function to adjust all the other 
      // gumpf that refers to fixed offsets in the code stream. 
      let newCode, newReqdBrFixups, adjuster = 
          let remainingReqdFixups = ref orderedOrigReqdBrFixups
          let origWhere = ref 0
          let newWhere = ref 0
          let doneLast = ref false
          let newReqdBrFixups = ref []

          let adjustments = ref []

          while (!remainingReqdFixups <> [] || not !doneLast) do
              let doingLast = isNil !remainingReqdFixups  
              let origStartOfNoBranchBlock = !origWhere
              let newStartOfNoBranchBlock = !newWhere

              let origEndOfNoBranchBlock = 
                if doingLast then origCode.Length
                else 
                  let (_, origStartOfInstr, _) = List.head !remainingReqdFixups
                  origStartOfInstr

              // Copy over a chunk of non-branching code 
              let nobranch_len = origEndOfNoBranchBlock - origStartOfNoBranchBlock
              newCode.EmitBytes origCode.[origStartOfNoBranchBlock..origStartOfNoBranchBlock+nobranch_len-1]
                
              // Record how to adjust addresses in this range, including the branch instruction 
              // we write below, or the end of the method if we're doing the last bblock 
              adjustments := (origStartOfNoBranchBlock, origEndOfNoBranchBlock, newStartOfNoBranchBlock) :: !adjustments
             
              // Increment locations to the branch instruction we're really interested in  
              origWhere := origEndOfNoBranchBlock
              newWhere := !newWhere + nobranch_len
                
              // Now do the branch instruction. Decide whether the fixup will be short or long in the new code 
              if doingLast then 
                  doneLast := true
              else 
                  let (i, origStartOfInstr, tgs: ILCodeLabel list) = List.head !remainingReqdFixups
                  remainingReqdFixups := List.tail !remainingReqdFixups
                  if origCode.[origStartOfInstr] <> 0x11uy then failwith "br fixup sanity check failed (1)"
                  let i_length = if fst i = i_switch then 5 else 1
                  origWhere := !origWhere + i_length

                  let origEndOfInstr = origStartOfInstr + i_length + 4 * tgs.Length
                  let newEndOfInstrIfSmall = !newWhere + i_length + 1
                  let newEndOfInstrIfBig = !newWhere + i_length + 4 * tgs.Length
                  
                  let short = 
                    match i, tgs with 
                    | (_, Some i_short), [tg] 
                        when
                           // Use the original offsets to compute if the branch is small or large. This is 
                           // a safe approximation because code only gets smaller. 
                           (let origDest =
                                match origAvailBrFixups.TryGetValue tg with
                                | true, fixup -> fixup
                                | _ -> 
                                    dprintn ("branch target " + formatCodeLabel tg + " not found in code")
                                    666666
                            let origRelOffset = origDest - origEndOfInstr
                            -128 <= origRelOffset && origRelOffset <= 127)
                      ->
                        newCode.EmitIntAsByte i_short
                        true
                    | (i_long, _), _ ->
                        newCode.EmitIntAsByte i_long
                        (if i_long = i_switch then 
                          newCode.EmitInt32 tgs.Length)
                        false
                  
                  newWhere := !newWhere + i_length
                  if !newWhere <> newCode.Position then dprintn "mismatch between newWhere and newCode"

                  tgs |> List.iter (fun tg ->
                        let origFixupLoc = !origWhere
                        checkFixup32 origCode origFixupLoc 0xdeadbbbb
                        
                        if short then 
                            newReqdBrFixups := (!newWhere, newEndOfInstrIfSmall, tg, true) :: !newReqdBrFixups
                            newCode.EmitIntAsByte 0x98 (* sanity check *)
                            newWhere := !newWhere + 1
                        else 
                            newReqdBrFixups := (!newWhere, newEndOfInstrIfBig, tg, false) :: !newReqdBrFixups
                            newCode.EmitInt32 0xf00dd00f (* sanity check *)
                            newWhere := !newWhere + 4
                        if !newWhere <> newCode.Position then dprintn "mismatch between newWhere and newCode"
                        origWhere := !origWhere + 4)
                  
                  if !origWhere <> origEndOfInstr then dprintn "mismatch between origWhere and origEndOfInstr"

          let adjuster = 
            let arr = Array.ofList (List.rev !adjustments)
            fun addr -> 
              let i = 
                  try binaryChop (fun (a1, a2, _) -> if addr < a1 then -1 elif addr > a2 then 1 else 0) arr 
                  with 
                     :? KeyNotFoundException -> 
                         failwith ("adjuster: address "+string addr+" is out of range")
              let (origStartOfNoBranchBlock, _, newStartOfNoBranchBlock) = arr.[i]
              addr - (origStartOfNoBranchBlock - newStartOfNoBranchBlock) 

          newCode.Close(), 
          !newReqdBrFixups, 
          adjuster

      // Now adjust everything 
      let newAvailBrFixups = 
          let tab = Dictionary<_, _>(10, HashIdentity.Structural) 
          for (KeyValue(tglab, origBrDest)) in origAvailBrFixups do 
              tab.[tglab] <- adjuster origBrDest
          tab
      let newReqdStringFixups = List.map (fun (origFixupLoc, stok) -> adjuster origFixupLoc, stok) origReqdStringFixups
      let newSeqPoints = Array.map (fun (sp: PdbSequencePoint) -> {sp with Offset=adjuster sp.Offset}) origSeqPoints
      let newExnClauses = 
          origExnClauses |> List.map (fun (st1, sz1, st2, sz2, kind) ->
              (adjuster st1, (adjuster (st1 + sz1) - adjuster st1), 
               adjuster st2, (adjuster (st2 + sz2) - adjuster st2), 
               (match kind with 
               | FinallyClause | FaultClause | TypeFilterClause _ -> kind
               | FilterClause n -> FilterClause (adjuster n))))
            
      let newScopes =
        let rec remap scope =
          {scope with StartOffset = adjuster scope.StartOffset
                      EndOffset = adjuster scope.EndOffset
                      Children = Array.map remap scope.Children }
        List.map remap origScopes
      
      // Now apply the adjusted fixups in the new code 
      newReqdBrFixups |> List.iter (fun (newFixupLoc, endOfInstr, tg, small) ->
          match newAvailBrFixups.TryGetValue tg with
          | true, n ->
              let relOffset = n - endOfInstr
              if small then 
                  if Bytes.get newCode newFixupLoc <> 0x98 then failwith "br fixupsanity check failed"
                  newCode.[newFixupLoc] <- b0 relOffset
              else 
                  checkFixup32 newCode newFixupLoc 0xf00dd00fl
                  applyFixup32 newCode newFixupLoc relOffset
          | _ -> failwith ("target " + formatCodeLabel tg + " not found in new fixups"))

      newCode, newReqdStringFixups, newExnClauses, newSeqPoints, newScopes


    // -------------------------------------------------------------------- 
    // Structured residue of emitting instructions: SEH exception handling
    // and scopes for local variables.
    // -------------------------------------------------------------------- 

    // Emitting instructions generates a tree of seh specifications 
    // We then emit the exception handling specs separately. 
    // nb. ECMA spec says the SEH blocks must be returned inside-out 
    type SEHTree = 
      | Node of ExceptionClauseSpec option * SEHTree list
        

    // -------------------------------------------------------------------- 
    // Table of encodings for instructions without arguments, also indexes
    // for all instructions.
    // -------------------------------------------------------------------- 

    let encodingsForNoArgInstrs = Dictionary<_, _>(300, HashIdentity.Structural)
    let _ = 
      List.iter 
        (fun (x, mk) -> encodingsForNoArgInstrs.[mk] <- x)
        (noArgInstrs.Force())
    let encodingsOfNoArgInstr si = encodingsForNoArgInstrs.[si]

    // -------------------------------------------------------------------- 
    // Emit instructions
    // -------------------------------------------------------------------- 

    /// Emit the code for an instruction
    let emitInstrCode (codebuf: CodeBuffer) i = 
        if i > 0xFF then 
            assert (i >>> 8 = 0xFE) 
            codebuf.EmitByte ((i >>> 8) &&& 0xFF) 
            codebuf.EmitByte (i &&& 0xFF) 
        else 
            codebuf.EmitByte i

    let emitTypeInstr cenv codebuf env i ty = 
        emitInstrCode codebuf i 
        codebuf.EmitUncodedToken (getTypeDefOrRefAsUncodedToken (GetTypeAsTypeDefOrRef cenv env ty))

    let emitMethodSpecInfoInstr cenv codebuf env i mspecinfo = 
        emitInstrCode codebuf i 
        codebuf.EmitUncodedToken (GetMethodSpecInfoAsUncodedToken cenv env mspecinfo)

    let emitMethodSpecInstr cenv codebuf env i mspec = 
        emitInstrCode codebuf i 
        codebuf.EmitUncodedToken (GetMethodSpecAsUncodedToken cenv env mspec)

    let emitFieldSpecInstr cenv codebuf env i fspec = 
        emitInstrCode codebuf i 
        codebuf.EmitUncodedToken (GetFieldDefOrRefAsUncodedToken (GetFieldSpecAsFieldDefOrRef cenv env fspec))

    let emitShortUInt16Instr codebuf (i_short, i) x = 
        let n = int32 x
        if n <= 255 then 
            emitInstrCode codebuf i_short 
            codebuf.EmitByte n
        else 
            emitInstrCode codebuf i 
            codebuf.EmitUInt16 x

    let emitShortInt32Instr codebuf (i_short, i) x = 
        if x >= (-128) && x <= 127 then 
            emitInstrCode codebuf i_short 
            codebuf.EmitByte (if x < 0x0 then x + 256 else x)
        else 
            emitInstrCode codebuf i 
            codebuf.EmitInt32 x

    let emitTailness (cenv: cenv) codebuf tl = 
        if tl = Tailcall && cenv.emitTailcalls then emitInstrCode codebuf i_tail

    //let emitAfterTailcall codebuf tl =
    //    if tl = Tailcall then emitInstrCode codebuf i_ret

    let emitVolatility codebuf tl = 
        if tl = Volatile then emitInstrCode codebuf i_volatile

    let emitConstrained cenv codebuf env ty = 
        emitInstrCode codebuf i_constrained
        codebuf.EmitUncodedToken (getTypeDefOrRefAsUncodedToken (GetTypeAsTypeDefOrRef cenv env ty))

    let emitAlignment codebuf tl = 
        match tl with 
        | Aligned -> ()
        | Unaligned1 -> emitInstrCode codebuf i_unaligned; codebuf.EmitByte 0x1
        | Unaligned2 -> emitInstrCode codebuf i_unaligned; codebuf.EmitByte 0x2
        | Unaligned4 -> emitInstrCode codebuf i_unaligned; codebuf.EmitByte 0x4

    let rec emitInstr cenv codebuf env instr =
        match instr with
        | si when isNoArgInstr si ->
             emitInstrCode codebuf (encodingsOfNoArgInstr si)
        | I_brcmp (cmp, tg1) -> 
            codebuf.RecordReqdBrFixup ((Lazy.force ILCmpInstrMap).[cmp], Some (Lazy.force ILCmpInstrRevMap).[cmp]) tg1
        | I_br tg -> codebuf.RecordReqdBrFixup (i_br, Some i_br_s) tg
        | I_seqpoint s -> codebuf.EmitSeqPoint cenv s
        | I_leave tg -> codebuf.RecordReqdBrFixup (i_leave, Some i_leave_s) tg
        | I_call (tl, mspec, varargs) -> 
            emitTailness cenv codebuf tl
            emitMethodSpecInstr cenv codebuf env i_call (mspec, varargs)
            //emitAfterTailcall codebuf tl
        | I_callvirt (tl, mspec, varargs) -> 
            emitTailness cenv codebuf tl
            emitMethodSpecInstr cenv codebuf env i_callvirt (mspec, varargs)
            //emitAfterTailcall codebuf tl
        | I_callconstraint (tl, ty, mspec, varargs) -> 
            emitTailness cenv codebuf tl
            emitConstrained cenv codebuf env ty
            emitMethodSpecInstr cenv codebuf env i_callvirt (mspec, varargs)
            //emitAfterTailcall codebuf tl
        | I_newobj (mspec, varargs) -> 
            emitMethodSpecInstr cenv codebuf env i_newobj (mspec, varargs)
        | I_ldftn mspec -> 
            emitMethodSpecInstr cenv codebuf env i_ldftn (mspec, None)
        | I_ldvirtftn mspec -> 
            emitMethodSpecInstr cenv codebuf env i_ldvirtftn (mspec, None)

        | I_calli (tl, callsig, varargs) -> 
            emitTailness cenv codebuf tl
            emitInstrCode codebuf i_calli 
            codebuf.EmitUncodedToken (getUncodedToken TableNames.StandAloneSig (GetCallsigAsStandAloneSigIdx cenv env (callsig, varargs)))
            //emitAfterTailcall codebuf tl

        | I_ldarg u16 -> emitShortUInt16Instr codebuf (i_ldarg_s, i_ldarg) u16 
        | I_starg u16 -> emitShortUInt16Instr codebuf (i_starg_s, i_starg) u16 
        | I_ldarga u16 -> emitShortUInt16Instr codebuf (i_ldarga_s, i_ldarga) u16 
        | I_ldloc u16 -> emitShortUInt16Instr codebuf (i_ldloc_s, i_ldloc) u16 
        | I_stloc u16 -> emitShortUInt16Instr codebuf (i_stloc_s, i_stloc) u16 
        | I_ldloca u16 -> emitShortUInt16Instr codebuf (i_ldloca_s, i_ldloca) u16 

        | I_cpblk (al, vol) -> 
            emitAlignment codebuf al 
            emitVolatility codebuf vol
            emitInstrCode codebuf i_cpblk
        | I_initblk (al, vol) -> 
            emitAlignment codebuf al 
            emitVolatility codebuf vol
            emitInstrCode codebuf i_initblk

        | (AI_ldc (DT_I4, ILConst.I4 x)) -> 
            emitShortInt32Instr codebuf (i_ldc_i4_s, i_ldc_i4) x
        | (AI_ldc (DT_I8, ILConst.I8 x)) -> 
            emitInstrCode codebuf i_ldc_i8 
            codebuf.EmitInt64 x
        | (AI_ldc (_, ILConst.R4 x)) -> 
            emitInstrCode codebuf i_ldc_r4 
            codebuf.EmitInt32 (bitsOfSingle x)
        | (AI_ldc (_, ILConst.R8 x)) -> 
            emitInstrCode codebuf i_ldc_r8 
            codebuf.EmitInt64 (bitsOfDouble x)

        | I_ldind (al, vol, dt) -> 
            emitAlignment codebuf al 
            emitVolatility codebuf vol
            emitInstrCode codebuf 
              (match dt with 
              | DT_I -> i_ldind_i
              | DT_I1 -> i_ldind_i1     
              | DT_I2 -> i_ldind_i2     
              | DT_I4 -> i_ldind_i4     
              | DT_U1 -> i_ldind_u1     
              | DT_U2 -> i_ldind_u2     
              | DT_U4 -> i_ldind_u4     
              | DT_I8 -> i_ldind_i8     
              | DT_R4 -> i_ldind_r4     
              | DT_R8 -> i_ldind_r8     
              | DT_REF -> i_ldind_ref
              | _ -> failwith "ldind")

        | I_stelem dt -> 
            emitInstrCode codebuf 
              (match dt with 
              | DT_I | DT_U -> i_stelem_i
              | DT_U1 | DT_I1 -> i_stelem_i1     
              | DT_I2 | DT_U2 -> i_stelem_i2     
              | DT_I4 | DT_U4 -> i_stelem_i4     
              | DT_I8 | DT_U8 -> i_stelem_i8     
              | DT_R4 -> i_stelem_r4     
              | DT_R8 -> i_stelem_r8     
              | DT_REF -> i_stelem_ref
              | _ -> failwith "stelem")

        | I_ldelem dt -> 
            emitInstrCode codebuf 
              (match dt with 
              | DT_I -> i_ldelem_i
              | DT_I1 -> i_ldelem_i1     
              | DT_I2 -> i_ldelem_i2     
              | DT_I4 -> i_ldelem_i4     
              | DT_I8 -> i_ldelem_i8     
              | DT_U1 -> i_ldelem_u1     
              | DT_U2 -> i_ldelem_u2     
              | DT_U4 -> i_ldelem_u4     
              | DT_R4 -> i_ldelem_r4     
              | DT_R8 -> i_ldelem_r8     
              | DT_REF -> i_ldelem_ref
              | _ -> failwith "ldelem")

        | I_stind (al, vol, dt) -> 
            emitAlignment codebuf al 
            emitVolatility codebuf vol
            emitInstrCode codebuf 
              (match dt with 
              | DT_U | DT_I -> i_stind_i
              | DT_U1 | DT_I1 -> i_stind_i1     
              | DT_U2 | DT_I2 -> i_stind_i2     
              | DT_U4 | DT_I4 -> i_stind_i4     
              | DT_U8 | DT_I8 -> i_stind_i8     
              | DT_R4 -> i_stind_r4     
              | DT_R8 -> i_stind_r8     
              | DT_REF -> i_stind_ref
              | _ -> failwith "stelem")

        | I_switch labs -> codebuf.RecordReqdBrFixups (i_switch, None) labs

        | I_ldfld (al, vol, fspec) -> 
            emitAlignment codebuf al 
            emitVolatility codebuf vol
            emitFieldSpecInstr cenv codebuf env i_ldfld fspec
        | I_ldflda fspec -> 
            emitFieldSpecInstr cenv codebuf env i_ldflda fspec
        | I_ldsfld (vol, fspec) -> 
            emitVolatility codebuf vol
            emitFieldSpecInstr cenv codebuf env i_ldsfld fspec
        | I_ldsflda fspec -> 
            emitFieldSpecInstr cenv codebuf env i_ldsflda fspec
        | I_stfld (al, vol, fspec) -> 
            emitAlignment codebuf al 
            emitVolatility codebuf vol
            emitFieldSpecInstr cenv codebuf env i_stfld fspec
        | I_stsfld (vol, fspec) -> 
            emitVolatility codebuf vol
            emitFieldSpecInstr cenv codebuf env i_stsfld fspec

        | I_ldtoken tok -> 
            emitInstrCode codebuf i_ldtoken
            codebuf.EmitUncodedToken 
              (match tok with 
              | ILToken.ILType ty -> 
                  match GetTypeAsTypeDefOrRef cenv env ty with 
                  | (tag, idx) when tag = tdor_TypeDef -> getUncodedToken TableNames.TypeDef idx
                  | (tag, idx) when tag = tdor_TypeRef -> getUncodedToken TableNames.TypeRef idx
                  | (tag, idx) when tag = tdor_TypeSpec -> getUncodedToken TableNames.TypeSpec idx
                  | _ -> failwith "?"
              | ILToken.ILMethod mspec ->
                  match GetMethodSpecAsMethodDefOrRef cenv env (mspec, None) with 
                  | (tag, idx) when tag = mdor_MethodDef -> getUncodedToken TableNames.Method idx
                  | (tag, idx) when tag = mdor_MemberRef -> getUncodedToken TableNames.MemberRef idx
                  | _ -> failwith "?"

              | ILToken.ILField fspec ->
                  match GetFieldSpecAsFieldDefOrRef cenv env fspec with 
                  | (true, idx) -> getUncodedToken TableNames.Field idx
                  | (false, idx) -> getUncodedToken TableNames.MemberRef idx)
        | I_ldstr s -> 
            emitInstrCode codebuf i_ldstr
            codebuf.RecordReqdStringFixup (GetUserStringHeapIdx cenv s)

        | I_box ty -> emitTypeInstr cenv codebuf env i_box ty
        | I_unbox ty -> emitTypeInstr cenv codebuf env i_unbox ty
        | I_unbox_any ty -> emitTypeInstr cenv codebuf env i_unbox_any ty 

        | I_newarr (shape, ty) -> 
            if (shape = ILArrayShape.SingleDimensional) then   
                emitTypeInstr cenv codebuf env i_newarr ty
            else
                let args = List.init shape.Rank (fun _ -> cenv.ilg.typ_Int32)
                emitMethodSpecInfoInstr cenv codebuf env i_newobj (".ctor", mkILArrTy(ty, shape), ILCallingConv.Instance, args, ILType.Void, None, [])

        | I_stelem_any (shape, ty) -> 
            if (shape = ILArrayShape.SingleDimensional) then   
                emitTypeInstr cenv codebuf env i_stelem_any ty  
            else 
                let args = List.init (shape.Rank+1) (fun i -> if i < shape.Rank then cenv.ilg.typ_Int32 else ty)
                emitMethodSpecInfoInstr cenv codebuf env i_call ("Set", mkILArrTy(ty, shape), ILCallingConv.Instance, args, ILType.Void, None, [])

        | I_ldelem_any (shape, ty) -> 
            if (shape = ILArrayShape.SingleDimensional) then   
                emitTypeInstr cenv codebuf env i_ldelem_any ty  
            else 
                let args = List.init shape.Rank (fun _ -> cenv.ilg.typ_Int32)
                emitMethodSpecInfoInstr cenv codebuf env i_call ("Get", mkILArrTy(ty, shape), ILCallingConv.Instance, args, ty, None, [])

        | I_ldelema (ro, _isNativePtr, shape, ty) -> 
            if (ro = ReadonlyAddress) then
                emitInstrCode codebuf i_readonly
            if (shape = ILArrayShape.SingleDimensional) then   
                emitTypeInstr cenv codebuf env i_ldelema ty
            else 
                let args = List.init shape.Rank (fun _ -> cenv.ilg.typ_Int32)
                emitMethodSpecInfoInstr cenv codebuf env i_call ("Address", mkILArrTy(ty, shape), ILCallingConv.Instance, args, ILType.Byref ty, None, [])

        | I_castclass ty -> emitTypeInstr cenv codebuf env i_castclass ty
        | I_isinst ty -> emitTypeInstr cenv codebuf env i_isinst ty
        | I_refanyval ty -> emitTypeInstr cenv codebuf env i_refanyval ty
        | I_mkrefany ty -> emitTypeInstr cenv codebuf env i_mkrefany ty
        | I_initobj ty -> emitTypeInstr cenv codebuf env i_initobj ty
        | I_ldobj (al, vol, ty) -> 
            emitAlignment codebuf al 
            emitVolatility codebuf vol
            emitTypeInstr cenv codebuf env i_ldobj ty
        | I_stobj (al, vol, ty) -> 
            emitAlignment codebuf al 
            emitVolatility codebuf vol
            emitTypeInstr cenv codebuf env i_stobj ty
        | I_cpobj ty -> emitTypeInstr cenv codebuf env i_cpobj ty
        | I_sizeof ty -> emitTypeInstr cenv codebuf env i_sizeof ty
        | EI_ldlen_multi (_, m) -> 
            emitShortInt32Instr codebuf (i_ldc_i4_s, i_ldc_i4) m
            emitInstr cenv codebuf env (mkNormalCall(mkILNonGenericMethSpecInTy(cenv.ilg.typ_Array, ILCallingConv.Instance, "GetLength", [(cenv.ilg.typ_Int32)], (cenv.ilg.typ_Int32))))

        | _ -> failwith "an IL instruction cannot be emitted"


    let mkScopeNode cenv (localSigs: _[]) (startOffset, endOffset, ls: ILLocalDebugMapping list, childScopes) = 
        if isNil ls || not cenv.generatePdb then childScopes
        else
          [ { Children= Array.ofList childScopes
              StartOffset=startOffset
              EndOffset=endOffset
              Locals=
                  ls |> List.filter (fun v -> v.LocalName <> "")
                     |> List.map (fun x -> 
                          { Name=x.LocalName
                            Signature= (try localSigs.[x.LocalIndex] with _ -> failwith ("local variable index "+string x.LocalIndex+"in debug info does not reference a valid local"))
                            Index= x.LocalIndex } ) 
                      |> Array.ofList } ]
            

    // Used to put local debug scopes and exception handlers into a tree form
    let rangeInsideRange (start_pc1, end_pc1) (start_pc2, end_pc2) =
      (start_pc1: int) >= start_pc2 && start_pc1 < end_pc2 &&
      (end_pc1: int) > start_pc2 && end_pc1 <= end_pc2 

    let lranges_of_clause cl = 
      match cl with 
      | ILExceptionClause.Finally r1 -> [r1]
      | ILExceptionClause.Fault r1 -> [r1]
      | ILExceptionClause.FilterCatch (r1, r2) -> [r1;r2]
      | ILExceptionClause.TypeCatch (_ty, r1) -> [r1]  


    let labelsToRange (lab2pc : Dictionary<ILCodeLabel, int>) p = let (l1, l2) = p in lab2pc.[l1], lab2pc.[l2]

    let labelRangeInsideLabelRange lab2pc ls1 ls2 = 
        rangeInsideRange (labelsToRange lab2pc ls1) (labelsToRange lab2pc ls2) 

    let findRoots contains vs = 
        // For each item, either make it a root or make it a child of an existing root
        let addToRoot roots x = 
            // Look to see if 'x' is inside one of the roots
            let roots, found = 
                (false, roots) ||> List.mapFold (fun found (r, children) -> 
                    if found then ((r, children), true)
                    elif contains x r then ((r, x :: children), true) 
                    else ((r, children), false))

            if found then roots 
            else 
                // Find the ones that 'x' encompasses and collapse them
                let yes, others = roots |> List.partition (fun (r, _) -> contains r x)
                (x, yes |> List.collect (fun (r, ch) -> r :: ch)) :: others
    
        ([], vs) ||> List.fold addToRoot

    let rec makeSEHTree cenv env (pc2pos: int[]) (lab2pc : Dictionary<ILCodeLabel, int>) (exs : ILExceptionSpec list) = 

        let clause_inside_lrange cl lr =
          List.forall (fun lr1 -> labelRangeInsideLabelRange lab2pc lr1 lr) (lranges_of_clause cl) 

        let tryspec_inside_lrange (tryspec1: ILExceptionSpec) lr =
          (labelRangeInsideLabelRange lab2pc tryspec1.Range lr && clause_inside_lrange tryspec1.Clause lr) 

        let tryspec_inside_clause tryspec1 cl =
          List.exists (fun lr -> tryspec_inside_lrange tryspec1 lr) (lranges_of_clause cl) 

        let tryspec_inside_tryspec tryspec1 (tryspec2: ILExceptionSpec) =
          tryspec_inside_lrange tryspec1 tryspec2.Range ||
          tryspec_inside_clause tryspec1 tryspec2.Clause

        let roots = findRoots tryspec_inside_tryspec exs
        let trees = 
            roots |> List.map (fun (cl, ch) -> 
                let r1 = labelsToRange lab2pc cl.Range
                let conv ((s1, e1), (s2, e2)) x = pc2pos.[s1], pc2pos.[e1] - pc2pos.[s1], pc2pos.[s2], pc2pos.[e2] - pc2pos.[s2], x
                let children = makeSEHTree cenv env pc2pos lab2pc ch
                let n = 
                    match cl.Clause with 
                    | ILExceptionClause.Finally r2 -> 
                        conv (r1, labelsToRange lab2pc r2) ExceptionClauseKind.FinallyClause
                    | ILExceptionClause.Fault r2 -> 
                        conv (r1, labelsToRange lab2pc r2) ExceptionClauseKind.FaultClause
                    | ILExceptionClause.FilterCatch ((filterStart, _), r3) -> 
                        conv (r1, labelsToRange lab2pc r3) (ExceptionClauseKind.FilterClause (pc2pos.[lab2pc.[filterStart]]))
                    | ILExceptionClause.TypeCatch (ty, r2) -> 
                        conv (r1, labelsToRange lab2pc r2) (TypeFilterClause (getTypeDefOrRefAsUncodedToken (GetTypeAsTypeDefOrRef cenv env ty)))
                SEHTree.Node (Some n, children) )

        trees 

    let rec makeLocalsTree cenv localSigs (pc2pos: int[]) (lab2pc : Dictionary<ILCodeLabel, int>) (exs : ILLocalDebugInfo list) = 
        let localInsideLocal (locspec1: ILLocalDebugInfo) (locspec2: ILLocalDebugInfo) =
          labelRangeInsideLabelRange lab2pc locspec1.Range locspec2.Range 

        let roots = findRoots localInsideLocal exs

        let trees = 
            roots |> List.collect (fun (cl, ch) -> 
                let (s1, e1) = labelsToRange lab2pc cl.Range
                let (s1, e1) = pc2pos.[s1], pc2pos.[e1]
                let children = makeLocalsTree cenv localSigs pc2pos lab2pc ch
                mkScopeNode cenv localSigs (s1, e1, cl.DebugMappings, children))
        trees 


    // Emit the SEH tree 
    let rec emitExceptionHandlerTree (codebuf: CodeBuffer) (Node (x, childSEH)) = 
        List.iter (emitExceptionHandlerTree codebuf) childSEH // internal first 
        x |> Option.iter codebuf.EmitExceptionClause 

    let emitCode cenv localSigs (codebuf: CodeBuffer) env (code: ILCode) = 
        let instrs = code.Instrs
        
        // Build a table mapping Abstract IL pcs to positions in the generated code buffer
        let pc2pos = Array.zeroCreate (instrs.Length+1)
        let pc2labs = Dictionary()
        for KeyValue (lab, pc) in code.Labels do
            match pc2labs.TryGetValue pc with
            | true, labels ->
                pc2labs.[pc] <- lab :: labels
            | _ -> pc2labs.[pc] <- [lab]

        // Emit the instructions
        for pc = 0 to instrs.Length do
            match pc2labs.TryGetValue pc with
            | true, labels ->
                for lab in labels do
                    codebuf.RecordAvailBrFixup lab
            | _ -> ()
            pc2pos.[pc] <- codebuf.code.Position
            if pc < instrs.Length then 
                match instrs.[pc] with 
                | I_br l when code.Labels.[l] = pc + 1 -> () // compress I_br to next instruction
                | i -> emitInstr cenv codebuf env i

        // Build the exceptions and locals information, ready to emit
        let SEHTree = makeSEHTree cenv env pc2pos code.Labels code.Exceptions
        List.iter (emitExceptionHandlerTree codebuf) SEHTree

        // Build the locals information, ready to emit
        let localsTree = makeLocalsTree cenv localSigs pc2pos code.Labels code.Locals
        localsTree

    let EmitTopCode cenv localSigs env nm code = 
        let codebuf = CodeBuffer.Create nm
        let origScopes = emitCode cenv localSigs codebuf env code
        let origCode = codebuf.code.Close()
        let origExnClauses = List.rev codebuf.seh
        let origReqdStringFixups = codebuf.reqdStringFixupsInMethod
        let origAvailBrFixups = codebuf.availBrFixups
        let origReqdBrFixups = codebuf.reqdBrFixups
        let origSeqPoints = codebuf.seqpoints.ToArray()

        let newCode, newReqdStringFixups, newExnClauses, newSeqPoints, newScopes = 
            applyBrFixups origCode origExnClauses origReqdStringFixups origAvailBrFixups origReqdBrFixups origSeqPoints origScopes

        let rootScope = 
            { Children= Array.ofList newScopes
              StartOffset=0
              EndOffset=newCode.Length
              Locals=[| |] }

        (newReqdStringFixups, newExnClauses, newCode, newSeqPoints, rootScope)

// -------------------------------------------------------------------- 
// ILMethodBody --> bytes
// -------------------------------------------------------------------- 
let GetFieldDefTypeAsBlobIdx cenv env ty = 
    let bytes = emitBytesViaBuffer (fun bb -> bb.EmitByte e_IMAGE_CEE_CS_CALLCONV_FIELD 
                                              EmitType cenv env bb ty)
    GetBytesAsBlobIdx cenv bytes

let GenILMethodBody mname cenv env (il: ILMethodBody) =
    let localSigs = 
      if cenv.generatePdb then 
        il.Locals |> List.toArray |> Array.map (fun l -> 
            // Write a fake entry for the local signature headed by e_IMAGE_CEE_CS_CALLCONV_FIELD. This is referenced by the PDB file
            ignore (FindOrAddSharedRow cenv TableNames.StandAloneSig (SharedRow [| Blob (GetFieldDefTypeAsBlobIdx cenv env l.Type) |]))
            // Now write the type
            GetTypeOfLocalAsBytes cenv env l) 
      else 
        [| |]

    let requiredStringFixups, seh, code, seqpoints, scopes = Codebuf.EmitTopCode cenv localSigs env mname il.Code
    let codeSize = code.Length
    let methbuf = ByteBuffer.Create (codeSize * 3)
    // Do we use the tiny format? 
    if isNil il.Locals && il.MaxStack <= 8 && isNil seh && codeSize < 64 then
        // Use Tiny format 
        let alignedCodeSize = align 4 (codeSize + 1)
        let codePadding = (alignedCodeSize - (codeSize + 1))
        let requiredStringFixups' = (1, requiredStringFixups)
        methbuf.EmitByte (byte codeSize <<< 2 ||| e_CorILMethod_TinyFormat)
        methbuf.EmitBytes code
        methbuf.EmitPadding codePadding
        0x0, (requiredStringFixups', methbuf.Close()), seqpoints, scopes
    else
        // Use Fat format 
        let flags = 
            e_CorILMethod_FatFormat |||
            (if seh <> [] then e_CorILMethod_MoreSects else 0x0uy) ||| 
            (if il.IsZeroInit then e_CorILMethod_InitLocals else 0x0uy)

        let localToken = 
            if isNil il.Locals then 0x0 else 
            getUncodedToken TableNames.StandAloneSig
              (FindOrAddSharedRow cenv TableNames.StandAloneSig (GetLocalSigAsStandAloneSigIdx cenv env il.Locals))

        let alignedCodeSize = align 0x4 codeSize
        let codePadding = (alignedCodeSize - codeSize)
        
        methbuf.EmitByte flags 
        methbuf.EmitByte 0x30uy // last four bits record size of fat header in 4 byte chunks - this is always 12 bytes = 3 four word chunks 
        methbuf.EmitUInt16 (uint16 il.MaxStack)
        methbuf.EmitInt32 codeSize
        methbuf.EmitInt32 localToken
        methbuf.EmitBytes code
        methbuf.EmitPadding codePadding

        if not (isNil seh) then 
            // Can we use the small exception handling table format? 
            let smallSize = (seh.Length * 12 + 4)
            let canUseSmall = 
              smallSize <= 0xFF &&
              seh |> List.forall (fun (st1, sz1, st2, sz2, _) -> 
                  st1 <= 0xFFFF && st2 <= 0xFFFF && sz1 <= 0xFF && sz2 <= 0xFF) 
            
            let kindAsInt32 k = 
              match k with 
              | FinallyClause -> e_COR_ILEXCEPTION_CLAUSE_FINALLY
              | FaultClause -> e_COR_ILEXCEPTION_CLAUSE_FAULT
              | FilterClause _ -> e_COR_ILEXCEPTION_CLAUSE_FILTER
              | TypeFilterClause _ -> e_COR_ILEXCEPTION_CLAUSE_EXCEPTION
            let kindAsExtraInt32 k = 
              match k with 
              | FinallyClause | FaultClause -> 0x0
              | FilterClause i -> i
              | TypeFilterClause uncoded -> uncoded
            
            if canUseSmall then     
                methbuf.EmitByte e_CorILMethod_Sect_EHTable
                methbuf.EmitByte (b0 smallSize) 
                methbuf.EmitByte 0x00uy 
                methbuf.EmitByte 0x00uy
                seh |> List.iter (fun (st1, sz1, st2, sz2, kind) -> 
                    let k32 = kindAsInt32 kind
                    methbuf.EmitInt32AsUInt16 k32 
                    methbuf.EmitInt32AsUInt16 st1 
                    methbuf.EmitByte (b0 sz1) 
                    methbuf.EmitInt32AsUInt16 st2 
                    methbuf.EmitByte (b0 sz2)
                    methbuf.EmitInt32 (kindAsExtraInt32 kind))
            else 
                let bigSize = (seh.Length * 24 + 4)
                methbuf.EmitByte (e_CorILMethod_Sect_EHTable ||| e_CorILMethod_Sect_FatFormat)
                methbuf.EmitByte (b0 bigSize)
                methbuf.EmitByte (b1 bigSize)
                methbuf.EmitByte (b2 bigSize)
                seh |> List.iter (fun (st1, sz1, st2, sz2, kind) -> 
                    let k32 = kindAsInt32 kind
                    methbuf.EmitInt32 k32
                    methbuf.EmitInt32 st1
                    methbuf.EmitInt32 sz1
                    methbuf.EmitInt32 st2
                    methbuf.EmitInt32 sz2
                    methbuf.EmitInt32 (kindAsExtraInt32 kind))
        
        let requiredStringFixups' = (12, requiredStringFixups)

        localToken, (requiredStringFixups', methbuf.Close()), seqpoints, scopes

// -------------------------------------------------------------------- 
// ILFieldDef --> FieldDef Row
// -------------------------------------------------------------------- 

let rec GetFieldDefAsFieldDefRow cenv env (fd: ILFieldDef) = 
    let flags = int fd.Attributes
    UnsharedRow 
        [| UShort (uint16 flags) 
           StringE (GetStringHeapIdx cenv fd.Name)
           Blob (GetFieldDefSigAsBlobIdx cenv env fd ) |]

and GetFieldDefSigAsBlobIdx cenv env fd = GetFieldDefTypeAsBlobIdx cenv env fd.FieldType

and GenFieldDefPass3 cenv env fd = 
    let fidx = AddUnsharedRow cenv TableNames.Field (GetFieldDefAsFieldDefRow cenv env fd)
    GenCustomAttrsPass3Or4 cenv (hca_FieldDef, fidx) fd.CustomAttrs
    // Write FieldRVA table - fixups into data section done later 
    match fd.Data with 
    | None -> () 
    | Some b -> 
        let offs = cenv.data.Position
        cenv.data.EmitBytes b
        AddUnsharedRow cenv TableNames.FieldRVA 
            (UnsharedRow [| Data (offs, false); SimpleIndex (TableNames.Field, fidx) |]) |> ignore
    // Write FieldMarshal table 
    match fd.Marshal with 
    | None -> ()
    | Some ntyp -> 
        AddUnsharedRow cenv TableNames.FieldMarshal 
              (UnsharedRow [| HasFieldMarshal (hfm_FieldDef, fidx)
                              Blob (GetNativeTypeAsBlobIdx cenv ntyp) |]) |> ignore
    // Write Content table 
    match fd.LiteralValue with 
    | None -> ()
    | Some i -> 
        AddUnsharedRow cenv TableNames.Constant 
              (UnsharedRow 
                  [| GetFieldInitFlags i
                     HasConstant (hc_FieldDef, fidx)
                     Blob (GetFieldInitAsBlobIdx cenv i) |]) |> ignore
    // Write FieldLayout table 
    match fd.Offset with 
    | None -> ()
    | Some offset -> 
        AddUnsharedRow cenv TableNames.FieldLayout 
              (UnsharedRow [| ULong offset; SimpleIndex (TableNames.Field, fidx) |]) |> ignore

                
// -------------------------------------------------------------------- 
// ILGenericParameterDef --> GenericParam Row
// -------------------------------------------------------------------- 

let rec GetGenericParamAsGenericParamRow cenv _env idx owner gp = 
    let flags = 
        (match gp.Variance with 
           | NonVariant -> 0x0000
           | CoVariant -> 0x0001
           | ContraVariant -> 0x0002) |||
        (if gp.HasReferenceTypeConstraint then 0x0004 else 0x0000) |||
        (if gp.HasNotNullableValueTypeConstraint then 0x0008 else 0x0000) |||
        (if gp.HasDefaultConstructorConstraint then 0x0010 else 0x0000)

    let mdVersionMajor, _ = metadataSchemaVersionSupportedByCLRVersion cenv.desiredMetadataVersion
    if (mdVersionMajor = 1) then 
        SharedRow 
            [| UShort (uint16 idx) 
               UShort (uint16 flags)   
               TypeOrMethodDef (fst owner, snd owner)
               StringE (GetStringHeapIdx cenv gp.Name)
               TypeDefOrRefOrSpec (tdor_TypeDef, 0) (* empty kind field in deprecated metadata *) |]
    else
        SharedRow 
            [| UShort (uint16 idx) 
               UShort (uint16 flags)   
               TypeOrMethodDef (fst owner, snd owner)
               StringE (GetStringHeapIdx cenv gp.Name) |]

and GenTypeAsGenericParamConstraintRow cenv env gpidx ty = 
    let tdorTag, tdorRow = GetTypeAsTypeDefOrRef cenv env ty
    UnsharedRow 
        [| SimpleIndex (TableNames.GenericParam, gpidx)
           TypeDefOrRefOrSpec (tdorTag, tdorRow) |]

and GenGenericParamConstraintPass4 cenv env gpidx ty =
    AddUnsharedRow cenv TableNames.GenericParamConstraint (GenTypeAsGenericParamConstraintRow cenv env gpidx ty) |> ignore

and GenGenericParamPass3 cenv env idx owner gp = 
    // here we just collect generic params, its constraints\custom attributes will be processed on pass4
    // shared since we look it up again below in GenGenericParamPass4
    AddSharedRow cenv TableNames.GenericParam (GetGenericParamAsGenericParamRow cenv env idx owner gp) 
    |> ignore


and GenGenericParamPass4 cenv env idx owner gp = 
    let gpidx = FindOrAddSharedRow cenv TableNames.GenericParam (GetGenericParamAsGenericParamRow cenv env idx owner gp)
    GenCustomAttrsPass3Or4 cenv (hca_GenericParam, gpidx) gp.CustomAttrs
    gp.Constraints |> List.iter (GenGenericParamConstraintPass4 cenv env gpidx) 

// -------------------------------------------------------------------- 
// param and return --> Param Row
// -------------------------------------------------------------------- 

let rec GetParamAsParamRow cenv _env seq (param: ILParameter) = 
    let flags = 
        (if param.IsIn then 0x0001 else 0x0000) |||
        (if param.IsOut then 0x0002 else 0x0000) |||
        (if param.IsOptional then 0x0010 else 0x0000) |||
        (if param.Default <> None then 0x1000 else 0x0000) |||
        (if param.Marshal <> None then 0x2000 else 0x0000)
    
    UnsharedRow 
        [| UShort (uint16 flags) 
           UShort (uint16 seq) 
           StringE (GetStringHeapIdxOption cenv param.Name) |]  

and GenParamPass3 cenv env seq (param: ILParameter) = 
    if not param.IsIn && not param.IsOut && not param.IsOptional && Option.isNone param.Default && Option.isNone param.Name && Option.isNone param.Marshal 
    then ()
    else    
      let pidx = AddUnsharedRow cenv TableNames.Param (GetParamAsParamRow cenv env seq param)
      GenCustomAttrsPass3Or4 cenv (hca_ParamDef, pidx) param.CustomAttrs
      // Write FieldRVA table - fixups into data section done later 
      match param.Marshal with 
      | None -> ()
      | Some ntyp -> 
          AddUnsharedRow cenv TableNames.FieldMarshal 
                (UnsharedRow [| HasFieldMarshal (hfm_ParamDef, pidx); Blob (GetNativeTypeAsBlobIdx cenv ntyp) |]) |> ignore
      // Write Content table for DefaultParameterValue attr
      match param.Default with
      | None -> ()
      | Some i -> 
        AddUnsharedRow cenv TableNames.Constant 
              (UnsharedRow 
                  [| GetFieldInitFlags i
                     HasConstant (hc_ParamDef, pidx)
                     Blob (GetFieldInitAsBlobIdx cenv i) |]) |> ignore

let GenReturnAsParamRow (returnv : ILReturn) = 
    let flags = (if returnv.Marshal <> None then 0x2000 else 0x0000)
    UnsharedRow 
        [| UShort (uint16 flags) 
           UShort 0us (* sequence num. *)
           StringE 0 |]  

let GenReturnPass3 cenv (returnv: ILReturn) = 
    if Option.isSome returnv.Marshal || not (Array.isEmpty returnv.CustomAttrs.AsArray) then
        let pidx = AddUnsharedRow cenv TableNames.Param (GenReturnAsParamRow returnv)
        GenCustomAttrsPass3Or4 cenv (hca_ParamDef, pidx) returnv.CustomAttrs
        match returnv.Marshal with 
        | None -> ()
        | Some ntyp -> 
            AddUnsharedRow cenv TableNames.FieldMarshal   
                (UnsharedRow 
                    [| HasFieldMarshal (hfm_ParamDef, pidx)
                       Blob (GetNativeTypeAsBlobIdx cenv ntyp) |]) |> ignore

// -------------------------------------------------------------------- 
// ILMethodDef --> ILMethodDef Row
// -------------------------------------------------------------------- 

let GetMethodDefSigAsBytes cenv env (mdef: ILMethodDef) = 
    emitBytesViaBuffer (fun bb -> 
      bb.EmitByte (callconvToByte mdef.GenericParams.Length mdef.CallingConv)
      if not (List.isEmpty mdef.GenericParams) then bb.EmitZ32 mdef.GenericParams.Length
      bb.EmitZ32 mdef.Parameters.Length
      EmitType cenv env bb mdef.Return.Type
      mdef.ParameterTypes |> List.iter (EmitType cenv env bb))

let GenMethodDefSigAsBlobIdx cenv env mdef = 
    GetBytesAsBlobIdx cenv (GetMethodDefSigAsBytes cenv env mdef)

let GenMethodDefAsRow cenv env midx (md: ILMethodDef) = 
    let flags = md.Attributes
   
    let implflags = md.ImplAttributes

    if md.IsEntryPoint then 
        if cenv.entrypoint <> None then failwith "duplicate entrypoint"
        else cenv.entrypoint <- Some (true, midx)
    let codeAddr = 
      (match md.Body.Contents with 
      | MethodBody.IL ilmbody -> 
          let addr = cenv.nextCodeAddr
          let (localToken, code, seqpoints, rootScope) = GenILMethodBody md.Name cenv env ilmbody

          // Now record the PDB record for this method - we write this out later. 
          if cenv.generatePdb then 
            cenv.pdbinfo.Add  
              { MethToken=getUncodedToken TableNames.Method midx
                MethName=md.Name
                LocalSignatureToken=localToken
                Params= [| |] (* REVIEW *)
                RootScope = Some rootScope
                Range=  
                  match ilmbody.SourceMarker with 
                  | Some m when cenv.generatePdb -> 
                      // table indexes are 1-based, document array indexes are 0-based 
                      let doc = (cenv.documents.FindOrAddSharedEntry m.Document) - 1 

                      Some ({ Document=doc
                              Line=m.Line
                              Column=m.Column }, 
                            { Document=doc
                              Line=m.EndLine
                              Column=m.EndColumn })
                  | _ -> None
                SequencePoints=seqpoints }
          cenv.AddCode code
          addr
      | MethodBody.Abstract
      | MethodBody.PInvoke _ ->
          // Now record the PDB record for this method - we write this out later. 
          if cenv.generatePdb then 
            cenv.pdbinfo.Add  
              { MethToken = getUncodedToken TableNames.Method midx
                MethName = md.Name
                LocalSignatureToken = 0x0                   // No locals it's abstract
                Params = [| |]
                RootScope = None
                Range = None
                SequencePoints = [| |] }
          0x0000
      | MethodBody.Native -> 
          failwith "cannot write body of native method - Abstract IL cannot roundtrip mixed native/managed binaries"
      | _ -> 0x0000)

    UnsharedRow 
       [| ULong codeAddr  
          UShort (uint16 implflags) 
          UShort (uint16 flags) 
          StringE (GetStringHeapIdx cenv md.Name) 
          Blob (GenMethodDefSigAsBlobIdx cenv env md) 
          SimpleIndex(TableNames.Param, cenv.GetTable(TableNames.Param).Count + 1) |]  

let GenMethodImplPass3 cenv env _tgparams tidx mimpl =
    let midxTag, midxRow = GetMethodSpecAsMethodDef cenv env (mimpl.OverrideBy, None)
    let midx2Tag, midx2Row = GetOverridesSpecAsMethodDefOrRef cenv env mimpl.Overrides
    AddUnsharedRow cenv TableNames.MethodImpl
        (UnsharedRow 
             [| SimpleIndex (TableNames.TypeDef, tidx)
                MethodDefOrRef (midxTag, midxRow)
                MethodDefOrRef (midx2Tag, midx2Row) |]) |> ignore
    
let GenMethodDefPass3 cenv env (md: ILMethodDef) = 
    let midx = GetMethodDefIdx cenv md
    let idx2 = AddUnsharedRow cenv TableNames.Method (GenMethodDefAsRow cenv env midx md)
    if midx <> idx2 then failwith "index of method def on pass 3 does not match index on pass 2"
    GenReturnPass3 cenv md.Return  
    md.Parameters |> List.iteri (fun n param -> GenParamPass3 cenv env (n+1) param) 
    md.CustomAttrs |> GenCustomAttrsPass3Or4 cenv (hca_MethodDef, midx) 
    md.SecurityDecls.AsList |> GenSecurityDeclsPass3 cenv (hds_MethodDef, midx)
    md.GenericParams |> List.iteri (fun n gp -> GenGenericParamPass3 cenv env n (tomd_MethodDef, midx) gp) 
    match md.Body.Contents with 
    | MethodBody.PInvoke attr ->
        let flags = 
          begin match attr.CallingConv with 
          | PInvokeCallingConvention.None -> 0x0000
          | PInvokeCallingConvention.Cdecl -> 0x0200
          | PInvokeCallingConvention.Stdcall -> 0x0300
          | PInvokeCallingConvention.Thiscall -> 0x0400
          | PInvokeCallingConvention.Fastcall -> 0x0500
          | PInvokeCallingConvention.WinApi -> 0x0100
          end |||
          begin match attr.CharEncoding with 
          | PInvokeCharEncoding.None -> 0x0000
          | PInvokeCharEncoding.Ansi -> 0x0002
          | PInvokeCharEncoding.Unicode -> 0x0004
          | PInvokeCharEncoding.Auto -> 0x0006
          end |||
          begin match attr.CharBestFit with 
          | PInvokeCharBestFit.UseAssembly -> 0x0000
          | PInvokeCharBestFit.Enabled -> 0x0010
          | PInvokeCharBestFit.Disabled -> 0x0020
          end |||
          begin match attr.ThrowOnUnmappableChar with 
          | PInvokeThrowOnUnmappableChar.UseAssembly -> 0x0000
          | PInvokeThrowOnUnmappableChar.Enabled -> 0x1000
          | PInvokeThrowOnUnmappableChar.Disabled -> 0x2000
          end |||
          (if attr.NoMangle then 0x0001 else 0x0000) |||
          (if attr.LastError then 0x0040 else 0x0000)
        AddUnsharedRow cenv TableNames.ImplMap
            (UnsharedRow 
               [| UShort (uint16 flags) 
                  MemberForwarded (mf_MethodDef, midx)
                  StringE (GetStringHeapIdx cenv attr.Name) 
                  SimpleIndex (TableNames.ModuleRef, GetModuleRefAsIdx cenv attr.Where) |]) |> ignore
    | _ -> ()

let GenMethodDefPass4 cenv env md = 
    let midx = GetMethodDefIdx cenv md
    List.iteri (fun n gp -> GenGenericParamPass4 cenv env n (tomd_MethodDef, midx) gp) md.GenericParams

let GenPropertyMethodSemanticsPass3 cenv pidx kind mref =
    // REVIEW: why are we catching exceptions here?
    let midx = try GetMethodRefAsMethodDefIdx cenv mref with MethodDefNotFound -> 1
    AddUnsharedRow cenv TableNames.MethodSemantics
        (UnsharedRow 
           [| UShort (uint16 kind)
              SimpleIndex (TableNames.Method, midx)
              HasSemantics (hs_Property, pidx) |]) |> ignore
    
let rec GetPropertySigAsBlobIdx cenv env prop = 
    GetBytesAsBlobIdx cenv (GetPropertySigAsBytes cenv env prop)

and GetPropertySigAsBytes cenv env (prop: ILPropertyDef) = 
    emitBytesViaBuffer (fun bb -> 
        let b = ((hasthisToByte prop.CallingConv) ||| e_IMAGE_CEE_CS_CALLCONV_PROPERTY)
        bb.EmitByte b
        bb.EmitZ32 prop.Args.Length
        EmitType cenv env bb prop.PropertyType
        prop.Args |> List.iter (EmitType cenv env bb))

and GetPropertyAsPropertyRow cenv env (prop: ILPropertyDef) = 
    let flags = prop.Attributes
    UnsharedRow 
       [| UShort (uint16 flags) 
          StringE (GetStringHeapIdx cenv prop.Name) 
          Blob (GetPropertySigAsBlobIdx cenv env prop) |]  

/// ILPropertyDef --> Property Row + MethodSemantics entries
and GenPropertyPass3 cenv env prop = 
    let pidx = AddUnsharedRow cenv TableNames.Property (GetPropertyAsPropertyRow cenv env prop)
    prop.SetMethod |> Option.iter (GenPropertyMethodSemanticsPass3 cenv pidx 0x0001) 
    prop.GetMethod |> Option.iter (GenPropertyMethodSemanticsPass3 cenv pidx 0x0002) 
    // Write Constant table 
    match prop.Init with 
    | None -> ()
    | Some i -> 
        AddUnsharedRow cenv TableNames.Constant 
            (UnsharedRow 
                [| GetFieldInitFlags i
                   HasConstant (hc_Property, pidx)
                   Blob (GetFieldInitAsBlobIdx cenv i) |]) |> ignore
    GenCustomAttrsPass3Or4 cenv (hca_Property, pidx) prop.CustomAttrs

let rec GenEventMethodSemanticsPass3 cenv eidx kind mref =
    let addIdx = try GetMethodRefAsMethodDefIdx cenv mref with MethodDefNotFound -> 1
    AddUnsharedRow cenv TableNames.MethodSemantics
        (UnsharedRow 
            [| UShort (uint16 kind)
               SimpleIndex (TableNames.Method, addIdx)
               HasSemantics (hs_Event, eidx) |]) |> ignore

/// ILEventDef --> Event Row + MethodSemantics entries
and GenEventAsEventRow cenv env (md: ILEventDef) = 
    let flags = md.Attributes
    let tdorTag, tdorRow = GetTypeOptionAsTypeDefOrRef cenv env md.EventType
    UnsharedRow 
       [| UShort (uint16 flags) 
          StringE (GetStringHeapIdx cenv md.Name) 
          TypeDefOrRefOrSpec (tdorTag, tdorRow) |]

and GenEventPass3 cenv env (md: ILEventDef) = 
    let eidx = AddUnsharedRow cenv TableNames.Event (GenEventAsEventRow cenv env md)
    md.AddMethod |> GenEventMethodSemanticsPass3 cenv eidx 0x0008  
    md.RemoveMethod |> GenEventMethodSemanticsPass3 cenv eidx 0x0010 
    Option.iter (GenEventMethodSemanticsPass3 cenv eidx 0x0020) md.FireMethod  
    List.iter (GenEventMethodSemanticsPass3 cenv eidx 0x0004) md.OtherMethods
    GenCustomAttrsPass3Or4 cenv (hca_Event, eidx) md.CustomAttrs


// -------------------------------------------------------------------- 
// resource --> generate ...
// -------------------------------------------------------------------- 

let rec GetResourceAsManifestResourceRow cenv r = 
    let data, impl = 
        let embedManagedResources (bytes: byte[]) = 
            // Embedded managed resources must be word-aligned. However resource format is  
            // not specified in ECMA. Some mscorlib resources appear to be non-aligned - it seems it doesn't matter..  
            let offset = cenv.resources.Position 
            let alignedOffset = (align 0x8 offset) 
            let pad = alignedOffset - offset 
            let resourceSize = bytes.Length 
            cenv.resources.EmitPadding pad 
            cenv.resources.EmitInt32 resourceSize 
            cenv.resources.EmitBytes bytes 
            Data (alignedOffset, true), (i_File, 0)  

        match r.Location with 
        | ILResourceLocation.LocalIn _ -> embedManagedResources (r.GetBytes())
        | ILResourceLocation.LocalOut bytes -> embedManagedResources bytes 
        | ILResourceLocation.File (mref, offset) -> ULong offset, (i_File, GetModuleRefAsFileIdx cenv mref) 
        | ILResourceLocation.Assembly aref -> ULong 0x0, (i_AssemblyRef, GetAssemblyRefAsIdx cenv aref) 

    UnsharedRow 
       [| data 
          ULong (match r.Access with ILResourceAccess.Public -> 0x01 | ILResourceAccess.Private -> 0x02)
          StringE (GetStringHeapIdx cenv r.Name)    
          Implementation (fst impl, snd impl) |]

and GenResourcePass3 cenv r = 
  let idx = AddUnsharedRow cenv TableNames.ManifestResource (GetResourceAsManifestResourceRow cenv r)
  GenCustomAttrsPass3Or4 cenv (hca_ManifestResource, idx) r.CustomAttrs

// -------------------------------------------------------------------- 
// ILTypeDef --> generate ILFieldDef, ILMethodDef, ILPropertyDef etc. rows
// -------------------------------------------------------------------- 

let rec GenTypeDefPass3 enc cenv (td: ILTypeDef) = 
   try
      let env = envForTypeDef td
      let tidx = GetIdxForTypeDef cenv (TdKey(enc, td.Name))
      td.Properties.AsList |> List.iter (GenPropertyPass3 cenv env)
      td.Events.AsList |> List.iter (GenEventPass3 cenv env)
      td.Fields.AsList |> List.iter (GenFieldDefPass3 cenv env)
      td.Methods |> Seq.iter (GenMethodDefPass3 cenv env)
      td.MethodImpls.AsList |> List.iter (GenMethodImplPass3 cenv env td.GenericParams.Length tidx)
    // ClassLayout entry if needed 
      match td.Layout with 
      | ILTypeDefLayout.Auto -> ()
      | ILTypeDefLayout.Sequential layout | ILTypeDefLayout.Explicit layout ->  
          if Option.isSome layout.Pack || Option.isSome layout.Size then 
            AddUnsharedRow cenv TableNames.ClassLayout
                (UnsharedRow 
                    [| UShort (defaultArg layout.Pack (uint16 0x0))
                       ULong (defaultArg layout.Size 0x0)
                       SimpleIndex (TableNames.TypeDef, tidx) |]) |> ignore
                       
      td.SecurityDecls.AsList |> GenSecurityDeclsPass3 cenv (hds_TypeDef, tidx)
      td.CustomAttrs |> GenCustomAttrsPass3Or4 cenv (hca_TypeDef, tidx)
      td.GenericParams |> List.iteri (fun n gp -> GenGenericParamPass3 cenv env n (tomd_TypeDef, tidx) gp)  
      td.NestedTypes.AsList |> GenTypeDefsPass3 (enc@[td.Name]) cenv
   with e ->
      failwith ("Error in pass3 for type "+td.Name+", error: "+e.Message)
      reraise()
      raise e

and GenTypeDefsPass3 enc cenv tds =
  List.iter (GenTypeDefPass3 enc cenv) tds

/// ILTypeDef --> generate generic params on ILMethodDef: ensures
/// GenericParam table is built sorted by owner.

let rec GenTypeDefPass4 enc cenv (td: ILTypeDef) = 
   try
       let env = envForTypeDef td
       let tidx = GetIdxForTypeDef cenv (TdKey(enc, td.Name))
       td.Methods |> Seq.iter (GenMethodDefPass4 cenv env) 
       List.iteri (fun n gp -> GenGenericParamPass4 cenv env n (tomd_TypeDef, tidx) gp) td.GenericParams 
       GenTypeDefsPass4 (enc@[td.Name]) cenv td.NestedTypes.AsList
   with e ->
       failwith ("Error in pass4 for type "+td.Name+", error: "+e.Message)
       reraise()
       raise e

and GenTypeDefsPass4 enc cenv tds =
    List.iter (GenTypeDefPass4 enc cenv) tds


let timestamp = absilWriteGetTimeStamp ()

// -------------------------------------------------------------------- 
// ILExportedTypesAndForwarders --> ILExportedTypeOrForwarder table 
// -------------------------------------------------------------------- 

let rec GenNestedExportedTypePass3 cenv cidx (ce: ILNestedExportedType) = 
    let flags = GetMemberAccessFlags ce.Access
    let nidx = 
      AddUnsharedRow cenv TableNames.ExportedType 
        (UnsharedRow 
            [| ULong flags  
               ULong 0x0
               StringE (GetStringHeapIdx cenv ce.Name) 
               StringE 0 
               Implementation (i_ExportedType, cidx) |])
    GenCustomAttrsPass3Or4 cenv (hca_ExportedType, nidx) ce.CustomAttrs
    GenNestedExportedTypesPass3 cenv nidx ce.Nested

and GenNestedExportedTypesPass3 cenv nidx (nce: ILNestedExportedTypes) =
    nce.AsList |> List.iter (GenNestedExportedTypePass3 cenv nidx)

and GenExportedTypePass3 cenv (ce: ILExportedTypeOrForwarder) = 
    let nselem, nelem = GetTypeNameAsElemPair cenv ce.Name
    let flags = int32 ce.Attributes
    let impl = GetScopeRefAsImplementationElem cenv ce.ScopeRef
    let cidx = 
      AddUnsharedRow cenv TableNames.ExportedType 
        (UnsharedRow 
            [| ULong flags  
               ULong 0x0
               nelem 
               nselem 
               Implementation (fst impl, snd impl) |])
    GenCustomAttrsPass3Or4 cenv (hca_ExportedType, cidx) ce.CustomAttrs
    GenNestedExportedTypesPass3 cenv cidx ce.Nested

and GenExportedTypesPass3 cenv (ce: ILExportedTypesAndForwarders) = 
    List.iter (GenExportedTypePass3 cenv) ce.AsList

// -------------------------------------------------------------------- 
// manifest --> generate Assembly row
// -------------------------------------------------------------------- 

and GetManifsetAsAssemblyRow cenv m = 
    UnsharedRow 
        [|ULong m.AuxModuleHashAlgorithm
          UShort (match m.Version with None -> 0us | Some version -> version.Major)
          UShort (match m.Version with None -> 0us | Some version -> version.Minor)
          UShort (match m.Version with None -> 0us | Some version -> version.Build)
          UShort (match m.Version with None -> 0us | Some version -> version.Revision)
          ULong 
            ( (match m.AssemblyLongevity with 
              | ILAssemblyLongevity.Unspecified -> 0x0000
              | ILAssemblyLongevity.Library -> 0x0002 
              | ILAssemblyLongevity.PlatformAppDomain -> 0x0004
              | ILAssemblyLongevity.PlatformProcess -> 0x0006
              | ILAssemblyLongevity.PlatformSystem -> 0x0008) |||
              (if m.Retargetable then 0x100 else 0x0) |||
              // Setting these causes peverify errors. Hence both ilread and ilwrite ignore them and refuse to set them.
              // Any debugging customattributes will automatically propagate
              // REVIEW: No longer appears to be the case
              (if m.JitTracking then 0x8000 else 0x0) ||| 
              (match m.PublicKey with None -> 0x0000 | Some _ -> 0x0001) ||| 0x0000)
          (match m.PublicKey with None -> Blob 0 | Some x -> Blob (GetBytesAsBlobIdx cenv x))
          StringE (GetStringHeapIdx cenv m.Name)
          (match m.Locale with None -> StringE 0 | Some x -> StringE (GetStringHeapIdx cenv x)) |]

and GenManifestPass3 cenv m = 
    let aidx = AddUnsharedRow cenv TableNames.Assembly (GetManifsetAsAssemblyRow cenv m)
    GenSecurityDeclsPass3 cenv (hds_Assembly, aidx) m.SecurityDecls.AsList
    GenCustomAttrsPass3Or4 cenv (hca_Assembly, aidx) m.CustomAttrs
    GenExportedTypesPass3 cenv m.ExportedTypes
    // Record the entrypoint decl if needed. 
    match m.EntrypointElsewhere with
    | Some mref -> 
        if cenv.entrypoint <> None then failwith "duplicate entrypoint"
        else cenv.entrypoint <- Some (false, GetModuleRefAsIdx cenv mref)
    | None -> ()

and newGuid (modul: ILModuleDef) = 
    let n = timestamp
    let m = hash n
    let m2 = hash modul.Name
    [| b0 m; b1 m; b2 m; b3 m; b0 m2; b1 m2; b2 m2; b3 m2; 0xa7uy; 0x45uy; 0x03uy; 0x83uy; b0 n; b1 n; b2 n; b3 n |]

and deterministicGuid (modul: ILModuleDef) =
    let n = 16909060
    let m2 = Seq.sum (Seq.mapi (fun i x -> i + int x) modul.Name) // use a stable hash
    [| b0 n; b1 n; b2 n; b3 n; b0 m2; b1 m2; b2 m2; b3 m2; 0xa7uy; 0x45uy; 0x03uy; 0x83uy; b0 n; b1 n; b2 n; b3 n |]

and GetModuleAsRow (cenv: cenv) (modul: ILModuleDef) = 
    // Store the generated MVID in the environment (needed for generating debug information)
    let modulGuid = if cenv.deterministic then deterministicGuid modul else newGuid modul
    cenv.moduleGuid <- modulGuid
    UnsharedRow 
        [| UShort (uint16 0x0) 
           StringE (GetStringHeapIdx cenv modul.Name) 
           Guid (GetGuidIdx cenv modulGuid) 
           Guid 0 
           Guid 0 |]


let rowElemCompare (e1: RowElement) (e2: RowElement) = 
    let c = compare e1.Val e2.Val 
    if c <> 0 then c else 
    compare e1.Tag e2.Tag

let TableRequiresSorting tab = 
    List.memAssoc tab sortedTableInfo 

let SortTableRows tab (rows: GenericRow[]) = 
    assert (TableRequiresSorting tab)
    let col = List.assoc tab sortedTableInfo
    rows 
        // This needs to be a stable sort, so we use List.sortWith
        |> Array.toList
        |> List.sortWith (fun r1 r2 -> rowElemCompare r1.[col] r2.[col]) 
        |> Array.ofList
        //|> Array.map SharedRow

let GenModule (cenv : cenv) (modul: ILModuleDef) = 
    let midx = AddUnsharedRow cenv TableNames.Module (GetModuleAsRow cenv modul)
    List.iter (GenResourcePass3 cenv) modul.Resources.AsList 
    let tds = destTypeDefsWithGlobalFunctionsFirst cenv.ilg modul.TypeDefs
    reportTime cenv.showTimes "Module Generation Preparation"
    GenTypeDefsPass1 [] cenv tds
    reportTime cenv.showTimes "Module Generation Pass 1"
    GenTypeDefsPass2 0 [] cenv tds
    reportTime cenv.showTimes "Module Generation Pass 2"
    (match modul.Manifest with None -> () | Some m -> GenManifestPass3 cenv m)
    GenTypeDefsPass3 [] cenv tds
    reportTime cenv.showTimes "Module Generation Pass 3"
    GenCustomAttrsPass3Or4 cenv (hca_Module, midx) modul.CustomAttrs
    // GenericParam is the only sorted table indexed by Columns in other tables (GenericParamConstraint\CustomAttributes). 
    // Hence we need to sort it before we emit any entries in GenericParamConstraint\CustomAttributes that are attached to generic params. 
    // Note this mutates the rows in a table. 'SetRowsOfTable' clears 
    // the key --> index map since it is no longer valid 
    cenv.GetTable(TableNames.GenericParam).SetRowsOfSharedTable (SortTableRows TableNames.GenericParam (cenv.GetTable(TableNames.GenericParam).GenericRowsOfTable))
    GenTypeDefsPass4 [] cenv tds
    reportTime cenv.showTimes "Module Generation Pass 4"

let generateIL requiredDataFixups (desiredMetadataVersion, generatePdb, ilg : ILGlobals, emitTailcalls, deterministic, showTimes) (m : ILModuleDef) cilStartAddress normalizeAssemblyRefs =
    let isDll = m.IsDLL

    let cenv = 
        { emitTailcalls=emitTailcalls
          deterministic = deterministic
          showTimes=showTimes
          ilg = ilg
          desiredMetadataVersion=desiredMetadataVersion
          requiredDataFixups= requiredDataFixups
          requiredStringFixups = []
          codeChunks=ByteBuffer.Create 40000
          nextCodeAddr = cilStartAddress
          data = ByteBuffer.Create 200
          resources = ByteBuffer.Create 200
          tables= 
              Array.init 64 (fun i -> 
                  if (i = TableNames.AssemblyRef.Index ||
                      i = TableNames.MemberRef.Index ||
                      i = TableNames.ModuleRef.Index ||
                      i = TableNames.File.Index ||
                      i = TableNames.TypeRef.Index ||
                      i = TableNames.TypeSpec.Index ||
                      i = TableNames.MethodSpec.Index ||
                      i = TableNames.StandAloneSig.Index ||
                      i = TableNames.GenericParam.Index) then 
                      MetadataTable.Shared (MetadataTable<SharedRow>.New ("row table "+string i, EqualityComparer.Default))
                    else
                      MetadataTable.Unshared (MetadataTable<UnsharedRow>.New ("row table "+string i, EqualityComparer.Default)))

          AssemblyRefs = MetadataTable<_>.New("ILAssemblyRef", EqualityComparer.Default)
          documents=MetadataTable<_>.New("pdbdocs", EqualityComparer.Default)
          trefCache=new Dictionary<_, _>(100)
          pdbinfo= new ResizeArray<_>(200)
          moduleGuid= Array.zeroCreate 16
          fieldDefs= MetadataTable<_>.New("field defs", EqualityComparer.Default)
          methodDefIdxsByKey = MetadataTable<_>.New("method defs", EqualityComparer.Default)
          // This uses reference identity on ILMethodDef objects
          methodDefIdxs = new Dictionary<_, _>(100, HashIdentity.Reference)
          propertyDefs = MetadataTable<_>.New("property defs", EqualityComparer.Default)
          eventDefs = MetadataTable<_>.New("event defs", EqualityComparer.Default)
          typeDefs = MetadataTable<_>.New("type defs", EqualityComparer.Default)
          entrypoint=None
          generatePdb=generatePdb
          // These must use structural comparison since they are keyed by arrays
          guids=MetadataTable<_>.New("guids", HashIdentity.Structural)
          blobs= MetadataTable<_>.New("blobs", HashIdentity.Structural)
          strings= MetadataTable<_>.New("strings", EqualityComparer.Default) 
          userStrings= MetadataTable<_>.New("user strings", EqualityComparer.Default)
          normalizeAssemblyRefs = normalizeAssemblyRefs }

    // Now the main compilation step 
    GenModule cenv m

    // .exe files have a .entrypoint instruction. Do not write it to the entrypoint when writing dll.
    let entryPointToken = 
        match cenv.entrypoint with 
        | Some (epHere, tok) -> 
            if isDll then 0x0
            else getUncodedToken (if epHere then TableNames.Method else TableNames.File) tok 
        | None -> 
            if not isDll then dprintn "warning: no entrypoint specified in executable binary"
            0x0

    let pdbData = 
        { EntryPoint= (if isDll then None else Some entryPointToken)
          Timestamp = timestamp
          ModuleID = cenv.moduleGuid
          Documents = cenv.documents.EntriesAsArray
          Methods = cenv.pdbinfo.ToArray() 
          TableRowCounts = cenv.tables |> Seq.map(fun t -> t.Count) |> Seq.toArray }

    let idxForNextedTypeDef (tds: ILTypeDef list, td: ILTypeDef) =
        let enc = tds |> List.map (fun td -> td.Name)
        GetIdxForTypeDef cenv (TdKey(enc, td.Name))

    let strings = Array.map Bytes.stringAsUtf8NullTerminated cenv.strings.EntriesAsArray
    let userStrings = cenv.userStrings.EntriesAsArray |> Array.map System.Text.Encoding.Unicode.GetBytes
    let blobs = cenv.blobs.EntriesAsArray
    let guids = cenv.guids.EntriesAsArray
    let tables = cenv.tables 
    let code = cenv.GetCode() 
    // turn idx tbls into token maps 
    let mappings =
     { TypeDefTokenMap = (fun t ->
        getUncodedToken TableNames.TypeDef (idxForNextedTypeDef t))
       FieldDefTokenMap = (fun t fd ->
        let tidx = idxForNextedTypeDef t
        getUncodedToken TableNames.Field (GetFieldDefAsFieldDefIdx cenv tidx fd))
       MethodDefTokenMap = (fun t md ->
        let tidx = idxForNextedTypeDef t
        getUncodedToken TableNames.Method (FindMethodDefIdx cenv (GetKeyForMethodDef tidx md)))
       PropertyTokenMap = (fun t pd ->
        let tidx = idxForNextedTypeDef t
        getUncodedToken TableNames.Property (cenv.propertyDefs.GetTableEntry (GetKeyForPropertyDef tidx pd)))
       EventTokenMap = (fun t ed ->
        let tidx = idxForNextedTypeDef t
        getUncodedToken TableNames.Event (cenv.eventDefs.GetTableEntry (EventKey (tidx, ed.Name)))) }
    reportTime cenv.showTimes "Finalize Module Generation Results"
    // New return the results 
    let data = cenv.data.Close()
    let resources = cenv.resources.Close()
    (strings, userStrings, blobs, guids, tables, entryPointToken, code, cenv.requiredStringFixups, data, resources, pdbData, mappings)


//=====================================================================
// TABLES+BLOBS --> PHYSICAL METADATA+BLOBS
//=====================================================================
let chunk sz next = ({addr=next; size=sz}, next + sz) 
let nochunk next = ({addr= 0x0;size= 0x0; }, next)

let count f arr = 
    Array.fold (fun x y -> x + f y) 0x0 arr 

module FileSystemUtilites = 
    open System
    open System.Reflection
    open System.Globalization
#if FX_RESHAPED_REFLECTION
    open Microsoft.FSharp.Core.ReflectionAdapters
#endif
    let progress = try System.Environment.GetEnvironmentVariable("FSharp_DebugSetFilePermissions") <> null with _ -> false
    let setExecutablePermission (filename: string) =

#if ENABLE_MONO_SUPPORT
      if runningOnMono then 
        try 
            let monoPosix = Assembly.Load("Mono.Posix, Version=2.0.0.0, Culture=neutral, PublicKeyToken=0738eb9f132ed756")
            if progress then eprintf "loading type Mono.Unix.UnixFileInfo...\n"
            let monoUnixFileInfo = monoPosix.GetType("Mono.Unix.UnixFileSystemInfo") 
            let fileEntry = monoUnixFileInfo.InvokeMember("GetFileSystemEntry", (BindingFlags.InvokeMethod ||| BindingFlags.Static ||| BindingFlags.Public), null, null, [| box filename |], CultureInfo.InvariantCulture)
            let prevPermissions = monoUnixFileInfo.InvokeMember("get_FileAccessPermissions", (BindingFlags.InvokeMethod ||| BindingFlags.Instance ||| BindingFlags.Public), null, fileEntry, [| |], CultureInfo.InvariantCulture) 
            let prevPermissionsValue = prevPermissions |> unbox<int>
            let newPermissionsValue = prevPermissionsValue ||| 0x000001ED
            let newPermissions = Enum.ToObject(prevPermissions.GetType(), newPermissionsValue)
            // Add 0x000001ED (UserReadWriteExecute, GroupReadExecute, OtherReadExecute) to the access permissions on Unix
            monoUnixFileInfo.InvokeMember("set_FileAccessPermissions", (BindingFlags.InvokeMethod ||| BindingFlags.Instance ||| BindingFlags.Public), null, fileEntry, [| newPermissions |], CultureInfo.InvariantCulture) |> ignore
        with e -> 
            if progress then eprintf "failure: %s...\n" (e.ToString())
            // Fail silently
      else
#else
        ignore filename
#endif
        ()

let writeILMetadataAndCode (generatePdb, desiredMetadataVersion, ilg, emitTailcalls, deterministic, showTimes) modul cilStartAddress normalizeAssemblyRefs =

    // When we know the real RVAs of the data section we fixup the references for the FieldRVA table.
    // These references are stored as offsets into the metadata we return from this function 
    let requiredDataFixups = ref []

    let next = cilStartAddress

    let strings, userStrings, blobs, guids, tables, entryPointToken, code, requiredStringFixups, data, resources, pdbData, mappings = 
      generateIL requiredDataFixups (desiredMetadataVersion, generatePdb, ilg, emitTailcalls, deterministic, showTimes) modul cilStartAddress normalizeAssemblyRefs

    reportTime showTimes "Generated Tables and Code"
    let tableSize (tab: TableName) = tables.[tab.Index].Count

   // Now place the code 
    let codeSize = code.Length
    let alignedCodeSize = align 0x4 codeSize
    let codep, next = chunk codeSize next
    let codePadding = Array.create (alignedCodeSize - codeSize) 0x0uy
    let _codePaddingChunk, next = chunk codePadding.Length next

   // Now layout the chunks of metadata and IL 
    let metadataHeaderStartChunk, _next = chunk 0x10 next

    let numStreams = 0x05

    let (mdtableVersionMajor, mdtableVersionMinor) = metadataSchemaVersionSupportedByCLRVersion desiredMetadataVersion

    let version =
      System.Text.Encoding.UTF8.GetBytes (sprintf "v%d.%d.%d" desiredMetadataVersion.Major desiredMetadataVersion.Minor desiredMetadataVersion.Build)


    let paddedVersionLength = align 0x4 (Array.length version)

    // Most addresses after this point are measured from the MD root 
    // Switch to md-rooted addresses 
    let next = metadataHeaderStartChunk.size
    let _metadataHeaderVersionChunk, next = chunk paddedVersionLength next
    let _metadataHeaderEndChunk, next = chunk 0x04 next
    let _tablesStreamHeaderChunk, next = chunk (0x08 + (align 4 ("#~".Length + 0x01))) next
    let _stringsStreamHeaderChunk, next = chunk (0x08 + (align 4 ("#Strings".Length + 0x01))) next
    let _userStringsStreamHeaderChunk, next = chunk (0x08 + (align 4 ("#US".Length + 0x01))) next
    let _guidsStreamHeaderChunk, next = chunk (0x08 + (align 4 ("#GUID".Length + 0x01))) next
    let _blobsStreamHeaderChunk, next = chunk (0x08 + (align 4 ("#Blob".Length + 0x01))) next

    let tablesStreamStart = next

    let stringsStreamUnpaddedSize = count (fun (s: byte[]) -> s.Length) strings + 1
    let stringsStreamPaddedSize = align 4 stringsStreamUnpaddedSize
    
    let userStringsStreamUnpaddedSize = count (fun (s: byte[]) -> let n = s.Length + 1 in n + ByteBuffer.Z32Size n) userStrings + 1
    let userStringsStreamPaddedSize = align 4 userStringsStreamUnpaddedSize
    
    let guidsStreamUnpaddedSize = (Array.length guids) * 0x10
    let guidsStreamPaddedSize = align 4 guidsStreamUnpaddedSize
    
    let blobsStreamUnpaddedSize = count (fun (blob: byte[]) -> let n = blob.Length in n + ByteBuffer.Z32Size n) blobs + 1
    let blobsStreamPaddedSize = align 4 blobsStreamUnpaddedSize

    let guidsBig = guidsStreamPaddedSize >= 0x10000
    let stringsBig = stringsStreamPaddedSize >= 0x10000
    let blobsBig = blobsStreamPaddedSize >= 0x10000

    // 64bit bitvector indicating which tables are in the metadata. 
    let (valid1, valid2), _ = 
       (((0, 0), 0), tables) ||> Array.fold (fun ((valid1, valid2) as valid, n) rows -> 
          let valid = 
              if rows.Count = 0 then valid else
              ( (if n < 32 then valid1 ||| (1 <<< n ) else valid1), 
                (if n >= 32 then valid2 ||| (1 <<< (n-32)) else valid2) )
          (valid, n+1))

    // 64bit bitvector indicating which tables are sorted. 
    // Constant - REVIEW: make symbolic! compute from sorted table info! 
    let sorted1 = 0x3301fa00
    let sorted2 = 
      // If there are any generic parameters in the binary we're emitting then mark that 
      // table as sorted, otherwise don't. This maximizes the number of assemblies we emit 
      // which have an ECMA-v.1. compliant set of sorted tables. 
      (if tableSize TableNames.GenericParam > 0 then 0x00000400 else 0x00000000) ||| 
      (if tableSize TableNames.GenericParamConstraint > 0 then 0x00001000 else 0x00000000) ||| 
      0x00000200
    
    reportTime showTimes "Layout Header of Tables"

    let guidAddress n = (if n = 0 then 0 else (n - 1) * 0x10 + 0x01)

    let stringAddressTable = 
        let tab = Array.create (strings.Length + 1) 0
        let pos = ref 1
        for i = 1 to strings.Length do
            tab.[i] <- !pos
            let s = strings.[i - 1]
            pos := !pos + s.Length
        tab

    let stringAddress n = 
        if n >= Array.length stringAddressTable then failwith ("string index "+string n+" out of range")
        stringAddressTable.[n]
    
    let userStringAddressTable = 
        let tab = Array.create (Array.length userStrings + 1) 0
        let pos = ref 1
        for i = 1 to Array.length userStrings do
            tab.[i] <- !pos
            let s = userStrings.[i - 1]
            let n = s.Length + 1
            pos := !pos + n + ByteBuffer.Z32Size n
        tab

    let userStringAddress n = 
        if n >= Array.length userStringAddressTable then failwith "userString index out of range"
        userStringAddressTable.[n]
    
    let blobAddressTable = 
        let tab = Array.create (blobs.Length + 1) 0
        let pos = ref 1
        for i = 1 to blobs.Length do
            tab.[i] <- !pos
            let blob = blobs.[i - 1]
            pos := !pos + blob.Length + ByteBuffer.Z32Size blob.Length
        tab

    let blobAddress n = 
        if n >= blobAddressTable.Length then failwith "blob index out of range"
        blobAddressTable.[n]
    
    reportTime showTimes "Build String/Blob Address Tables"

    let sortedTables = 
      Array.init 64 (fun i -> 
          let tab = tables.[i]
          let tabName = TableName.FromIndex i
          let rows = tab.GenericRowsOfTable
          if TableRequiresSorting tabName then SortTableRows tabName rows else rows)
      
    reportTime showTimes "Sort Tables"

    let codedTables = 
          
        let bignessTable = Array.map (fun rows -> Array.length rows >= 0x10000) sortedTables
        let bigness (tab: int32) = bignessTable.[tab]
        
        let codedBigness nbits tab =
          (tableSize tab) >= (0x10000 >>> nbits)
        
        let tdorBigness = 
            codedBigness 2 TableNames.TypeDef || 
            codedBigness 2 TableNames.TypeRef || 
            codedBigness 2 TableNames.TypeSpec
        
        let tomdBigness = 
            codedBigness 1 TableNames.TypeDef || 
            codedBigness 1 TableNames.Method
        
        let hcBigness = 
            codedBigness 2 TableNames.Field ||
            codedBigness 2 TableNames.Param ||
            codedBigness 2 TableNames.Property
        
        let hcaBigness = 
            codedBigness 5 TableNames.Method ||
            codedBigness 5 TableNames.Field ||
            codedBigness 5 TableNames.TypeRef ||
            codedBigness 5 TableNames.TypeDef ||
            codedBigness 5 TableNames.Param ||
            codedBigness 5 TableNames.InterfaceImpl ||
            codedBigness 5 TableNames.MemberRef ||
            codedBigness 5 TableNames.Module ||
            codedBigness 5 TableNames.Permission ||
            codedBigness 5 TableNames.Property ||
            codedBigness 5 TableNames.Event ||
            codedBigness 5 TableNames.StandAloneSig ||
            codedBigness 5 TableNames.ModuleRef ||
            codedBigness 5 TableNames.TypeSpec ||
            codedBigness 5 TableNames.Assembly ||
            codedBigness 5 TableNames.AssemblyRef ||
            codedBigness 5 TableNames.File ||
            codedBigness 5 TableNames.ExportedType ||
            codedBigness 5 TableNames.ManifestResource ||
            codedBigness 5 TableNames.GenericParam ||
            codedBigness 5 TableNames.GenericParamConstraint ||
            codedBigness 5 TableNames.MethodSpec

        
        let hfmBigness = 
            codedBigness 1 TableNames.Field || 
            codedBigness 1 TableNames.Param
        
        let hdsBigness = 
            codedBigness 2 TableNames.TypeDef || 
            codedBigness 2 TableNames.Method ||
            codedBigness 2 TableNames.Assembly
        
        let mrpBigness = 
            codedBigness 3 TableNames.TypeRef ||
            codedBigness 3 TableNames.ModuleRef ||
            codedBigness 3 TableNames.Method ||
            codedBigness 3 TableNames.TypeSpec
        
        let hsBigness = 
            codedBigness 1 TableNames.Event || 
            codedBigness 1 TableNames.Property 
        
        let mdorBigness =
            codedBigness 1 TableNames.Method ||    
            codedBigness 1 TableNames.MemberRef 
        
        let mfBigness =
            codedBigness 1 TableNames.Field ||
            codedBigness 1 TableNames.Method 
        
        let iBigness =
            codedBigness 2 TableNames.File || 
            codedBigness 2 TableNames.AssemblyRef ||    
            codedBigness 2 TableNames.ExportedType 
        
        let catBigness =  
            codedBigness 3 TableNames.Method ||    
            codedBigness 3 TableNames.MemberRef 
        
        let rsBigness = 
            codedBigness 2 TableNames.Module ||    
            codedBigness 2 TableNames.ModuleRef || 
            codedBigness 2 TableNames.AssemblyRef ||
            codedBigness 2 TableNames.TypeRef

        let tablesBuf = ByteBuffer.Create 20000

        // Now the coded tables themselves - first the schemata header 
        tablesBuf.EmitIntsAsBytes    
            [| 0x00; 0x00; 0x00; 0x00
               mdtableVersionMajor // major version of table schemata 
               mdtableVersionMinor // minor version of table schemata 
               
               ((if stringsBig then 0x01 else 0x00) |||  // bit vector for heap size 
                (if guidsBig then 0x02 else 0x00) |||  
                (if blobsBig then 0x04 else 0x00))
               0x01 (* reserved, always 1 *) |]
 
        tablesBuf.EmitInt32 valid1
        tablesBuf.EmitInt32 valid2
        tablesBuf.EmitInt32 sorted1
        tablesBuf.EmitInt32 sorted2
        
        // Numbers of rows in various tables 
        for rows in sortedTables do 
            if rows.Length <> 0 then 
                tablesBuf.EmitInt32 rows.Length 
        
        
        reportTime showTimes "Write Header of tablebuf"

      // The tables themselves 
        for rows in sortedTables do
            for row in rows do 
                for x in row do 
                    // Emit the coded token for the array element 
                    let t = x.Tag
                    let n = x.Val
                    match t with 
                    | _ when t = RowElementTags.UShort -> tablesBuf.EmitUInt16 (uint16 n)
                    | _ when t = RowElementTags.ULong -> tablesBuf.EmitInt32 n
                    | _ when t = RowElementTags.Data -> recordRequiredDataFixup requiredDataFixups tablesBuf (tablesStreamStart + tablesBuf.Position) (n, false)
                    | _ when t = RowElementTags.DataResources -> recordRequiredDataFixup requiredDataFixups tablesBuf (tablesStreamStart + tablesBuf.Position) (n, true)
                    | _ when t = RowElementTags.Guid -> tablesBuf.EmitZUntaggedIndex guidsBig (guidAddress n)
                    | _ when t = RowElementTags.Blob -> tablesBuf.EmitZUntaggedIndex blobsBig (blobAddress n)
                    | _ when t = RowElementTags.String -> tablesBuf.EmitZUntaggedIndex stringsBig (stringAddress n)
                    | _ when t <= RowElementTags.SimpleIndexMax -> tablesBuf.EmitZUntaggedIndex (bigness (t - RowElementTags.SimpleIndexMin)) n
                    | _ when t <= RowElementTags.TypeDefOrRefOrSpecMax -> tablesBuf.EmitZTaggedIndex (t - RowElementTags.TypeDefOrRefOrSpecMin) 2 tdorBigness n
                    | _ when t <= RowElementTags.TypeOrMethodDefMax -> tablesBuf.EmitZTaggedIndex (t - RowElementTags.TypeOrMethodDefMin) 1 tomdBigness n
                    | _ when t <= RowElementTags.HasConstantMax -> tablesBuf.EmitZTaggedIndex (t - RowElementTags.HasConstantMin) 2 hcBigness n
                    | _ when t <= RowElementTags.HasCustomAttributeMax -> tablesBuf.EmitZTaggedIndex (t - RowElementTags.HasCustomAttributeMin) 5 hcaBigness n
                    | _ when t <= RowElementTags.HasFieldMarshalMax -> tablesBuf.EmitZTaggedIndex (t - RowElementTags.HasFieldMarshalMin) 1 hfmBigness n
                    | _ when t <= RowElementTags.HasDeclSecurityMax -> tablesBuf.EmitZTaggedIndex (t - RowElementTags.HasDeclSecurityMin) 2 hdsBigness n
                    | _ when t <= RowElementTags.MemberRefParentMax -> tablesBuf.EmitZTaggedIndex (t - RowElementTags.MemberRefParentMin) 3 mrpBigness n 
                    | _ when t <= RowElementTags.HasSemanticsMax -> tablesBuf.EmitZTaggedIndex (t - RowElementTags.HasSemanticsMin) 1 hsBigness n 
                    | _ when t <= RowElementTags.MethodDefOrRefMax -> tablesBuf.EmitZTaggedIndex (t - RowElementTags.MethodDefOrRefMin) 1 mdorBigness n
                    | _ when t <= RowElementTags.MemberForwardedMax -> tablesBuf.EmitZTaggedIndex (t - RowElementTags.MemberForwardedMin) 1 mfBigness n
                    | _ when t <= RowElementTags.ImplementationMax -> tablesBuf.EmitZTaggedIndex (t - RowElementTags.ImplementationMin) 2 iBigness n
                    | _ when t <= RowElementTags.CustomAttributeTypeMax -> tablesBuf.EmitZTaggedIndex (t - RowElementTags.CustomAttributeTypeMin) 3 catBigness n
                    | _ when t <= RowElementTags.ResolutionScopeMax -> tablesBuf.EmitZTaggedIndex (t - RowElementTags.ResolutionScopeMin) 2 rsBigness n
                    | _ -> failwith "invalid tag in row element"

        tablesBuf.Close()

    reportTime showTimes "Write Tables to tablebuf"

    let tablesStreamUnpaddedSize = codedTables.Length
    // QUERY: extra 4 empty bytes in array.exe - why? Include some extra padding after 
    // the tables just in case there is a mistake in the ECMA spec. 
    let tablesStreamPaddedSize = align 4 (tablesStreamUnpaddedSize + 4)
    let tablesChunk, next = chunk tablesStreamPaddedSize next
    let tablesStreamPadding = tablesChunk.size - tablesStreamUnpaddedSize

    let stringsChunk, next = chunk stringsStreamPaddedSize next
    let stringsStreamPadding = stringsChunk.size - stringsStreamUnpaddedSize
    let userStringsChunk, next = chunk userStringsStreamPaddedSize next
    let userStringsStreamPadding = userStringsChunk.size - userStringsStreamUnpaddedSize
    let guidsChunk, next = chunk (0x10 * guids.Length) next
    let blobsChunk, _next = chunk blobsStreamPaddedSize next
    let blobsStreamPadding = blobsChunk.size - blobsStreamUnpaddedSize
    
    reportTime showTimes "Layout Metadata"

    let metadata, guidStart =
      let mdbuf = ByteBuffer.Create 500000 
      mdbuf.EmitIntsAsBytes 
        [| 0x42; 0x53; 0x4a; 0x42 // Magic signature 
           0x01; 0x00 // Major version 
           0x01; 0x00 // Minor version 
        |]
      mdbuf.EmitInt32 0x0 // Reserved 

      mdbuf.EmitInt32 paddedVersionLength
      mdbuf.EmitBytes version
      for i = 1 to (paddedVersionLength - Array.length version) do 
          mdbuf.EmitIntAsByte 0x00

      mdbuf.EmitBytes 
        [| 0x00uy; 0x00uy // flags, reserved 
           b0 numStreams; b1 numStreams; |]
      mdbuf.EmitInt32 tablesChunk.addr
      mdbuf.EmitInt32 tablesChunk.size
      mdbuf.EmitIntsAsBytes [| 0x23; 0x7e; 0x00; 0x00; (* #~00 *)|]
      mdbuf.EmitInt32 stringsChunk.addr
      mdbuf.EmitInt32 stringsChunk.size
      mdbuf.EmitIntsAsBytes [| 0x23; 0x53; 0x74; 0x72; 0x69; 0x6e; 0x67; 0x73; 0x00; 0x00; 0x00; 0x00 (* "#Strings0000" *)|]
      mdbuf.EmitInt32 userStringsChunk.addr
      mdbuf.EmitInt32 userStringsChunk.size
      mdbuf.EmitIntsAsBytes [| 0x23; 0x55; 0x53; 0x00; (* #US0*) |]
      mdbuf.EmitInt32 guidsChunk.addr
      mdbuf.EmitInt32 guidsChunk.size
      mdbuf.EmitIntsAsBytes [| 0x23; 0x47; 0x55; 0x49; 0x44; 0x00; 0x00; 0x00; (* #GUID000 *)|]
      mdbuf.EmitInt32 blobsChunk.addr
      mdbuf.EmitInt32 blobsChunk.size
      mdbuf.EmitIntsAsBytes [| 0x23; 0x42; 0x6c; 0x6f; 0x62; 0x00; 0x00; 0x00; (* #Blob000 *)|]
      
      reportTime showTimes "Write Metadata Header"
     // Now the coded tables themselves 
      mdbuf.EmitBytes codedTables
      for i = 1 to tablesStreamPadding do 
          mdbuf.EmitIntAsByte 0x00
      reportTime showTimes "Write Metadata Tables"

     // The string stream 
      mdbuf.EmitByte 0x00uy
      for s in strings do
          mdbuf.EmitBytes s
      for i = 1 to stringsStreamPadding do 
          mdbuf.EmitIntAsByte 0x00
      reportTime showTimes "Write Metadata Strings"
     // The user string stream 
      mdbuf.EmitByte 0x00uy
      for s in userStrings do
          mdbuf.EmitZ32 (s.Length + 1)
          mdbuf.EmitBytes s
          mdbuf.EmitIntAsByte (markerForUnicodeBytes s)
      for i = 1 to userStringsStreamPadding do 
          mdbuf.EmitIntAsByte 0x00

      reportTime showTimes "Write Metadata User Strings"
    // The GUID stream 
      let guidStart = mdbuf.Position
      Array.iter mdbuf.EmitBytes guids
      
    // The blob stream 
      mdbuf.EmitByte 0x00uy
      for s in blobs do 
          mdbuf.EmitZ32 s.Length
          mdbuf.EmitBytes s
      for i = 1 to blobsStreamPadding do 
          mdbuf.EmitIntAsByte 0x00
      reportTime showTimes "Write Blob Stream"
     // Done - close the buffer and return the result. 
      mdbuf.Close(), guidStart
    

   // Now we know the user string tables etc. we can fixup the 
   // uses of strings in the code 
    for (codeStartAddr, l) in requiredStringFixups do
        for (codeOffset, userStringIndex) in l do 
              if codeStartAddr < codep.addr || codeStartAddr >= codep.addr + codep.size then 
                  failwith "strings-in-code fixup: a group of fixups is located outside the code array"
              let locInCode = ((codeStartAddr + codeOffset) - codep.addr)
              checkFixup32 code locInCode 0xdeadbeef
              let token = getUncodedToken TableNames.UserStrings (userStringAddress userStringIndex)
              if (Bytes.get code (locInCode-1) <> i_ldstr) then failwith "strings-in-code fixup: not at ldstr instruction!"
              applyFixup32 code locInCode token
    reportTime showTimes "Fixup Metadata"

    entryPointToken, code, codePadding, metadata, data, resources, !requiredDataFixups, pdbData, mappings, guidStart

//---------------------------------------------------------------------
// PHYSICAL METADATA+BLOBS --> PHYSICAL PE FORMAT
//---------------------------------------------------------------------

// THIS LAYS OUT A 2-SECTION .NET PE BINARY 
// SECTIONS 
// TEXT: physical 0x0200 --> RVA 0x00020000
//         e.g. raw size 0x9600, 
//         e.g. virt size 0x9584
// RELOC: physical 0x9800 --> RVA 0x0000c000
//    i.e. physbase --> rvabase
//    where physbase = textbase + text raw size
//         phsrva = roundup(0x2000, 0x0002000 + text virt size)

let msdosHeader : byte[] = 
     [| 0x4duy; 0x5auy; 0x90uy; 0x00uy; 0x03uy; 0x00uy; 0x00uy; 0x00uy
        0x04uy; 0x00uy; 0x00uy; 0x00uy; 0xFFuy; 0xFFuy; 0x00uy; 0x00uy
        0xb8uy; 0x00uy; 0x00uy; 0x00uy; 0x00uy; 0x00uy; 0x00uy; 0x00uy
        0x40uy; 0x00uy; 0x00uy; 0x00uy; 0x00uy; 0x00uy; 0x00uy; 0x00uy
        0x00uy; 0x00uy; 0x00uy; 0x00uy; 0x00uy; 0x00uy; 0x00uy; 0x00uy
        0x00uy; 0x00uy; 0x00uy; 0x00uy; 0x00uy; 0x00uy; 0x00uy; 0x00uy
        0x00uy; 0x00uy; 0x00uy; 0x00uy; 0x00uy; 0x00uy; 0x00uy; 0x00uy
        0x00uy; 0x00uy; 0x00uy; 0x00uy; 0x80uy; 0x00uy; 0x00uy; 0x00uy
        0x0euy; 0x1fuy; 0xbauy; 0x0euy; 0x00uy; 0xb4uy; 0x09uy; 0xcduy
        0x21uy; 0xb8uy; 0x01uy; 0x4cuy; 0xcduy; 0x21uy; 0x54uy; 0x68uy
        0x69uy; 0x73uy; 0x20uy; 0x70uy; 0x72uy; 0x6fuy; 0x67uy; 0x72uy
        0x61uy; 0x6duy; 0x20uy; 0x63uy; 0x61uy; 0x6euy; 0x6euy; 0x6fuy
        0x74uy; 0x20uy; 0x62uy; 0x65uy; 0x20uy; 0x72uy; 0x75uy; 0x6euy
        0x20uy; 0x69uy; 0x6euy; 0x20uy; 0x44uy; 0x4fuy; 0x53uy; 0x20uy
        0x6duy; 0x6fuy; 0x64uy; 0x65uy; 0x2euy; 0x0duy; 0x0duy; 0x0auy
        0x24uy; 0x00uy; 0x00uy; 0x00uy; 0x00uy; 0x00uy; 0x00uy; 0x00uy |]

let writeInt64 (os: BinaryWriter) x =
    os.Write (dw0 x)
    os.Write (dw1 x)
    os.Write (dw2 x)
    os.Write (dw3 x)
    os.Write (dw4 x)
    os.Write (dw5 x)
    os.Write (dw6 x)
    os.Write (dw7 x)

let writeInt32 (os: BinaryWriter) x = 
    os.Write (byte (b0 x))
    os.Write (byte (b1 x))
    os.Write (byte (b2 x))
    os.Write (byte (b3 x))  

let writeInt32AsUInt16 (os: BinaryWriter) x = 
    os.Write (byte (b0 x))
    os.Write (byte (b1 x))
      
let writeDirectory os dict =
    writeInt32 os (if dict.size = 0x0 then 0x0 else dict.addr)
    writeInt32 os dict.size

let writeBytes (os: BinaryWriter) (chunk: byte[]) = os.Write(chunk, 0, chunk.Length)  

let writeBinaryAndReportMappings (outfile, 
                                  ilg: ILGlobals, pdbfile: string option, signer: ILStrongNameSigner option, portablePDB, embeddedPDB,
                                  embedAllSource, embedSourceList, sourceLink, emitTailcalls, deterministic, showTimes, dumpDebugInfo, pathMap)
                                  modul normalizeAssemblyRefs =
    // Store the public key from the signer into the manifest. This means it will be written 
    // to the binary and also acts as an indicator to leave space for delay sign 

    reportTime showTimes "Write Started"
    let isDll = modul.IsDLL
    
    let signer = 
        match signer, modul.Manifest with
        | Some _, _ -> signer
        | _, None -> signer
        | None, Some {PublicKey=Some pubkey} -> 
            (dprintn "Note: The output assembly will be delay-signed using the original public"
             dprintn "Note: key. In order to load it you will need to either sign it with"
             dprintn "Note: the original private key or to turn off strong-name verification"
             dprintn "Note: (use sn.exe from the .NET Framework SDK to do this, e.g. 'sn -Vr *')."
             dprintn "Note: Alternatively if this tool supports it you can provide the original"
             dprintn "Note: private key when converting the assembly, assuming you have access to"
             dprintn "Note: it."
             Some (ILStrongNameSigner.OpenPublicKey pubkey))
        | _ -> signer

    let modul = 
        let pubkey =
          match signer with 
          | None -> None
          | Some s -> 
             try Some s.PublicKey  
             with e ->     
               failwith ("A call to StrongNameGetPublicKey failed ("+e.Message+")")
               None
        begin match modul.Manifest with 
        | None -> () 
        | Some m -> 
           if m.PublicKey <> None && m.PublicKey <> pubkey then 
             dprintn "Warning: The output assembly is being signed or delay-signed with a strong name that is different to the original."
        end
        { modul with Manifest = match modul.Manifest with None -> None | Some m -> Some {m with PublicKey = pubkey} }

    let os = 
        try
            // Ensure the output directory exists otherwise it will fail
            let dir = Path.GetDirectoryName outfile
            if not (Directory.Exists dir) then Directory.CreateDirectory dir |>ignore
            new BinaryWriter(FileSystem.FileStreamCreateShim outfile)
        with e -> 
            failwith ("Could not open file for writing (binary mode): " + outfile)    

    let pdbData, pdbOpt, debugDirectoryChunk, debugDataChunk, debugEmbeddedPdbChunk, textV2P, mappings =
        try 

          let imageBaseReal = modul.ImageBase // FIXED CHOICE
          let alignVirt = modul.VirtualAlignment // FIXED CHOICE
          let alignPhys = modul.PhysicalAlignment // FIXED CHOICE
          
          let isItanium = modul.Platform = Some IA64
          
          let numSections = 3 // .text, .sdata, .reloc 


          // HEADERS 
          let next = 0x0
          let headerSectionPhysLoc = 0x0
          let headerAddr = next
          let next = headerAddr
          
          let msdosHeaderSize = 0x80
          let msdosHeaderChunk, next = chunk msdosHeaderSize next
          
          let peSignatureSize = 0x04
          let peSignatureChunk, next = chunk peSignatureSize next
          
          let peFileHeaderSize = 0x14
          let peFileHeaderChunk, next = chunk peFileHeaderSize next
          
          let peOptionalHeaderSize = if modul.Is64Bit then 0xf0 else 0xe0
          let peOptionalHeaderChunk, next = chunk peOptionalHeaderSize next
          
          let textSectionHeaderSize = 0x28
          let textSectionHeaderChunk, next = chunk textSectionHeaderSize next
          
          let dataSectionHeaderSize = 0x28
          let dataSectionHeaderChunk, next = chunk dataSectionHeaderSize next
          
          let relocSectionHeaderSize = 0x28
          let relocSectionHeaderChunk, next = chunk relocSectionHeaderSize next
          
          let headerSize = next - headerAddr
          let nextPhys = align alignPhys (headerSectionPhysLoc + headerSize)
          let headerSectionPhysSize = nextPhys - headerSectionPhysLoc
          let next = align alignVirt (headerAddr + headerSize)
          
          // TEXT SECTION: 8 bytes IAT table 72 bytes CLI header 

          let textSectionPhysLoc = nextPhys
          let textSectionAddr = next
          let next = textSectionAddr
          
          let importAddrTableChunk, next = chunk 0x08 next
          let cliHeaderPadding = (if isItanium then (align 16 next) else next) - next
          let next = next + cliHeaderPadding
          let cliHeaderChunk, next = chunk 0x48 next
          
          let desiredMetadataVersion = 
            if modul.MetadataVersion <> "" then
                parseILVersion modul.MetadataVersion
            else
                match ilg.primaryAssemblyScopeRef with 
                | ILScopeRef.Local -> failwith "Expected mscorlib to be ILScopeRef.Assembly was ILScopeRef.Local" 
                | ILScopeRef.Module(_) -> failwith "Expected mscorlib to be ILScopeRef.Assembly was ILScopeRef.Module"
                | ILScopeRef.Assembly aref ->
                    match aref.Version with
                    | Some version when version.Major = 2us -> parseILVersion "2.0.50727.0"
                    | Some v -> v
                    | None -> failwith "Expected msorlib to have a version number"

          let entryPointToken, code, codePadding, metadata, data, resources, requiredDataFixups, pdbData, mappings, guidStart =
            writeILMetadataAndCode ((pdbfile <> None), desiredMetadataVersion, ilg, emitTailcalls, deterministic, showTimes) modul next normalizeAssemblyRefs

          reportTime showTimes "Generated IL and metadata"
          let _codeChunk, next = chunk code.Length next
          let _codePaddingChunk, next = chunk codePadding.Length next
          
          let metadataChunk, next = chunk metadata.Length next
          
          let strongnameChunk, next = 
            match signer with 
            | None -> nochunk next
            | Some s -> chunk s.SignatureSize next

          let resourcesChunk, next = chunk resources.Length next
         
          let rawdataChunk, next = chunk data.Length next

          let vtfixupsChunk, next = nochunk next   // Note: only needed for mixed mode assemblies
          let importTableChunkPrePadding = (if isItanium then (align 16 next) else next) - next
          let next = next + importTableChunkPrePadding
          let importTableChunk, next = chunk 0x28 next
          let importLookupTableChunk, next = chunk 0x14 next
          let importNameHintTableChunk, next = chunk 0x0e next
          let mscoreeStringChunk, next = chunk 0x0c next

          let next = align 0x10 (next + 0x05) - 0x05
          let importTableChunk = { addr=importTableChunk.addr; size = next - importTableChunk.addr}
          let importTableChunkPadding = importTableChunk.size - (0x28 + 0x14 + 0x0e + 0x0c)
          
          let next = next + 0x03
          let entrypointCodeChunk, next = chunk 0x06 next
          let globalpointerCodeChunk, next = chunk (if isItanium then 0x8 else 0x0) next

          let pdbOpt =
            match portablePDB with
<<<<<<< HEAD
            | true  -> 
                let (uncompressedLength, contentId, stream) as pdbStream = generatePortablePdb embedAllSource embedSourceList sourceLink showTimes pdbData deterministic pathMap
=======
            | true -> 
                let (uncompressedLength, contentId, stream) as pdbStream = 
                    generatePortablePdb embedAllSource embedSourceList sourceLink showTimes pdbData deterministic

>>>>>>> c4c1d9cf
                if embeddedPDB then Some (compressPortablePdbStream uncompressedLength contentId stream)
                else Some pdbStream

            | _ -> None

          let debugDirectoryChunk, next = 
            chunk (if pdbfile = None then 
                       0x0
                   else if embeddedPDB && portablePDB then
                       sizeof_IMAGE_DEBUG_DIRECTORY * 2
                   else
                       sizeof_IMAGE_DEBUG_DIRECTORY
                  ) next
          // The debug data is given to us by the PDB writer and appears to 
          // typically be the type of the data plus the PDB file name. We fill 
          // this in after we've written the binary. We approximate the size according 
          // to what PDB writers seem to require and leave extra space just in case... 
          let debugDataJustInCase = 40
          let debugDataChunk, next = 
              chunk (align 0x4 (match pdbfile with 
                                | None -> 0
                                | Some f -> (24 
                                            + System.Text.Encoding.Unicode.GetByteCount f // See bug 748444
                                            + debugDataJustInCase))) next

          let debugEmbeddedPdbChunk, next = 
              let streamLength = 
                    match pdbOpt with
                    | Some (_, _, stream) -> int stream.Length
                    | None -> 0
              chunk (align 0x4 (match embeddedPDB with 
                                | true -> 8 + streamLength
                                | _ -> 0 )) next

          let textSectionSize = next - textSectionAddr
          let nextPhys = align alignPhys (textSectionPhysLoc + textSectionSize)
          let textSectionPhysSize = nextPhys - textSectionPhysLoc
          let next = align alignVirt (textSectionAddr + textSectionSize)
          
          // .RSRC SECTION (DATA) 
          let dataSectionPhysLoc = nextPhys
          let dataSectionAddr = next
          let dataSectionVirtToPhys v = v - dataSectionAddr + dataSectionPhysLoc
          
          let resourceFormat = if modul.Is64Bit then Support.X64 else Support.X86
          
          let nativeResources = 
            match modul.NativeResources with
            | [] -> [||]
            | resources ->
#if ENABLE_MONO_SUPPORT
                if runningOnMono then
                  [||]
                else
#endif
#if FX_NO_LINKEDRESOURCES
                  ignore resources
                  ignore resourceFormat
                  [||]
#else
                  let unlinkedResources = 
                      resources |> List.map (function 
                          | ILNativeResource.Out bytes -> bytes
                          | ILNativeResource.In (fileName, linkedResourceBase, start, len) -> 
                               let linkedResource = File.ReadBinaryChunk (fileName, start, len)
                               unlinkResource linkedResourceBase linkedResource)
                               
                  begin
                    try linkNativeResources unlinkedResources next resourceFormat (Path.GetDirectoryName outfile)
                    with e -> failwith ("Linking a native resource failed: "+e.Message+"")
                  end
#endif
          let nativeResourcesSize = nativeResources.Length

          let nativeResourcesChunk, next = chunk nativeResourcesSize next
        
          let dummydatap, next = chunk (if next = dataSectionAddr then 0x01 else 0x0) next
          
          let dataSectionSize = next - dataSectionAddr
          let nextPhys = align alignPhys (dataSectionPhysLoc + dataSectionSize)
          let dataSectionPhysSize = nextPhys - dataSectionPhysLoc
          let next = align alignVirt (dataSectionAddr + dataSectionSize)
          
          // .RELOC SECTION base reloc table: 0x0c size 
          let relocSectionPhysLoc = nextPhys
          let relocSectionAddr = next
          let baseRelocTableChunk, next = chunk 0x0c next

          let relocSectionSize = next - relocSectionAddr
          let nextPhys = align alignPhys (relocSectionPhysLoc + relocSectionSize)
          let relocSectionPhysSize = nextPhys - relocSectionPhysLoc
          let next = align alignVirt (relocSectionAddr + relocSectionSize)

         // Now we know where the data section lies we can fix up the  
         // references into the data section from the metadata tables. 
          begin 
            requiredDataFixups |> List.iter
              (fun (metadataOffset32, (dataOffset, kind)) -> 
                let metadataOffset = metadataOffset32
                if metadataOffset < 0 || metadataOffset >= metadata.Length - 4 then failwith "data RVA fixup: fixup located outside metadata"
                checkFixup32 metadata metadataOffset 0xdeaddddd
                let dataRva = 
                  if kind then
                      let res = dataOffset
                      if res >= resourcesChunk.size then dprintn ("resource offset bigger than resource data section")
                      res
                  else 
                      let res = rawdataChunk.addr + dataOffset
                      if res < rawdataChunk.addr then dprintn ("data rva before data section")
                      if res >= rawdataChunk.addr + rawdataChunk.size then 
                          dprintn ("data rva after end of data section, dataRva = "+string res+", rawdataChunk.addr = "+string rawdataChunk.addr
                                   + ", rawdataChunk.size = "+string rawdataChunk.size)
                      res
                applyFixup32 metadata metadataOffset dataRva)
          end
          
         // IMAGE TOTAL SIZE 
          let imageEndSectionPhysLoc = nextPhys
          let imageEndAddr = next

          reportTime showTimes "Layout image"

          let write p (os: BinaryWriter) chunkName chunk = 
              match p with 
              | None -> () 
              | Some pExpected -> 
                  os.Flush()
                  let pCurrent = int32 os.BaseStream.Position
                  if pCurrent <> pExpected then 
                    failwith ("warning: "+chunkName+" not where expected, pCurrent = "+string pCurrent+", p.addr = "+string pExpected) 
              writeBytes os chunk 
          
          let writePadding (os: BinaryWriter) _comment sz =
              if sz < 0 then failwith "writePadding: size < 0"
              for i = 0 to sz - 1 do 
                  os.Write 0uy
          
          // Now we've computed all the offsets, write the image 
          
          write (Some msdosHeaderChunk.addr) os "msdos header" msdosHeader
          
          write (Some peSignatureChunk.addr) os "pe signature" [| |]
          
          writeInt32 os 0x4550
          
          write (Some peFileHeaderChunk.addr) os "pe file header" [| |]
          
          if (modul.Platform = Some AMD64) then
            writeInt32AsUInt16 os 0x8664    // Machine - IMAGE_FILE_MACHINE_AMD64 
          elif isItanium then
            writeInt32AsUInt16 os 0x200
          else
            writeInt32AsUInt16 os 0x014c   // Machine - IMAGE_FILE_MACHINE_I386 
            
          writeInt32AsUInt16 os numSections

          let pdbData = 
            if deterministic then
              // Hash code, data and metadata
              use sha = System.Security.Cryptography.SHA1.Create()    // IncrementalHash is core only
              let hCode = sha.ComputeHash code
              let hData = sha.ComputeHash data
              let hMeta = sha.ComputeHash metadata
              let final = [| hCode; hData; hMeta |] |> Array.collect id |> sha.ComputeHash

              // Confirm we have found the correct data and aren't corrupting the metadata
              if metadata.[ guidStart..guidStart+3] <> [| 4uy; 3uy; 2uy; 1uy |] then failwith "Failed to find MVID"
              if metadata.[ guidStart+12..guidStart+15] <> [| 4uy; 3uy; 2uy; 1uy |] then failwith "Failed to find MVID"

              // Update MVID guid in metadata
              Array.blit final 0 metadata guidStart 16

              // Use last 4 bytes for timestamp - High bit set, to stop tool chains becoming confused
              let timestamp = int final.[16] ||| (int final.[17] <<< 8) ||| (int final.[18] <<< 16) ||| (int (final.[19] ||| 128uy) <<< 24) 
              writeInt32 os timestamp
              // Update pdbData with new guid and timestamp. Portable and embedded PDBs don't need the ModuleID
              // Full and PdbOnly aren't supported under deterministic builds currently, they rely on non-determinsitic Windows native code
              { pdbData with ModuleID = final.[0..15] ; Timestamp = timestamp }
            else
              writeInt32 os timestamp   // date since 1970
              pdbData

          writeInt32 os 0x00 // Pointer to Symbol Table Always 0 
       // 00000090 
          writeInt32 os 0x00 // Number of Symbols Always 0 
          writeInt32AsUInt16 os peOptionalHeaderSize // Size of the optional header, the format is described below. 
          
          // 64bit: IMAGE_FILE_32BIT_MACHINE ||| IMAGE_FILE_LARGE_ADDRESS_AWARE
          // 32bit: IMAGE_FILE_32BIT_MACHINE
          // Yes, 32BIT_MACHINE is set for AMD64...
          let iMachineCharacteristic = match modul.Platform with | Some IA64 -> 0x20 | Some AMD64 -> 0x0120 | _ -> 0x0100
          
          writeInt32AsUInt16 os ((if isDll then 0x2000 else 0x0000) ||| 0x0002 ||| 0x0004 ||| 0x0008 ||| iMachineCharacteristic)
          
       // Now comes optional header 

          let peOptionalHeaderByte = peOptionalHeaderByteByCLRVersion desiredMetadataVersion

          write (Some peOptionalHeaderChunk.addr) os "pe optional header" [| |]
          if modul.Is64Bit then
            writeInt32AsUInt16 os 0x020B // Magic number is 0x020B for 64-bit 
          else
            writeInt32AsUInt16 os 0x010b // Always 0x10B (see Section 23.1). 
          writeInt32AsUInt16 os peOptionalHeaderByte // ECMA spec says 6, some binaries, e.g. fscmanaged.exe say 7, Whidbey binaries say 8 
          writeInt32 os textSectionPhysSize          // Size of the code (text) section, or the sum of all code sections if there are multiple sections. 
        // 000000a0 
          writeInt32 os dataSectionPhysSize          // Size of the initialized data section
          writeInt32 os 0x00                         // Size of the uninitialized data section
          writeInt32 os entrypointCodeChunk.addr     // RVA of entry point, needs to point to bytes 0xFF 0x25 followed by the RVA+!0x4000000 
          writeInt32 os textSectionAddr              // e.g. 0x0002000 
       // 000000b0 
          if modul.Is64Bit then
            writeInt64 os ((int64)imageBaseReal)    // REVIEW: For 64-bit, we should use a 64-bit image base 
          else             
            writeInt32 os dataSectionAddr // e.g. 0x0000c000           
            writeInt32 os imageBaseReal // Image Base Always 0x400000 (see Section 23.1). - QUERY : no it's not always 0x400000, e.g. 0x034f0000 
            
          writeInt32 os alignVirt //  Section Alignment Always 0x2000 (see Section 23.1). 
          writeInt32 os alignPhys // File Alignment Either 0x200 or 0x1000. 
       // 000000c0  
          writeInt32AsUInt16 os 0x04 //  OS Major Always 4 (see Section 23.1). 
          writeInt32AsUInt16 os 0x00 // OS Minor Always 0 (see Section 23.1). 
          writeInt32AsUInt16 os 0x00 // User Major Always 0 (see Section 23.1). 
          writeInt32AsUInt16 os 0x00 // User Minor Always 0 (see Section 23.1). 
          do
            let (major, minor) = modul.SubsystemVersion
            writeInt32AsUInt16 os major
            writeInt32AsUInt16 os minor
          writeInt32 os 0x00 // Reserved Always 0 (see Section 23.1). 
       // 000000d0  
          writeInt32 os imageEndAddr // Image Size: Size, in bytes, of image, including all headers and padding
          writeInt32 os headerSectionPhysSize // Header Size Combined size of MS-DOS Header, PE Header, PE Optional Header and padding
          writeInt32 os 0x00 // File Checksum Always 0 (see Section 23.1). QUERY: NOT ALWAYS ZERO 
          writeInt32AsUInt16 os modul.SubSystemFlags // SubSystem Subsystem required to run this image.
          // DLL Flags Always 0x400 (no unmanaged windows exception handling - see Section 23.1).
          //  Itanium: see notes at end of file 
          //  IMAGE_DLLCHARACTERISTICS_NX_COMPAT: See FSharp 1.0 bug 5019 and http://blogs.msdn.com/ed_maurer/archive/2007/12/14/nxcompat-and-the-c-compiler.aspx 
          // Itanium : IMAGE_DLLCHARACTERISTICS_TERMINAL_SERVER_AWARE | IMAGE_DLLCHARACTERISTICS_ NO_SEH | IMAGE_DLL_CHARACTERISTICS_DYNAMIC_BASE | IMAGE_DLLCHARACTERISTICS_NX_COMPAT
          // x86 : IMAGE_DLLCHARACTERISTICS_ NO_SEH | IMAGE_DLL_CHARACTERISTICS_DYNAMIC_BASE | IMAGE_DLLCHARACTERISTICS_NX_COMPAT
          // x64 : IMAGE_DLLCHARACTERISTICS_ NO_SEH | IMAGE_DLL_CHARACTERISTICS_DYNAMIC_BASE | IMAGE_DLLCHARACTERISTICS_NX_COMPAT
          let dllCharacteristics = 
            let flags = 
                if modul.Is64Bit then (if isItanium then 0x8540 else 0x540)
                else 0x540
            if modul.UseHighEntropyVA then flags ||| 0x20 // IMAGE_DLLCHARACTERISTICS_HIGH_ENTROPY_VA
            else flags
          writeInt32AsUInt16 os dllCharacteristics
       // 000000e0 
          // Note that the defaults differ between x86 and x64
          if modul.Is64Bit then
            let size = defaultArg modul.StackReserveSize 0x400000 |> int64
            writeInt64 os size // Stack Reserve Size Always 0x400000 (4Mb) (see Section 23.1). 
            writeInt64 os 0x4000L // Stack Commit Size Always 0x4000 (16Kb) (see Section 23.1). 
            writeInt64 os 0x100000L // Heap Reserve Size Always 0x100000 (1Mb) (see Section 23.1). 
            writeInt64 os 0x2000L // Heap Commit Size Always 0x800 (8Kb) (see Section 23.1). 
          else
            let size = defaultArg modul.StackReserveSize 0x100000
            writeInt32 os size // Stack Reserve Size Always 0x100000 (1Mb) (see Section 23.1). 
            writeInt32 os 0x1000 // Stack Commit Size Always 0x1000 (4Kb) (see Section 23.1). 
            writeInt32 os 0x100000 // Heap Reserve Size Always 0x100000 (1Mb) (see Section 23.1). 
            writeInt32 os 0x1000 // Heap Commit Size Always 0x1000 (4Kb) (see Section 23.1).             
       // 000000f0 - x86 location, moving on, for x64, add 0x10  
          writeInt32 os 0x00 // Loader Flags Always 0 (see Section 23.1) 
          writeInt32 os 0x10 // Number of Data Directories: Always 0x10 (see Section 23.1). 
          writeInt32 os 0x00 
          writeInt32 os 0x00 // Export Table Always 0 (see Section 23.1). 
       // 00000100  
          writeDirectory os importTableChunk // Import Table RVA of Import Table, (see clause 24.3.1). e.g. 0000b530  
          // Native Resource Table: ECMA says Always 0 (see Section 23.1), but mscorlib and other files with resources bound into executable do not. 
          writeDirectory os nativeResourcesChunk

       // 00000110  
          writeInt32 os 0x00 // Exception Table Always 0 (see Section 23.1). 
          writeInt32 os 0x00 // Exception Table Always 0 (see Section 23.1). 
          writeInt32 os 0x00 // Certificate Table Always 0 (see Section 23.1). 
          writeInt32 os 0x00 // Certificate Table Always 0 (see Section 23.1). 
       // 00000120  
          writeDirectory os baseRelocTableChunk 
          writeDirectory os debugDirectoryChunk // Debug Directory 
       // 00000130  
          writeInt32 os 0x00 //  Copyright Always 0 (see Section 23.1). 
          writeInt32 os 0x00 //  Copyright Always 0 (see Section 23.1). 
          writeInt32 os 0x00 // Global Ptr Always 0 (see Section 23.1). 
          writeInt32 os 0x00 // Global Ptr Always 0 (see Section 23.1). 
       // 00000140  
          writeInt32 os 0x00 // Load Config Table Always 0 (see Section 23.1). 
          writeInt32 os 0x00 // Load Config Table Always 0 (see Section 23.1). 
          writeInt32 os 0x00 // TLS Table Always 0 (see Section 23.1). 
          writeInt32 os 0x00 // TLS Table Always 0 (see Section 23.1). 
       // 00000150   
          writeInt32 os 0x00 // Bound Import Always 0 (see Section 23.1). 
          writeInt32 os 0x00 // Bound Import Always 0 (see Section 23.1). 
          writeDirectory os importAddrTableChunk // Import Addr Table, (see clause 24.3.1). e.g. 0x00002000  
       // 00000160   
          writeInt32 os 0x00 // Delay Import Descriptor Always 0 (see Section 23.1). 
          writeInt32 os 0x00 // Delay Import Descriptor Always 0 (see Section 23.1). 
          writeDirectory os cliHeaderChunk
       // 00000170  
          writeInt32 os 0x00 // Reserved Always 0 (see Section 23.1). 
          writeInt32 os 0x00 // Reserved Always 0 (see Section 23.1). 
          
          write (Some textSectionHeaderChunk.addr) os "text section header" [| |]
          
       // 00000178  
          writeBytes os [| 0x2euy; 0x74uy; 0x65uy; 0x78uy; 0x74uy; 0x00uy; 0x00uy; 0x00uy; |] // ".text\000\000\000" 
       // 00000180  
          writeInt32 os textSectionSize // VirtualSize: Total size of the section when loaded into memory in bytes rounded to Section Alignment. 
          writeInt32 os textSectionAddr //  VirtualAddress For executable images this is the address of the first byte of the section
          writeInt32 os textSectionPhysSize //  SizeOfRawData Size of the initialized data on disk in bytes
          writeInt32 os textSectionPhysLoc // PointerToRawData RVA to section's first page within the PE file. 
       // 00000190  
          writeInt32 os 0x00 // PointerToRelocations RVA of Relocation section. 
          writeInt32 os 0x00 // PointerToLineNumbers Always 0 (see Section 23.1). 
       // 00000198  
          writeInt32AsUInt16 os 0x00// NumberOfRelocations Number of relocations, set to 0 if unused. 
          writeInt32AsUInt16 os 0x00  //  NumberOfLinenumbers Always 0 (see Section 23.1). 
          writeBytes os [| 0x20uy; 0x00uy; 0x00uy; 0x60uy |] //  Characteristics Flags IMAGE_SCN_CNT_CODE || IMAGE_SCN_MEM_EXECUTE || IMAGE_SCN_MEM_READ 
          
          write (Some dataSectionHeaderChunk.addr) os "data section header" [| |]
          
       // 000001a0  
          writeBytes os [| 0x2euy; 0x72uy; 0x73uy; 0x72uy; 0x63uy; 0x00uy; 0x00uy; 0x00uy; |] // ".rsrc\000\000\000" 
    //  writeBytes os [| 0x2e; 0x73; 0x64; 0x61; 0x74; 0x61; 0x00; 0x00; |] // ".sdata\000\000"  
          writeInt32 os dataSectionSize // VirtualSize: Total size of the section when loaded into memory in bytes rounded to Section Alignment. 
          writeInt32 os dataSectionAddr //  VirtualAddress For executable images this is the address of the first byte of the section.
       // 000001b0  
          writeInt32 os dataSectionPhysSize //  SizeOfRawData Size of the initialized data on disk in bytes, 
          writeInt32 os dataSectionPhysLoc // PointerToRawData QUERY: Why does ECMA say "RVA" here? Offset to section's first page within the PE file. 
       // 000001b8  
          writeInt32 os 0x00 // PointerToRelocations RVA of Relocation section. 
          writeInt32 os 0x00 // PointerToLineNumbers Always 0 (see Section 23.1). 
       // 000001c0  
          writeInt32AsUInt16 os 0x00 // NumberOfRelocations Number of relocations, set to 0 if unused. 
          writeInt32AsUInt16 os 0x00  //  NumberOfLinenumbers Always 0 (see Section 23.1). 
          writeBytes os [| 0x40uy; 0x00uy; 0x00uy; 0x40uy |] //  Characteristics Flags: IMAGE_SCN_MEM_READ | IMAGE_SCN_CNT_INITIALIZED_DATA 
          
          write (Some relocSectionHeaderChunk.addr) os "reloc section header" [| |]
       // 000001a0  
          writeBytes os [| 0x2euy; 0x72uy; 0x65uy; 0x6cuy; 0x6fuy; 0x63uy; 0x00uy; 0x00uy; |] // ".reloc\000\000" 
          writeInt32 os relocSectionSize // VirtualSize: Total size of the section when loaded into memory in bytes rounded to Section Alignment. 
          writeInt32 os relocSectionAddr //  VirtualAddress For executable images this is the address of the first byte of the section.
       // 000001b0  
          writeInt32 os relocSectionPhysSize //  SizeOfRawData Size of the initialized reloc on disk in bytes
          writeInt32 os relocSectionPhysLoc // PointerToRawData QUERY: Why does ECMA say "RVA" here? Offset to section's first page within the PE file.
       // 000001b8  
          writeInt32 os 0x00 // PointerToRelocations RVA of Relocation section. 
          writeInt32 os 0x00 // PointerToLineNumbers Always 0 (see Section 23.1). 
       // 000001c0  
          writeInt32AsUInt16 os 0x00 // NumberOfRelocations Number of relocations, set to 0 if unused. 
          writeInt32AsUInt16 os 0x00  //  NumberOfLinenumbers Always 0 (see Section 23.1). 
          writeBytes os [| 0x40uy; 0x00uy; 0x00uy; 0x42uy |] //  Characteristics Flags: IMAGE_SCN_CNT_INITIALIZED_DATA | IMAGE_SCN_MEM_READ |  
          
          writePadding os "pad to text begin" (textSectionPhysLoc - headerSize)
          
          // TEXT SECTION: e.g. 0x200 
          
          let textV2P v = v - textSectionAddr + textSectionPhysLoc
          
          // e.g. 0x0200 
          write (Some (textV2P importAddrTableChunk.addr)) os "import addr table" [| |]
          writeInt32 os importNameHintTableChunk.addr 
          writeInt32 os 0x00  // QUERY 4 bytes of zeros not 2 like ECMA 24.3.1 says 
          
          // e.g. 0x0208 

          let flags = 
            (if modul.IsILOnly then 0x01 else 0x00) ||| 
            (if modul.Is32Bit then 0x02 else 0x00) ||| 
            (if modul.Is32BitPreferred then 0x00020003 else 0x00) ||| 
            (if (match signer with None -> false | Some s -> s.IsFullySigned) then 0x08 else 0x00)

          let headerVersionMajor, headerVersionMinor = headerVersionSupportedByCLRVersion desiredMetadataVersion

          writePadding os "pad to cli header" cliHeaderPadding 
          write (Some (textV2P cliHeaderChunk.addr)) os "cli header" [| |]
          writeInt32 os 0x48 // size of header 
          writeInt32AsUInt16 os headerVersionMajor // Major part of minimum version of CLR reqd. 
          writeInt32AsUInt16 os headerVersionMinor // Minor part of minimum version of CLR reqd. ... 
          // e.g. 0x0210 
          writeDirectory os metadataChunk
          writeInt32 os flags
          
          writeInt32 os entryPointToken 
          write None os "rest of cli header" [| |]
          
          // e.g. 0x0220 
          writeDirectory os resourcesChunk
          writeDirectory os strongnameChunk
          // e.g. 0x0230 
          writeInt32 os 0x00 // code manager table, always 0 
          writeInt32 os 0x00 // code manager table, always 0 
          writeDirectory os vtfixupsChunk 
          // e.g. 0x0240 
          writeInt32 os 0x00  // export addr table jumps, always 0 
          writeInt32 os 0x00  // export addr table jumps, always 0 
          writeInt32 os 0x00  // managed native header, always 0 
          writeInt32 os 0x00  // managed native header, always 0 
          
          writeBytes os code
          write None os "code padding" codePadding
          
          writeBytes os metadata
          
          // write 0x80 bytes of empty space for encrypted SHA1 hash, written by SN.EXE or call to signing API 
          if signer <> None then 
            write (Some (textV2P strongnameChunk.addr)) os "strongname" (Array.create strongnameChunk.size 0x0uy)

          write (Some (textV2P resourcesChunk.addr)) os "raw resources" [| |]
          writeBytes os resources
          write (Some (textV2P rawdataChunk.addr)) os "raw data" [| |]
          writeBytes os data

          writePadding os "start of import table" importTableChunkPrePadding

          // vtfixups would go here 
          write (Some (textV2P importTableChunk.addr)) os "import table" [| |]
          
          writeInt32 os importLookupTableChunk.addr
          writeInt32 os 0x00
          writeInt32 os 0x00
          writeInt32 os mscoreeStringChunk.addr
          writeInt32 os importAddrTableChunk.addr
          writeInt32 os 0x00
          writeInt32 os 0x00
          writeInt32 os 0x00
          writeInt32 os 0x00
          writeInt32 os 0x00 
        
          write (Some (textV2P importLookupTableChunk.addr)) os "import lookup table" [| |]
          writeInt32 os importNameHintTableChunk.addr 
          writeInt32 os 0x00 
          writeInt32 os 0x00 
          writeInt32 os 0x00 
          writeInt32 os 0x00 
          

          write (Some (textV2P importNameHintTableChunk.addr)) os "import name hint table" [| |]
          // Two zero bytes of hint, then Case sensitive, null-terminated ASCII string containing name to import. 
          // Shall _CorExeMain a .exe file _CorDllMain for a .dll file.
          if isDll then 
              writeBytes os [| 0x00uy; 0x00uy; 0x5fuy; 0x43uy ; 0x6fuy; 0x72uy; 0x44uy; 0x6cuy; 0x6cuy; 0x4duy; 0x61uy; 0x69uy; 0x6euy; 0x00uy |]
          else 
              writeBytes os [| 0x00uy; 0x00uy; 0x5fuy; 0x43uy; 0x6fuy; 0x72uy; 0x45uy; 0x78uy; 0x65uy; 0x4duy; 0x61uy; 0x69uy; 0x6euy; 0x00uy |]
          
          write (Some (textV2P mscoreeStringChunk.addr)) os "mscoree string"
            [| 0x6duy; 0x73uy; 0x63uy; 0x6fuy ; 0x72uy; 0x65uy ; 0x65uy; 0x2euy ; 0x64uy; 0x6cuy ; 0x6cuy; 0x00uy ; |]
          
          writePadding os "end of import tab" importTableChunkPadding
          
          writePadding os "head of entrypoint" 0x03
          let ep = (imageBaseReal + textSectionAddr)
          write (Some (textV2P entrypointCodeChunk.addr)) os " entrypoint code"
                 [| 0xFFuy; 0x25uy; (* x86 Instructions for entry *) b0 ep; b1 ep; b2 ep; b3 ep |]
          if isItanium then 
              write (Some (textV2P globalpointerCodeChunk.addr)) os " itanium global pointer"
                   [| 0x0uy; 0x0uy; 0x0uy; 0x0uy; 0x0uy; 0x0uy; 0x0uy; 0x0uy |]

          if pdbfile.IsSome then 
              write (Some (textV2P debugDirectoryChunk.addr)) os "debug directory" (Array.create debugDirectoryChunk.size 0x0uy)
              write (Some (textV2P debugDataChunk.addr)) os "debug data" (Array.create debugDataChunk.size 0x0uy)

          if embeddedPDB then
              write (Some (textV2P debugEmbeddedPdbChunk.addr)) os "debug data" (Array.create debugEmbeddedPdbChunk.size 0x0uy)

          writePadding os "end of .text" (dataSectionPhysLoc - textSectionPhysLoc - textSectionSize)
          
          // DATA SECTION 
#if !FX_NO_LINKEDRESOURCES
          match nativeResources with
          | [||] -> ()
          | resources ->
                write (Some (dataSectionVirtToPhys nativeResourcesChunk.addr)) os "raw native resources" [| |]
                writeBytes os resources
#endif

          if dummydatap.size <> 0x0 then
              write (Some (dataSectionVirtToPhys dummydatap.addr)) os "dummy data" [| 0x0uy |]

          writePadding os "end of .rsrc" (relocSectionPhysLoc - dataSectionPhysLoc - dataSectionSize)            
          
          // RELOC SECTION 

          // See ECMA 24.3.2 
          let relocV2P v = v - relocSectionAddr + relocSectionPhysLoc
          
          let entrypointFixupAddr = entrypointCodeChunk.addr + 0x02
          let entrypointFixupBlock = (entrypointFixupAddr / 4096) * 4096
          let entrypointFixupOffset = entrypointFixupAddr - entrypointFixupBlock
          let reloc = (if modul.Is64Bit then 0xA000 (* IMAGE_REL_BASED_DIR64 *) else 0x3000 (* IMAGE_REL_BASED_HIGHLOW *)) ||| entrypointFixupOffset
          // For the itanium, you need to set a relocation entry for the global pointer
          let reloc2 = 
              if not isItanium then 
                  0x0
              else
                  0xA000 ||| (globalpointerCodeChunk.addr - ((globalpointerCodeChunk.addr / 4096) * 4096))
               
          write (Some (relocV2P baseRelocTableChunk.addr)) os "base reloc table" 
              [| b0 entrypointFixupBlock; b1 entrypointFixupBlock; b2 entrypointFixupBlock; b3 entrypointFixupBlock
                 0x0cuy; 0x00uy; 0x00uy; 0x00uy
                 b0 reloc; b1 reloc
                 b0 reloc2; b1 reloc2; |]
          writePadding os "end of .reloc" (imageEndSectionPhysLoc - relocSectionPhysLoc - relocSectionSize)

          os.Dispose()
          
          try 
              FileSystemUtilites.setExecutablePermission outfile
          with _ -> 
              ()
          pdbData, pdbOpt, debugDirectoryChunk, debugDataChunk, debugEmbeddedPdbChunk, textV2P, mappings

        // Looks like a finally
        with e ->   
            (try 
                os.Dispose()
                FileSystem.FileDelete outfile 
             with _ -> ()) 
            reraise()

    reportTime showTimes "Writing Image"

    if dumpDebugInfo then logDebugInfo outfile pdbData

    // Now we've done the bulk of the binary, do the PDB file and fixup the binary. 
    begin match pdbfile with
    | None -> ()
#if ENABLE_MONO_SUPPORT
    | Some fmdb when runningOnMono && not portablePDB ->
        writeMdbInfo fmdb outfile pdbData
#endif
    | Some fpdb -> 
        try 
            let idd = 
                match pdbOpt with 
                | Some (originalLength, contentId, stream) ->
                    if embeddedPDB then
                        embedPortablePdbInfo originalLength contentId stream showTimes fpdb debugDataChunk debugEmbeddedPdbChunk
                    else
                        writePortablePdbInfo contentId stream showTimes fpdb pathMap debugDataChunk
                | None ->
#if FX_NO_PDB_WRITER
                    Array.empty<idd>
#else
                    writePdbInfo showTimes outfile fpdb pdbData debugDataChunk
#endif
            reportTime showTimes "Generate PDB Info"

            // Now we have the debug data we can go back and fill in the debug directory in the image 
            let fs2 = FileSystem.FileStreamWriteExistingShim outfile
            let os2 = new BinaryWriter(fs2)
            try 
                // write the IMAGE_DEBUG_DIRECTORY 
                os2.BaseStream.Seek (int64 (textV2P debugDirectoryChunk.addr), SeekOrigin.Begin) |> ignore
                for i in idd do
                    writeInt32 os2 i.iddCharacteristics           // IMAGE_DEBUG_DIRECTORY.Characteristics
                    writeInt32 os2 i.iddTimestamp
                    writeInt32AsUInt16 os2 i.iddMajorVersion
                    writeInt32AsUInt16 os2 i.iddMinorVersion
                    writeInt32 os2 i.iddType
                    writeInt32 os2 i.iddData.Length               // IMAGE_DEBUG_DIRECTORY.SizeOfData 
                    writeInt32 os2 i.iddChunk.addr                // IMAGE_DEBUG_DIRECTORY.AddressOfRawData 
                    writeInt32 os2 (textV2P i.iddChunk.addr)      // IMAGE_DEBUG_DIRECTORY.PointerToRawData 

                // Write the Debug Data
                for i in idd do
                    // write the debug raw data as given us by the PDB writer 
                    os2.BaseStream.Seek (int64 (textV2P i.iddChunk.addr), SeekOrigin.Begin) |> ignore
                    if i.iddChunk.size < i.iddData.Length then failwith "Debug data area is not big enough. Debug info may not be usable"
                    writeBytes os2 i.iddData
                os2.Dispose()
            with e -> 
                failwith ("Error while writing debug directory entry: "+e.Message)
                (try os2.Dispose(); FileSystem.FileDelete outfile with _ -> ()) 
                reraise()
        with e -> 
            reraise()

    end      
    ignore debugDataChunk
    ignore debugEmbeddedPdbChunk
    reportTime showTimes "Finalize PDB"

    /// Sign the binary. No further changes to binary allowed past this point! 
    match signer with 
    | None -> ()
    | Some s -> 
        try 
            s.SignFile outfile
            s.Close() 
        with e -> 
            failwith ("Warning: A call to SignFile failed ("+e.Message+")")
            (try s.Close() with _ -> ())
            (try FileSystem.FileDelete outfile with _ -> ()) 
            ()

    reportTime showTimes "Signing Image"
    //Finished writing and signing the binary and debug info...
    mappings

type options =
   { ilg: ILGlobals
     pdbfile: string option
     portablePDB: bool
     embeddedPDB: bool
     embedAllSource: bool
     embedSourceList: string list
     sourceLink: string
     signer: ILStrongNameSigner option
     emitTailcalls : bool
     deterministic : bool
     showTimes: bool
<<<<<<< HEAD
     dumpDebugInfo:bool
     pathMap: PathMap }
=======
     dumpDebugInfo: bool }
>>>>>>> c4c1d9cf

let WriteILBinary (outfile, (args: options), modul, normalizeAssemblyRefs) =
    writeBinaryAndReportMappings (outfile, 
                                  args.ilg, args.pdbfile, args.signer, args.portablePDB, args.embeddedPDB, args.embedAllSource, 
                                  args.embedSourceList, args.sourceLink, args.emitTailcalls, args.deterministic, args.showTimes, args.dumpDebugInfo, args.pathMap) modul normalizeAssemblyRefs
    |> ignore<|MERGE_RESOLUTION|>--- conflicted
+++ resolved
@@ -3669,15 +3669,10 @@
 
           let pdbOpt =
             match portablePDB with
-<<<<<<< HEAD
-            | true  -> 
-                let (uncompressedLength, contentId, stream) as pdbStream = generatePortablePdb embedAllSource embedSourceList sourceLink showTimes pdbData deterministic pathMap
-=======
             | true -> 
                 let (uncompressedLength, contentId, stream) as pdbStream = 
-                    generatePortablePdb embedAllSource embedSourceList sourceLink showTimes pdbData deterministic
-
->>>>>>> c4c1d9cf
+                    generatePortablePdb embedAllSource embedSourceList sourceLink showTimes pdbData deterministic pathMap
+
                 if embeddedPDB then Some (compressPortablePdbStream uncompressedLength contentId stream)
                 else Some pdbStream
 
@@ -4289,12 +4284,8 @@
      emitTailcalls : bool
      deterministic : bool
      showTimes: bool
-<<<<<<< HEAD
-     dumpDebugInfo:bool
+     dumpDebugInfo: bool
      pathMap: PathMap }
-=======
-     dumpDebugInfo: bool }
->>>>>>> c4c1d9cf
 
 let WriteILBinary (outfile, (args: options), modul, normalizeAssemblyRefs) =
     writeBinaryAndReportMappings (outfile, 
