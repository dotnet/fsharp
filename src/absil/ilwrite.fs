// Copyright (c) Microsoft Corporation. All Rights Reserved. See License.txt in the project root for license information.

module internal FSharp.Compiler.AbstractIL.ILBinaryWriter 

open System.Collections.Generic 
open System.IO

open Internal.Utilities
open FSharp.Compiler.AbstractIL 
open FSharp.Compiler.AbstractIL.ILAsciiWriter 
open FSharp.Compiler.AbstractIL.IL 
open FSharp.Compiler.AbstractIL.Diagnostics 
open FSharp.Compiler.AbstractIL.Extensions.ILX.Types  
open FSharp.Compiler.AbstractIL.Internal 
open FSharp.Compiler.AbstractIL.Internal.BinaryConstants 
open FSharp.Compiler.AbstractIL.Internal.Support 
open FSharp.Compiler.AbstractIL.Internal.Library 
open FSharp.Compiler.AbstractIL.ILPdbWriter
open FSharp.Compiler.DiagnosticMessage
open FSharp.Compiler.ErrorLogger
open FSharp.Compiler.Range
#if FX_NO_CORHOST_SIGNER
open FSharp.Compiler.AbstractIL.Internal.StrongNameSign
#endif


#if DEBUG
let showEntryLookups = false
#endif

//---------------------------------------------------------------------
// Byte, byte array fragments and other concrete representations
// manipulations.
//---------------------------------------------------------------------

// Little-endian encoding of int32 
let b0 n = byte (n &&& 0xFF)
let b1 n = byte ((n >>> 8) &&& 0xFF)
let b2 n = byte ((n >>> 16) &&& 0xFF)
let b3 n = byte ((n >>> 24) &&& 0xFF)

// Little-endian encoding of int64 
let dw7 n = byte ((n >>> 56) &&& 0xFFL)
let dw6 n = byte ((n >>> 48) &&& 0xFFL)
let dw5 n = byte ((n >>> 40) &&& 0xFFL)
let dw4 n = byte ((n >>> 32) &&& 0xFFL)
let dw3 n = byte ((n >>> 24) &&& 0xFFL)
let dw2 n = byte ((n >>> 16) &&& 0xFFL)
let dw1 n = byte ((n >>> 8) &&& 0xFFL)
let dw0 n = byte (n &&& 0xFFL)

let bitsOfSingle (x: float32) = System.BitConverter.ToInt32(System.BitConverter.GetBytes(x), 0)
let bitsOfDouble (x: float) = System.BitConverter.DoubleToInt64Bits(x)

let emitBytesViaBuffer f = let bb = ByteBuffer.Create 10 in f bb; bb.Close()

/// Alignment and padding
let align alignment n = ((n + alignment - 1) / alignment) * alignment

//---------------------------------------------------------------------
// Concrete token representations etc. used in PE files
//---------------------------------------------------------------------

type ByteBuffer with 

    /// Z32 = compressed unsigned integer 
    static member Z32Size n = 
      if n <= 0x7F then 1
      elif n <= 0x3FFF then 2
      else 4

    /// Emit int32 as compressed unsigned integer
    member buf.EmitZ32 n = 
        if n >= 0 && n <= 0x7F then 
            buf.EmitIntAsByte n  
        elif n >= 0x80 && n <= 0x3FFF then 
            buf.EmitIntAsByte (0x80 ||| (n >>> 8))
            buf.EmitIntAsByte (n &&& 0xFF) 
        else 
            buf.EmitIntAsByte (0xC0 ||| ((n >>> 24) &&& 0xFF))
            buf.EmitIntAsByte ((n >>> 16) &&& 0xFF)
            buf.EmitIntAsByte ((n >>> 8) &&& 0xFF)
            buf.EmitIntAsByte (n &&& 0xFF)

    member buf.EmitPadding n = 
        for i = 0 to n-1 do
            buf.EmitByte 0x0uy

    // Emit compressed untagged integer
    member buf.EmitZUntaggedIndex nm sz big idx = 
        if big then buf.EmitInt32 idx
        elif idx > 0xffff then 
#if NETSTANDARD1_6
            let trace = "no stack trace on.NET Standard 1.6"
#else
            let trace = (new System.Diagnostics.StackTrace()).ToString()
#endif
            failwithf "EmitZUntaggedIndex: index into table '%d' is too big for small address or simple index, idx = %d, big = %A, size of table = %d, stack = %s" nm idx big sz trace
        else buf.EmitInt32AsUInt16 idx

    // Emit compressed tagged integer
    member buf.EmitZTaggedIndex tag nbits big idx =
        let idx2 = (idx <<< nbits) ||| tag
        if big then buf.EmitInt32 idx2
        else buf.EmitInt32AsUInt16 idx2

let getUncodedToken (tab: TableName) idx = ((tab.Index <<< 24) ||| idx)

// From ECMA for UserStrings:
// This final byte holds the value 1 if and only if any UTF16 character within the string has any bit set in its top byte, or its low byte is any of the following:
// 0x01-0x08, 0x0E-0x1F, 0x27, 0x2D, 
// 0x7F. Otherwise, it holds 0. The 1 signifies Unicode characters that require handling beyond that normally provided for 8-bit encoding sets.

// HOWEVER, there is a discrepancy here between the ECMA spec and the Microsoft C# implementation. 
// The code below follows the latter. We've raised the issue with both teams. See Dev10 bug 850073 for details.

let markerForUnicodeBytes (b: byte[]) = 
    let len = b.Length
    let rec scan i = 
        i < len/2 && 
        (let b1 = Bytes.get b (i*2)
         let b2 = Bytes.get b (i*2+1)
         (b2 <> 0)
         || (b1 >= 0x01 && b1 <= 0x08)   // as per ECMA and C#
         || (b1 >= 0xE && b1 <= 0x1F)    // as per ECMA and C#
         || (b1 = 0x27)                  // as per ECMA and C#
         || (b1 = 0x2D)                  // as per ECMA and C#
         || (b1 > 0x7F)                  // as per C# (but ECMA omits this)
         || scan (i+1))
    let marker = if scan 0 then 0x01 else 0x00
    marker


// -------------------------------------------------------------------- 
// Fixups
// -------------------------------------------------------------------- 

/// Check that the data held at a fixup is some special magic value, as a sanity check
/// to ensure the fixup is being placed at a ood location.
let checkFixup32 (data: byte[]) offset exp = 
    if data.[offset + 3] <> b3 exp then failwith "fixup sanity check failed"
    if data.[offset + 2] <> b2 exp then failwith "fixup sanity check failed"
    if data.[offset + 1] <> b1 exp then failwith "fixup sanity check failed"
    if data.[offset] <> b0 exp then failwith "fixup sanity check failed"

let applyFixup32 (data: byte[]) offset v = 
<<<<<<< HEAD
    data.[offset] <-   b0 v
=======
    data.[offset] <- b0 v
>>>>>>> 88d18d99
    data.[offset+1] <- b1 v
    data.[offset+2] <- b2 v
    data.[offset+3] <- b3 v

//---------------------------------------------------------------------
// Strong name signing
//---------------------------------------------------------------------

type ILStrongNameSigner =  
    | PublicKeySigner of Support.pubkey
    | PublicKeyOptionsSigner of Support.pubkeyOptions
    | KeyPair of Support.keyPair
    | KeyContainer of Support.keyContainerName

    static member OpenPublicKeyOptions s p = PublicKeyOptionsSigner((Support.signerOpenPublicKeyFile s), p)

    static member OpenPublicKey pubkey = PublicKeySigner(pubkey)

    static member OpenKeyPairFile s = KeyPair(Support.signerOpenKeyPairFile s)

    static member OpenKeyContainer s = KeyContainer(s)

    member s.Close() = 
        match s with 
        | PublicKeySigner _
        | PublicKeyOptionsSigner _
        | KeyPair _ -> ()
        | KeyContainer containerName -> Support.signerCloseKeyContainer(containerName)
      
    member s.IsFullySigned =
        match s with 
        | PublicKeySigner _ -> false
        | PublicKeyOptionsSigner pko -> let _, usePublicSign = pko
                                        usePublicSign
        | KeyPair _ | KeyContainer _ -> true

    member s.PublicKey = 
        match s with 
        | PublicKeySigner pk -> pk
        | PublicKeyOptionsSigner pko -> let pk, _ = pko
                                        pk
        | KeyPair kp -> Support.signerGetPublicKeyForKeyPair kp
        | KeyContainer kn -> Support.signerGetPublicKeyForKeyContainer kn

    member s.SignatureSize = 
        let pkSignatureSize pk =
            try Support.signerSignatureSize(pk)
            with e -> 
              failwith ("A call to StrongNameSignatureSize failed ("+e.Message+")")
              0x80 
        match s with 
        | PublicKeySigner pk -> pkSignatureSize pk
        | PublicKeyOptionsSigner pko -> let pk, _ = pko
                                        pkSignatureSize pk
        | KeyPair kp -> pkSignatureSize (Support.signerGetPublicKeyForKeyPair kp)
        | KeyContainer kn -> pkSignatureSize (Support.signerGetPublicKeyForKeyContainer kn)

    member s.SignFile file = 
        match s with 
        | PublicKeySigner _ -> ()
        | PublicKeyOptionsSigner _ -> ()
        | KeyPair kp -> Support.signerSignFileWithKeyPair file kp
        | KeyContainer kn -> Support.signerSignFileWithKeyContainer file kn

//---------------------------------------------------------------------
// TYPES FOR TABLES
//---------------------------------------------------------------------

module RowElementTags = 
    let [<Literal>] UShort = 0
    let [<Literal>] ULong = 1
    let [<Literal>] Data = 2
    let [<Literal>] DataResources = 3
    let [<Literal>] Guid = 4
    let [<Literal>] Blob = 5
    let [<Literal>] String = 6
    let [<Literal>] SimpleIndexMin = 7
    let SimpleIndex (t : TableName) = assert (t.Index <= 112); SimpleIndexMin + t.Index
    let [<Literal>] SimpleIndexMax = 119

    let [<Literal>] TypeDefOrRefOrSpecMin = 120
<<<<<<< HEAD
    let TypeDefOrRefOrSpec  (t: TypeDefOrRefTag)        = assert (t.Tag <= 2); TypeDefOrRefOrSpecMin + t.Tag (* + 111 + 1 = 0x70 + 1 = max TableName.Tndex  + 1 *)
    let [<Literal>] TypeDefOrRefOrSpecMax = 122

    let [<Literal>] TypeOrMethodDefMin = 123
    let TypeOrMethodDef     (t: TypeOrMethodDefTag)     = assert (t.Tag <= 1); TypeOrMethodDefMin + t.Tag  (* + 2 + 1 = max TypeDefOrRefOrSpec.Tag  + 1 *)
    let [<Literal>] TypeOrMethodDefMax = 124

    let [<Literal>] HasConstantMin = 125
    let HasConstant         (t: HasConstantTag)         = assert (t.Tag <= 2); HasConstantMin + t.Tag (* + 1 + 1 = max TypeOrMethodDef.Tag  + 1 *)
=======
    let TypeDefOrRefOrSpec (t: TypeDefOrRefTag) = assert (t.Tag <= 2); TypeDefOrRefOrSpecMin + t.Tag (* + 111 + 1 = 0x70 + 1 = max TableName.Tndex + 1 *)
    let [<Literal>] TypeDefOrRefOrSpecMax = 122

    let [<Literal>] TypeOrMethodDefMin = 123
    let TypeOrMethodDef (t: TypeOrMethodDefTag) = assert (t.Tag <= 1); TypeOrMethodDefMin + t.Tag (* + 2 + 1 = max TypeDefOrRefOrSpec.Tag + 1 *)
    let [<Literal>] TypeOrMethodDefMax = 124

    let [<Literal>] HasConstantMin = 125
    let HasConstant (t: HasConstantTag) = assert (t.Tag <= 2); HasConstantMin + t.Tag (* + 1 + 1 = max TypeOrMethodDef.Tag + 1 *)
>>>>>>> 88d18d99
    let [<Literal>] HasConstantMax = 127

    let [<Literal>] HasCustomAttributeMin = 128
    let HasCustomAttribute (t: HasCustomAttributeTag) = assert (t.Tag <= 21); HasCustomAttributeMin + t.Tag (* + 2 + 1 = max HasConstant.Tag + 1 *)
    let [<Literal>] HasCustomAttributeMax = 149

    let [<Literal>] HasFieldMarshalMin = 150
<<<<<<< HEAD
    let HasFieldMarshal     (t: HasFieldMarshalTag)     = assert (t.Tag <= 1); HasFieldMarshalMin + t.Tag  (* + 21 + 1 = max HasCustomAttribute.Tag  + 1 *)
    let [<Literal>] HasFieldMarshalMax = 151

    let [<Literal>] HasDeclSecurityMin = 152
    let HasDeclSecurity     (t: HasDeclSecurityTag)     = assert (t.Tag <= 2); HasDeclSecurityMin + t.Tag  (* + 1 + 1 = max HasFieldMarshal.Tag  + 1 *)
    let [<Literal>] HasDeclSecurityMax = 154

    let [<Literal>] MemberRefParentMin = 155
    let MemberRefParent     (t: MemberRefParentTag)     = assert (t.Tag <= 4); MemberRefParentMin + t.Tag  (* + 2 + 1 = max HasDeclSecurity.Tag  + 1 *)
    let [<Literal>] MemberRefParentMax = 159

    let [<Literal>] HasSemanticsMin = 160
    let HasSemantics        (t: HasSemanticsTag)        = assert (t.Tag <= 1); HasSemanticsMin + t.Tag  (* + 4 + 1 = max MemberRefParent.Tag  + 1 *)
    let [<Literal>] HasSemanticsMax = 161

    let [<Literal>] MethodDefOrRefMin = 162
    let MethodDefOrRef      (t: MethodDefOrRefTag)      = assert (t.Tag <= 2); MethodDefOrRefMin + t.Tag  (* + 1 + 1 = max HasSemantics.Tag  + 1 *)
    let [<Literal>] MethodDefOrRefMax = 164

    let [<Literal>] MemberForwardedMin = 165
    let MemberForwarded     (t: MemberForwardedTag)     = assert (t.Tag <= 1); MemberForwardedMin + t.Tag  (* + 2 + 1 = max MethodDefOrRef.Tag  + 1 *)
    let [<Literal>] MemberForwardedMax = 166

    let [<Literal>] ImplementationMin = 167
    let Implementation      (t: ImplementationTag)      = assert (t.Tag <= 2); ImplementationMin + t.Tag  (* + 1 + 1 = max MemberForwarded.Tag  + 1 *)
    let [<Literal>] ImplementationMax = 169

    let [<Literal>] CustomAttributeTypeMin = 170
    let CustomAttributeType (t: CustomAttributeTypeTag) = assert (t.Tag <= 3); CustomAttributeTypeMin + t.Tag  (* + 2 + 1 = max Implementation.Tag + 1 *)
    let [<Literal>] CustomAttributeTypeMax = 173

    let [<Literal>] ResolutionScopeMin = 174
    let ResolutionScope     (t: ResolutionScopeTag)     = assert (t.Tag <= 4); ResolutionScopeMin + t.Tag  (* + 3 + 1 = max CustomAttributeType.Tag  + 1 *)
=======
    let HasFieldMarshal (t: HasFieldMarshalTag) = assert (t.Tag <= 1); HasFieldMarshalMin + t.Tag (* + 21 + 1 = max HasCustomAttribute.Tag + 1 *)
    let [<Literal>] HasFieldMarshalMax = 151

    let [<Literal>] HasDeclSecurityMin = 152
    let HasDeclSecurity (t: HasDeclSecurityTag) = assert (t.Tag <= 2); HasDeclSecurityMin + t.Tag (* + 1 + 1 = max HasFieldMarshal.Tag + 1 *)
    let [<Literal>] HasDeclSecurityMax = 154

    let [<Literal>] MemberRefParentMin = 155
    let MemberRefParent (t: MemberRefParentTag) = assert (t.Tag <= 4); MemberRefParentMin + t.Tag (* + 2 + 1 = max HasDeclSecurity.Tag + 1 *)
    let [<Literal>] MemberRefParentMax = 159

    let [<Literal>] HasSemanticsMin = 160
    let HasSemantics (t: HasSemanticsTag) = assert (t.Tag <= 1); HasSemanticsMin + t.Tag (* + 4 + 1 = max MemberRefParent.Tag + 1 *)
    let [<Literal>] HasSemanticsMax = 161

    let [<Literal>] MethodDefOrRefMin = 162
    let MethodDefOrRef (t: MethodDefOrRefTag) = assert (t.Tag <= 2); MethodDefOrRefMin + t.Tag (* + 1 + 1 = max HasSemantics.Tag + 1 *)
    let [<Literal>] MethodDefOrRefMax = 164

    let [<Literal>] MemberForwardedMin = 165
    let MemberForwarded (t: MemberForwardedTag) = assert (t.Tag <= 1); MemberForwardedMin + t.Tag (* + 2 + 1 = max MethodDefOrRef.Tag + 1 *)
    let [<Literal>] MemberForwardedMax = 166

    let [<Literal>] ImplementationMin = 167
    let Implementation (t: ImplementationTag) = assert (t.Tag <= 2); ImplementationMin + t.Tag (* + 1 + 1 = max MemberForwarded.Tag + 1 *)
    let [<Literal>] ImplementationMax = 169

    let [<Literal>] CustomAttributeTypeMin = 170
    let CustomAttributeType (t: CustomAttributeTypeTag) = assert (t.Tag <= 3); CustomAttributeTypeMin + t.Tag (* + 2 + 1 = max Implementation.Tag + 1 *)
    let [<Literal>] CustomAttributeTypeMax = 173

    let [<Literal>] ResolutionScopeMin = 174
    let ResolutionScope (t: ResolutionScopeTag) = assert (t.Tag <= 4); ResolutionScopeMin + t.Tag (* + 3 + 1 = max CustomAttributeType.Tag + 1 *)
>>>>>>> 88d18d99
    let [<Literal>] ResolutionScopeMax = 178

[<Struct>]
type RowElement(tag: int32, idx: int32) = 

    member x.Tag = tag
    member x.Val = idx

// These create RowElements
<<<<<<< HEAD
let UShort (x: uint16)    = RowElement(RowElementTags.UShort, int32 x)
let ULong (x: int32)      = RowElement(RowElementTags.ULong, x)
/// Index into cenv.data or cenv.resources.  Gets fixed up later once we known an overall
/// location for the data section.  flag indicates if offset is relative to cenv.resources. 
let Data (x: int, k: bool) = RowElement((if k then RowElementTags.DataResources else RowElementTags.Data ), x)
/// pos. in guid array 
let Guid (x: int)         = RowElement(RowElementTags.Guid, x)
/// pos. in blob array 
let Blob (x: int)         = RowElement(RowElementTags.Blob, x)
/// pos. in string array 
let StringE (x: int)      = RowElement(RowElementTags.String, x)
/// pos. in some table 
let SimpleIndex         (t, x: int) = RowElement(RowElementTags.SimpleIndex t, x)
let TypeDefOrRefOrSpec  (t, x: int) = RowElement(RowElementTags.TypeDefOrRefOrSpec t, x)
let TypeOrMethodDef     (t, x: int) = RowElement(RowElementTags.TypeOrMethodDef t, x)
let HasConstant         (t, x: int) = RowElement(RowElementTags.HasConstant t, x)
let HasCustomAttribute  (t, x: int) = RowElement(RowElementTags.HasCustomAttribute t, x)
let HasFieldMarshal     (t, x: int) = RowElement(RowElementTags.HasFieldMarshal t, x)
let HasDeclSecurity     (t, x: int) = RowElement(RowElementTags.HasDeclSecurity t, x)
let MemberRefParent     (t, x: int) = RowElement(RowElementTags.MemberRefParent t, x)
let HasSemantics        (t, x: int) = RowElement(RowElementTags.HasSemantics t, x)
let MethodDefOrRef      (t, x: int) = RowElement(RowElementTags.MethodDefOrRef t, x)
let MemberForwarded     (t, x: int) = RowElement(RowElementTags.MemberForwarded t, x)
let Implementation      (t, x: int) = RowElement(RowElementTags.Implementation t, x)
let CustomAttributeType (t, x: int) = RowElement(RowElementTags.CustomAttributeType t, x)
let ResolutionScope     (t, x: int) = RowElement(RowElementTags.ResolutionScope t, x)
=======
let UShort (x: uint16) = RowElement(RowElementTags.UShort, int32 x)
let ULong (x: int32) = RowElement(RowElementTags.ULong, x)
/// Index into cenv.data or cenv.resources. Gets fixed up later once we known an overall
/// location for the data section. flag indicates if offset is relative to cenv.resources. 
let Data (x: int, k: bool) = RowElement((if k then RowElementTags.DataResources else RowElementTags.Data ), x)
/// pos. in guid array 
let Guid (x: int) = RowElement(RowElementTags.Guid, x)
/// pos. in blob array 
let Blob (x: int) = RowElement(RowElementTags.Blob, x)
/// pos. in string array 
let StringE (x: int) = RowElement(RowElementTags.String, x)
/// pos. in some table 
let SimpleIndex (t, x: int) = RowElement(RowElementTags.SimpleIndex t, x)
let TypeDefOrRefOrSpec (t, x: int) = RowElement(RowElementTags.TypeDefOrRefOrSpec t, x)
let TypeOrMethodDef (t, x: int) = RowElement(RowElementTags.TypeOrMethodDef t, x)
let HasConstant (t, x: int) = RowElement(RowElementTags.HasConstant t, x)
let HasCustomAttribute (t, x: int) = RowElement(RowElementTags.HasCustomAttribute t, x)
let HasFieldMarshal (t, x: int) = RowElement(RowElementTags.HasFieldMarshal t, x)
let HasDeclSecurity (t, x: int) = RowElement(RowElementTags.HasDeclSecurity t, x)
let MemberRefParent (t, x: int) = RowElement(RowElementTags.MemberRefParent t, x)
let HasSemantics (t, x: int) = RowElement(RowElementTags.HasSemantics t, x)
let MethodDefOrRef (t, x: int) = RowElement(RowElementTags.MethodDefOrRef t, x)
let MemberForwarded (t, x: int) = RowElement(RowElementTags.MemberForwarded t, x)
let Implementation (t, x: int) = RowElement(RowElementTags.Implementation t, x)
let CustomAttributeType (t, x: int) = RowElement(RowElementTags.CustomAttributeType t, x)
let ResolutionScope (t, x: int) = RowElement(RowElementTags.ResolutionScope t, x)
>>>>>>> 88d18d99
(*
type RowElement = 
    | UShort of uint16
    | ULong of int32
    | Data of int * bool // Index into cenv.data or cenv.resources. Will be adjusted later in writing once we fix an overall location for the data section. flag indicates if offset is relative to cenv.resources. 
    | Guid of int // pos. in guid array 
    | Blob of int // pos. in blob array 
    | String of int // pos. in string array 
    | SimpleIndex of TableName * int // pos. in some table 
    | TypeDefOrRefOrSpec of TypeDefOrRefTag * int
    | TypeOrMethodDef of TypeOrMethodDefTag * int
    | HasConstant of HasConstantTag * int
    | HasCustomAttribute of HasCustomAttributeTag * int
    | HasFieldMarshal of HasFieldMarshalTag * int
    | HasDeclSecurity of HasDeclSecurityTag * int
    | MemberRefParent of MemberRefParentTag * int
    | HasSemantics of HasSemanticsTag * int
    | MethodDefOrRef of MethodDefOrRefTag * int
    | MemberForwarded of MemberForwardedTag * int
    | Implementation of ImplementationTag * int
    | CustomAttributeType of CustomAttributeTypeTag * int
    | ResolutionScope of ResolutionScopeTag * int
*)

type BlobIndex = int
type StringIndex = int

let BlobIndex (x: BlobIndex) : int = x
let StringIndex (x: StringIndex) : int = x

let inline combineHash x2 acc = 37 * acc + x2 // (acc <<< 6 + acc >>> 2 + x2 + 0x9e3779b9)

let hashRow (elems: RowElement[]) = 
    let mutable acc = 0
    for i in 0 .. elems.Length - 1 do 
        acc <- (acc <<< 1) + elems.[i].Tag + elems.[i].Val + 631 
    acc

let equalRows (elems: RowElement[]) (elems2: RowElement[]) = 
<<<<<<< HEAD
    if elems.Length <> elems2.Length  then false else
=======
    if elems.Length <> elems2.Length then false else
>>>>>>> 88d18d99
    let mutable ok = true
    let n = elems.Length
    let mutable i = 0 
    while ok && i < n do 
        if elems.[i].Tag <> elems2.[i].Tag || elems.[i].Val <> elems2.[i].Val then ok <- false
        i <- i + 1
    ok


type GenericRow = RowElement[]

/// This is the representation of shared rows is used for most shared row types.
/// Rows ILAssemblyRef and ILMethodRef are very common and are given their own
/// representations.
[<Struct; CustomEquality; NoComparison>]
type SharedRow(elems: RowElement[], hashCode: int) =
    member x.GenericRow = elems
    override x.GetHashCode() = hashCode
    override x.Equals(obj: obj) = 
        match obj with 
        | :? SharedRow as y -> equalRows elems y.GenericRow
        | _ -> false

let SharedRow(elems: RowElement[]) = new SharedRow(elems, hashRow elems)

/// Special representation : Note, only hashing by name
let AssemblyRefRow(s1, s2, s3, s4, l1, b1, nameIdx, str2, b2) = 
    let hashCode = hash nameIdx
    let genericRow = [| UShort s1; UShort s2; UShort s3; UShort s4; ULong l1; Blob b1; StringE nameIdx; StringE str2; Blob b2 |]
    new SharedRow(genericRow, hashCode)

/// Special representation the computes the hash more efficiently
let MemberRefRow(mrp: RowElement, nmIdx: StringIndex, blobIdx: BlobIndex) = 
<<<<<<< HEAD
    let hashCode =   combineHash (hash blobIdx) (combineHash (hash nmIdx) (hash mrp))
=======
    let hashCode = combineHash (hash blobIdx) (combineHash (hash nmIdx) (hash mrp))
>>>>>>> 88d18d99
    let genericRow = [| mrp; StringE nmIdx; Blob blobIdx |]
    new SharedRow(genericRow, hashCode)

/// Unshared rows are used for definitional tables where elements do not need to be made unique
/// e.g. ILMethodDef and ILTypeDef. Most tables are like this. We don't precompute a 
/// hash code for these rows, and indeed the GetHashCode and Equals should not be needed.
[<Struct; CustomEquality; NoComparison>]
type UnsharedRow(elems: RowElement[]) =
    member x.GenericRow = elems
    override x.GetHashCode() = hashRow elems
    override x.Equals(obj: obj) = 
        match obj with 
        | :? UnsharedRow as y -> equalRows elems y.GenericRow
        | _ -> false
             

//=====================================================================
//=====================================================================
// IL --> TABLES+CODE
//=====================================================================
//=====================================================================

// This environment keeps track of how many generic parameters are in scope. 
// This lets us translate AbsIL type variable number to IL type variable numbering 
type ILTypeWriterEnv = { EnclosingTyparCount: int }
<<<<<<< HEAD
let envForTypeDef (td: ILTypeDef)               = { EnclosingTyparCount=td.GenericParams.Length }
let envForMethodRef env (ty: ILType)           = { EnclosingTyparCount=(match ty with ILType.Array _ -> env.EnclosingTyparCount | _ -> ty.GenericArgs.Length) }
let envForNonGenericMethodRef _mref            = { EnclosingTyparCount=System.Int32.MaxValue }
let envForFieldSpec (fspec: ILFieldSpec)        = { EnclosingTyparCount=fspec.DeclaringType.GenericArgs.Length }
=======
let envForTypeDef (td: ILTypeDef) = { EnclosingTyparCount=td.GenericParams.Length }
let envForMethodRef env (ty: ILType) = { EnclosingTyparCount=(match ty with ILType.Array _ -> env.EnclosingTyparCount | _ -> ty.GenericArgs.Length) }
let envForNonGenericMethodRef _mref = { EnclosingTyparCount=System.Int32.MaxValue }
let envForFieldSpec (fspec: ILFieldSpec) = { EnclosingTyparCount=fspec.DeclaringType.GenericArgs.Length }
>>>>>>> 88d18d99
let envForOverrideSpec (ospec: ILOverridesSpec) = { EnclosingTyparCount=ospec.DeclaringType.GenericArgs.Length }

//---------------------------------------------------------------------
// TABLES
//---------------------------------------------------------------------

[<NoEquality; NoComparison>]
type MetadataTable<'T> = 
    { name: string
      dict: Dictionary<'T, int> // given a row, find its entry number
#if DEBUG
      mutable lookups: int
#endif
      mutable rows: ResizeArray<'T> }
    member x.Count = x.rows.Count

    static member New(nm, hashEq) = 
        { name=nm
#if DEBUG
          lookups=0
#endif
          dict = new Dictionary<_, _>(100, hashEq)
          rows= new ResizeArray<_>() }

    member tbl.EntriesAsArray = 
#if DEBUG
        if showEntryLookups then dprintf "--> table %s had %d entries and %d lookups\n" tbl.name tbl.Count tbl.lookups
#endif
        tbl.rows |> ResizeArray.toArray

    member tbl.Entries = 
#if DEBUG
        if showEntryLookups then dprintf "--> table %s had %d entries and %d lookups\n" tbl.name tbl.Count tbl.lookups
#endif
        tbl.rows |> ResizeArray.toList

    member tbl.AddSharedEntry x =
        let n = tbl.rows.Count + 1
        tbl.dict.[x] <- n
        tbl.rows.Add(x)
        n

    member tbl.AddUnsharedEntry x =
        let n = tbl.rows.Count + 1
        tbl.rows.Add(x)
        n

    member tbl.FindOrAddSharedEntry x =
#if DEBUG
        tbl.lookups <- tbl.lookups + 1 
#endif
        let mutable res = Unchecked.defaultof<_>
        let ok = tbl.dict.TryGetValue(x, &res)
        if ok then res
        else tbl.AddSharedEntry x


    /// This is only used in one special place - see further below. 
    member tbl.SetRowsOfTable t = 
        tbl.rows <- ResizeArray.ofArray t  
        let h = tbl.dict
        h.Clear()
        t |> Array.iteri (fun i x -> h.[x] <- (i+1))

    member tbl.AddUniqueEntry nm geterr x =
        if tbl.dict.ContainsKey x then failwith ("duplicate entry '"+geterr x+"' in "+nm+" table")
        else tbl.AddSharedEntry x

    member tbl.GetTableEntry x = tbl.dict.[x] 

//---------------------------------------------------------------------
// Keys into some of the tables
//---------------------------------------------------------------------

/// We use this key type to help find ILMethodDefs for MethodRefs 
type MethodDefKey(tidx: int, garity: int, nm: string, rty: ILType, argtys: ILTypes, isStatic: bool) =
    // Precompute the hash. The hash doesn't include the return type or 
    // argument types (only argument type count). This is very important, since
    // hashing these is way too expensive
    let hashCode = 
       hash tidx 
       |> combineHash (hash garity) 
       |> combineHash (hash nm) 
       |> combineHash (hash argtys.Length)
       |> combineHash (hash isStatic)
    member key.TypeIdx = tidx
    member key.GenericArity = garity
    member key.Name = nm
    member key.ReturnType = rty
    member key.ArgTypes = argtys
    member key.IsStatic = isStatic
    override x.GetHashCode() = hashCode
    override x.Equals(obj: obj) = 
        match obj with 
        | :? MethodDefKey as y -> 
            tidx = y.TypeIdx && 
            garity = y.GenericArity && 
            nm = y.Name && 
            // note: these next two use structural equality on AbstractIL ILType values
            rty = y.ReturnType && 
            List.lengthsEqAndForall2 (fun a b -> a = b) argtys y.ArgTypes &&
            isStatic = y.IsStatic
        | _ -> false

/// We use this key type to help find ILFieldDefs for FieldRefs
type FieldDefKey(tidx: int, nm: string, ty: ILType) = 
    // precompute the hash. hash doesn't include the type 
    let hashCode = hash tidx |> combineHash (hash nm) 
    member key.TypeIdx = tidx
    member key.Name = nm
    member key.Type = ty
    override x.GetHashCode() = hashCode
    override x.Equals(obj: obj) = 
        match obj with 
        | :? FieldDefKey as y -> 
            tidx = y.TypeIdx && 
            nm = y.Name && 
            ty = y.Type 
        | _ -> false

type PropertyTableKey = PropKey of int (* type. def. idx. *) * string * ILType * ILTypes
type EventTableKey = EventKey of int (* type. def. idx. *) * string
type TypeDefTableKey = TdKey of string list (* enclosing *) * string (* type name *)

//---------------------------------------------------------------------
// The Writer Context
//---------------------------------------------------------------------

[<NoComparison; NoEquality; RequireQualifiedAccess>]
type MetadataTable =
    | Shared of MetadataTable<SharedRow>
    | Unshared of MetadataTable<UnsharedRow>
    member t.FindOrAddSharedEntry(x) = match t with Shared u -> u.FindOrAddSharedEntry(x) | Unshared u -> failwithf "FindOrAddSharedEntry: incorrect table kind, u.name = %s" u.name
    member t.AddSharedEntry(x) = match t with | Shared u -> u.AddSharedEntry(x) | Unshared u -> failwithf "AddSharedEntry: incorrect table kind, u.name = %s" u.name
    member t.AddUnsharedEntry(x) = match t with Unshared u -> u.AddUnsharedEntry(x) | Shared u -> failwithf "AddUnsharedEntry: incorrect table kind, u.name = %s" u.name
    member t.GenericRowsOfTable = match t with Unshared u -> u.EntriesAsArray |> Array.map (fun x -> x.GenericRow) | Shared u -> u.EntriesAsArray |> Array.map (fun x -> x.GenericRow) 
    member t.SetRowsOfSharedTable rows = match t with Shared u -> u.SetRowsOfTable (Array.map SharedRow rows) | Unshared u -> failwithf "SetRowsOfSharedTable: incorrect table kind, u.name = %s" u.name
    member t.Count = match t with Unshared u -> u.Count | Shared u -> u.Count 


[<NoEquality; NoComparison>]
type cenv = 
    { ilg: ILGlobals
      emitTailcalls: bool
      deterministic: bool
      showTimes: bool
      desiredMetadataVersion: ILVersionInfo
      requiredDataFixups: (int32 * (int * bool)) list ref
      /// References to strings in codestreams: offset of code and a (fixup-location, string token) list) 
      mutable requiredStringFixups: (int32 * (int * int) list) list 
      codeChunks: ByteBuffer 
      mutable nextCodeAddr: int32
      
      // Collected debug information
      mutable moduleGuid: byte[]
      generatePdb: bool
      pdbinfo: ResizeArray<PdbMethodData>
      documents: MetadataTable<PdbDocumentData>
      /// Raw data, to go into the data section 
      data: ByteBuffer 
      /// Raw resource data, to go into the data section 
      resources: ByteBuffer 
      mutable entrypoint: (bool * int) option 

      /// Caches
      trefCache: Dictionary<ILTypeRef, int>

      /// The following are all used to generate unique items in the output 
      tables: MetadataTable[]
      AssemblyRefs: MetadataTable<SharedRow>
      fieldDefs: MetadataTable<FieldDefKey>
      methodDefIdxsByKey: MetadataTable<MethodDefKey>
      methodDefIdxs: Dictionary<ILMethodDef, int>
      propertyDefs: MetadataTable<PropertyTableKey>
      eventDefs: MetadataTable<EventTableKey>
      typeDefs: MetadataTable<TypeDefTableKey> 
      guids: MetadataTable<byte[]> 
      blobs: MetadataTable<byte[]> 
      strings: MetadataTable<string> 
      userStrings: MetadataTable<string>
      normalizeAssemblyRefs: ILAssemblyRef -> ILAssemblyRef
    }
    member cenv.GetTable (tab: TableName) = cenv.tables.[tab.Index]


    member cenv.AddCode ((reqdStringFixupsOffset, requiredStringFixups), code) = 
        if align 4 cenv.nextCodeAddr <> cenv.nextCodeAddr then dprintn "warning: code not 4-byte aligned"
        cenv.requiredStringFixups <- (cenv.nextCodeAddr + reqdStringFixupsOffset, requiredStringFixups) :: cenv.requiredStringFixups
        cenv.codeChunks.EmitBytes code
        cenv.nextCodeAddr <- cenv.nextCodeAddr + code.Length

    member cenv.GetCode() = cenv.codeChunks.Close()


let FindOrAddSharedRow (cenv: cenv) tbl x = cenv.GetTable(tbl).FindOrAddSharedEntry x

// Shared rows must be hash-cons'd to be made unique (no duplicates according to contents)
let AddSharedRow (cenv: cenv) tbl x = cenv.GetTable(tbl).AddSharedEntry x

// Unshared rows correspond to definition elements (e.g. a ILTypeDef or a ILMethodDef)
let AddUnsharedRow (cenv: cenv) tbl (x: UnsharedRow) = cenv.GetTable(tbl).AddUnsharedEntry x

let metadataSchemaVersionSupportedByCLRVersion v = 
    // Whidbey Beta 1 version numbers are between 2.0.40520.0 and 2.0.40607.0 
    // Later Whidbey versions are post 2.0.40607.0.. However we assume 
    // internal builds such as 2.0.x86chk are Whidbey Beta 2 or later 
    if compareILVersions v (parseILVersion ("2.0.40520.0")) >= 0 &&
       compareILVersions v (parseILVersion ("2.0.40608.0")) < 0 then 1, 1
    elif compareILVersions v (parseILVersion ("2.0.0.0")) >= 0 then 2, 0
    else 1, 0 

let headerVersionSupportedByCLRVersion v = 
   // The COM20HEADER version number 
   // Whidbey version numbers are 2.5 
   // Earlier are 2.0 
   // From an email from jeffschw: "Be built with a compiler that marks the COM20HEADER with Major >=2 and Minor >= 5. The V2.0 compilers produce images with 2.5, V1.x produces images with 2.0." 
    if compareILVersions v (parseILVersion ("2.0.0.0")) >= 0 then 2, 5
    else 2, 0 

let peOptionalHeaderByteByCLRVersion v = 
   //  A flag in the PE file optional header seems to depend on CLI version 
   // Whidbey version numbers are 8 
   // Earlier are 6 
   // Tools are meant to ignore this, but the VS Profiler wants it to have the right value 
    if compareILVersions v (parseILVersion ("2.0.0.0")) >= 0 then 8
    else 6

// returned by writeBinaryAndReportMappings 
[<NoEquality; NoComparison>]
type ILTokenMappings =  
    { TypeDefTokenMap: ILTypeDef list * ILTypeDef -> int32
      FieldDefTokenMap: ILTypeDef list * ILTypeDef -> ILFieldDef -> int32
      MethodDefTokenMap: ILTypeDef list * ILTypeDef -> ILMethodDef -> int32
      PropertyTokenMap: ILTypeDef list * ILTypeDef -> ILPropertyDef -> int32
      EventTokenMap: ILTypeDef list * ILTypeDef -> ILEventDef -> int32 }

let recordRequiredDataFixup requiredDataFixups (buf: ByteBuffer) pos lab =
    requiredDataFixups := (pos, lab) :: !requiredDataFixups
    // Write a special value in that we check later when applying the fixup 
    buf.EmitInt32 0xdeaddddd

//---------------------------------------------------------------------
// The UserString, BlobHeap, GuidHeap tables
//---------------------------------------------------------------------

let GetUserStringHeapIdx cenv s = 
    cenv.userStrings.FindOrAddSharedEntry s

let GetBytesAsBlobIdx cenv (bytes: byte[]) = 
    if bytes.Length = 0 then 0 
    else cenv.blobs.FindOrAddSharedEntry bytes

let GetStringHeapIdx cenv s = 
    if s = "" then 0 
    else cenv.strings.FindOrAddSharedEntry s

let GetGuidIdx cenv info = cenv.guids.FindOrAddSharedEntry info

let GetStringHeapIdxOption cenv sopt =
    match sopt with 
    | Some ns -> GetStringHeapIdx cenv ns
    | None -> 0

let GetTypeNameAsElemPair cenv n =
    let (n1, n2) = splitTypeNameRight n
    StringE (GetStringHeapIdxOption cenv n1), 
    StringE (GetStringHeapIdx cenv n2)

//=====================================================================
// Pass 1 - allocate indexes for types 
//=====================================================================

let rec GenTypeDefPass1 enc cenv (td: ILTypeDef) = 
  ignore (cenv.typeDefs.AddUniqueEntry "type index" (fun (TdKey (_, n)) -> n) (TdKey (enc, td.Name)))
  GenTypeDefsPass1 (enc@[td.Name]) cenv td.NestedTypes.AsList

and GenTypeDefsPass1 enc cenv tds = List.iter (GenTypeDefPass1 enc cenv) tds

//=====================================================================
// Pass 2 - allocate indexes for methods and fields and write rows for types 
//=====================================================================

let rec GetIdxForTypeDef cenv key = 
    try cenv.typeDefs.GetTableEntry key
    with 
      :? KeyNotFoundException -> 
        let (TdKey (enc, n) ) = key
        errorR(InternalError("One of your modules expects the type '"+String.concat "." (enc@[n])+"' to be defined within the module being emitted. You may be missing an input file", range0))
        0
    
// -------------------------------------------------------------------- 
// Assembly and module references
// -------------------------------------------------------------------- 

let rec GetAssemblyRefAsRow cenv (aref: ILAssemblyRef) =
    AssemblyRefRow 
        ((match aref.Version with None -> 0us | Some (version) -> version.Major), 
         (match aref.Version with None -> 0us | Some (version) -> version.Minor), 
         (match aref.Version with None -> 0us | Some (version) -> version.Build), 
         (match aref.Version with None -> 0us | Some (version) -> version.Revision), 
         ((match aref.PublicKey with Some (PublicKey _) -> 0x0001 | _ -> 0x0000)
          ||| (if aref.Retargetable then 0x0100 else 0x0000)), 
         BlobIndex (match aref.PublicKey with 
                    | None -> 0 
                    | Some (PublicKey b | PublicKeyToken b) -> GetBytesAsBlobIdx cenv b), 
         StringIndex (GetStringHeapIdx cenv aref.Name), 
         StringIndex (match aref.Locale with None -> 0 | Some s -> GetStringHeapIdx cenv s), 
         BlobIndex (match aref.Hash with None -> 0 | Some s -> GetBytesAsBlobIdx cenv s))

and GetAssemblyRefAsIdx cenv aref = 
    FindOrAddSharedRow cenv TableNames.AssemblyRef (GetAssemblyRefAsRow cenv (cenv.normalizeAssemblyRefs aref))

and GetModuleRefAsRow cenv (mref: ILModuleRef) =
    SharedRow 
        [| StringE (GetStringHeapIdx cenv mref.Name) |]

and GetModuleRefAsFileRow cenv (mref: ILModuleRef) =
    SharedRow 
        [| ULong (if mref.HasMetadata then 0x0000 else 0x0001)
           StringE (GetStringHeapIdx cenv mref.Name)
           (match mref.Hash with None -> Blob 0 | Some s -> Blob (GetBytesAsBlobIdx cenv s)) |]

and GetModuleRefAsIdx cenv mref = 
    FindOrAddSharedRow cenv TableNames.ModuleRef (GetModuleRefAsRow cenv mref)

and GetModuleRefAsFileIdx cenv mref = 
    FindOrAddSharedRow cenv TableNames.File (GetModuleRefAsFileRow cenv mref)

// -------------------------------------------------------------------- 
// Does a ILScopeRef point to this module?
// -------------------------------------------------------------------- 

let isScopeRefLocal scoref = (scoref = ILScopeRef.Local) 
let isTypeRefLocal (tref: ILTypeRef) = isScopeRefLocal tref.Scope
let isTypeLocal (ty: ILType) = ty.IsNominal && isNil ty.GenericArgs && isTypeRefLocal ty.TypeRef

// -------------------------------------------------------------------- 
// Scopes to Implementation elements.
// -------------------------------------------------------------------- 

let GetScopeRefAsImplementationElem cenv scoref = 
    match scoref with 
    | ILScopeRef.Local -> (i_AssemblyRef, 0)
    | ILScopeRef.Assembly aref -> (i_AssemblyRef, GetAssemblyRefAsIdx cenv aref)
    | ILScopeRef.Module mref -> (i_File, GetModuleRefAsFileIdx cenv mref)
 
// -------------------------------------------------------------------- 
// Type references, types etc.
// -------------------------------------------------------------------- 

let rec GetTypeRefAsTypeRefRow cenv (tref: ILTypeRef) = 
    let nselem, nelem = GetTypeNameAsElemPair cenv tref.Name
    let rs1, rs2 = GetResolutionScopeAsElem cenv (tref.Scope, tref.Enclosing)
    SharedRow [| ResolutionScope (rs1, rs2); nelem; nselem |]

and GetTypeRefAsTypeRefIdx cenv tref = 
    let mutable res = 0
    if cenv.trefCache.TryGetValue(tref, &res) then res else 
    let res = FindOrAddSharedRow cenv TableNames.TypeRef (GetTypeRefAsTypeRefRow cenv tref)
    cenv.trefCache.[tref] <- res
    res

and GetTypeDescAsTypeRefIdx cenv (scoref, enc, n) =  
    GetTypeRefAsTypeRefIdx cenv (mkILNestedTyRef (scoref, enc, n))

and GetResolutionScopeAsElem cenv (scoref, enc) = 
    if isNil enc then 
        match scoref with 
        | ILScopeRef.Local -> (rs_Module, 1) 
        | ILScopeRef.Assembly aref -> (rs_AssemblyRef, GetAssemblyRefAsIdx cenv aref)
        | ILScopeRef.Module mref -> (rs_ModuleRef, GetModuleRefAsIdx cenv mref)
    else
        let enc2, n2 = List.frontAndBack enc
        (rs_TypeRef, GetTypeDescAsTypeRefIdx cenv (scoref, enc2, n2))
 

let emitTypeInfoAsTypeDefOrRefEncoded cenv (bb: ByteBuffer) (scoref, enc, nm) = 
    if isScopeRefLocal scoref then 
        let idx = GetIdxForTypeDef cenv (TdKey(enc, nm))
        bb.EmitZ32 (idx <<< 2) // ECMA 22.2.8 TypeDefOrRefEncoded - ILTypeDef 
    else 
        let idx = GetTypeDescAsTypeRefIdx cenv (scoref, enc, nm)
        bb.EmitZ32 ((idx <<< 2) ||| 0x01) // ECMA 22.2.8 TypeDefOrRefEncoded - ILTypeRef 

let getTypeDefOrRefAsUncodedToken (tag, idx) =
    let tab = 
        if tag = tdor_TypeDef then TableNames.TypeDef 
        elif tag = tdor_TypeRef then TableNames.TypeRef  
        elif tag = tdor_TypeSpec then TableNames.TypeSpec
        else failwith "getTypeDefOrRefAsUncodedToken"
    getUncodedToken tab idx

// REVIEW: write into an accumuating buffer
let EmitArrayShape (bb: ByteBuffer) (ILArrayShape shape) = 
    let sized = List.filter (function (_, Some _) -> true | _ -> false) shape
    let lobounded = List.filter (function (Some _, _) -> true | _ -> false) shape
    bb.EmitZ32 shape.Length
    bb.EmitZ32 sized.Length
    sized |> List.iter (function (_, Some sz) -> bb.EmitZ32 sz | _ -> failwith "?")
    bb.EmitZ32 lobounded.Length
    lobounded |> List.iter (function (Some low, _) -> bb.EmitZ32 low | _ -> failwith "?") 
        
let hasthisToByte hasthis =
     match hasthis with 
     | ILThisConvention.Instance -> e_IMAGE_CEE_CS_CALLCONV_INSTANCE
     | ILThisConvention.InstanceExplicit -> e_IMAGE_CEE_CS_CALLCONV_INSTANCE_EXPLICIT
     | ILThisConvention.Static -> 0x00uy

let callconvToByte ntypars (Callconv (hasthis, bcc)) = 
    hasthisToByte hasthis |||
    (if ntypars > 0 then e_IMAGE_CEE_CS_CALLCONV_GENERIC else 0x00uy) |||
    (match bcc with 
    | ILArgConvention.FastCall -> e_IMAGE_CEE_CS_CALLCONV_FASTCALL
    | ILArgConvention.StdCall -> e_IMAGE_CEE_CS_CALLCONV_STDCALL
    | ILArgConvention.ThisCall -> e_IMAGE_CEE_CS_CALLCONV_THISCALL
    | ILArgConvention.CDecl -> e_IMAGE_CEE_CS_CALLCONV_CDECL
    | ILArgConvention.Default -> 0x00uy
    | ILArgConvention.VarArg -> e_IMAGE_CEE_CS_CALLCONV_VARARG)
  

// REVIEW: write into an accumuating buffer
let rec EmitTypeSpec cenv env (bb: ByteBuffer) (et, tspec: ILTypeSpec) = 
    if isNil tspec.GenericArgs then 
        bb.EmitByte et
        emitTypeInfoAsTypeDefOrRefEncoded cenv bb (tspec.Scope, tspec.Enclosing, tspec.Name)
    else  
        bb.EmitByte et_WITH
        bb.EmitByte et
        emitTypeInfoAsTypeDefOrRefEncoded cenv bb (tspec.Scope, tspec.Enclosing, tspec.Name)
        bb.EmitZ32 tspec.GenericArgs.Length
        EmitTypes cenv env bb tspec.GenericArgs

and GetTypeAsTypeDefOrRef cenv env (ty: ILType) = 
    if isTypeLocal ty then 
        let tref = ty.TypeRef
        (tdor_TypeDef, GetIdxForTypeDef cenv (TdKey(tref.Enclosing, tref.Name)))
    elif ty.IsNominal && isNil ty.GenericArgs then
        (tdor_TypeRef, GetTypeRefAsTypeRefIdx cenv ty.TypeRef)
    else 
        (tdor_TypeSpec, GetTypeAsTypeSpecIdx cenv env ty)

and GetTypeAsBytes cenv env ty = emitBytesViaBuffer (fun bb -> EmitType cenv env bb ty)

and GetTypeOfLocalAsBytes cenv env (l: ILLocal) = 
    emitBytesViaBuffer (fun bb -> EmitLocalInfo cenv env bb l)

and GetTypeAsBlobIdx cenv env (ty: ILType) = 
    GetBytesAsBlobIdx cenv (GetTypeAsBytes cenv env ty)

and GetTypeAsTypeSpecRow cenv env (ty: ILType) = 
    SharedRow [| Blob (GetTypeAsBlobIdx cenv env ty) |]

and GetTypeAsTypeSpecIdx cenv env ty = 
    FindOrAddSharedRow cenv TableNames.TypeSpec (GetTypeAsTypeSpecRow cenv env ty)

and EmitType cenv env bb ty =
    match ty with 
  // REVIEW: what are these doing here? 
    | ILType.Value tspec when tspec.Name = "System.String" -> bb.EmitByte et_STRING 
    | ILType.Value tspec when tspec.Name = "System.Object" -> bb.EmitByte et_OBJECT 
    | ty when isILSByteTy ty -> bb.EmitByte et_I1 
    | ty when isILInt16Ty ty -> bb.EmitByte et_I2 
    | ty when isILInt32Ty ty -> bb.EmitByte et_I4 
    | ty when isILInt64Ty ty -> bb.EmitByte et_I8 
    | ty when isILByteTy ty -> bb.EmitByte et_U1 
    | ty when isILUInt16Ty ty -> bb.EmitByte et_U2 
    | ty when isILUInt32Ty ty -> bb.EmitByte et_U4 
    | ty when isILUInt64Ty ty -> bb.EmitByte et_U8 
    | ty when isILDoubleTy ty -> bb.EmitByte et_R8 
    | ty when isILSingleTy ty -> bb.EmitByte et_R4 
    | ty when isILBoolTy ty -> bb.EmitByte et_BOOLEAN 
    | ty when isILCharTy ty -> bb.EmitByte et_CHAR 
    | ty when isILStringTy ty -> bb.EmitByte et_STRING 
    | ty when isILObjectTy ty -> bb.EmitByte et_OBJECT 
    | ty when isILIntPtrTy ty -> bb.EmitByte et_I 
    | ty when isILUIntPtrTy ty -> bb.EmitByte et_U 
    | ty when isILTypedReferenceTy ty -> bb.EmitByte et_TYPEDBYREF 

    | ILType.Boxed tspec -> EmitTypeSpec cenv env bb (et_CLASS, tspec)
    | ILType.Value tspec -> EmitTypeSpec cenv env bb (et_VALUETYPE, tspec)
    | ILType.Array (shape, ty) ->  
        if shape = ILArrayShape.SingleDimensional then (bb.EmitByte et_SZARRAY ; EmitType cenv env bb ty)
        else (bb.EmitByte et_ARRAY; EmitType cenv env bb ty; EmitArrayShape bb shape)
    | ILType.TypeVar tv ->  
        let cgparams = env.EnclosingTyparCount
        if int32 tv < cgparams then 
            bb.EmitByte et_VAR
            bb.EmitZ32 (int32 tv)
        else
            bb.EmitByte et_MVAR
            bb.EmitZ32 (int32 tv - cgparams)

    | ILType.Byref ty -> 
        bb.EmitByte et_BYREF
        EmitType cenv env bb ty
    | ILType.Ptr ty ->  
        bb.EmitByte et_PTR
        EmitType cenv env bb ty
    | ILType.Void ->   
        bb.EmitByte et_VOID 
    | ILType.FunctionPointer x ->
        bb.EmitByte et_FNPTR
        EmitCallsig cenv env bb (x.CallingConv, x.ArgTypes, x.ReturnType, None, 0)
    | ILType.Modified (req, tref, ty) ->
        bb.EmitByte (if req then et_CMOD_REQD else et_CMOD_OPT)
        emitTypeInfoAsTypeDefOrRefEncoded cenv bb (tref.Scope, tref.Enclosing, tref.Name)
        EmitType cenv env bb ty
     | _ -> failwith "EmitType"

and EmitLocalInfo cenv env (bb: ByteBuffer) (l: ILLocal) =
    if l.IsPinned then 
        bb.EmitByte et_PINNED
    EmitType cenv env bb l.Type

and EmitCallsig cenv env bb (callconv, args: ILTypes, ret, varargs: ILVarArgs, genarity) = 
    bb.EmitByte (callconvToByte genarity callconv)
    if genarity > 0 then bb.EmitZ32 genarity
    bb.EmitZ32 ((args.Length + (match varargs with None -> 0 | Some l -> l.Length)))
    EmitType cenv env bb ret
    args |> List.iter (EmitType cenv env bb)
    match varargs with 
     | None -> ()// no extra arg = no sentinel 
     | Some tys -> 
         if isNil tys then () // no extra arg = no sentinel 
         else 
            bb.EmitByte et_SENTINEL
            List.iter (EmitType cenv env bb) tys

and GetCallsigAsBytes cenv env x = emitBytesViaBuffer (fun bb -> EmitCallsig cenv env bb x)

// REVIEW: write into an accumuating buffer
and EmitTypes cenv env bb (inst: ILTypes) = 
    inst |> List.iter (EmitType cenv env bb) 

let GetTypeAsMemberRefParent cenv env ty =
    match GetTypeAsTypeDefOrRef cenv env ty with 
    | (tag, _) when tag = tdor_TypeDef -> dprintn "GetTypeAsMemberRefParent: mspec should have been encoded as mdtMethodDef?"; MemberRefParent (mrp_TypeRef, 1)
    | (tag, tok) when tag = tdor_TypeRef -> MemberRefParent (mrp_TypeRef, tok)
    | (tag, tok) when tag = tdor_TypeSpec -> MemberRefParent (mrp_TypeSpec, tok)
    | _ -> failwith "GetTypeAsMemberRefParent"


// -------------------------------------------------------------------- 
// Native types
// -------------------------------------------------------------------- 

let rec GetVariantTypeAsInt32 ty = 
    if List.memAssoc ty (Lazy.force ILVariantTypeMap) then 
        (List.assoc ty (Lazy.force ILVariantTypeMap ))
    else 
        match ty with 
        | ILNativeVariant.Array vt -> vt_ARRAY ||| GetVariantTypeAsInt32 vt
        | ILNativeVariant.Vector vt -> vt_VECTOR ||| GetVariantTypeAsInt32 vt
        | ILNativeVariant.Byref vt -> vt_BYREF ||| GetVariantTypeAsInt32 vt
        | _ -> failwith "Unexpected variant type"

// based on information in ECMA and asmparse.y in the CLR codebase 
let rec GetNativeTypeAsBlobIdx cenv (ty: ILNativeType) = 
    GetBytesAsBlobIdx cenv (GetNativeTypeAsBytes ty)

and GetNativeTypeAsBytes ty = emitBytesViaBuffer (fun bb -> EmitNativeType bb ty)

// REVIEW: write into an accumuating buffer
and EmitNativeType bb ty = 
    if List.memAssoc ty (Lazy.force ILNativeTypeRevMap) then 
        bb.EmitByte (List.assoc ty (Lazy.force ILNativeTypeRevMap))
    else 
      match ty with 
      | ILNativeType.Empty -> ()
      | ILNativeType.Custom (guid, nativeTypeName, custMarshallerName, cookieString) ->
          let u1 = System.Text.Encoding.UTF8.GetBytes nativeTypeName
          let u2 = System.Text.Encoding.UTF8.GetBytes custMarshallerName
          let u3 = cookieString
          bb.EmitByte nt_CUSTOMMARSHALER 
          bb.EmitZ32 guid.Length
          bb.EmitBytes guid
          bb.EmitZ32 u1.Length; bb.EmitBytes u1
          bb.EmitZ32 u2.Length; bb.EmitBytes u2
          bb.EmitZ32 u3.Length; bb.EmitBytes u3
      | ILNativeType.FixedSysString i -> 
          bb.EmitByte nt_FIXEDSYSSTRING 
          bb.EmitZ32 i

      | ILNativeType.FixedArray i -> 
          bb.EmitByte nt_FIXEDARRAY
          bb.EmitZ32 i
      | (* COM interop *) ILNativeType.SafeArray (vt, name) -> 
          bb.EmitByte nt_SAFEARRAY
          bb.EmitZ32 (GetVariantTypeAsInt32 vt)
          match name with 
          | None -> () 
          | Some n -> 
               let u1 = Bytes.stringAsUtf8NullTerminated n
               bb.EmitZ32 (Array.length u1) ; bb.EmitBytes u1
      | ILNativeType.Array (nt, sizeinfo) -> (* REVIEW: check if this corresponds to the ECMA spec *)
          bb.EmitByte nt_ARRAY 
          match nt with 
          | None -> bb.EmitZ32 (int nt_MAX)
          | Some ntt ->
             (if ntt = ILNativeType.Empty then 
               bb.EmitZ32 (int nt_MAX)
              else 
                EmitNativeType bb ntt) 
          match sizeinfo with 
          | None -> ()  // chunk out with zeroes because some tools (e.g. asmmeta) read these poorly and expect further elements. 
          | Some (pnum, additive) ->
              // ParamNum 
              bb.EmitZ32 pnum
            (* ElemMul *) (* z_u32 0x1l *) 
              match additive with 
              | None -> ()
              | Some n -> (* NumElem *) bb.EmitZ32 n
      | _ -> failwith "Unexpected native type"

// -------------------------------------------------------------------- 
// Native types
// -------------------------------------------------------------------- 

let rec GetFieldInitAsBlobIdx cenv (x: ILFieldInit) = 
    GetBytesAsBlobIdx cenv (emitBytesViaBuffer (fun bb -> GetFieldInit bb x))

// REVIEW: write into an accumuating buffer
and GetFieldInit (bb: ByteBuffer) x = 
    match x with 
    | ILFieldInit.String b -> bb.EmitBytes (System.Text.Encoding.Unicode.GetBytes b)
    | ILFieldInit.Bool b -> bb.EmitByte (if b then 0x01uy else 0x00uy)
    | ILFieldInit.Char x -> bb.EmitUInt16 x
    | ILFieldInit.Int8 x -> bb.EmitByte (byte x)
    | ILFieldInit.Int16 x -> bb.EmitUInt16 (uint16 x)
    | ILFieldInit.Int32 x -> bb.EmitInt32 x
    | ILFieldInit.Int64 x -> bb.EmitInt64 x
    | ILFieldInit.UInt8 x -> bb.EmitByte x
    | ILFieldInit.UInt16 x -> bb.EmitUInt16 x
    | ILFieldInit.UInt32 x -> bb.EmitInt32 (int32 x)
    | ILFieldInit.UInt64 x -> bb.EmitInt64 (int64 x)
    | ILFieldInit.Single x -> bb.EmitInt32 (bitsOfSingle x)
    | ILFieldInit.Double x -> bb.EmitInt64 (bitsOfDouble x)
    | ILFieldInit.Null -> bb.EmitInt32 0

and GetFieldInitFlags i = 
    UShort 
      (uint16
        (match i with 
         | ILFieldInit.String _ -> et_STRING
         | ILFieldInit.Bool _ -> et_BOOLEAN
         | ILFieldInit.Char _ -> et_CHAR
         | ILFieldInit.Int8 _ -> et_I1
         | ILFieldInit.Int16 _ -> et_I2
         | ILFieldInit.Int32 _ -> et_I4
         | ILFieldInit.Int64 _ -> et_I8
         | ILFieldInit.UInt8 _ -> et_U1
         | ILFieldInit.UInt16 _ -> et_U2
         | ILFieldInit.UInt32 _ -> et_U4
         | ILFieldInit.UInt64 _ -> et_U8
         | ILFieldInit.Single _ -> et_R4
         | ILFieldInit.Double _ -> et_R8
         | ILFieldInit.Null -> et_CLASS))
                  
// -------------------------------------------------------------------- 
// Type definitions
// -------------------------------------------------------------------- 

let GetMemberAccessFlags access = 
    match access with
    | ILMemberAccess.Public -> 0x00000006
    | ILMemberAccess.Private -> 0x00000001
    | ILMemberAccess.Family -> 0x00000004
    | ILMemberAccess.CompilerControlled -> 0x00000000
    | ILMemberAccess.FamilyAndAssembly -> 0x00000002
    | ILMemberAccess.FamilyOrAssembly -> 0x00000005
    | ILMemberAccess.Assembly -> 0x00000003

let GetTypeAccessFlags access = 
    match access with 
    | ILTypeDefAccess.Public -> 0x00000001
    | ILTypeDefAccess.Private -> 0x00000000
    | ILTypeDefAccess.Nested ILMemberAccess.Public -> 0x00000002
    | ILTypeDefAccess.Nested ILMemberAccess.Private -> 0x00000003
    | ILTypeDefAccess.Nested ILMemberAccess.Family -> 0x00000004
    | ILTypeDefAccess.Nested ILMemberAccess.CompilerControlled -> failwith "bad type acccess"
    | ILTypeDefAccess.Nested ILMemberAccess.FamilyAndAssembly -> 0x00000006
    | ILTypeDefAccess.Nested ILMemberAccess.FamilyOrAssembly -> 0x00000007
    | ILTypeDefAccess.Nested ILMemberAccess.Assembly -> 0x00000005

let rec GetTypeDefAsRow cenv env _enc (td: ILTypeDef) = 
    let nselem, nelem = GetTypeNameAsElemPair cenv td.Name
    let flags = 
      if (isTypeNameForGlobalFunctions td.Name) then 0x00000000
      else
        int td.Attributes

    let tdorTag, tdorRow = GetTypeOptionAsTypeDefOrRef cenv env td.Extends
    UnsharedRow 
       [| ULong flags  
          nelem 
          nselem 
          TypeDefOrRefOrSpec (tdorTag, tdorRow) 
          SimpleIndex (TableNames.Field, cenv.fieldDefs.Count + 1) 
          SimpleIndex (TableNames.Method, cenv.methodDefIdxsByKey.Count + 1) |]  

and GetTypeOptionAsTypeDefOrRef cenv env tyOpt = 
    match tyOpt with
    | None -> (tdor_TypeDef, 0)
    | Some ty -> (GetTypeAsTypeDefOrRef cenv env ty)

and GetTypeDefAsPropertyMapRow cenv tidx = 
    UnsharedRow
        [| SimpleIndex (TableNames.TypeDef, tidx)
           SimpleIndex (TableNames.Property, cenv.propertyDefs.Count + 1) |]  

and GetTypeDefAsEventMapRow cenv tidx = 
    UnsharedRow
        [| SimpleIndex (TableNames.TypeDef, tidx)
           SimpleIndex (TableNames.Event, cenv.eventDefs.Count + 1) |]  
    
and GetKeyForFieldDef tidx (fd: ILFieldDef) = 
    FieldDefKey (tidx, fd.Name, fd.FieldType)

and GenFieldDefPass2 cenv tidx fd = 
    ignore (cenv.fieldDefs.AddUniqueEntry "field" (fun (fdkey: FieldDefKey) -> fdkey.Name) (GetKeyForFieldDef tidx fd))

and GetKeyForMethodDef tidx (md: ILMethodDef) = 
    MethodDefKey (tidx, md.GenericParams.Length, md.Name, md.Return.Type, md.ParameterTypes, md.CallingConv.IsStatic)

and GenMethodDefPass2 cenv tidx md = 
    let idx = 
      cenv.methodDefIdxsByKey.AddUniqueEntry
         "method" 
         (fun (key: MethodDefKey) -> 
           dprintn "Duplicate in method table is:"
           dprintn (" Type index: "+string key.TypeIdx)
           dprintn (" Method name: "+key.Name)
           dprintn (" Method arity (num generic params): "+string key.GenericArity)
           key.Name
         )
         (GetKeyForMethodDef tidx md) 
    
    cenv.methodDefIdxs.[md] <- idx

and GetKeyForPropertyDef tidx (x: ILPropertyDef) = 
    PropKey (tidx, x.Name, x.PropertyType, x.Args)

and GenPropertyDefPass2 cenv tidx x = 
    ignore (cenv.propertyDefs.AddUniqueEntry "property" (fun (PropKey (_, n, _, _)) -> n) (GetKeyForPropertyDef tidx x))

and GetTypeAsImplementsRow cenv env tidx ty =
    let tdorTag, tdorRow = GetTypeAsTypeDefOrRef cenv env ty
    UnsharedRow 
        [| SimpleIndex (TableNames.TypeDef, tidx) 
           TypeDefOrRefOrSpec (tdorTag, tdorRow) |]

and GenImplementsPass2 cenv env tidx ty =
    AddUnsharedRow cenv TableNames.InterfaceImpl (GetTypeAsImplementsRow cenv env tidx ty) |> ignore
      
and GetKeyForEvent tidx (x: ILEventDef) = 
    EventKey (tidx, x.Name)

and GenEventDefPass2 cenv tidx x = 
    ignore (cenv.eventDefs.AddUniqueEntry "event" (fun (EventKey(_, b)) -> b) (GetKeyForEvent tidx x))

and GenTypeDefPass2 pidx enc cenv (td: ILTypeDef) =
   try 
      let env = envForTypeDef td
      let tidx = GetIdxForTypeDef cenv (TdKey(enc, td.Name))
      let tidx2 = AddUnsharedRow cenv TableNames.TypeDef (GetTypeDefAsRow cenv env enc td)
      if tidx <> tidx2 then failwith "index of typedef on second pass does not match index on first pass"

      // Add entries to auxiliary mapping tables, e.g. Nested, PropertyMap etc. 
      // Note Nested is organised differently to the others... 
      if not (isNil enc) then
          AddUnsharedRow cenv TableNames.Nested 
              (UnsharedRow 
                  [| SimpleIndex (TableNames.TypeDef, tidx) 
                     SimpleIndex (TableNames.TypeDef, pidx) |]) |> ignore
      let props = td.Properties.AsList
      if not (isNil props) then 
          AddUnsharedRow cenv TableNames.PropertyMap (GetTypeDefAsPropertyMapRow cenv tidx) |> ignore 
      let events = td.Events.AsList
      if not (isNil events) then 
          AddUnsharedRow cenv TableNames.EventMap (GetTypeDefAsEventMapRow cenv tidx) |> ignore

      // Now generate or assign index numbers for tables referenced by the maps. 
      // Don't yet generate contents of these tables - leave that to pass3, as 
      // code may need to embed these entries. 
      td.Implements |> List.iter (GenImplementsPass2 cenv env tidx)
      props |> List.iter (GenPropertyDefPass2 cenv tidx)
      events |> List.iter (GenEventDefPass2 cenv tidx)
      td.Fields.AsList |> List.iter (GenFieldDefPass2 cenv tidx)
      td.Methods |> Seq.iter (GenMethodDefPass2 cenv tidx)
      td.NestedTypes.AsList |> GenTypeDefsPass2 tidx (enc@[td.Name]) cenv
   with e ->
     failwith ("Error in pass2 for type "+td.Name+", error: "+e.Message)

and GenTypeDefsPass2 pidx enc cenv tds =
    List.iter (GenTypeDefPass2 pidx enc cenv) tds

//=====================================================================
// Pass 3 - write details of methods, fields, IL code, custom attrs etc.
//=====================================================================

exception MethodDefNotFound
let FindMethodDefIdx cenv mdkey = 
    try cenv.methodDefIdxsByKey.GetTableEntry mdkey
    with :? KeyNotFoundException -> 
      let typeNameOfIdx i = 
        match 
           (cenv.typeDefs.dict 
             |> Seq.fold (fun sofar kvp -> 
                let tkey2 = kvp.Key 
                let tidx2 = kvp.Value 
                if i = tidx2 then 
                    if sofar = None then 
                        Some tkey2 
                    else failwith "multiple type names map to index" 
                else sofar) None) with 
          | Some x -> x
          | None -> raise MethodDefNotFound 
      let (TdKey (tenc, tname)) = typeNameOfIdx mdkey.TypeIdx
      dprintn ("The local method '"+(String.concat "." (tenc@[tname]))+"'::'"+mdkey.Name+"' was referenced but not declared")
      dprintn ("generic arity: "+string mdkey.GenericArity)
      cenv.methodDefIdxsByKey.dict |> Seq.iter (fun (KeyValue(mdkey2, _)) -> 
          if mdkey2.TypeIdx = mdkey.TypeIdx && mdkey.Name = mdkey2.Name then 
              let (TdKey (tenc2, tname2)) = typeNameOfIdx mdkey2.TypeIdx
              dprintn ("A method in '"+(String.concat "." (tenc2@[tname2]))+"' had the right name but the wrong signature:")
              dprintn ("generic arity: "+string mdkey2.GenericArity) 
              dprintn (sprintf "mdkey2: %+A" mdkey2)) 
      raise MethodDefNotFound


let rec GetMethodDefIdx cenv md = 
    cenv.methodDefIdxs.[md]

and FindFieldDefIdx cenv fdkey = 
    try cenv.fieldDefs.GetTableEntry fdkey 
    with :? KeyNotFoundException -> 
      errorR(InternalError("The local field "+fdkey.Name+" was referenced but not declared", range0))
      1

and GetFieldDefAsFieldDefIdx cenv tidx fd = 
    FindFieldDefIdx cenv (GetKeyForFieldDef tidx fd) 

// -------------------------------------------------------------------- 
// ILMethodRef --> ILMethodDef.  
// 
// Only successfuly converts ILMethodRef's referring to 
// methods in the module being emitted.
// -------------------------------------------------------------------- 

let GetMethodRefAsMethodDefIdx cenv (mref: ILMethodRef) =
    let tref = mref.DeclaringTypeRef
    try 
        if not (isTypeRefLocal tref) then
             failwithf "method referred to by method impl, event or property is not in a type defined in this module, method ref is %A" mref
        let tidx = GetIdxForTypeDef cenv (TdKey(tref.Enclosing, tref.Name))
        let mdkey = MethodDefKey (tidx, mref.GenericArity, mref.Name, mref.ReturnType, mref.ArgTypes, mref.CallingConv.IsStatic)
        FindMethodDefIdx cenv mdkey
    with e ->
        failwithf "Error in GetMethodRefAsMethodDefIdx for mref = %A, error: %s" (mref.Name, tref.Name) e.Message

let rec MethodRefInfoAsMemberRefRow cenv env fenv (nm, ty, callconv, args, ret, varargs, genarity) =
    MemberRefRow(GetTypeAsMemberRefParent cenv env ty, 
                 GetStringHeapIdx cenv nm, 
                 GetMethodRefInfoAsBlobIdx cenv fenv (callconv, args, ret, varargs, genarity))

and GetMethodRefInfoAsBlobIdx cenv env info = 
    GetBytesAsBlobIdx cenv (GetCallsigAsBytes cenv env info)

let GetMethodRefInfoAsMemberRefIdx cenv env ((_, ty, _, _, _, _, _) as minfo) = 
    let fenv = envForMethodRef env ty
    FindOrAddSharedRow cenv TableNames.MemberRef (MethodRefInfoAsMemberRefRow cenv env fenv minfo)

let GetMethodRefInfoAsMethodRefOrDef isAlwaysMethodDef cenv env ((nm, ty: ILType, cc, args, ret, varargs, genarity) as minfo) =
    if Option.isNone varargs && (isAlwaysMethodDef || isTypeLocal ty) then
        if not ty.IsNominal then failwith "GetMethodRefInfoAsMethodRefOrDef: unexpected local tref-ty"
        try (mdor_MethodDef, GetMethodRefAsMethodDefIdx cenv (mkILMethRef (ty.TypeRef, cc, nm, genarity, args, ret)))
        with MethodDefNotFound -> (mdor_MemberRef, GetMethodRefInfoAsMemberRefIdx cenv env minfo)
    else (mdor_MemberRef, GetMethodRefInfoAsMemberRefIdx cenv env minfo)


// -------------------------------------------------------------------- 
// ILMethodSpec --> ILMethodRef/ILMethodDef/ILMethodSpec
// -------------------------------------------------------------------- 

let rec GetMethodSpecInfoAsMethodSpecIdx cenv env (nm, ty, cc, args, ret, varargs, minst: ILGenericArgs) = 
    let mdorTag, mdorRow = GetMethodRefInfoAsMethodRefOrDef false cenv env (nm, ty, cc, args, ret, varargs, minst.Length)
    let blob = 
        emitBytesViaBuffer (fun bb -> 
            bb.EmitByte e_IMAGE_CEE_CS_CALLCONV_GENERICINST
            bb.EmitZ32 minst.Length
            minst |> List.iter (EmitType cenv env bb))
    FindOrAddSharedRow cenv TableNames.MethodSpec 
      (SharedRow 
          [| MethodDefOrRef (mdorTag, mdorRow)
             Blob (GetBytesAsBlobIdx cenv blob) |])

and GetMethodDefOrRefAsUncodedToken (tag, idx) =
    let tab = 
        if tag = mdor_MethodDef then TableNames.Method
        elif tag = mdor_MemberRef then TableNames.MemberRef  
        else failwith "GetMethodDefOrRefAsUncodedToken"
    getUncodedToken tab idx

and GetMethodSpecInfoAsUncodedToken cenv env ((_, _, _, _, _, _, minst: ILGenericArgs) as minfo) =
    if List.isEmpty minst then
        GetMethodDefOrRefAsUncodedToken (GetMethodRefInfoAsMethodRefOrDef false cenv env (GetMethodRefInfoOfMethodSpecInfo minfo))
    else
        getUncodedToken TableNames.MethodSpec (GetMethodSpecInfoAsMethodSpecIdx cenv env minfo)

and GetMethodSpecAsUncodedToken cenv env mspec = 
    GetMethodSpecInfoAsUncodedToken cenv env (InfoOfMethodSpec mspec)

and GetMethodRefInfoOfMethodSpecInfo (nm, ty, cc, args, ret, varargs, minst: ILGenericArgs) = 
    (nm, ty, cc, args, ret, varargs, minst.Length)

and GetMethodSpecAsMethodDefOrRef cenv env (mspec, varargs) =
    GetMethodRefInfoAsMethodRefOrDef false cenv env (GetMethodRefInfoOfMethodSpecInfo (InfoOfMethodSpec (mspec, varargs)))

and GetMethodSpecAsMethodDef cenv env (mspec, varargs) =
    GetMethodRefInfoAsMethodRefOrDef true cenv env (GetMethodRefInfoOfMethodSpecInfo (InfoOfMethodSpec (mspec, varargs)))

and InfoOfMethodSpec (mspec: ILMethodSpec, varargs) = 
      (mspec.Name, 
       mspec.DeclaringType, 
       mspec.CallingConv, 
       mspec.FormalArgTypes, 
       mspec.FormalReturnType, 
       varargs, 
       mspec.GenericArgs)

// -------------------------------------------------------------------- 
// method_in_parent --> ILMethodRef/ILMethodDef
// 
// Used for MethodImpls.
// --------------------------------------------------------------------

let rec GetOverridesSpecAsMemberRefIdx cenv env ospec = 
    let fenv = envForOverrideSpec ospec
    let row = MethodRefInfoAsMemberRefRow cenv env fenv (ospec.MethodRef.Name, ospec.DeclaringType, ospec.MethodRef.CallingConv, ospec.MethodRef.ArgTypes, ospec.MethodRef.ReturnType, None, ospec.MethodRef.GenericArity)
    FindOrAddSharedRow cenv TableNames.MemberRef row
     
and GetOverridesSpecAsMethodDefOrRef cenv env (ospec: ILOverridesSpec) =
    let ty = ospec.DeclaringType
    if isTypeLocal ty then 
        if not ty.IsNominal then failwith "GetOverridesSpecAsMethodDefOrRef: unexpected local tref-ty" 
        try (mdor_MethodDef, GetMethodRefAsMethodDefIdx cenv ospec.MethodRef)
        with MethodDefNotFound -> (mdor_MemberRef, GetOverridesSpecAsMemberRefIdx cenv env ospec) 
    else 
        (mdor_MemberRef, GetOverridesSpecAsMemberRefIdx cenv env ospec) 

// -------------------------------------------------------------------- 
// ILMethodRef --> ILMethodRef/ILMethodDef
// 
// Used for Custom Attrs.
// -------------------------------------------------------------------- 

let rec GetMethodRefAsMemberRefIdx cenv env fenv (mref: ILMethodRef) = 
    let row = MethodRefInfoAsMemberRefRow cenv env fenv (mref.Name, mkILNonGenericBoxedTy mref.DeclaringTypeRef, mref.CallingConv, mref.ArgTypes, mref.ReturnType, None, mref.GenericArity)
    FindOrAddSharedRow cenv TableNames.MemberRef row

and GetMethodRefAsCustomAttribType cenv (mref: ILMethodRef) =
    let fenv = envForNonGenericMethodRef mref
    let tref = mref.DeclaringTypeRef
    if isTypeRefLocal tref then
        try (cat_MethodDef, GetMethodRefAsMethodDefIdx cenv mref)
        with MethodDefNotFound -> (cat_MemberRef, GetMethodRefAsMemberRefIdx cenv fenv fenv mref)
    else
        (cat_MemberRef, GetMethodRefAsMemberRefIdx cenv fenv fenv mref)

// -------------------------------------------------------------------- 
// ILAttributes --> CustomAttribute rows
// -------------------------------------------------------------------- 

let rec GetCustomAttrDataAsBlobIdx cenv (data: byte[]) = 
    if data.Length = 0 then 0 else GetBytesAsBlobIdx cenv data

and GetCustomAttrRow cenv hca (attr: ILAttribute) =
    let cat = GetMethodRefAsCustomAttribType cenv attr.Method.MethodRef
    let data = getCustomAttrData cenv.ilg attr
    for element in attr.Elements do
        match element with
        | ILAttribElem.Type (Some ty) when ty.IsNominal -> GetTypeRefAsTypeRefIdx cenv ty.TypeRef |> ignore
        | ILAttribElem.TypeRef (Some tref) -> GetTypeRefAsTypeRefIdx cenv tref |> ignore
        | _ -> ()

    UnsharedRow
            [| HasCustomAttribute (fst hca, snd hca)
               CustomAttributeType (fst cat, snd cat)
               Blob (GetCustomAttrDataAsBlobIdx cenv data)
            |]

and GenCustomAttrPass3Or4 cenv hca attr = 
    AddUnsharedRow cenv TableNames.CustomAttribute (GetCustomAttrRow cenv hca attr) |> ignore

and GenCustomAttrsPass3Or4 cenv hca (attrs: ILAttributes) = 
    attrs.AsArray |> Array.iter (GenCustomAttrPass3Or4 cenv hca) 

// -------------------------------------------------------------------- 
// ILSecurityDecl --> DeclSecurity rows
// -------------------------------------------------------------------- *)

let rec GetSecurityDeclRow cenv hds (ILSecurityDecl (action, s)) = 
    UnsharedRow 
        [| UShort (uint16 (List.assoc action (Lazy.force ILSecurityActionMap)))
           HasDeclSecurity (fst hds, snd hds)
           Blob (GetBytesAsBlobIdx cenv s) |]  

and GenSecurityDeclPass3 cenv hds attr = 
    AddUnsharedRow cenv TableNames.Permission (GetSecurityDeclRow cenv hds attr) |> ignore

and GenSecurityDeclsPass3 cenv hds attrs = 
    List.iter (GenSecurityDeclPass3 cenv hds) attrs 

// -------------------------------------------------------------------- 
// ILFieldSpec --> FieldRef or ILFieldDef row
// -------------------------------------------------------------------- 

let rec GetFieldSpecAsMemberRefRow cenv env fenv (fspec: ILFieldSpec) = 
    MemberRefRow (GetTypeAsMemberRefParent cenv env fspec.DeclaringType, 
                  GetStringHeapIdx cenv fspec.Name, 
                  GetFieldSpecSigAsBlobIdx cenv fenv fspec)

and GetFieldSpecAsMemberRefIdx cenv env fspec = 
    let fenv = envForFieldSpec fspec
    FindOrAddSharedRow cenv TableNames.MemberRef (GetFieldSpecAsMemberRefRow cenv env fenv fspec)

// REVIEW: write into an accumuating buffer
and EmitFieldSpecSig cenv env (bb: ByteBuffer) (fspec: ILFieldSpec) = 
    bb.EmitByte e_IMAGE_CEE_CS_CALLCONV_FIELD
    EmitType cenv env bb fspec.FormalType

and GetFieldSpecSigAsBytes cenv env x = 
    emitBytesViaBuffer (fun bb -> EmitFieldSpecSig cenv env bb x) 

and GetFieldSpecSigAsBlobIdx cenv env x = 
    GetBytesAsBlobIdx cenv (GetFieldSpecSigAsBytes cenv env x)

and GetFieldSpecAsFieldDefOrRef cenv env (fspec: ILFieldSpec) =
    let ty = fspec.DeclaringType
    if isTypeLocal ty then
        if not ty.IsNominal then failwith "GetFieldSpecAsFieldDefOrRef: unexpected local tref-ty"
        let tref = ty.TypeRef
        let tidx = GetIdxForTypeDef cenv (TdKey(tref.Enclosing, tref.Name))
        let fdkey = FieldDefKey (tidx, fspec.Name, fspec.FormalType)
        (true, FindFieldDefIdx cenv fdkey)
    else 
        (false, GetFieldSpecAsMemberRefIdx cenv env fspec)

and GetFieldDefOrRefAsUncodedToken (tag, idx) =
    let tab = if tag then TableNames.Field else TableNames.MemberRef
    getUncodedToken tab idx

// -------------------------------------------------------------------- 
// callsig --> StandAloneSig
// -------------------------------------------------------------------- 

let GetCallsigAsBlobIdx cenv env (callsig: ILCallingSignature, varargs) = 
    GetBytesAsBlobIdx cenv 
      (GetCallsigAsBytes cenv env (callsig.CallingConv, 
                                      callsig.ArgTypes, 
                                      callsig.ReturnType, varargs, 0))
    
let GetCallsigAsStandAloneSigRow cenv env x = 
    SharedRow [| Blob (GetCallsigAsBlobIdx cenv env x) |]

let GetCallsigAsStandAloneSigIdx cenv env info = 
    FindOrAddSharedRow cenv TableNames.StandAloneSig (GetCallsigAsStandAloneSigRow cenv env info)

// -------------------------------------------------------------------- 
// local signatures --> BlobHeap idx
// -------------------------------------------------------------------- 

let EmitLocalSig cenv env (bb: ByteBuffer) (locals: ILLocals) = 
    bb.EmitByte e_IMAGE_CEE_CS_CALLCONV_LOCAL_SIG
    bb.EmitZ32 locals.Length
    locals |> List.iter (EmitLocalInfo cenv env bb)

let GetLocalSigAsBlobHeapIdx cenv env locals = 
    GetBytesAsBlobIdx cenv (emitBytesViaBuffer (fun bb -> EmitLocalSig cenv env bb locals))

let GetLocalSigAsStandAloneSigIdx cenv env locals = 
    SharedRow [| Blob (GetLocalSigAsBlobHeapIdx cenv env locals) |]



type ExceptionClauseKind = 
  | FinallyClause 
  | FaultClause 
  | TypeFilterClause of int32 
  | FilterClause of int

type ExceptionClauseSpec = (int * int * int * int * ExceptionClauseKind)

type CodeBuffer = 

    // -------------------------------------------------------------------- 
    // Buffer to write results of emitting code into. Also record:
    //   - branch sources (where fixups will occur)
    //   - possible branch destinations
    //   - locations of embedded handles into the string table
    //   - the exception table
    // -------------------------------------------------------------------- 
    { code: ByteBuffer 
      /// (instruction; optional short form); start of instr in code buffer; code loc for the end of the instruction the fixup resides in ; where is the destination of the fixup 
      mutable reqdBrFixups: ((int * int option) * int * ILCodeLabel list) list 
      availBrFixups: Dictionary<ILCodeLabel, int> 
      /// code loc to fixup in code buffer 
      mutable reqdStringFixupsInMethod: (int * int) list 
      /// data for exception handling clauses 
      mutable seh: ExceptionClauseSpec list 
      seqpoints: ResizeArray<PdbSequencePoint> }

    static member Create _nm = 
        { seh = []
          code= ByteBuffer.Create 200
          reqdBrFixups=[]
          reqdStringFixupsInMethod=[]
          availBrFixups = Dictionary<_, _>(10, HashIdentity.Structural) 
          seqpoints = new ResizeArray<_>(10)
        }

    member codebuf.EmitExceptionClause seh = codebuf.seh <- seh :: codebuf.seh

<<<<<<< HEAD
    member codebuf.EmitSeqPoint cenv (m: ILSourceMarker)  = 
=======
    member codebuf.EmitSeqPoint cenv (m: ILSourceMarker) = 
>>>>>>> 88d18d99
        if cenv.generatePdb then 
          // table indexes are 1-based, document array indexes are 0-based 
          let doc = (cenv.documents.FindOrAddSharedEntry m.Document) - 1  
          codebuf.seqpoints.Add 
            { Document=doc
              Offset= codebuf.code.Position
              Line=m.Line
              Column=m.Column
              EndLine=m.EndLine
              EndColumn=m.EndColumn }
              
    member codebuf.EmitByte x = codebuf.code.EmitIntAsByte x
    member codebuf.EmitUInt16 x = codebuf.code.EmitUInt16 x
    member codebuf.EmitInt32 x = codebuf.code.EmitInt32 x
    member codebuf.EmitInt64 x = codebuf.code.EmitInt64 x

    member codebuf.EmitUncodedToken u = codebuf.EmitInt32 u

    member codebuf.RecordReqdStringFixup stringidx = 
        codebuf.reqdStringFixupsInMethod <- (codebuf.code.Position, stringidx) :: codebuf.reqdStringFixupsInMethod
        // Write a special value in that we check later when applying the fixup 
        codebuf.EmitInt32 0xdeadbeef

    member codebuf.RecordReqdBrFixups i tgs = 
        codebuf.reqdBrFixups <- (i, codebuf.code.Position, tgs) :: codebuf.reqdBrFixups
        // Write a special value in that we check later when applying the fixup 
        // Value is 0x11 {deadbbbb}* where 11 is for the instruction and deadbbbb is for each target 
        codebuf.EmitByte 0x11 // for the instruction 
        (if fst i = i_switch then 
          codebuf.EmitInt32 tgs.Length)
        List.iter (fun _ -> codebuf.EmitInt32 0xdeadbbbb) tgs

    member codebuf.RecordReqdBrFixup i tg = codebuf.RecordReqdBrFixups i [tg]
    member codebuf.RecordAvailBrFixup tg = 
        codebuf.availBrFixups.[tg] <- codebuf.code.Position

module Codebuf = 
     // -------------------------------------------------------------------- 
     // Applying branch fixups. Use short versions of instructions
     // wherever possible. Sadly we can only determine if we can use a short
     // version after we've layed out the code for all other instructions.  
     // This in turn means that using a short version may change 
     // the various offsets into the code.
     // -------------------------------------------------------------------- 

    let binaryChop p (arr: 'T[]) = 
        let rec go n m =
            if n > m then raise (KeyNotFoundException("binary chop did not find element"))
            else 
                let i = (n+m)/2
                let c = p arr.[i] 
                if c = 0 then i elif c < 0 then go n (i-1) else go (i+1) m
        go 0 (Array.length arr)

    let applyBrFixups (origCode : byte[]) origExnClauses origReqdStringFixups (origAvailBrFixups: Dictionary<ILCodeLabel, int>) origReqdBrFixups origSeqPoints origScopes = 
      let orderedOrigReqdBrFixups = origReqdBrFixups |> List.sortBy (fun (_, fixuploc, _) -> fixuploc)

      let newCode = ByteBuffer.Create origCode.Length

      // Copy over all the code, working out whether the branches will be short 
      // or long and adjusting the branch destinations. Record an adjust function to adjust all the other 
      // gumpf that refers to fixed offsets in the code stream. 
      let newCode, newReqdBrFixups, adjuster = 
          let remainingReqdFixups = ref orderedOrigReqdBrFixups
          let origWhere = ref 0
          let newWhere = ref 0
          let doneLast = ref false
          let newReqdBrFixups = ref []

          let adjustments = ref []

          while (!remainingReqdFixups <> [] || not !doneLast) do
              let doingLast = isNil !remainingReqdFixups  
              let origStartOfNoBranchBlock = !origWhere
              let newStartOfNoBranchBlock = !newWhere

              let origEndOfNoBranchBlock = 
                if doingLast then origCode.Length
                else 
                  let (_, origStartOfInstr, _) = List.head !remainingReqdFixups
                  origStartOfInstr

              // Copy over a chunk of non-branching code 
              let nobranch_len = origEndOfNoBranchBlock - origStartOfNoBranchBlock
              newCode.EmitBytes origCode.[origStartOfNoBranchBlock..origStartOfNoBranchBlock+nobranch_len-1]
                
              // Record how to adjust addresses in this range, including the branch instruction 
              // we write below, or the end of the method if we're doing the last bblock 
              adjustments := (origStartOfNoBranchBlock, origEndOfNoBranchBlock, newStartOfNoBranchBlock) :: !adjustments
             
              // Increment locations to the branch instruction we're really interested in  
              origWhere := origEndOfNoBranchBlock
              newWhere := !newWhere + nobranch_len
                
              // Now do the branch instruction. Decide whether the fixup will be short or long in the new code 
              if doingLast then 
                  doneLast := true
              else 
                  let (i, origStartOfInstr, tgs: ILCodeLabel list) = List.head !remainingReqdFixups
                  remainingReqdFixups := List.tail !remainingReqdFixups
                  if origCode.[origStartOfInstr] <> 0x11uy then failwith "br fixup sanity check failed (1)"
                  let i_length = if fst i = i_switch then 5 else 1
                  origWhere := !origWhere + i_length

                  let origEndOfInstr = origStartOfInstr + i_length + 4 * tgs.Length
                  let newEndOfInstrIfSmall = !newWhere + i_length + 1
                  let newEndOfInstrIfBig = !newWhere + i_length + 4 * tgs.Length
                  
                  let short = 
                    match i, tgs with 
                    | (_, Some i_short), [tg] 
                        when
                           // Use the original offsets to compute if the branch is small or large. This is 
                           // a safe approximation because code only gets smaller. 
                           (let origDest =
                                match origAvailBrFixups.TryGetValue tg with
                                | true, fixup -> fixup
                                | _ -> 
                                    dprintn ("branch target " + formatCodeLabel tg + " not found in code")
                                    666666
                            let origRelOffset = origDest - origEndOfInstr
                            -128 <= origRelOffset && origRelOffset <= 127)
                      ->
                        newCode.EmitIntAsByte i_short
                        true
                    | (i_long, _), _ ->
                        newCode.EmitIntAsByte i_long
                        (if i_long = i_switch then 
                          newCode.EmitInt32 tgs.Length)
                        false
                  
                  newWhere := !newWhere + i_length
                  if !newWhere <> newCode.Position then dprintn "mismatch between newWhere and newCode"

                  tgs |> List.iter (fun tg ->
                        let origFixupLoc = !origWhere
                        checkFixup32 origCode origFixupLoc 0xdeadbbbb
                        
                        if short then 
                            newReqdBrFixups := (!newWhere, newEndOfInstrIfSmall, tg, true) :: !newReqdBrFixups
                            newCode.EmitIntAsByte 0x98 (* sanity check *)
                            newWhere := !newWhere + 1
                        else 
                            newReqdBrFixups := (!newWhere, newEndOfInstrIfBig, tg, false) :: !newReqdBrFixups
                            newCode.EmitInt32 0xf00dd00f (* sanity check *)
                            newWhere := !newWhere + 4
                        if !newWhere <> newCode.Position then dprintn "mismatch between newWhere and newCode"
                        origWhere := !origWhere + 4)
                  
                  if !origWhere <> origEndOfInstr then dprintn "mismatch between origWhere and origEndOfInstr"

          let adjuster = 
            let arr = Array.ofList (List.rev !adjustments)
            fun addr -> 
              let i = 
                  try binaryChop (fun (a1, a2, _) -> if addr < a1 then -1 elif addr > a2 then 1 else 0) arr 
                  with 
                     :? KeyNotFoundException -> 
                         failwith ("adjuster: address "+string addr+" is out of range")
              let (origStartOfNoBranchBlock, _, newStartOfNoBranchBlock) = arr.[i]
              addr - (origStartOfNoBranchBlock - newStartOfNoBranchBlock) 

          newCode.Close(), 
          !newReqdBrFixups, 
          adjuster

      // Now adjust everything 
      let newAvailBrFixups = 
          let tab = Dictionary<_, _>(10, HashIdentity.Structural) 
          for (KeyValue(tglab, origBrDest)) in origAvailBrFixups do 
              tab.[tglab] <- adjuster origBrDest
          tab
      let newReqdStringFixups = List.map (fun (origFixupLoc, stok) -> adjuster origFixupLoc, stok) origReqdStringFixups
      let newSeqPoints = Array.map (fun (sp: PdbSequencePoint) -> {sp with Offset=adjuster sp.Offset}) origSeqPoints
      let newExnClauses = 
          origExnClauses |> List.map (fun (st1, sz1, st2, sz2, kind) ->
              (adjuster st1, (adjuster (st1 + sz1) - adjuster st1), 
               adjuster st2, (adjuster (st2 + sz2) - adjuster st2), 
               (match kind with 
               | FinallyClause | FaultClause | TypeFilterClause _ -> kind
               | FilterClause n -> FilterClause (adjuster n))))
            
      let newScopes =
        let rec remap scope =
          {scope with StartOffset = adjuster scope.StartOffset
                      EndOffset = adjuster scope.EndOffset
                      Children = Array.map remap scope.Children }
        List.map remap origScopes
      
      // Now apply the adjusted fixups in the new code 
      newReqdBrFixups |> List.iter (fun (newFixupLoc, endOfInstr, tg, small) ->
          match newAvailBrFixups.TryGetValue(tg) with
          | true, n ->
              let relOffset = n - endOfInstr
              if small then 
                  if Bytes.get newCode newFixupLoc <> 0x98 then failwith "br fixupsanity check failed"
                  newCode.[newFixupLoc] <- b0 relOffset
              else 
                  checkFixup32 newCode newFixupLoc 0xf00dd00fl
                  applyFixup32 newCode newFixupLoc relOffset
          | _ -> failwith ("target " + formatCodeLabel tg + " not found in new fixups"))

      newCode, newReqdStringFixups, newExnClauses, newSeqPoints, newScopes


    // -------------------------------------------------------------------- 
    // Structured residue of emitting instructions: SEH exception handling
    // and scopes for local variables.
    // -------------------------------------------------------------------- 

    // Emitting instructions generates a tree of seh specifications 
    // We then emit the exception handling specs separately. 
    // nb. ECMA spec says the SEH blocks must be returned inside-out 
    type SEHTree = 
      | Node of ExceptionClauseSpec option * SEHTree list
        

    // -------------------------------------------------------------------- 
    // Table of encodings for instructions without arguments, also indexes
    // for all instructions.
    // -------------------------------------------------------------------- 

    let encodingsForNoArgInstrs = Dictionary<_, _>(300, HashIdentity.Structural)
    let _ = 
      List.iter 
        (fun (x, mk) -> encodingsForNoArgInstrs.[mk] <- x)
        (noArgInstrs.Force())
    let encodingsOfNoArgInstr si = encodingsForNoArgInstrs.[si]

    // -------------------------------------------------------------------- 
    // Emit instructions
    // -------------------------------------------------------------------- 

    /// Emit the code for an instruction
    let emitInstrCode (codebuf: CodeBuffer) i = 
        if i > 0xFF then 
            assert (i >>> 8 = 0xFE) 
            codebuf.EmitByte ((i >>> 8) &&& 0xFF) 
            codebuf.EmitByte (i &&& 0xFF) 
        else 
            codebuf.EmitByte i

    let emitTypeInstr cenv codebuf env i ty = 
        emitInstrCode codebuf i 
        codebuf.EmitUncodedToken (getTypeDefOrRefAsUncodedToken (GetTypeAsTypeDefOrRef cenv env ty))

    let emitMethodSpecInfoInstr cenv codebuf env i mspecinfo = 
        emitInstrCode codebuf i 
        codebuf.EmitUncodedToken (GetMethodSpecInfoAsUncodedToken cenv env mspecinfo)

    let emitMethodSpecInstr cenv codebuf env i mspec = 
        emitInstrCode codebuf i 
        codebuf.EmitUncodedToken (GetMethodSpecAsUncodedToken cenv env mspec)

    let emitFieldSpecInstr cenv codebuf env i fspec = 
        emitInstrCode codebuf i 
        codebuf.EmitUncodedToken (GetFieldDefOrRefAsUncodedToken (GetFieldSpecAsFieldDefOrRef cenv env fspec))

    let emitShortUInt16Instr codebuf (i_short, i) x = 
        let n = int32 x
        if n <= 255 then 
            emitInstrCode codebuf i_short 
            codebuf.EmitByte n
        else 
            emitInstrCode codebuf i 
            codebuf.EmitUInt16 x

    let emitShortInt32Instr codebuf (i_short, i) x = 
        if x >= (-128) && x <= 127 then 
            emitInstrCode codebuf i_short 
            codebuf.EmitByte (if x < 0x0 then x + 256 else x)
        else 
            emitInstrCode codebuf i 
            codebuf.EmitInt32 x

    let emitTailness (cenv: cenv) codebuf tl = 
        if tl = Tailcall && cenv.emitTailcalls then emitInstrCode codebuf i_tail

    //let emitAfterTailcall codebuf tl =
    //    if tl = Tailcall then emitInstrCode codebuf i_ret

    let emitVolatility codebuf tl = 
        if tl = Volatile then emitInstrCode codebuf i_volatile

    let emitConstrained cenv codebuf env ty = 
        emitInstrCode codebuf i_constrained
        codebuf.EmitUncodedToken (getTypeDefOrRefAsUncodedToken (GetTypeAsTypeDefOrRef cenv env ty))

    let emitAlignment codebuf tl = 
        match tl with 
        | Aligned -> ()
        | Unaligned1 -> emitInstrCode codebuf i_unaligned; codebuf.EmitByte 0x1
        | Unaligned2 -> emitInstrCode codebuf i_unaligned; codebuf.EmitByte 0x2
        | Unaligned4 -> emitInstrCode codebuf i_unaligned; codebuf.EmitByte 0x4

    let rec emitInstr cenv codebuf env instr =
        match instr with
        | si when isNoArgInstr si ->
             emitInstrCode codebuf (encodingsOfNoArgInstr si)
        | I_brcmp (cmp, tg1) -> 
            codebuf.RecordReqdBrFixup ((Lazy.force ILCmpInstrMap).[cmp], Some (Lazy.force ILCmpInstrRevMap).[cmp]) tg1
        | I_br tg -> codebuf.RecordReqdBrFixup (i_br, Some i_br_s) tg
        | I_seqpoint s -> codebuf.EmitSeqPoint cenv s
        | I_leave tg -> codebuf.RecordReqdBrFixup (i_leave, Some i_leave_s) tg
        | I_call (tl, mspec, varargs) -> 
            emitTailness cenv codebuf tl
            emitMethodSpecInstr cenv codebuf env i_call (mspec, varargs)
            //emitAfterTailcall codebuf tl
        | I_callvirt (tl, mspec, varargs) -> 
            emitTailness cenv codebuf tl
            emitMethodSpecInstr cenv codebuf env i_callvirt (mspec, varargs)
            //emitAfterTailcall codebuf tl
        | I_callconstraint (tl, ty, mspec, varargs) -> 
            emitTailness cenv codebuf tl
            emitConstrained cenv codebuf env ty
            emitMethodSpecInstr cenv codebuf env i_callvirt (mspec, varargs)
            //emitAfterTailcall codebuf tl
        | I_newobj (mspec, varargs) -> 
            emitMethodSpecInstr cenv codebuf env i_newobj (mspec, varargs)
        | I_ldftn mspec -> 
            emitMethodSpecInstr cenv codebuf env i_ldftn (mspec, None)
        | I_ldvirtftn mspec -> 
            emitMethodSpecInstr cenv codebuf env i_ldvirtftn (mspec, None)

        | I_calli (tl, callsig, varargs) -> 
            emitTailness cenv codebuf tl
            emitInstrCode codebuf i_calli 
            codebuf.EmitUncodedToken (getUncodedToken TableNames.StandAloneSig (GetCallsigAsStandAloneSigIdx cenv env (callsig, varargs)))
            //emitAfterTailcall codebuf tl

        | I_ldarg u16 -> emitShortUInt16Instr codebuf (i_ldarg_s, i_ldarg) u16 
        | I_starg u16 -> emitShortUInt16Instr codebuf (i_starg_s, i_starg) u16 
        | I_ldarga u16 -> emitShortUInt16Instr codebuf (i_ldarga_s, i_ldarga) u16 
        | I_ldloc u16 -> emitShortUInt16Instr codebuf (i_ldloc_s, i_ldloc) u16 
        | I_stloc u16 -> emitShortUInt16Instr codebuf (i_stloc_s, i_stloc) u16 
        | I_ldloca u16 -> emitShortUInt16Instr codebuf (i_ldloca_s, i_ldloca) u16 

        | I_cpblk (al, vol) -> 
            emitAlignment codebuf al 
            emitVolatility codebuf vol
            emitInstrCode codebuf i_cpblk
        | I_initblk (al, vol) -> 
            emitAlignment codebuf al 
            emitVolatility codebuf vol
            emitInstrCode codebuf i_initblk

        | (AI_ldc (DT_I4, ILConst.I4 x)) -> 
            emitShortInt32Instr codebuf (i_ldc_i4_s, i_ldc_i4) x
        | (AI_ldc (DT_I8, ILConst.I8 x)) -> 
            emitInstrCode codebuf i_ldc_i8 
            codebuf.EmitInt64 x
        | (AI_ldc (_, ILConst.R4 x)) -> 
            emitInstrCode codebuf i_ldc_r4 
            codebuf.EmitInt32 (bitsOfSingle x)
        | (AI_ldc (_, ILConst.R8 x)) -> 
            emitInstrCode codebuf i_ldc_r8 
            codebuf.EmitInt64 (bitsOfDouble x)

        | I_ldind (al, vol, dt) -> 
            emitAlignment codebuf al 
            emitVolatility codebuf vol
            emitInstrCode codebuf 
              (match dt with 
              | DT_I -> i_ldind_i
              | DT_I1 -> i_ldind_i1     
              | DT_I2 -> i_ldind_i2     
              | DT_I4 -> i_ldind_i4     
              | DT_U1 -> i_ldind_u1     
              | DT_U2 -> i_ldind_u2     
              | DT_U4 -> i_ldind_u4     
              | DT_I8 -> i_ldind_i8     
              | DT_R4 -> i_ldind_r4     
              | DT_R8 -> i_ldind_r8     
              | DT_REF -> i_ldind_ref
              | _ -> failwith "ldind")

        | I_stelem dt -> 
            emitInstrCode codebuf 
              (match dt with 
              | DT_I | DT_U -> i_stelem_i
              | DT_U1 | DT_I1 -> i_stelem_i1     
              | DT_I2 | DT_U2 -> i_stelem_i2     
              | DT_I4 | DT_U4 -> i_stelem_i4     
              | DT_I8 | DT_U8 -> i_stelem_i8     
              | DT_R4 -> i_stelem_r4     
              | DT_R8 -> i_stelem_r8     
              | DT_REF -> i_stelem_ref
              | _ -> failwith "stelem")

        | I_ldelem dt -> 
            emitInstrCode codebuf 
              (match dt with 
              | DT_I -> i_ldelem_i
              | DT_I1 -> i_ldelem_i1     
              | DT_I2 -> i_ldelem_i2     
              | DT_I4 -> i_ldelem_i4     
              | DT_I8 -> i_ldelem_i8     
              | DT_U1 -> i_ldelem_u1     
              | DT_U2 -> i_ldelem_u2     
              | DT_U4 -> i_ldelem_u4     
              | DT_R4 -> i_ldelem_r4     
              | DT_R8 -> i_ldelem_r8     
              | DT_REF -> i_ldelem_ref
              | _ -> failwith "ldelem")

        | I_stind (al, vol, dt) -> 
            emitAlignment codebuf al 
            emitVolatility codebuf vol
            emitInstrCode codebuf 
              (match dt with 
              | DT_U | DT_I -> i_stind_i
              | DT_U1 | DT_I1 -> i_stind_i1     
              | DT_U2 | DT_I2 -> i_stind_i2     
              | DT_U4 | DT_I4 -> i_stind_i4     
              | DT_U8 | DT_I8 -> i_stind_i8     
              | DT_R4 -> i_stind_r4     
              | DT_R8 -> i_stind_r8     
              | DT_REF -> i_stind_ref
              | _ -> failwith "stelem")

        | I_switch labs -> codebuf.RecordReqdBrFixups (i_switch, None) labs

        | I_ldfld (al, vol, fspec) -> 
            emitAlignment codebuf al 
            emitVolatility codebuf vol
            emitFieldSpecInstr cenv codebuf env i_ldfld fspec
        | I_ldflda fspec -> 
            emitFieldSpecInstr cenv codebuf env i_ldflda fspec
        | I_ldsfld (vol, fspec) -> 
            emitVolatility codebuf vol
            emitFieldSpecInstr cenv codebuf env i_ldsfld fspec
        | I_ldsflda fspec -> 
            emitFieldSpecInstr cenv codebuf env i_ldsflda fspec
        | I_stfld (al, vol, fspec) -> 
            emitAlignment codebuf al 
            emitVolatility codebuf vol
            emitFieldSpecInstr cenv codebuf env i_stfld fspec
        | I_stsfld (vol, fspec) -> 
            emitVolatility codebuf vol
            emitFieldSpecInstr cenv codebuf env i_stsfld fspec

        | I_ldtoken tok -> 
            emitInstrCode codebuf i_ldtoken
            codebuf.EmitUncodedToken 
              (match tok with 
              | ILToken.ILType ty -> 
                  match GetTypeAsTypeDefOrRef cenv env ty with 
                  | (tag, idx) when tag = tdor_TypeDef -> getUncodedToken TableNames.TypeDef idx
                  | (tag, idx) when tag = tdor_TypeRef -> getUncodedToken TableNames.TypeRef idx
                  | (tag, idx) when tag = tdor_TypeSpec -> getUncodedToken TableNames.TypeSpec idx
                  | _ -> failwith "?"
              | ILToken.ILMethod mspec ->
                  match GetMethodSpecAsMethodDefOrRef cenv env (mspec, None) with 
                  | (tag, idx) when tag = mdor_MethodDef -> getUncodedToken TableNames.Method idx
                  | (tag, idx) when tag = mdor_MemberRef -> getUncodedToken TableNames.MemberRef idx
                  | _ -> failwith "?"

              | ILToken.ILField fspec ->
                  match GetFieldSpecAsFieldDefOrRef cenv env fspec with 
                  | (true, idx) -> getUncodedToken TableNames.Field idx
                  | (false, idx) -> getUncodedToken TableNames.MemberRef idx)
        | I_ldstr s -> 
            emitInstrCode codebuf i_ldstr
            codebuf.RecordReqdStringFixup (GetUserStringHeapIdx cenv s)

        | I_box ty -> emitTypeInstr cenv codebuf env i_box ty
        | I_unbox ty -> emitTypeInstr cenv codebuf env i_unbox ty
        | I_unbox_any ty -> emitTypeInstr cenv codebuf env i_unbox_any ty 

        | I_newarr (shape, ty) -> 
            if (shape = ILArrayShape.SingleDimensional) then   
                emitTypeInstr cenv codebuf env i_newarr ty
            else
                let args = List.init shape.Rank (fun _ -> cenv.ilg.typ_Int32)
                emitMethodSpecInfoInstr cenv codebuf env i_newobj (".ctor", mkILArrTy(ty, shape), ILCallingConv.Instance, args, ILType.Void, None, [])

        | I_stelem_any (shape, ty) -> 
            if (shape = ILArrayShape.SingleDimensional) then   
                emitTypeInstr cenv codebuf env i_stelem_any ty  
            else 
                let args = List.init (shape.Rank+1) (fun i -> if i < shape.Rank then cenv.ilg.typ_Int32 else ty)
                emitMethodSpecInfoInstr cenv codebuf env i_call ("Set", mkILArrTy(ty, shape), ILCallingConv.Instance, args, ILType.Void, None, [])

        | I_ldelem_any (shape, ty) -> 
            if (shape = ILArrayShape.SingleDimensional) then   
                emitTypeInstr cenv codebuf env i_ldelem_any ty  
            else 
                let args = List.init shape.Rank (fun _ -> cenv.ilg.typ_Int32)
                emitMethodSpecInfoInstr cenv codebuf env i_call ("Get", mkILArrTy(ty, shape), ILCallingConv.Instance, args, ty, None, [])

        | I_ldelema (ro, _isNativePtr, shape, ty) -> 
            if (ro = ReadonlyAddress) then
                emitInstrCode codebuf i_readonly
            if (shape = ILArrayShape.SingleDimensional) then   
                emitTypeInstr cenv codebuf env i_ldelema ty
            else 
                let args = List.init shape.Rank (fun _ -> cenv.ilg.typ_Int32)
                emitMethodSpecInfoInstr cenv codebuf env i_call ("Address", mkILArrTy(ty, shape), ILCallingConv.Instance, args, ILType.Byref ty, None, [])

        | I_castclass ty -> emitTypeInstr cenv codebuf env i_castclass ty
        | I_isinst ty -> emitTypeInstr cenv codebuf env i_isinst ty
        | I_refanyval ty -> emitTypeInstr cenv codebuf env i_refanyval ty
        | I_mkrefany ty -> emitTypeInstr cenv codebuf env i_mkrefany ty
        | I_initobj ty -> emitTypeInstr cenv codebuf env i_initobj ty
        | I_ldobj (al, vol, ty) -> 
            emitAlignment codebuf al 
            emitVolatility codebuf vol
            emitTypeInstr cenv codebuf env i_ldobj ty
        | I_stobj (al, vol, ty) -> 
            emitAlignment codebuf al 
            emitVolatility codebuf vol
            emitTypeInstr cenv codebuf env i_stobj ty
        | I_cpobj ty -> emitTypeInstr cenv codebuf env i_cpobj ty
        | I_sizeof ty -> emitTypeInstr cenv codebuf env i_sizeof ty
        | EI_ldlen_multi (_, m) -> 
            emitShortInt32Instr codebuf (i_ldc_i4_s, i_ldc_i4) m
            emitInstr cenv codebuf env (mkNormalCall(mkILNonGenericMethSpecInTy(cenv.ilg.typ_Array, ILCallingConv.Instance, "GetLength", [(cenv.ilg.typ_Int32)], (cenv.ilg.typ_Int32))))

        | _ -> failwith "an IL instruction cannot be emitted"


    let mkScopeNode cenv (localSigs: _[]) (startOffset, endOffset, ls: ILLocalDebugMapping list, childScopes) = 
        if isNil ls || not cenv.generatePdb then childScopes
        else
          [ { Children= Array.ofList childScopes
              StartOffset=startOffset
              EndOffset=endOffset
              Locals=
                  ls |> List.filter (fun v -> v.LocalName <> "")
                     |> List.map (fun x -> 
                          { Name=x.LocalName
                            Signature= (try localSigs.[x.LocalIndex] with _ -> failwith ("local variable index "+string x.LocalIndex+"in debug info does not reference a valid local"))
                            Index= x.LocalIndex } ) 
                      |> Array.ofList } ]
            

    // Used to put local debug scopes and exception handlers into a tree form
<<<<<<< HEAD
    let rangeInsideRange (start_pc1, end_pc1) (start_pc2, end_pc2)  =
=======
    let rangeInsideRange (start_pc1, end_pc1) (start_pc2, end_pc2) =
>>>>>>> 88d18d99
      (start_pc1: int) >= start_pc2 && start_pc1 < end_pc2 &&
      (end_pc1: int) > start_pc2 && end_pc1 <= end_pc2 

    let lranges_of_clause cl = 
      match cl with 
      | ILExceptionClause.Finally r1 -> [r1]
      | ILExceptionClause.Fault r1 -> [r1]
      | ILExceptionClause.FilterCatch (r1, r2) -> [r1;r2]
      | ILExceptionClause.TypeCatch (_ty, r1) -> [r1]  


    let labelsToRange (lab2pc : Dictionary<ILCodeLabel, int>) p = let (l1, l2) = p in lab2pc.[l1], lab2pc.[l2]

    let labelRangeInsideLabelRange lab2pc ls1 ls2 = 
        rangeInsideRange (labelsToRange lab2pc ls1) (labelsToRange lab2pc ls2) 

    let findRoots contains vs = 
        // For each item, either make it a root or make it a child of an existing root
        let addToRoot roots x = 
            // Look to see if 'x' is inside one of the roots
            let roots, found = 
                (false, roots) ||> List.mapFold (fun found (r, children) -> 
                    if found then ((r, children), true)
                    elif contains x r then ((r, x::children), true) 
                    else ((r, children), false))

            if found then roots 
            else 
                // Find the ones that 'x' encompasses and collapse them
                let yes, others = roots |> List.partition (fun (r, _) -> contains r x)
                (x, yes |> List.collect (fun (r, ch) -> r :: ch)) :: others
    
        ([], vs) ||> List.fold addToRoot

    let rec makeSEHTree cenv env (pc2pos: int[]) (lab2pc : Dictionary<ILCodeLabel, int>) (exs : ILExceptionSpec list) = 

        let clause_inside_lrange cl lr =
          List.forall (fun lr1 -> labelRangeInsideLabelRange lab2pc lr1 lr) (lranges_of_clause cl) 

        let tryspec_inside_lrange (tryspec1: ILExceptionSpec) lr =
          (labelRangeInsideLabelRange lab2pc tryspec1.Range lr && clause_inside_lrange tryspec1.Clause lr) 

        let tryspec_inside_clause tryspec1 cl =
          List.exists (fun lr -> tryspec_inside_lrange tryspec1 lr) (lranges_of_clause cl) 

        let tryspec_inside_tryspec tryspec1 (tryspec2: ILExceptionSpec) =
          tryspec_inside_lrange tryspec1 tryspec2.Range ||
          tryspec_inside_clause tryspec1 tryspec2.Clause

        let roots = findRoots tryspec_inside_tryspec exs
        let trees = 
            roots |> List.map (fun (cl, ch) -> 
                let r1 = labelsToRange lab2pc cl.Range
                let conv ((s1, e1), (s2, e2)) x = pc2pos.[s1], pc2pos.[e1] - pc2pos.[s1], pc2pos.[s2], pc2pos.[e2] - pc2pos.[s2], x
                let children = makeSEHTree cenv env pc2pos lab2pc ch
                let n = 
                    match cl.Clause with 
                    | ILExceptionClause.Finally r2 -> 
                        conv (r1, labelsToRange lab2pc r2) ExceptionClauseKind.FinallyClause
                    | ILExceptionClause.Fault r2 -> 
                        conv (r1, labelsToRange lab2pc r2) ExceptionClauseKind.FaultClause
                    | ILExceptionClause.FilterCatch ((filterStart, _), r3) -> 
                        conv (r1, labelsToRange lab2pc r3) (ExceptionClauseKind.FilterClause (pc2pos.[lab2pc.[filterStart]]))
                    | ILExceptionClause.TypeCatch (ty, r2) -> 
                        conv (r1, labelsToRange lab2pc r2) (TypeFilterClause (getTypeDefOrRefAsUncodedToken (GetTypeAsTypeDefOrRef cenv env ty)))
                SEHTree.Node (Some n, children) )

        trees 

    let rec makeLocalsTree cenv localSigs (pc2pos: int[]) (lab2pc : Dictionary<ILCodeLabel, int>) (exs : ILLocalDebugInfo list) = 
        let localInsideLocal (locspec1: ILLocalDebugInfo) (locspec2: ILLocalDebugInfo) =
          labelRangeInsideLabelRange lab2pc locspec1.Range locspec2.Range 

        let roots = findRoots localInsideLocal exs

        let trees = 
            roots |> List.collect (fun (cl, ch) -> 
                let (s1, e1) = labelsToRange lab2pc cl.Range
                let (s1, e1) = pc2pos.[s1], pc2pos.[e1]
                let children = makeLocalsTree cenv localSigs pc2pos lab2pc ch
                mkScopeNode cenv localSigs (s1, e1, cl.DebugMappings, children))
        trees 


    // Emit the SEH tree 
    let rec emitExceptionHandlerTree (codebuf: CodeBuffer) (Node (x, childSEH)) = 
        List.iter (emitExceptionHandlerTree codebuf) childSEH // internal first 
        x |> Option.iter codebuf.EmitExceptionClause 

    let emitCode cenv localSigs (codebuf: CodeBuffer) env (code: ILCode) = 
        let instrs = code.Instrs
        
        // Build a table mapping Abstract IL pcs to positions in the generated code buffer
        let pc2pos = Array.zeroCreate (instrs.Length+1)
        let pc2labs = Dictionary()
        for KeyValue (lab, pc) in code.Labels do
            match pc2labs.TryGetValue(pc) with
            | true, labels ->
                pc2labs.[pc] <- lab :: labels
            | _ -> pc2labs.[pc] <- [lab]

        // Emit the instructions
        for pc = 0 to instrs.Length do
            match pc2labs.TryGetValue(pc) with
            | true, labels ->
                for lab in labels do
                    codebuf.RecordAvailBrFixup(lab)
            | _ -> ()
            pc2pos.[pc] <- codebuf.code.Position
            if pc < instrs.Length then 
                match instrs.[pc] with 
                | I_br l when code.Labels.[l] = pc + 1 -> () // compress I_br to next instruction
                | i -> emitInstr cenv codebuf env i

        // Build the exceptions and locals information, ready to emit
        let SEHTree = makeSEHTree cenv env pc2pos code.Labels code.Exceptions
        List.iter (emitExceptionHandlerTree codebuf) SEHTree

        // Build the locals information, ready to emit
        let localsTree = makeLocalsTree cenv localSigs pc2pos code.Labels code.Locals
        localsTree

    let EmitTopCode cenv localSigs env nm code = 
        let codebuf = CodeBuffer.Create nm
        let origScopes = emitCode cenv localSigs codebuf env code
        let origCode = codebuf.code.Close()
        let origExnClauses = List.rev codebuf.seh
        let origReqdStringFixups = codebuf.reqdStringFixupsInMethod
        let origAvailBrFixups = codebuf.availBrFixups
        let origReqdBrFixups = codebuf.reqdBrFixups
        let origSeqPoints = codebuf.seqpoints.ToArray()

        let newCode, newReqdStringFixups, newExnClauses, newSeqPoints, newScopes = 
            applyBrFixups origCode origExnClauses origReqdStringFixups origAvailBrFixups origReqdBrFixups origSeqPoints origScopes

        let rootScope = 
            { Children= Array.ofList newScopes
              StartOffset=0
              EndOffset=newCode.Length
              Locals=[| |] }

        (newReqdStringFixups, newExnClauses, newCode, newSeqPoints, rootScope)

// -------------------------------------------------------------------- 
// ILMethodBody --> bytes
// -------------------------------------------------------------------- 
let GetFieldDefTypeAsBlobIdx cenv env ty = 
    let bytes = emitBytesViaBuffer (fun bb -> bb.EmitByte e_IMAGE_CEE_CS_CALLCONV_FIELD 
                                              EmitType cenv env bb ty)
    GetBytesAsBlobIdx cenv bytes

let GenILMethodBody mname cenv env (il: ILMethodBody) =
    let localSigs = 
      if cenv.generatePdb then 
        il.Locals |> List.toArray |> Array.map (fun l -> 
            // Write a fake entry for the local signature headed by e_IMAGE_CEE_CS_CALLCONV_FIELD. This is referenced by the PDB file
            ignore (FindOrAddSharedRow cenv TableNames.StandAloneSig (SharedRow [| Blob (GetFieldDefTypeAsBlobIdx cenv env l.Type) |]))
            // Now write the type
            GetTypeOfLocalAsBytes cenv env l) 
      else 
        [| |]

    let requiredStringFixups, seh, code, seqpoints, scopes = Codebuf.EmitTopCode cenv localSigs env mname il.Code
    let codeSize = code.Length
    let methbuf = ByteBuffer.Create (codeSize * 3)
    // Do we use the tiny format? 
    if isNil il.Locals && il.MaxStack <= 8 && isNil seh && codeSize < 64 then
        // Use Tiny format 
        let alignedCodeSize = align 4 (codeSize + 1)
        let codePadding = (alignedCodeSize - (codeSize + 1))
        let requiredStringFixups' = (1, requiredStringFixups)
        methbuf.EmitByte (byte codeSize <<< 2 ||| e_CorILMethod_TinyFormat)
        methbuf.EmitBytes code
        methbuf.EmitPadding codePadding
        0x0, (requiredStringFixups', methbuf.Close()), seqpoints, scopes
    else
        // Use Fat format 
        let flags = 
            e_CorILMethod_FatFormat |||
            (if seh <> [] then e_CorILMethod_MoreSects else 0x0uy) ||| 
            (if il.IsZeroInit then e_CorILMethod_InitLocals else 0x0uy)

        let localToken = 
            if isNil il.Locals then 0x0 else 
            getUncodedToken TableNames.StandAloneSig
              (FindOrAddSharedRow cenv TableNames.StandAloneSig (GetLocalSigAsStandAloneSigIdx cenv env il.Locals))

        let alignedCodeSize = align 0x4 codeSize
        let codePadding = (alignedCodeSize - codeSize)
        
        methbuf.EmitByte flags 
        methbuf.EmitByte 0x30uy // last four bits record size of fat header in 4 byte chunks - this is always 12 bytes = 3 four word chunks 
        methbuf.EmitUInt16 (uint16 il.MaxStack)
        methbuf.EmitInt32 codeSize
        methbuf.EmitInt32 localToken
        methbuf.EmitBytes code
        methbuf.EmitPadding codePadding

        if not (isNil seh) then 
            // Can we use the small exception handling table format? 
            let smallSize = (seh.Length * 12 + 4)
            let canUseSmall = 
              smallSize <= 0xFF &&
              seh |> List.forall (fun (st1, sz1, st2, sz2, _) -> 
                  st1 <= 0xFFFF && st2 <= 0xFFFF && sz1 <= 0xFF && sz2 <= 0xFF) 
            
            let kindAsInt32 k = 
              match k with 
              | FinallyClause -> e_COR_ILEXCEPTION_CLAUSE_FINALLY
              | FaultClause -> e_COR_ILEXCEPTION_CLAUSE_FAULT
              | FilterClause _ -> e_COR_ILEXCEPTION_CLAUSE_FILTER
              | TypeFilterClause _ -> e_COR_ILEXCEPTION_CLAUSE_EXCEPTION
            let kindAsExtraInt32 k = 
              match k with 
              | FinallyClause | FaultClause -> 0x0
              | FilterClause i -> i
              | TypeFilterClause uncoded -> uncoded
            
            if canUseSmall then     
                methbuf.EmitByte e_CorILMethod_Sect_EHTable
                methbuf.EmitByte (b0 smallSize) 
                methbuf.EmitByte 0x00uy 
                methbuf.EmitByte 0x00uy
                seh |> List.iter (fun (st1, sz1, st2, sz2, kind) -> 
                    let k32 = kindAsInt32 kind
                    methbuf.EmitInt32AsUInt16 k32 
                    methbuf.EmitInt32AsUInt16 st1 
                    methbuf.EmitByte (b0 sz1) 
                    methbuf.EmitInt32AsUInt16 st2 
                    methbuf.EmitByte (b0 sz2)
                    methbuf.EmitInt32 (kindAsExtraInt32 kind))
            else 
                let bigSize = (seh.Length * 24 + 4)
                methbuf.EmitByte (e_CorILMethod_Sect_EHTable ||| e_CorILMethod_Sect_FatFormat)
                methbuf.EmitByte (b0 bigSize)
                methbuf.EmitByte (b1 bigSize)
                methbuf.EmitByte (b2 bigSize)
                seh |> List.iter (fun (st1, sz1, st2, sz2, kind) -> 
                    let k32 = kindAsInt32 kind
                    methbuf.EmitInt32 k32
                    methbuf.EmitInt32 st1
                    methbuf.EmitInt32 sz1
                    methbuf.EmitInt32 st2
                    methbuf.EmitInt32 sz2
                    methbuf.EmitInt32 (kindAsExtraInt32 kind))
        
        let requiredStringFixups' = (12, requiredStringFixups)

        localToken, (requiredStringFixups', methbuf.Close()), seqpoints, scopes

// -------------------------------------------------------------------- 
// ILFieldDef --> FieldDef Row
// -------------------------------------------------------------------- 

let rec GetFieldDefAsFieldDefRow cenv env (fd: ILFieldDef) = 
    let flags = int fd.Attributes
    UnsharedRow 
        [| UShort (uint16 flags) 
           StringE (GetStringHeapIdx cenv fd.Name)
           Blob (GetFieldDefSigAsBlobIdx cenv env fd ) |]

and GetFieldDefSigAsBlobIdx cenv env fd = GetFieldDefTypeAsBlobIdx cenv env fd.FieldType

and GenFieldDefPass3 cenv env fd = 
    let fidx = AddUnsharedRow cenv TableNames.Field (GetFieldDefAsFieldDefRow cenv env fd)
    GenCustomAttrsPass3Or4 cenv (hca_FieldDef, fidx) fd.CustomAttrs
    // Write FieldRVA table - fixups into data section done later 
    match fd.Data with 
    | None -> () 
    | Some b -> 
        let offs = cenv.data.Position
        cenv.data.EmitBytes b
        AddUnsharedRow cenv TableNames.FieldRVA 
            (UnsharedRow [| Data (offs, false); SimpleIndex (TableNames.Field, fidx) |]) |> ignore
    // Write FieldMarshal table 
    match fd.Marshal with 
    | None -> ()
    | Some ntyp -> 
        AddUnsharedRow cenv TableNames.FieldMarshal 
              (UnsharedRow [| HasFieldMarshal (hfm_FieldDef, fidx)
                              Blob (GetNativeTypeAsBlobIdx cenv ntyp) |]) |> ignore
    // Write Content table 
    match fd.LiteralValue with 
    | None -> ()
    | Some i -> 
        AddUnsharedRow cenv TableNames.Constant 
              (UnsharedRow 
                  [| GetFieldInitFlags i
                     HasConstant (hc_FieldDef, fidx)
                     Blob (GetFieldInitAsBlobIdx cenv i) |]) |> ignore
    // Write FieldLayout table 
    match fd.Offset with 
    | None -> ()
    | Some offset -> 
        AddUnsharedRow cenv TableNames.FieldLayout 
              (UnsharedRow [| ULong offset; SimpleIndex (TableNames.Field, fidx) |]) |> ignore

                
// -------------------------------------------------------------------- 
// ILGenericParameterDef --> GenericParam Row
// -------------------------------------------------------------------- 

let rec GetGenericParamAsGenericParamRow cenv _env idx owner gp = 
    let flags = 
        (match gp.Variance with 
           | NonVariant -> 0x0000
           | CoVariant -> 0x0001
           | ContraVariant -> 0x0002) |||
        (if gp.HasReferenceTypeConstraint then 0x0004 else 0x0000) |||
        (if gp.HasNotNullableValueTypeConstraint then 0x0008 else 0x0000) |||
        (if gp.HasDefaultConstructorConstraint then 0x0010 else 0x0000)

    let mdVersionMajor, _ = metadataSchemaVersionSupportedByCLRVersion cenv.desiredMetadataVersion
    if (mdVersionMajor = 1) then 
        SharedRow 
            [| UShort (uint16 idx) 
               UShort (uint16 flags)   
               TypeOrMethodDef (fst owner, snd owner)
               StringE (GetStringHeapIdx cenv gp.Name)
               TypeDefOrRefOrSpec (tdor_TypeDef, 0) (* empty kind field in deprecated metadata *) |]
    else
        SharedRow 
            [| UShort (uint16 idx) 
               UShort (uint16 flags)   
               TypeOrMethodDef (fst owner, snd owner)
               StringE (GetStringHeapIdx cenv gp.Name) |]

and GenTypeAsGenericParamConstraintRow cenv env gpidx ty = 
    let tdorTag, tdorRow = GetTypeAsTypeDefOrRef cenv env ty
    UnsharedRow 
        [| SimpleIndex (TableNames.GenericParam, gpidx)
           TypeDefOrRefOrSpec (tdorTag, tdorRow) |]

and GenGenericParamConstraintPass4 cenv env gpidx ty =
    AddUnsharedRow cenv TableNames.GenericParamConstraint (GenTypeAsGenericParamConstraintRow cenv env gpidx ty) |> ignore

and GenGenericParamPass3 cenv env idx owner gp = 
    // here we just collect generic params, its constraints\custom attributes will be processed on pass4
    // shared since we look it up again below in GenGenericParamPass4
    AddSharedRow cenv TableNames.GenericParam (GetGenericParamAsGenericParamRow cenv env idx owner gp) 
    |> ignore


and GenGenericParamPass4 cenv env idx owner gp = 
    let gpidx = FindOrAddSharedRow cenv TableNames.GenericParam (GetGenericParamAsGenericParamRow cenv env idx owner gp)
    GenCustomAttrsPass3Or4 cenv (hca_GenericParam, gpidx) gp.CustomAttrs
    gp.Constraints |> List.iter (GenGenericParamConstraintPass4 cenv env gpidx) 

// -------------------------------------------------------------------- 
// param and return --> Param Row
// -------------------------------------------------------------------- 

let rec GetParamAsParamRow cenv _env seq (param: ILParameter) = 
    let flags = 
        (if param.IsIn then 0x0001 else 0x0000) |||
        (if param.IsOut then 0x0002 else 0x0000) |||
        (if param.IsOptional then 0x0010 else 0x0000) |||
        (if param.Default <> None then 0x1000 else 0x0000) |||
        (if param.Marshal <> None then 0x2000 else 0x0000)
    
    UnsharedRow 
        [| UShort (uint16 flags) 
           UShort (uint16 seq) 
           StringE (GetStringHeapIdxOption cenv param.Name) |]  

and GenParamPass3 cenv env seq (param: ILParameter) = 
    if not param.IsIn && not param.IsOut && not param.IsOptional && Option.isNone param.Default && Option.isNone param.Name && Option.isNone param.Marshal 
    then ()
    else    
      let pidx = AddUnsharedRow cenv TableNames.Param (GetParamAsParamRow cenv env seq param)
      GenCustomAttrsPass3Or4 cenv (hca_ParamDef, pidx) param.CustomAttrs
      // Write FieldRVA table - fixups into data section done later 
      match param.Marshal with 
      | None -> ()
      | Some ntyp -> 
          AddUnsharedRow cenv TableNames.FieldMarshal 
                (UnsharedRow [| HasFieldMarshal (hfm_ParamDef, pidx); Blob (GetNativeTypeAsBlobIdx cenv ntyp) |]) |> ignore
      // Write Content table for DefaultParameterValue attr
      match param.Default with
      | None -> ()
      | Some i -> 
        AddUnsharedRow cenv TableNames.Constant 
              (UnsharedRow 
                  [| GetFieldInitFlags i
                     HasConstant (hc_ParamDef, pidx)
                     Blob (GetFieldInitAsBlobIdx cenv i) |]) |> ignore

let GenReturnAsParamRow (returnv : ILReturn) = 
    let flags = (if returnv.Marshal <> None then 0x2000 else 0x0000)
    UnsharedRow 
        [| UShort (uint16 flags) 
           UShort 0us (* sequence num. *)
           StringE 0 |]  

let GenReturnPass3 cenv (returnv: ILReturn) = 
    if Option.isSome returnv.Marshal || not (Array.isEmpty returnv.CustomAttrs.AsArray) then
        let pidx = AddUnsharedRow cenv TableNames.Param (GenReturnAsParamRow returnv)
        GenCustomAttrsPass3Or4 cenv (hca_ParamDef, pidx) returnv.CustomAttrs
        match returnv.Marshal with 
        | None -> ()
        | Some ntyp -> 
            AddUnsharedRow cenv TableNames.FieldMarshal   
                (UnsharedRow 
                    [| HasFieldMarshal (hfm_ParamDef, pidx)
                       Blob (GetNativeTypeAsBlobIdx cenv ntyp) |]) |> ignore

// -------------------------------------------------------------------- 
// ILMethodDef --> ILMethodDef Row
// -------------------------------------------------------------------- 

let GetMethodDefSigAsBytes cenv env (mdef: ILMethodDef) = 
    emitBytesViaBuffer (fun bb -> 
      bb.EmitByte (callconvToByte mdef.GenericParams.Length mdef.CallingConv)
      if not (List.isEmpty mdef.GenericParams) then bb.EmitZ32 mdef.GenericParams.Length
      bb.EmitZ32 mdef.Parameters.Length
      EmitType cenv env bb mdef.Return.Type
      mdef.ParameterTypes |> List.iter (EmitType cenv env bb))

let GenMethodDefSigAsBlobIdx cenv env mdef = 
    GetBytesAsBlobIdx cenv (GetMethodDefSigAsBytes cenv env mdef)

let GenMethodDefAsRow cenv env midx (md: ILMethodDef) = 
    let flags = md.Attributes
   
    let implflags = md.ImplAttributes

    if md.IsEntryPoint then 
        if cenv.entrypoint <> None then failwith "duplicate entrypoint"
        else cenv.entrypoint <- Some (true, midx)
    let codeAddr = 
      (match md.Body.Contents with 
      | MethodBody.IL ilmbody -> 
          let addr = cenv.nextCodeAddr
          let (localToken, code, seqpoints, rootScope) = GenILMethodBody md.Name cenv env ilmbody

          // Now record the PDB record for this method - we write this out later. 
          if cenv.generatePdb then 
            cenv.pdbinfo.Add  
              { MethToken=getUncodedToken TableNames.Method midx
                MethName=md.Name
                LocalSignatureToken=localToken
                Params= [| |] (* REVIEW *)
                RootScope = Some rootScope
                Range=  
                  match ilmbody.SourceMarker with 
                  | Some m when cenv.generatePdb -> 
                      // table indexes are 1-based, document array indexes are 0-based 
                      let doc = (cenv.documents.FindOrAddSharedEntry m.Document) - 1 

                      Some ({ Document=doc
                              Line=m.Line
                              Column=m.Column }, 
                            { Document=doc
                              Line=m.EndLine
                              Column=m.EndColumn })
                  | _ -> None
                SequencePoints=seqpoints }
          cenv.AddCode code
          addr
      | MethodBody.Abstract
      | MethodBody.PInvoke _ ->
          // Now record the PDB record for this method - we write this out later. 
          if cenv.generatePdb then 
            cenv.pdbinfo.Add  
              { MethToken = getUncodedToken TableNames.Method midx
                MethName = md.Name
                LocalSignatureToken = 0x0                   // No locals it's abstract
                Params = [| |]
                RootScope = None
                Range = None
                SequencePoints = [| |] }
          0x0000
      | MethodBody.Native -> 
          failwith "cannot write body of native method - Abstract IL cannot roundtrip mixed native/managed binaries"
      | _ -> 0x0000)

    UnsharedRow 
       [| ULong codeAddr  
          UShort (uint16 implflags) 
          UShort (uint16 flags) 
          StringE (GetStringHeapIdx cenv md.Name) 
          Blob (GenMethodDefSigAsBlobIdx cenv env md) 
          SimpleIndex(TableNames.Param, cenv.GetTable(TableNames.Param).Count + 1) |]  

let GenMethodImplPass3 cenv env _tgparams tidx mimpl =
    let midxTag, midxRow = GetMethodSpecAsMethodDef cenv env (mimpl.OverrideBy, None)
    let midx2Tag, midx2Row = GetOverridesSpecAsMethodDefOrRef cenv env mimpl.Overrides
    AddUnsharedRow cenv TableNames.MethodImpl
        (UnsharedRow 
             [| SimpleIndex (TableNames.TypeDef, tidx)
                MethodDefOrRef (midxTag, midxRow)
                MethodDefOrRef (midx2Tag, midx2Row) |]) |> ignore
    
let GenMethodDefPass3 cenv env (md: ILMethodDef) = 
    let midx = GetMethodDefIdx cenv md
    let idx2 = AddUnsharedRow cenv TableNames.Method (GenMethodDefAsRow cenv env midx md)
    if midx <> idx2 then failwith "index of method def on pass 3 does not match index on pass 2"
    GenReturnPass3 cenv md.Return  
    md.Parameters |> List.iteri (fun n param -> GenParamPass3 cenv env (n+1) param) 
    md.CustomAttrs |> GenCustomAttrsPass3Or4 cenv (hca_MethodDef, midx) 
    md.SecurityDecls.AsList |> GenSecurityDeclsPass3 cenv (hds_MethodDef, midx)
    md.GenericParams |> List.iteri (fun n gp -> GenGenericParamPass3 cenv env n (tomd_MethodDef, midx) gp) 
    match md.Body.Contents with 
    | MethodBody.PInvoke attr ->
        let flags = 
          begin match attr.CallingConv with 
          | PInvokeCallingConvention.None -> 0x0000
          | PInvokeCallingConvention.Cdecl -> 0x0200
          | PInvokeCallingConvention.Stdcall -> 0x0300
          | PInvokeCallingConvention.Thiscall -> 0x0400
          | PInvokeCallingConvention.Fastcall -> 0x0500
          | PInvokeCallingConvention.WinApi -> 0x0100
          end |||
          begin match attr.CharEncoding with 
          | PInvokeCharEncoding.None -> 0x0000
          | PInvokeCharEncoding.Ansi -> 0x0002
          | PInvokeCharEncoding.Unicode -> 0x0004
          | PInvokeCharEncoding.Auto -> 0x0006
          end |||
          begin match attr.CharBestFit with 
          | PInvokeCharBestFit.UseAssembly -> 0x0000
          | PInvokeCharBestFit.Enabled -> 0x0010
          | PInvokeCharBestFit.Disabled -> 0x0020
          end |||
          begin match attr.ThrowOnUnmappableChar with 
          | PInvokeThrowOnUnmappableChar.UseAssembly -> 0x0000
          | PInvokeThrowOnUnmappableChar.Enabled -> 0x1000
          | PInvokeThrowOnUnmappableChar.Disabled -> 0x2000
          end |||
          (if attr.NoMangle then 0x0001 else 0x0000) |||
          (if attr.LastError then 0x0040 else 0x0000)
        AddUnsharedRow cenv TableNames.ImplMap
            (UnsharedRow 
               [| UShort (uint16 flags) 
                  MemberForwarded (mf_MethodDef, midx)
                  StringE (GetStringHeapIdx cenv attr.Name) 
                  SimpleIndex (TableNames.ModuleRef, GetModuleRefAsIdx cenv attr.Where) |]) |> ignore
    | _ -> ()

let GenMethodDefPass4 cenv env md = 
    let midx = GetMethodDefIdx cenv md
    List.iteri (fun n gp -> GenGenericParamPass4 cenv env n (tomd_MethodDef, midx) gp) md.GenericParams

let GenPropertyMethodSemanticsPass3 cenv pidx kind mref =
    // REVIEW: why are we catching exceptions here?
    let midx = try GetMethodRefAsMethodDefIdx cenv mref with MethodDefNotFound -> 1
    AddUnsharedRow cenv TableNames.MethodSemantics
        (UnsharedRow 
           [| UShort (uint16 kind)
              SimpleIndex (TableNames.Method, midx)
              HasSemantics (hs_Property, pidx) |]) |> ignore
    
let rec GetPropertySigAsBlobIdx cenv env prop = 
    GetBytesAsBlobIdx cenv (GetPropertySigAsBytes cenv env prop)

and GetPropertySigAsBytes cenv env (prop: ILPropertyDef) = 
    emitBytesViaBuffer (fun bb -> 
        let b = ((hasthisToByte prop.CallingConv) ||| e_IMAGE_CEE_CS_CALLCONV_PROPERTY)
        bb.EmitByte b
        bb.EmitZ32 prop.Args.Length
        EmitType cenv env bb prop.PropertyType
        prop.Args |> List.iter (EmitType cenv env bb))

and GetPropertyAsPropertyRow cenv env (prop: ILPropertyDef) = 
    let flags = prop.Attributes
    UnsharedRow 
       [| UShort (uint16 flags) 
          StringE (GetStringHeapIdx cenv prop.Name) 
          Blob (GetPropertySigAsBlobIdx cenv env prop) |]  

/// ILPropertyDef --> Property Row + MethodSemantics entries
and GenPropertyPass3 cenv env prop = 
    let pidx = AddUnsharedRow cenv TableNames.Property (GetPropertyAsPropertyRow cenv env prop)
    prop.SetMethod |> Option.iter (GenPropertyMethodSemanticsPass3 cenv pidx 0x0001) 
    prop.GetMethod |> Option.iter (GenPropertyMethodSemanticsPass3 cenv pidx 0x0002) 
    // Write Constant table 
    match prop.Init with 
    | None -> ()
    | Some i -> 
        AddUnsharedRow cenv TableNames.Constant 
            (UnsharedRow 
                [| GetFieldInitFlags i
                   HasConstant (hc_Property, pidx)
                   Blob (GetFieldInitAsBlobIdx cenv i) |]) |> ignore
    GenCustomAttrsPass3Or4 cenv (hca_Property, pidx) prop.CustomAttrs

let rec GenEventMethodSemanticsPass3 cenv eidx kind mref =
    let addIdx = try GetMethodRefAsMethodDefIdx cenv mref with MethodDefNotFound -> 1
    AddUnsharedRow cenv TableNames.MethodSemantics
        (UnsharedRow 
            [| UShort (uint16 kind)
               SimpleIndex (TableNames.Method, addIdx)
               HasSemantics (hs_Event, eidx) |]) |> ignore

/// ILEventDef --> Event Row + MethodSemantics entries
and GenEventAsEventRow cenv env (md: ILEventDef) = 
    let flags = md.Attributes
    let tdorTag, tdorRow = GetTypeOptionAsTypeDefOrRef cenv env md.EventType
    UnsharedRow 
       [| UShort (uint16 flags) 
          StringE (GetStringHeapIdx cenv md.Name) 
          TypeDefOrRefOrSpec (tdorTag, tdorRow) |]

and GenEventPass3 cenv env (md: ILEventDef) = 
    let eidx = AddUnsharedRow cenv TableNames.Event (GenEventAsEventRow cenv env md)
    md.AddMethod |> GenEventMethodSemanticsPass3 cenv eidx 0x0008  
    md.RemoveMethod |> GenEventMethodSemanticsPass3 cenv eidx 0x0010 
    Option.iter (GenEventMethodSemanticsPass3 cenv eidx 0x0020) md.FireMethod  
    List.iter (GenEventMethodSemanticsPass3 cenv eidx 0x0004) md.OtherMethods
    GenCustomAttrsPass3Or4 cenv (hca_Event, eidx) md.CustomAttrs


// -------------------------------------------------------------------- 
// resource --> generate ...
// -------------------------------------------------------------------- 

let rec GetResourceAsManifestResourceRow cenv r = 
    let data, impl = 
        let embedManagedResources (bytes: byte[]) = 
<<<<<<< HEAD
            // Embedded managed resources must be word-aligned.  However resource format is  
            // not specified in ECMA.  Some mscorlib resources appear to be non-aligned - it seems it doesn't matter..  
=======
            // Embedded managed resources must be word-aligned. However resource format is  
            // not specified in ECMA. Some mscorlib resources appear to be non-aligned - it seems it doesn't matter..  
>>>>>>> 88d18d99
            let offset = cenv.resources.Position 
            let alignedOffset = (align 0x8 offset) 
            let pad = alignedOffset - offset 
            let resourceSize = bytes.Length 
            cenv.resources.EmitPadding pad 
            cenv.resources.EmitInt32 resourceSize 
            cenv.resources.EmitBytes bytes 
            Data (alignedOffset, true), (i_File, 0)  

        match r.Location with 
        | ILResourceLocation.LocalIn _ -> embedManagedResources (r.GetBytes())
        | ILResourceLocation.LocalOut bytes -> embedManagedResources bytes 
        | ILResourceLocation.File (mref, offset) -> ULong offset, (i_File, GetModuleRefAsFileIdx cenv mref) 
        | ILResourceLocation.Assembly aref -> ULong 0x0, (i_AssemblyRef, GetAssemblyRefAsIdx cenv aref) 

    UnsharedRow 
       [| data 
          ULong (match r.Access with ILResourceAccess.Public -> 0x01 | ILResourceAccess.Private -> 0x02)
          StringE (GetStringHeapIdx cenv r.Name)    
          Implementation (fst impl, snd impl) |]

and GenResourcePass3 cenv r = 
  let idx = AddUnsharedRow cenv TableNames.ManifestResource (GetResourceAsManifestResourceRow cenv r)
  GenCustomAttrsPass3Or4 cenv (hca_ManifestResource, idx) r.CustomAttrs

// -------------------------------------------------------------------- 
// ILTypeDef --> generate ILFieldDef, ILMethodDef, ILPropertyDef etc. rows
// -------------------------------------------------------------------- 

let rec GenTypeDefPass3 enc cenv (td: ILTypeDef) = 
   try
      let env = envForTypeDef td
      let tidx = GetIdxForTypeDef cenv (TdKey(enc, td.Name))
      td.Properties.AsList |> List.iter (GenPropertyPass3 cenv env)
      td.Events.AsList |> List.iter (GenEventPass3 cenv env)
      td.Fields.AsList |> List.iter (GenFieldDefPass3 cenv env)
      td.Methods |> Seq.iter (GenMethodDefPass3 cenv env)
      td.MethodImpls.AsList |> List.iter (GenMethodImplPass3 cenv env td.GenericParams.Length tidx)
    // ClassLayout entry if needed 
      match td.Layout with 
      | ILTypeDefLayout.Auto -> ()
      | ILTypeDefLayout.Sequential layout | ILTypeDefLayout.Explicit layout ->  
          if Option.isSome layout.Pack || Option.isSome layout.Size then 
            AddUnsharedRow cenv TableNames.ClassLayout
                (UnsharedRow 
                    [| UShort (defaultArg layout.Pack (uint16 0x0))
                       ULong (defaultArg layout.Size 0x0)
                       SimpleIndex (TableNames.TypeDef, tidx) |]) |> ignore
                       
      td.SecurityDecls.AsList |> GenSecurityDeclsPass3 cenv (hds_TypeDef, tidx)
      td.CustomAttrs |> GenCustomAttrsPass3Or4 cenv (hca_TypeDef, tidx)
      td.GenericParams |> List.iteri (fun n gp -> GenGenericParamPass3 cenv env n (tomd_TypeDef, tidx) gp)  
      td.NestedTypes.AsList |> GenTypeDefsPass3 (enc@[td.Name]) cenv
   with e ->
      failwith ("Error in pass3 for type "+td.Name+", error: "+e.Message)
      reraise()
      raise e

and GenTypeDefsPass3 enc cenv tds =
  List.iter (GenTypeDefPass3 enc cenv) tds

/// ILTypeDef --> generate generic params on ILMethodDef: ensures
/// GenericParam table is built sorted by owner.

let rec GenTypeDefPass4 enc cenv (td: ILTypeDef) = 
   try
       let env = envForTypeDef td
       let tidx = GetIdxForTypeDef cenv (TdKey(enc, td.Name))
       td.Methods |> Seq.iter (GenMethodDefPass4 cenv env) 
       List.iteri (fun n gp -> GenGenericParamPass4 cenv env n (tomd_TypeDef, tidx) gp) td.GenericParams 
       GenTypeDefsPass4 (enc@[td.Name]) cenv td.NestedTypes.AsList
   with e ->
       failwith ("Error in pass4 for type "+td.Name+", error: "+e.Message)
       reraise()
       raise e

and GenTypeDefsPass4 enc cenv tds =
    List.iter (GenTypeDefPass4 enc cenv) tds


let timestamp = absilWriteGetTimeStamp ()

// -------------------------------------------------------------------- 
// ILExportedTypesAndForwarders --> ILExportedTypeOrForwarder table 
// -------------------------------------------------------------------- 

let rec GenNestedExportedTypePass3 cenv cidx (ce: ILNestedExportedType) = 
    let flags = GetMemberAccessFlags ce.Access
    let nidx = 
      AddUnsharedRow cenv TableNames.ExportedType 
        (UnsharedRow 
            [| ULong flags  
               ULong 0x0
               StringE (GetStringHeapIdx cenv ce.Name) 
               StringE 0 
               Implementation (i_ExportedType, cidx) |])
    GenCustomAttrsPass3Or4 cenv (hca_ExportedType, nidx) ce.CustomAttrs
    GenNestedExportedTypesPass3 cenv nidx ce.Nested

and GenNestedExportedTypesPass3 cenv nidx (nce: ILNestedExportedTypes) =
    nce.AsList |> List.iter (GenNestedExportedTypePass3 cenv nidx)

and GenExportedTypePass3 cenv (ce: ILExportedTypeOrForwarder) = 
    let nselem, nelem = GetTypeNameAsElemPair cenv ce.Name
    let flags = int32 ce.Attributes
    let impl = GetScopeRefAsImplementationElem cenv ce.ScopeRef
    let cidx = 
      AddUnsharedRow cenv TableNames.ExportedType 
        (UnsharedRow 
            [| ULong flags  
               ULong 0x0
               nelem 
               nselem 
               Implementation (fst impl, snd impl) |])
    GenCustomAttrsPass3Or4 cenv (hca_ExportedType, cidx) ce.CustomAttrs
    GenNestedExportedTypesPass3 cenv cidx ce.Nested

and GenExportedTypesPass3 cenv (ce: ILExportedTypesAndForwarders) = 
    List.iter (GenExportedTypePass3 cenv) ce.AsList

// -------------------------------------------------------------------- 
// manifest --> generate Assembly row
// -------------------------------------------------------------------- 

and GetManifsetAsAssemblyRow cenv m = 
    UnsharedRow 
        [|ULong m.AuxModuleHashAlgorithm
          UShort (match m.Version with None -> 0us | Some (version) -> version.Major)
          UShort (match m.Version with None -> 0us | Some (version) -> version.Minor)
          UShort (match m.Version with None -> 0us | Some (version) -> version.Build)
          UShort (match m.Version with None -> 0us | Some (version) -> version.Revision)
          ULong 
            ( (match m.AssemblyLongevity with 
              | ILAssemblyLongevity.Unspecified -> 0x0000
              | ILAssemblyLongevity.Library -> 0x0002 
              | ILAssemblyLongevity.PlatformAppDomain -> 0x0004
              | ILAssemblyLongevity.PlatformProcess -> 0x0006
              | ILAssemblyLongevity.PlatformSystem -> 0x0008) |||
              (if m.Retargetable then 0x100 else 0x0) |||
              // Setting these causes peverify errors. Hence both ilread and ilwrite ignore them and refuse to set them.
              // Any debugging customattributes will automatically propagate
              // REVIEW: No longer appears to be the case
              (if m.JitTracking then 0x8000 else 0x0) ||| 
              (match m.PublicKey with None -> 0x0000 | Some _ -> 0x0001) ||| 0x0000)
          (match m.PublicKey with None -> Blob 0 | Some x -> Blob (GetBytesAsBlobIdx cenv x))
          StringE (GetStringHeapIdx cenv m.Name)
          (match m.Locale with None -> StringE 0 | Some x -> StringE (GetStringHeapIdx cenv x)) |]

and GenManifestPass3 cenv m = 
    let aidx = AddUnsharedRow cenv TableNames.Assembly (GetManifsetAsAssemblyRow cenv m)
    GenSecurityDeclsPass3 cenv (hds_Assembly, aidx) m.SecurityDecls.AsList
    GenCustomAttrsPass3Or4 cenv (hca_Assembly, aidx) m.CustomAttrs
    GenExportedTypesPass3 cenv m.ExportedTypes
    // Record the entrypoint decl if needed. 
    match m.EntrypointElsewhere with
    | Some mref -> 
        if cenv.entrypoint <> None then failwith "duplicate entrypoint"
        else cenv.entrypoint <- Some (false, GetModuleRefAsIdx cenv mref)
    | None -> ()

and newGuid (modul: ILModuleDef) = 
    let n = timestamp
    let m = hash n
    let m2 = hash modul.Name
    [| b0 m; b1 m; b2 m; b3 m; b0 m2; b1 m2; b2 m2; b3 m2; 0xa7uy; 0x45uy; 0x03uy; 0x83uy; b0 n; b1 n; b2 n; b3 n |]

and deterministicGuid (modul: ILModuleDef) =
    let n = 16909060
<<<<<<< HEAD
    let m2 = Seq.sum (Seq.mapi (fun i  x -> i + int x) modul.Name) // use a stable hash
=======
    let m2 = Seq.sum (Seq.mapi (fun i x -> i + int x) modul.Name) // use a stable hash
>>>>>>> 88d18d99
    [| b0 n; b1 n; b2 n; b3 n; b0 m2; b1 m2; b2 m2; b3 m2; 0xa7uy; 0x45uy; 0x03uy; 0x83uy; b0 n; b1 n; b2 n; b3 n |]

and GetModuleAsRow (cenv: cenv) (modul: ILModuleDef) = 
    // Store the generated MVID in the environment (needed for generating debug information)
    let modulGuid = if cenv.deterministic then deterministicGuid modul else newGuid modul
    cenv.moduleGuid <- modulGuid
    UnsharedRow 
        [| UShort (uint16 0x0) 
           StringE (GetStringHeapIdx cenv modul.Name) 
           Guid (GetGuidIdx cenv modulGuid) 
           Guid 0 
           Guid 0 |]


let rowElemCompare (e1: RowElement) (e2: RowElement) = 
    let c = compare e1.Val e2.Val 
    if c <> 0 then c else 
    compare e1.Tag e2.Tag

let TableRequiresSorting tab = 
    List.memAssoc tab sortedTableInfo 

let SortTableRows tab (rows: GenericRow[]) = 
    assert (TableRequiresSorting tab)
    let col = List.assoc tab sortedTableInfo
    rows 
        // This needs to be a stable sort, so we use List.sortWith
        |> Array.toList
        |> List.sortWith (fun r1 r2 -> rowElemCompare r1.[col] r2.[col]) 
        |> Array.ofList
        //|> Array.map SharedRow

let GenModule (cenv : cenv) (modul: ILModuleDef) = 
    let midx = AddUnsharedRow cenv TableNames.Module (GetModuleAsRow cenv modul)
    List.iter (GenResourcePass3 cenv) modul.Resources.AsList 
    let tds = destTypeDefsWithGlobalFunctionsFirst cenv.ilg modul.TypeDefs
    reportTime cenv.showTimes "Module Generation Preparation"
    GenTypeDefsPass1 [] cenv tds
    reportTime cenv.showTimes "Module Generation Pass 1"
    GenTypeDefsPass2 0 [] cenv tds
    reportTime cenv.showTimes "Module Generation Pass 2"
    (match modul.Manifest with None -> () | Some m -> GenManifestPass3 cenv m)
    GenTypeDefsPass3 [] cenv tds
    reportTime cenv.showTimes "Module Generation Pass 3"
    GenCustomAttrsPass3Or4 cenv (hca_Module, midx) modul.CustomAttrs
    // GenericParam is the only sorted table indexed by Columns in other tables (GenericParamConstraint\CustomAttributes). 
    // Hence we need to sort it before we emit any entries in GenericParamConstraint\CustomAttributes that are attached to generic params. 
    // Note this mutates the rows in a table. 'SetRowsOfTable' clears 
    // the key --> index map since it is no longer valid 
    cenv.GetTable(TableNames.GenericParam).SetRowsOfSharedTable (SortTableRows TableNames.GenericParam (cenv.GetTable(TableNames.GenericParam).GenericRowsOfTable))
    GenTypeDefsPass4 [] cenv tds
    reportTime cenv.showTimes "Module Generation Pass 4"

let generateIL requiredDataFixups (desiredMetadataVersion, generatePdb, ilg : ILGlobals, emitTailcalls, deterministic, showTimes) (m : ILModuleDef) cilStartAddress normalizeAssemblyRefs =
    let isDll = m.IsDLL

    let cenv = 
        { emitTailcalls=emitTailcalls
          deterministic = deterministic
          showTimes=showTimes
          ilg = ilg
          desiredMetadataVersion=desiredMetadataVersion
          requiredDataFixups= requiredDataFixups
          requiredStringFixups = []
          codeChunks=ByteBuffer.Create 40000
          nextCodeAddr = cilStartAddress
          data = ByteBuffer.Create 200
          resources = ByteBuffer.Create 200
          tables= 
              Array.init 64 (fun i -> 
                  if (i = TableNames.AssemblyRef.Index ||
                      i = TableNames.MemberRef.Index ||
                      i = TableNames.ModuleRef.Index ||
                      i = TableNames.File.Index ||
                      i = TableNames.TypeRef.Index ||
                      i = TableNames.TypeSpec.Index ||
                      i = TableNames.MethodSpec.Index ||
                      i = TableNames.StandAloneSig.Index ||
                      i = TableNames.GenericParam.Index) then 
                      MetadataTable.Shared (MetadataTable<SharedRow>.New ("row table "+string i, EqualityComparer.Default))
                    else
                      MetadataTable.Unshared (MetadataTable<UnsharedRow>.New ("row table "+string i, EqualityComparer.Default)))

          AssemblyRefs = MetadataTable<_>.New("ILAssemblyRef", EqualityComparer.Default)
          documents=MetadataTable<_>.New("pdbdocs", EqualityComparer.Default)
          trefCache=new Dictionary<_, _>(100)
          pdbinfo= new ResizeArray<_>(200)
          moduleGuid= Array.zeroCreate 16
          fieldDefs= MetadataTable<_>.New("field defs", EqualityComparer.Default)
          methodDefIdxsByKey = MetadataTable<_>.New("method defs", EqualityComparer.Default)
          // This uses reference identity on ILMethodDef objects
          methodDefIdxs = new Dictionary<_, _>(100, HashIdentity.Reference)
          propertyDefs = MetadataTable<_>.New("property defs", EqualityComparer.Default)
          eventDefs = MetadataTable<_>.New("event defs", EqualityComparer.Default)
          typeDefs = MetadataTable<_>.New("type defs", EqualityComparer.Default)
          entrypoint=None
          generatePdb=generatePdb
          // These must use structural comparison since they are keyed by arrays
          guids=MetadataTable<_>.New("guids", HashIdentity.Structural)
          blobs= MetadataTable<_>.New("blobs", HashIdentity.Structural)
          strings= MetadataTable<_>.New("strings", EqualityComparer.Default) 
          userStrings= MetadataTable<_>.New("user strings", EqualityComparer.Default)
          normalizeAssemblyRefs = normalizeAssemblyRefs }

    // Now the main compilation step 
    GenModule cenv m

    // .exe files have a .entrypoint instruction. Do not write it to the entrypoint when writing dll.
    let entryPointToken = 
        match cenv.entrypoint with 
        | Some (epHere, tok) -> 
            if isDll then 0x0
            else getUncodedToken (if epHere then TableNames.Method else TableNames.File) tok 
        | None -> 
            if not isDll then dprintn "warning: no entrypoint specified in executable binary"
            0x0

    let pdbData = 
        { EntryPoint= (if isDll then None else Some entryPointToken)
          Timestamp = timestamp
          ModuleID = cenv.moduleGuid
          Documents = cenv.documents.EntriesAsArray
          Methods = cenv.pdbinfo.ToArray() 
          TableRowCounts = cenv.tables |> Seq.map(fun t -> t.Count) |> Seq.toArray }

    let idxForNextedTypeDef (tds: ILTypeDef list, td: ILTypeDef) =
        let enc = tds |> List.map (fun td -> td.Name)
        GetIdxForTypeDef cenv (TdKey(enc, td.Name))

    let strings = Array.map Bytes.stringAsUtf8NullTerminated cenv.strings.EntriesAsArray
    let userStrings = cenv.userStrings.EntriesAsArray |> Array.map System.Text.Encoding.Unicode.GetBytes
    let blobs = cenv.blobs.EntriesAsArray
    let guids = cenv.guids.EntriesAsArray
    let tables = cenv.tables 
    let code = cenv.GetCode() 
    // turn idx tbls into token maps 
    let mappings =
     { TypeDefTokenMap = (fun t ->
        getUncodedToken TableNames.TypeDef (idxForNextedTypeDef t))
       FieldDefTokenMap = (fun t fd ->
        let tidx = idxForNextedTypeDef t
        getUncodedToken TableNames.Field (GetFieldDefAsFieldDefIdx cenv tidx fd))
       MethodDefTokenMap = (fun t md ->
        let tidx = idxForNextedTypeDef t
        getUncodedToken TableNames.Method (FindMethodDefIdx cenv (GetKeyForMethodDef tidx md)))
       PropertyTokenMap = (fun t pd ->
        let tidx = idxForNextedTypeDef t
        getUncodedToken TableNames.Property (cenv.propertyDefs.GetTableEntry (GetKeyForPropertyDef tidx pd)))
       EventTokenMap = (fun t ed ->
        let tidx = idxForNextedTypeDef t
        getUncodedToken TableNames.Event (cenv.eventDefs.GetTableEntry (EventKey (tidx, ed.Name)))) }
    reportTime cenv.showTimes "Finalize Module Generation Results"
    // New return the results 
    let data = cenv.data.Close()
    let resources = cenv.resources.Close()
    (strings, userStrings, blobs, guids, tables, entryPointToken, code, cenv.requiredStringFixups, data, resources, pdbData, mappings)


//=====================================================================
// TABLES+BLOBS --> PHYSICAL METADATA+BLOBS
//=====================================================================
let chunk sz next = ({addr=next; size=sz}, next + sz) 
let nochunk next = ({addr= 0x0;size= 0x0; }, next)

let count f arr = 
    Array.fold (fun x y -> x + f y) 0x0 arr 

module FileSystemUtilites = 
    open System
    open System.Reflection
    open System.Globalization
#if FX_RESHAPED_REFLECTION
    open Microsoft.FSharp.Core.ReflectionAdapters
#endif
    let progress = try System.Environment.GetEnvironmentVariable("FSharp_DebugSetFilePermissions") <> null with _ -> false
    let setExecutablePermission (filename: string) =

#if ENABLE_MONO_SUPPORT
      if runningOnMono then 
        try 
            let monoPosix = Assembly.Load("Mono.Posix, Version=2.0.0.0, Culture=neutral, PublicKeyToken=0738eb9f132ed756")
            if progress then eprintf "loading type Mono.Unix.UnixFileInfo...\n"
            let monoUnixFileInfo = monoPosix.GetType("Mono.Unix.UnixFileSystemInfo") 
            let fileEntry = monoUnixFileInfo.InvokeMember("GetFileSystemEntry", (BindingFlags.InvokeMethod ||| BindingFlags.Static ||| BindingFlags.Public), null, null, [| box filename |], CultureInfo.InvariantCulture)
            let prevPermissions = monoUnixFileInfo.InvokeMember("get_FileAccessPermissions", (BindingFlags.InvokeMethod ||| BindingFlags.Instance ||| BindingFlags.Public), null, fileEntry, [| |], CultureInfo.InvariantCulture) 
            let prevPermissionsValue = prevPermissions |> unbox<int>
            let newPermissionsValue = prevPermissionsValue ||| 0x000001ED
            let newPermissions = Enum.ToObject(prevPermissions.GetType(), newPermissionsValue)
            // Add 0x000001ED (UserReadWriteExecute, GroupReadExecute, OtherReadExecute) to the access permissions on Unix
            monoUnixFileInfo.InvokeMember("set_FileAccessPermissions", (BindingFlags.InvokeMethod ||| BindingFlags.Instance ||| BindingFlags.Public), null, fileEntry, [| newPermissions |], CultureInfo.InvariantCulture) |> ignore
        with e -> 
            if progress then eprintf "failure: %s...\n" (e.ToString())
            // Fail silently
      else
#else
        ignore filename
#endif
        ()

let writeILMetadataAndCode (generatePdb, desiredMetadataVersion, ilg, emitTailcalls, deterministic, showTimes) modul cilStartAddress normalizeAssemblyRefs =

    // When we know the real RVAs of the data section we fixup the references for the FieldRVA table.
    // These references are stored as offsets into the metadata we return from this function 
    let requiredDataFixups = ref []

    let next = cilStartAddress

    let strings, userStrings, blobs, guids, tables, entryPointToken, code, requiredStringFixups, data, resources, pdbData, mappings = 
      generateIL requiredDataFixups (desiredMetadataVersion, generatePdb, ilg, emitTailcalls, deterministic, showTimes) modul cilStartAddress normalizeAssemblyRefs

    reportTime showTimes "Generated Tables and Code"
    let tableSize (tab: TableName) = tables.[tab.Index].Count

   // Now place the code 
    let codeSize = code.Length
    let alignedCodeSize = align 0x4 codeSize
    let codep, next = chunk codeSize next
    let codePadding = Array.create (alignedCodeSize - codeSize) 0x0uy
    let _codePaddingChunk, next = chunk codePadding.Length next

   // Now layout the chunks of metadata and IL 
    let metadataHeaderStartChunk, _next = chunk 0x10 next

    let numStreams = 0x05

    let (mdtableVersionMajor, mdtableVersionMinor) = metadataSchemaVersionSupportedByCLRVersion desiredMetadataVersion

    let version =
      System.Text.Encoding.UTF8.GetBytes (sprintf "v%d.%d.%d" desiredMetadataVersion.Major desiredMetadataVersion.Minor desiredMetadataVersion.Build)


    let paddedVersionLength = align 0x4 (Array.length version)

    // Most addresses after this point are measured from the MD root 
    // Switch to md-rooted addresses 
    let next = metadataHeaderStartChunk.size
    let _metadataHeaderVersionChunk, next = chunk paddedVersionLength next
    let _metadataHeaderEndChunk, next = chunk 0x04 next
    let _tablesStreamHeaderChunk, next = chunk (0x08 + (align 4 ("#~".Length + 0x01))) next
    let _stringsStreamHeaderChunk, next = chunk (0x08 + (align 4 ("#Strings".Length + 0x01))) next
    let _userStringsStreamHeaderChunk, next = chunk (0x08 + (align 4 ("#US".Length + 0x01))) next
    let _guidsStreamHeaderChunk, next = chunk (0x08 + (align 4 ("#GUID".Length + 0x01))) next
    let _blobsStreamHeaderChunk, next = chunk (0x08 + (align 4 ("#Blob".Length + 0x01))) next

    let tablesStreamStart = next

    let stringsStreamUnpaddedSize = count (fun (s: byte[]) -> s.Length) strings + 1
    let stringsStreamPaddedSize = align 4 stringsStreamUnpaddedSize
    
    let userStringsStreamUnpaddedSize = count (fun (s: byte[]) -> let n = s.Length + 1 in n + ByteBuffer.Z32Size n) userStrings + 1
    let userStringsStreamPaddedSize = align 4 userStringsStreamUnpaddedSize
    
    let guidsStreamUnpaddedSize = (Array.length guids) * 0x10
    let guidsStreamPaddedSize = align 4 guidsStreamUnpaddedSize
    
    let blobsStreamUnpaddedSize = count (fun (blob: byte[]) -> let n = blob.Length in n + ByteBuffer.Z32Size n) blobs + 1
    let blobsStreamPaddedSize = align 4 blobsStreamUnpaddedSize

    let guidsBig = guidsStreamPaddedSize >= 0x10000
    let stringsBig = stringsStreamPaddedSize >= 0x10000
    let blobsBig = blobsStreamPaddedSize >= 0x10000

    // 64bit bitvector indicating which tables are in the metadata. 
    let (valid1, valid2), _ = 
       (((0, 0), 0), tables) ||> Array.fold (fun ((valid1, valid2) as valid, n) rows -> 
          let valid = 
              if rows.Count = 0 then valid else
              ( (if n < 32 then valid1 ||| (1 <<< n ) else valid1), 
                (if n >= 32 then valid2 ||| (1 <<< (n-32)) else valid2) )
          (valid, n+1))

    // 64bit bitvector indicating which tables are sorted. 
    // Constant - REVIEW: make symbolic! compute from sorted table info! 
    let sorted1 = 0x3301fa00
    let sorted2 = 
      // If there are any generic parameters in the binary we're emitting then mark that 
      // table as sorted, otherwise don't. This maximizes the number of assemblies we emit 
      // which have an ECMA-v.1. compliant set of sorted tables. 
      (if tableSize (TableNames.GenericParam) > 0 then 0x00000400 else 0x00000000) ||| 
      (if tableSize (TableNames.GenericParamConstraint) > 0 then 0x00001000 else 0x00000000) ||| 
      0x00000200
    
    reportTime showTimes "Layout Header of Tables"

    let guidAddress n = (if n = 0 then 0 else (n - 1) * 0x10 + 0x01)

    let stringAddressTable = 
        let tab = Array.create (strings.Length + 1) 0
        let pos = ref 1
        for i = 1 to strings.Length do
            tab.[i] <- !pos
            let s = strings.[i - 1]
            pos := !pos + s.Length
        tab

    let stringAddress n = 
        if n >= Array.length stringAddressTable then failwith ("string index "+string n+" out of range")
        stringAddressTable.[n]
    
    let userStringAddressTable = 
        let tab = Array.create (Array.length userStrings + 1) 0
        let pos = ref 1
        for i = 1 to Array.length userStrings do
            tab.[i] <- !pos
            let s = userStrings.[i - 1]
            let n = s.Length + 1
            pos := !pos + n + ByteBuffer.Z32Size n
        tab

    let userStringAddress n = 
        if n >= Array.length userStringAddressTable then failwith "userString index out of range"
        userStringAddressTable.[n]
    
    let blobAddressTable = 
        let tab = Array.create (blobs.Length + 1) 0
        let pos = ref 1
        for i = 1 to blobs.Length do
            tab.[i] <- !pos
            let blob = blobs.[i - 1]
            pos := !pos + blob.Length + ByteBuffer.Z32Size blob.Length
        tab

    let blobAddress n = 
        if n >= blobAddressTable.Length then failwith "blob index out of range"
        blobAddressTable.[n]
    
    reportTime showTimes "Build String/Blob Address Tables"

    let sortedTables = 
      Array.init 64 (fun i -> 
          let tab = tables.[i]
          let tabName = TableName.FromIndex i
          let rows = tab.GenericRowsOfTable
          if TableRequiresSorting tabName then SortTableRows tabName rows else rows)
      
    reportTime showTimes "Sort Tables"

    let codedTables = 
          
        let sizesTable = Array.map Array.length sortedTables
        let bignessTable = Array.map (fun rows -> Array.length rows >= 0x10000) sortedTables
        let bigness (tab: int32) = bignessTable.[tab]
        let size (tab: int32) = sizesTable.[tab]
        
        let codedBigness nbits tab =
          (tableSize tab) >= (0x10000 >>> nbits)
        
        let tdorBigness = 
            codedBigness 2 TableNames.TypeDef || 
            codedBigness 2 TableNames.TypeRef || 
            codedBigness 2 TableNames.TypeSpec
        
        let tomdBigness = 
            codedBigness 1 TableNames.TypeDef || 
            codedBigness 1 TableNames.Method
        
        let hcBigness = 
            codedBigness 2 TableNames.Field ||
            codedBigness 2 TableNames.Param ||
            codedBigness 2 TableNames.Property
        
        let hcaBigness = 
            codedBigness 5 TableNames.Method ||
            codedBigness 5 TableNames.Field ||
            codedBigness 5 TableNames.TypeRef ||
            codedBigness 5 TableNames.TypeDef ||
            codedBigness 5 TableNames.Param ||
            codedBigness 5 TableNames.InterfaceImpl ||
            codedBigness 5 TableNames.MemberRef ||
            codedBigness 5 TableNames.Module ||
            codedBigness 5 TableNames.Permission ||
            codedBigness 5 TableNames.Property ||
            codedBigness 5 TableNames.Event ||
            codedBigness 5 TableNames.StandAloneSig ||
            codedBigness 5 TableNames.ModuleRef ||
            codedBigness 5 TableNames.TypeSpec ||
            codedBigness 5 TableNames.Assembly ||
            codedBigness 5 TableNames.AssemblyRef ||
            codedBigness 5 TableNames.File ||
            codedBigness 5 TableNames.ExportedType ||
            codedBigness 5 TableNames.ManifestResource ||
            codedBigness 5 TableNames.GenericParam ||
            codedBigness 5 TableNames.GenericParamConstraint ||
            codedBigness 5 TableNames.MethodSpec

        
        let hfmBigness = 
            codedBigness 1 TableNames.Field || 
            codedBigness 1 TableNames.Param
        
        let hdsBigness = 
            codedBigness 2 TableNames.TypeDef || 
            codedBigness 2 TableNames.Method ||
            codedBigness 2 TableNames.Assembly
        
        let mrpBigness = 
            codedBigness 3 TableNames.TypeRef ||
            codedBigness 3 TableNames.ModuleRef ||
            codedBigness 3 TableNames.Method ||
            codedBigness 3 TableNames.TypeSpec
        
        let hsBigness = 
            codedBigness 1 TableNames.Event || 
            codedBigness 1 TableNames.Property 
        
        let mdorBigness =
            codedBigness 1 TableNames.Method ||    
            codedBigness 1 TableNames.MemberRef 
        
        let mfBigness =
            codedBigness 1 TableNames.Field ||
            codedBigness 1 TableNames.Method 
        
        let iBigness =
            codedBigness 2 TableNames.File || 
            codedBigness 2 TableNames.AssemblyRef ||    
            codedBigness 2 TableNames.ExportedType 
        
        let catBigness =  
            codedBigness 3 TableNames.Method ||    
            codedBigness 3 TableNames.MemberRef 
        
        let rsBigness = 
            codedBigness 2 TableNames.Module ||    
            codedBigness 2 TableNames.ModuleRef || 
            codedBigness 2 TableNames.AssemblyRef ||
            codedBigness 2 TableNames.TypeRef

        let tablesBuf = ByteBuffer.Create 20000

        // Now the coded tables themselves - first the schemata header 
        tablesBuf.EmitIntsAsBytes    
            [| 0x00; 0x00; 0x00; 0x00
               mdtableVersionMajor // major version of table schemata 
               mdtableVersionMinor // minor version of table schemata 
               
               ((if stringsBig then 0x01 else 0x00) |||  // bit vector for heap size 
                (if guidsBig then 0x02 else 0x00) |||  
                (if blobsBig then 0x04 else 0x00))
               0x01 (* reserved, always 1 *) |]
 
        tablesBuf.EmitInt32 valid1
        tablesBuf.EmitInt32 valid2
        tablesBuf.EmitInt32 sorted1
        tablesBuf.EmitInt32 sorted2
        
        // Numbers of rows in various tables 
        for rows in sortedTables do 
            if rows.Length <> 0 then 
                tablesBuf.EmitInt32 rows.Length 
        
        
        reportTime showTimes "Write Header of tablebuf"

      // The tables themselves 
        for rows in sortedTables do
            for row in rows do 
                for x in row do 
                    // Emit the coded token for the array element 
                    let t = x.Tag
                    let n = x.Val
                    match t with 
                    | _ when t = RowElementTags.UShort -> tablesBuf.EmitUInt16 (uint16 n)
                    | _ when t = RowElementTags.ULong -> tablesBuf.EmitInt32 n
                    | _ when t = RowElementTags.Data -> recordRequiredDataFixup requiredDataFixups tablesBuf (tablesStreamStart + tablesBuf.Position) (n, false)
                    | _ when t = RowElementTags.DataResources -> recordRequiredDataFixup requiredDataFixups tablesBuf (tablesStreamStart + tablesBuf.Position) (n, true)
<<<<<<< HEAD
                    | _ when t = RowElementTags.Guid          -> tablesBuf.EmitZUntaggedIndex -3 guidsStreamPaddedSize guidsBig (guidAddress n)
                    | _ when t = RowElementTags.Blob          -> tablesBuf.EmitZUntaggedIndex -2 blobsStreamPaddedSize blobsBig  (blobAddress n)
                    | _ when t = RowElementTags.String        -> tablesBuf.EmitZUntaggedIndex -1 stringsStreamPaddedSize stringsBig (stringAddress n)
                    | _ when t <= RowElementTags.SimpleIndexMax         -> 
                        let tnum = t - RowElementTags.SimpleIndexMin
                        tablesBuf.EmitZUntaggedIndex tnum (size tnum) (bigness tnum) n
                    | _ when t <= RowElementTags.TypeDefOrRefOrSpecMax  -> tablesBuf.EmitZTaggedIndex (t - RowElementTags.TypeDefOrRefOrSpecMin)  2 tdorBigness n
                    | _ when t <= RowElementTags.TypeOrMethodDefMax     -> tablesBuf.EmitZTaggedIndex (t - RowElementTags.TypeOrMethodDefMin)     1 tomdBigness n
                    | _ when t <= RowElementTags.HasConstantMax         -> tablesBuf.EmitZTaggedIndex (t - RowElementTags.HasConstantMin)         2 hcBigness   n
                    | _ when t <= RowElementTags.HasCustomAttributeMax  -> tablesBuf.EmitZTaggedIndex (t - RowElementTags.HasCustomAttributeMin)  5 hcaBigness  n
                    | _ when t <= RowElementTags.HasFieldMarshalMax     -> tablesBuf.EmitZTaggedIndex (t - RowElementTags.HasFieldMarshalMin)     1 hfmBigness  n
                    | _ when t <= RowElementTags.HasDeclSecurityMax     -> tablesBuf.EmitZTaggedIndex (t - RowElementTags.HasDeclSecurityMin)     2 hdsBigness  n
                    | _ when t <= RowElementTags.MemberRefParentMax     -> tablesBuf.EmitZTaggedIndex (t - RowElementTags.MemberRefParentMin)     3 mrpBigness  n 
                    | _ when t <= RowElementTags.HasSemanticsMax        -> tablesBuf.EmitZTaggedIndex (t - RowElementTags.HasSemanticsMin)        1 hsBigness   n 
                    | _ when t <= RowElementTags.MethodDefOrRefMax      -> tablesBuf.EmitZTaggedIndex (t - RowElementTags.MethodDefOrRefMin)      1 mdorBigness n
                    | _ when t <= RowElementTags.MemberForwardedMax     -> tablesBuf.EmitZTaggedIndex (t - RowElementTags.MemberForwardedMin)     1 mfBigness   n
                    | _ when t <= RowElementTags.ImplementationMax      -> tablesBuf.EmitZTaggedIndex (t - RowElementTags.ImplementationMin)      2 iBigness    n
                    | _ when t <= RowElementTags.CustomAttributeTypeMax -> tablesBuf.EmitZTaggedIndex (t - RowElementTags.CustomAttributeTypeMin) 3 catBigness  n
                    | _ when t <= RowElementTags.ResolutionScopeMax     -> tablesBuf.EmitZTaggedIndex (t - RowElementTags.ResolutionScopeMin)     2 rsBigness   n
=======
                    | _ when t = RowElementTags.Guid -> tablesBuf.EmitZUntaggedIndex -3 guidsStreamPaddedSize guidsBig (guidAddress n)
                    | _ when t = RowElementTags.Blob -> tablesBuf.EmitZUntaggedIndex -2 blobsStreamPaddedSize blobsBig (blobAddress n)
                    | _ when t = RowElementTags.String -> tablesBuf.EmitZUntaggedIndex -1 stringsStreamPaddedSize stringsBig (stringAddress n)
                    | _ when t <= RowElementTags.SimpleIndexMax -> 
                        let tnum = t - RowElementTags.SimpleIndexMin
                        tablesBuf.EmitZUntaggedIndex tnum (size tnum) (bigness tnum) n
                    | _ when t <= RowElementTags.TypeDefOrRefOrSpecMax -> tablesBuf.EmitZTaggedIndex (t - RowElementTags.TypeDefOrRefOrSpecMin) 2 tdorBigness n
                    | _ when t <= RowElementTags.TypeOrMethodDefMax -> tablesBuf.EmitZTaggedIndex (t - RowElementTags.TypeOrMethodDefMin) 1 tomdBigness n
                    | _ when t <= RowElementTags.HasConstantMax -> tablesBuf.EmitZTaggedIndex (t - RowElementTags.HasConstantMin) 2 hcBigness n
                    | _ when t <= RowElementTags.HasCustomAttributeMax -> tablesBuf.EmitZTaggedIndex (t - RowElementTags.HasCustomAttributeMin) 5 hcaBigness n
                    | _ when t <= RowElementTags.HasFieldMarshalMax -> tablesBuf.EmitZTaggedIndex (t - RowElementTags.HasFieldMarshalMin) 1 hfmBigness n
                    | _ when t <= RowElementTags.HasDeclSecurityMax -> tablesBuf.EmitZTaggedIndex (t - RowElementTags.HasDeclSecurityMin) 2 hdsBigness n
                    | _ when t <= RowElementTags.MemberRefParentMax -> tablesBuf.EmitZTaggedIndex (t - RowElementTags.MemberRefParentMin) 3 mrpBigness n 
                    | _ when t <= RowElementTags.HasSemanticsMax -> tablesBuf.EmitZTaggedIndex (t - RowElementTags.HasSemanticsMin) 1 hsBigness n 
                    | _ when t <= RowElementTags.MethodDefOrRefMax -> tablesBuf.EmitZTaggedIndex (t - RowElementTags.MethodDefOrRefMin) 1 mdorBigness n
                    | _ when t <= RowElementTags.MemberForwardedMax -> tablesBuf.EmitZTaggedIndex (t - RowElementTags.MemberForwardedMin) 1 mfBigness n
                    | _ when t <= RowElementTags.ImplementationMax -> tablesBuf.EmitZTaggedIndex (t - RowElementTags.ImplementationMin) 2 iBigness n
                    | _ when t <= RowElementTags.CustomAttributeTypeMax -> tablesBuf.EmitZTaggedIndex (t - RowElementTags.CustomAttributeTypeMin) 3 catBigness n
                    | _ when t <= RowElementTags.ResolutionScopeMax -> tablesBuf.EmitZTaggedIndex (t - RowElementTags.ResolutionScopeMin) 2 rsBigness n
>>>>>>> 88d18d99
                    | _ -> failwith "invalid tag in row element"

        tablesBuf.Close()

    reportTime showTimes "Write Tables to tablebuf"

    let tablesStreamUnpaddedSize = codedTables.Length
    // QUERY: extra 4 empty bytes in array.exe - why? Include some extra padding after 
    // the tables just in case there is a mistake in the ECMA spec. 
    let tablesStreamPaddedSize = align 4 (tablesStreamUnpaddedSize + 4)
    let tablesChunk, next = chunk tablesStreamPaddedSize next
    let tablesStreamPadding = tablesChunk.size - tablesStreamUnpaddedSize

    let stringsChunk, next = chunk stringsStreamPaddedSize next
    let stringsStreamPadding = stringsChunk.size - stringsStreamUnpaddedSize
    let userStringsChunk, next = chunk userStringsStreamPaddedSize next
    let userStringsStreamPadding = userStringsChunk.size - userStringsStreamUnpaddedSize
    let guidsChunk, next = chunk (0x10 * guids.Length) next
    let blobsChunk, _next = chunk blobsStreamPaddedSize next
    let blobsStreamPadding = blobsChunk.size - blobsStreamUnpaddedSize
    
    reportTime showTimes "Layout Metadata"

    let metadata, guidStart =
      let mdbuf = ByteBuffer.Create 500000 
      mdbuf.EmitIntsAsBytes 
        [| 0x42; 0x53; 0x4a; 0x42 // Magic signature 
           0x01; 0x00 // Major version 
           0x01; 0x00 // Minor version 
        |]
      mdbuf.EmitInt32 0x0 // Reserved 

      mdbuf.EmitInt32 paddedVersionLength
      mdbuf.EmitBytes version
      for i = 1 to (paddedVersionLength - Array.length version) do 
          mdbuf.EmitIntAsByte 0x00

      mdbuf.EmitBytes 
        [| 0x00uy; 0x00uy // flags, reserved 
           b0 numStreams; b1 numStreams; |]
      mdbuf.EmitInt32 tablesChunk.addr
      mdbuf.EmitInt32 tablesChunk.size
      mdbuf.EmitIntsAsBytes [| 0x23; 0x7e; 0x00; 0x00; (* #~00 *)|]
      mdbuf.EmitInt32 stringsChunk.addr
      mdbuf.EmitInt32 stringsChunk.size
<<<<<<< HEAD
      mdbuf.EmitIntsAsBytes  [| 0x23; 0x53; 0x74; 0x72; 0x69; 0x6e; 0x67; 0x73; 0x00; 0x00; 0x00; 0x00 (* "#Strings0000" *)|]
=======
      mdbuf.EmitIntsAsBytes [| 0x23; 0x53; 0x74; 0x72; 0x69; 0x6e; 0x67; 0x73; 0x00; 0x00; 0x00; 0x00 (* "#Strings0000" *)|]
>>>>>>> 88d18d99
      mdbuf.EmitInt32 userStringsChunk.addr
      mdbuf.EmitInt32 userStringsChunk.size
      mdbuf.EmitIntsAsBytes [| 0x23; 0x55; 0x53; 0x00; (* #US0*) |]
      mdbuf.EmitInt32 guidsChunk.addr
      mdbuf.EmitInt32 guidsChunk.size
      mdbuf.EmitIntsAsBytes [| 0x23; 0x47; 0x55; 0x49; 0x44; 0x00; 0x00; 0x00; (* #GUID000 *)|]
      mdbuf.EmitInt32 blobsChunk.addr
      mdbuf.EmitInt32 blobsChunk.size
      mdbuf.EmitIntsAsBytes [| 0x23; 0x42; 0x6c; 0x6f; 0x62; 0x00; 0x00; 0x00; (* #Blob000 *)|]
      
      reportTime showTimes "Write Metadata Header"
     // Now the coded tables themselves 
      mdbuf.EmitBytes codedTables
      for i = 1 to tablesStreamPadding do 
          mdbuf.EmitIntAsByte 0x00
      reportTime showTimes "Write Metadata Tables"

     // The string stream 
      mdbuf.EmitByte 0x00uy
      for s in strings do
          mdbuf.EmitBytes s
      for i = 1 to stringsStreamPadding do 
          mdbuf.EmitIntAsByte 0x00
      reportTime showTimes "Write Metadata Strings"
     // The user string stream 
<<<<<<< HEAD
      mdbuf.EmitByte  0x00uy
=======
      mdbuf.EmitByte 0x00uy
>>>>>>> 88d18d99
      for s in userStrings do
          mdbuf.EmitZ32 (s.Length + 1)
          mdbuf.EmitBytes s
          mdbuf.EmitIntAsByte (markerForUnicodeBytes s)
      for i = 1 to userStringsStreamPadding do 
          mdbuf.EmitIntAsByte 0x00

      reportTime showTimes "Write Metadata User Strings"
    // The GUID stream 
      let guidStart = mdbuf.Position
      Array.iter mdbuf.EmitBytes guids
      
    // The blob stream 
      mdbuf.EmitByte 0x00uy
      for s in blobs do 
          mdbuf.EmitZ32 s.Length
          mdbuf.EmitBytes s
      for i = 1 to blobsStreamPadding do 
          mdbuf.EmitIntAsByte 0x00
      reportTime showTimes "Write Blob Stream"
     // Done - close the buffer and return the result. 
      mdbuf.Close(), guidStart
    

   // Now we know the user string tables etc. we can fixup the 
   // uses of strings in the code 
    for (codeStartAddr, l) in requiredStringFixups do
        for (codeOffset, userStringIndex) in l do 
<<<<<<< HEAD
              if codeStartAddr < codep.addr || codeStartAddr >= codep.addr + codep.size  then 
                  failwith "strings-in-code fixup: a group of fixups is located outside the code array"
              let locInCode =  ((codeStartAddr + codeOffset) - codep.addr)
=======
              if codeStartAddr < codep.addr || codeStartAddr >= codep.addr + codep.size then 
                  failwith "strings-in-code fixup: a group of fixups is located outside the code array"
              let locInCode = ((codeStartAddr + codeOffset) - codep.addr)
>>>>>>> 88d18d99
              checkFixup32 code locInCode 0xdeadbeef
              let token = getUncodedToken TableNames.UserStrings (userStringAddress userStringIndex)
              if (Bytes.get code (locInCode-1) <> i_ldstr) then failwith "strings-in-code fixup: not at ldstr instruction!"
              applyFixup32 code locInCode token
    reportTime showTimes "Fixup Metadata"

    entryPointToken, code, codePadding, metadata, data, resources, !requiredDataFixups, pdbData, mappings, guidStart

//---------------------------------------------------------------------
// PHYSICAL METADATA+BLOBS --> PHYSICAL PE FORMAT
//---------------------------------------------------------------------

// THIS LAYS OUT A 2-SECTION .NET PE BINARY 
// SECTIONS 
// TEXT: physical 0x0200 --> RVA 0x00020000
//         e.g. raw size 0x9600, 
//         e.g. virt size 0x9584
// RELOC: physical 0x9800 --> RVA 0x0000c000
//    i.e. physbase --> rvabase
//    where physbase = textbase + text raw size
//         phsrva = roundup(0x2000, 0x0002000 + text virt size)

let msdosHeader : byte[] = 
     [| 0x4duy; 0x5auy; 0x90uy; 0x00uy; 0x03uy; 0x00uy; 0x00uy; 0x00uy
        0x04uy; 0x00uy; 0x00uy; 0x00uy; 0xFFuy; 0xFFuy; 0x00uy; 0x00uy
        0xb8uy; 0x00uy; 0x00uy; 0x00uy; 0x00uy; 0x00uy; 0x00uy; 0x00uy
        0x40uy; 0x00uy; 0x00uy; 0x00uy; 0x00uy; 0x00uy; 0x00uy; 0x00uy
        0x00uy; 0x00uy; 0x00uy; 0x00uy; 0x00uy; 0x00uy; 0x00uy; 0x00uy
        0x00uy; 0x00uy; 0x00uy; 0x00uy; 0x00uy; 0x00uy; 0x00uy; 0x00uy
        0x00uy; 0x00uy; 0x00uy; 0x00uy; 0x00uy; 0x00uy; 0x00uy; 0x00uy
        0x00uy; 0x00uy; 0x00uy; 0x00uy; 0x80uy; 0x00uy; 0x00uy; 0x00uy
        0x0euy; 0x1fuy; 0xbauy; 0x0euy; 0x00uy; 0xb4uy; 0x09uy; 0xcduy
        0x21uy; 0xb8uy; 0x01uy; 0x4cuy; 0xcduy; 0x21uy; 0x54uy; 0x68uy
        0x69uy; 0x73uy; 0x20uy; 0x70uy; 0x72uy; 0x6fuy; 0x67uy; 0x72uy
        0x61uy; 0x6duy; 0x20uy; 0x63uy; 0x61uy; 0x6euy; 0x6euy; 0x6fuy
        0x74uy; 0x20uy; 0x62uy; 0x65uy; 0x20uy; 0x72uy; 0x75uy; 0x6euy
        0x20uy; 0x69uy; 0x6euy; 0x20uy; 0x44uy; 0x4fuy; 0x53uy; 0x20uy
        0x6duy; 0x6fuy; 0x64uy; 0x65uy; 0x2euy; 0x0duy; 0x0duy; 0x0auy
        0x24uy; 0x00uy; 0x00uy; 0x00uy; 0x00uy; 0x00uy; 0x00uy; 0x00uy |]

let writeInt64 (os: BinaryWriter) x =
    os.Write (dw0 x)
    os.Write (dw1 x)
    os.Write (dw2 x)
    os.Write (dw3 x)
    os.Write (dw4 x)
    os.Write (dw5 x)
    os.Write (dw6 x)
    os.Write (dw7 x)

let writeInt32 (os: BinaryWriter) x = 
<<<<<<< HEAD
    os.Write  (byte (b0 x))
    os.Write  (byte (b1 x))
    os.Write  (byte (b2 x))
    os.Write  (byte (b3 x))  

let writeInt32AsUInt16 (os: BinaryWriter) x = 
    os.Write  (byte (b0 x))
    os.Write  (byte (b1 x))
=======
    os.Write (byte (b0 x))
    os.Write (byte (b1 x))
    os.Write (byte (b2 x))
    os.Write (byte (b3 x))  

let writeInt32AsUInt16 (os: BinaryWriter) x = 
    os.Write (byte (b0 x))
    os.Write (byte (b1 x))
>>>>>>> 88d18d99
      
let writeDirectory os dict =
    writeInt32 os (if dict.size = 0x0 then 0x0 else dict.addr)
    writeInt32 os dict.size

let writeBytes (os: BinaryWriter) (chunk: byte[]) = os.Write(chunk, 0, chunk.Length)  

let writeBinaryAndReportMappings (outfile, 
                                  ilg: ILGlobals, pdbfile: string option, signer: ILStrongNameSigner option, portablePDB, embeddedPDB, 
                                  embedAllSource, embedSourceList, sourceLink, emitTailcalls, deterministic, showTimes, dumpDebugInfo )
                                  modul normalizeAssemblyRefs =
    // Store the public key from the signer into the manifest. This means it will be written 
    // to the binary and also acts as an indicator to leave space for delay sign 

    reportTime showTimes "Write Started"
    let isDll = modul.IsDLL
    
    let signer = 
        match signer, modul.Manifest with
        | Some _, _ -> signer
        | _, None -> signer
        | None, Some {PublicKey=Some pubkey} -> 
            (dprintn "Note: The output assembly will be delay-signed using the original public"
             dprintn "Note: key. In order to load it you will need to either sign it with"
             dprintn "Note: the original private key or to turn off strong-name verification"
             dprintn "Note: (use sn.exe from the .NET Framework SDK to do this, e.g. 'sn -Vr *')."
             dprintn "Note: Alternatively if this tool supports it you can provide the original"
             dprintn "Note: private key when converting the assembly, assuming you have access to"
             dprintn "Note: it."
             Some (ILStrongNameSigner.OpenPublicKey pubkey))
        | _ -> signer

    let modul = 
        let pubkey =
          match signer with 
          | None -> None
          | Some s -> 
             try Some s.PublicKey  
             with e ->     
               failwith ("A call to StrongNameGetPublicKey failed ("+e.Message+")")
               None
        begin match modul.Manifest with 
        | None -> () 
        | Some m -> 
           if m.PublicKey <> None && m.PublicKey <> pubkey then 
             dprintn "Warning: The output assembly is being signed or delay-signed with a strong name that is different to the original."
        end
        { modul with Manifest = match modul.Manifest with None -> None | Some m -> Some {m with PublicKey = pubkey} }

    let os = 
        try
            // Ensure the output directory exists otherwise it will fail
            let dir = Path.GetDirectoryName(outfile)
            if not (Directory.Exists(dir)) then Directory.CreateDirectory(dir) |>ignore
            new BinaryWriter(FileSystem.FileStreamCreateShim(outfile))
        with e -> 
            failwith ("Could not open file for writing (binary mode): " + outfile)    

    let pdbData, pdbOpt, debugDirectoryChunk, debugDataChunk, debugEmbeddedPdbChunk, textV2P, mappings =
        try 

          let imageBaseReal = modul.ImageBase // FIXED CHOICE
          let alignVirt = modul.VirtualAlignment // FIXED CHOICE
          let alignPhys = modul.PhysicalAlignment // FIXED CHOICE
          
          let isItanium = modul.Platform = Some(IA64)
          
          let numSections = 3 // .text, .sdata, .reloc 


          // HEADERS 
          let next = 0x0
          let headerSectionPhysLoc = 0x0
          let headerAddr = next
          let next = headerAddr
          
          let msdosHeaderSize = 0x80
          let msdosHeaderChunk, next = chunk msdosHeaderSize next
          
          let peSignatureSize = 0x04
          let peSignatureChunk, next = chunk peSignatureSize next
          
          let peFileHeaderSize = 0x14
          let peFileHeaderChunk, next = chunk peFileHeaderSize next
          
          let peOptionalHeaderSize = if modul.Is64Bit then 0xf0 else 0xe0
          let peOptionalHeaderChunk, next = chunk peOptionalHeaderSize next
          
          let textSectionHeaderSize = 0x28
          let textSectionHeaderChunk, next = chunk textSectionHeaderSize next
          
          let dataSectionHeaderSize = 0x28
          let dataSectionHeaderChunk, next = chunk dataSectionHeaderSize next
          
          let relocSectionHeaderSize = 0x28
          let relocSectionHeaderChunk, next = chunk relocSectionHeaderSize next
          
          let headerSize = next - headerAddr
          let nextPhys = align alignPhys (headerSectionPhysLoc + headerSize)
          let headerSectionPhysSize = nextPhys - headerSectionPhysLoc
          let next = align alignVirt (headerAddr + headerSize)
          
          // TEXT SECTION: 8 bytes IAT table 72 bytes CLI header 

          let textSectionPhysLoc = nextPhys
          let textSectionAddr = next
          let next = textSectionAddr
          
          let importAddrTableChunk, next = chunk 0x08 next
          let cliHeaderPadding = (if isItanium then (align 16 next) else next) - next
          let next = next + cliHeaderPadding
          let cliHeaderChunk, next = chunk 0x48 next
          
          let desiredMetadataVersion = 
            if modul.MetadataVersion <> "" then
                parseILVersion modul.MetadataVersion
            else
                match ilg.primaryAssemblyScopeRef with 
                | ILScopeRef.Local -> failwith "Expected mscorlib to be ILScopeRef.Assembly was ILScopeRef.Local" 
                | ILScopeRef.Module(_) -> failwith "Expected mscorlib to be ILScopeRef.Assembly was ILScopeRef.Module"
                | ILScopeRef.Assembly(aref) ->
                    match aref.Version with
                    | Some (version) when version.Major = 2us -> parseILVersion "2.0.50727.0"
                    | Some v -> v
                    | None -> failwith "Expected msorlib to have a version number"

          let entryPointToken, code, codePadding, metadata, data, resources, requiredDataFixups, pdbData, mappings, guidStart =
            writeILMetadataAndCode ((pdbfile <> None), desiredMetadataVersion, ilg, emitTailcalls, deterministic, showTimes) modul next normalizeAssemblyRefs

          reportTime showTimes "Generated IL and metadata"
          let _codeChunk, next = chunk code.Length next
          let _codePaddingChunk, next = chunk codePadding.Length next
          
          let metadataChunk, next = chunk metadata.Length next
          
          let strongnameChunk, next = 
            match signer with 
            | None -> nochunk next
            | Some s -> chunk s.SignatureSize next

          let resourcesChunk, next = chunk resources.Length next
         
          let rawdataChunk, next = chunk data.Length next

          let vtfixupsChunk, next = nochunk next   // Note: only needed for mixed mode assemblies
          let importTableChunkPrePadding = (if isItanium then (align 16 next) else next) - next
          let next = next + importTableChunkPrePadding
          let importTableChunk, next = chunk 0x28 next
          let importLookupTableChunk, next = chunk 0x14 next
          let importNameHintTableChunk, next = chunk 0x0e next
          let mscoreeStringChunk, next = chunk 0x0c next

          let next = align 0x10 (next + 0x05) - 0x05
          let importTableChunk = { addr=importTableChunk.addr; size = next - importTableChunk.addr}
          let importTableChunkPadding = importTableChunk.size - (0x28 + 0x14 + 0x0e + 0x0c)
          
          let next = next + 0x03
          let entrypointCodeChunk, next = chunk 0x06 next
          let globalpointerCodeChunk, next = chunk (if isItanium then 0x8 else 0x0) next

          let pdbOpt =
            match portablePDB with
<<<<<<< HEAD
            | true  -> 
=======
            | true -> 
>>>>>>> 88d18d99
                let (uncompressedLength, contentId, stream) as pdbStream = 
                    generatePortablePdb embedAllSource embedSourceList sourceLink showTimes pdbData deterministic

                if embeddedPDB then Some (compressPortablePdbStream uncompressedLength contentId stream)
                else Some (pdbStream)

            | _ -> None

          let debugDirectoryChunk, next = 
            chunk (if pdbfile = None then 
                       0x0
                   else if embeddedPDB && portablePDB then
                       sizeof_IMAGE_DEBUG_DIRECTORY * 2
                   else
                       sizeof_IMAGE_DEBUG_DIRECTORY
                  ) next
          // The debug data is given to us by the PDB writer and appears to 
          // typically be the type of the data plus the PDB file name. We fill 
          // this in after we've written the binary. We approximate the size according 
          // to what PDB writers seem to require and leave extra space just in case... 
          let debugDataJustInCase = 40
          let debugDataChunk, next = 
              chunk (align 0x4 (match pdbfile with 
                                | None -> 0
                                | Some f -> (24 
                                            + System.Text.Encoding.Unicode.GetByteCount(f) // See bug 748444
                                            + debugDataJustInCase))) next

          let debugEmbeddedPdbChunk, next = 
              let streamLength = 
                    match pdbOpt with
                    | Some (_, _, stream) -> int(stream.Length)
                    | None -> 0
              chunk (align 0x4 (match embeddedPDB with 
                                | true -> 8 + streamLength
                                | _ -> 0 )) next

          let textSectionSize = next - textSectionAddr
          let nextPhys = align alignPhys (textSectionPhysLoc + textSectionSize)
          let textSectionPhysSize = nextPhys - textSectionPhysLoc
          let next = align alignVirt (textSectionAddr + textSectionSize)
          
          // .RSRC SECTION (DATA) 
          let dataSectionPhysLoc = nextPhys
          let dataSectionAddr = next
          let dataSectionVirtToPhys v = v - dataSectionAddr + dataSectionPhysLoc
          
          let resourceFormat = if modul.Is64Bit then Support.X64 else Support.X86
          
          let nativeResources = 
            match modul.NativeResources with
            | [] -> [||]
            | resources ->
#if ENABLE_MONO_SUPPORT
                if runningOnMono then
                  [||]
                else
#endif
#if FX_NO_LINKEDRESOURCES
                  ignore resources
                  ignore resourceFormat
                  [||]
#else
                  let unlinkedResources = 
                      resources |> List.map (function 
                          | ILNativeResource.Out bytes -> bytes
                          | ILNativeResource.In (fileName, linkedResourceBase, start, len) -> 
                               let linkedResource = File.ReadBinaryChunk (fileName, start, len)
                               unlinkResource linkedResourceBase linkedResource)
                               
                  begin
                    try linkNativeResources unlinkedResources next resourceFormat (Path.GetDirectoryName(outfile))
                    with e -> failwith ("Linking a native resource failed: "+e.Message+"")
                  end
#endif
          let nativeResourcesSize = nativeResources.Length

          let nativeResourcesChunk, next = chunk nativeResourcesSize next
        
          let dummydatap, next = chunk (if next = dataSectionAddr then 0x01 else 0x0) next
          
          let dataSectionSize = next - dataSectionAddr
          let nextPhys = align alignPhys (dataSectionPhysLoc + dataSectionSize)
          let dataSectionPhysSize = nextPhys - dataSectionPhysLoc
          let next = align alignVirt (dataSectionAddr + dataSectionSize)
          
          // .RELOC SECTION base reloc table: 0x0c size 
          let relocSectionPhysLoc = nextPhys
          let relocSectionAddr = next
          let baseRelocTableChunk, next = chunk 0x0c next

          let relocSectionSize = next - relocSectionAddr
          let nextPhys = align alignPhys (relocSectionPhysLoc + relocSectionSize)
          let relocSectionPhysSize = nextPhys - relocSectionPhysLoc
          let next = align alignVirt (relocSectionAddr + relocSectionSize)

         // Now we know where the data section lies we can fix up the  
         // references into the data section from the metadata tables. 
          begin 
            requiredDataFixups |> List.iter
              (fun (metadataOffset32, (dataOffset, kind)) -> 
<<<<<<< HEAD
                let metadataOffset =  metadataOffset32
                if metadataOffset < 0 || metadataOffset >= metadata.Length - 4  then failwith "data RVA fixup: fixup located outside metadata"
=======
                let metadataOffset = metadataOffset32
                if metadataOffset < 0 || metadataOffset >= metadata.Length - 4 then failwith "data RVA fixup: fixup located outside metadata"
>>>>>>> 88d18d99
                checkFixup32 metadata metadataOffset 0xdeaddddd
                let dataRva = 
                  if kind then
                      let res = dataOffset
                      if res >= resourcesChunk.size then dprintn ("resource offset bigger than resource data section")
                      res
                  else 
                      let res = rawdataChunk.addr + dataOffset
                      if res < rawdataChunk.addr then dprintn ("data rva before data section")
                      if res >= rawdataChunk.addr + rawdataChunk.size then 
                          dprintn ("data rva after end of data section, dataRva = "+string res+", rawdataChunk.addr = "+string rawdataChunk.addr
                                   + ", rawdataChunk.size = "+string rawdataChunk.size)
                      res
                applyFixup32 metadata metadataOffset dataRva)
          end
          
         // IMAGE TOTAL SIZE 
          let imageEndSectionPhysLoc = nextPhys
          let imageEndAddr = next

          reportTime showTimes "Layout image"

          let write p (os: BinaryWriter) chunkName chunk = 
              match p with 
              | None -> () 
              | Some pExpected -> 
                  os.Flush()
<<<<<<< HEAD
                  let pCurrent =  int32 os.BaseStream.Position
=======
                  let pCurrent = int32 os.BaseStream.Position
>>>>>>> 88d18d99
                  if pCurrent <> pExpected then 
                    failwith ("warning: "+chunkName+" not where expected, pCurrent = "+string pCurrent+", p.addr = "+string pExpected) 
              writeBytes os chunk 
          
          let writePadding (os: BinaryWriter) _comment sz =
              if sz < 0 then failwith "writePadding: size < 0"
              for i = 0 to sz - 1 do 
                  os.Write 0uy
          
          // Now we've computed all the offsets, write the image 
          
          write (Some msdosHeaderChunk.addr) os "msdos header" msdosHeader
          
          write (Some peSignatureChunk.addr) os "pe signature" [| |]
          
          writeInt32 os 0x4550
          
          write (Some peFileHeaderChunk.addr) os "pe file header" [| |]
          
          if (modul.Platform = Some(AMD64)) then
            writeInt32AsUInt16 os 0x8664    // Machine - IMAGE_FILE_MACHINE_AMD64 
          elif isItanium then
            writeInt32AsUInt16 os 0x200
          else
            writeInt32AsUInt16 os 0x014c   // Machine - IMAGE_FILE_MACHINE_I386 
            
          writeInt32AsUInt16 os numSections

          let pdbData = 
            if deterministic then
              // Hash code, data and metadata
              use sha = System.Security.Cryptography.SHA1.Create()    // IncrementalHash is core only
              let hCode = sha.ComputeHash code
              let hData = sha.ComputeHash data
              let hMeta = sha.ComputeHash metadata
              let final = [| hCode; hData; hMeta |] |> Array.collect id |> sha.ComputeHash

              // Confirm we have found the correct data and aren't corrupting the metadata
              if metadata.[ guidStart..guidStart+3] <> [| 4uy; 3uy; 2uy; 1uy |] then failwith "Failed to find MVID"
              if metadata.[ guidStart+12..guidStart+15] <> [| 4uy; 3uy; 2uy; 1uy |] then failwith "Failed to find MVID"

              // Update MVID guid in metadata
              Array.blit final 0 metadata guidStart 16

              // Use last 4 bytes for timestamp - High bit set, to stop tool chains becoming confused
              let timestamp = int final.[16] ||| (int final.[17] <<< 8) ||| (int final.[18] <<< 16) ||| (int (final.[19] ||| 128uy) <<< 24) 
              writeInt32 os timestamp
              // Update pdbData with new guid and timestamp. Portable and embedded PDBs don't need the ModuleID
              // Full and PdbOnly aren't supported under deterministic builds currently, they rely on non-determinsitic Windows native code
              { pdbData with ModuleID = final.[0..15] ; Timestamp = timestamp }
            else
              writeInt32 os timestamp   // date since 1970
              pdbData

          writeInt32 os 0x00 // Pointer to Symbol Table Always 0 
       // 00000090 
          writeInt32 os 0x00 // Number of Symbols Always 0 
          writeInt32AsUInt16 os peOptionalHeaderSize // Size of the optional header, the format is described below. 
          
          // 64bit: IMAGE_FILE_32BIT_MACHINE ||| IMAGE_FILE_LARGE_ADDRESS_AWARE
          // 32bit: IMAGE_FILE_32BIT_MACHINE
          // Yes, 32BIT_MACHINE is set for AMD64...
          let iMachineCharacteristic = match modul.Platform with | Some IA64 -> 0x20 | Some AMD64 -> 0x0120 | _ -> 0x0100
          
          writeInt32AsUInt16 os ((if isDll then 0x2000 else 0x0000) ||| 0x0002 ||| 0x0004 ||| 0x0008 ||| iMachineCharacteristic)
          
       // Now comes optional header 

          let peOptionalHeaderByte = peOptionalHeaderByteByCLRVersion desiredMetadataVersion

          write (Some peOptionalHeaderChunk.addr) os "pe optional header" [| |]
          if modul.Is64Bit then
            writeInt32AsUInt16 os 0x020B // Magic number is 0x020B for 64-bit 
          else
            writeInt32AsUInt16 os 0x010b // Always 0x10B (see Section 23.1). 
          writeInt32AsUInt16 os peOptionalHeaderByte // ECMA spec says 6, some binaries, e.g. fscmanaged.exe say 7, Whidbey binaries say 8 
          writeInt32 os textSectionPhysSize          // Size of the code (text) section, or the sum of all code sections if there are multiple sections. 
        // 000000a0 
          writeInt32 os dataSectionPhysSize          // Size of the initialized data section
          writeInt32 os 0x00                         // Size of the uninitialized data section
<<<<<<< HEAD
          writeInt32 os entrypointCodeChunk.addr     // RVA of entry point , needs to point to bytes 0xFF 0x25 followed by the RVA+!0x4000000 
=======
          writeInt32 os entrypointCodeChunk.addr     // RVA of entry point, needs to point to bytes 0xFF 0x25 followed by the RVA+!0x4000000 
>>>>>>> 88d18d99
          writeInt32 os textSectionAddr              // e.g. 0x0002000 
       // 000000b0 
          if modul.Is64Bit then
            writeInt64 os ((int64)imageBaseReal)    // REVIEW: For 64-bit, we should use a 64-bit image base 
          else             
            writeInt32 os dataSectionAddr // e.g. 0x0000c000           
            writeInt32 os imageBaseReal // Image Base Always 0x400000 (see Section 23.1). - QUERY : no it's not always 0x400000, e.g. 0x034f0000 
            
          writeInt32 os alignVirt //  Section Alignment Always 0x2000 (see Section 23.1). 
          writeInt32 os alignPhys // File Alignment Either 0x200 or 0x1000. 
       // 000000c0  
          writeInt32AsUInt16 os 0x04 //  OS Major Always 4 (see Section 23.1). 
          writeInt32AsUInt16 os 0x00 // OS Minor Always 0 (see Section 23.1). 
          writeInt32AsUInt16 os 0x00 // User Major Always 0 (see Section 23.1). 
          writeInt32AsUInt16 os 0x00 // User Minor Always 0 (see Section 23.1). 
          do
            let (major, minor) = modul.SubsystemVersion
            writeInt32AsUInt16 os major
            writeInt32AsUInt16 os minor
          writeInt32 os 0x00 // Reserved Always 0 (see Section 23.1). 
       // 000000d0  
          writeInt32 os imageEndAddr // Image Size: Size, in bytes, of image, including all headers and padding
          writeInt32 os headerSectionPhysSize // Header Size Combined size of MS-DOS Header, PE Header, PE Optional Header and padding
          writeInt32 os 0x00 // File Checksum Always 0 (see Section 23.1). QUERY: NOT ALWAYS ZERO 
          writeInt32AsUInt16 os modul.SubSystemFlags // SubSystem Subsystem required to run this image.
          // DLL Flags Always 0x400 (no unmanaged windows exception handling - see Section 23.1).
          //  Itanium: see notes at end of file 
          //  IMAGE_DLLCHARACTERISTICS_NX_COMPAT: See FSharp 1.0 bug 5019 and http://blogs.msdn.com/ed_maurer/archive/2007/12/14/nxcompat-and-the-c-compiler.aspx 
          // Itanium : IMAGE_DLLCHARACTERISTICS_TERMINAL_SERVER_AWARE | IMAGE_DLLCHARACTERISTICS_ NO_SEH | IMAGE_DLL_CHARACTERISTICS_DYNAMIC_BASE | IMAGE_DLLCHARACTERISTICS_NX_COMPAT
          // x86 : IMAGE_DLLCHARACTERISTICS_ NO_SEH | IMAGE_DLL_CHARACTERISTICS_DYNAMIC_BASE | IMAGE_DLLCHARACTERISTICS_NX_COMPAT
          // x64 : IMAGE_DLLCHARACTERISTICS_ NO_SEH | IMAGE_DLL_CHARACTERISTICS_DYNAMIC_BASE | IMAGE_DLLCHARACTERISTICS_NX_COMPAT
          let dllCharacteristics = 
            let flags = 
                if modul.Is64Bit then (if isItanium then 0x8540 else 0x540)
                else 0x540
            if modul.UseHighEntropyVA then flags ||| 0x20 // IMAGE_DLLCHARACTERISTICS_HIGH_ENTROPY_VA
            else flags
          writeInt32AsUInt16 os dllCharacteristics
       // 000000e0 
          // Note that the defaults differ between x86 and x64
          if modul.Is64Bit then
            let size = defaultArg modul.StackReserveSize 0x400000 |> int64
            writeInt64 os size // Stack Reserve Size Always 0x400000 (4Mb) (see Section 23.1). 
            writeInt64 os 0x4000L // Stack Commit Size Always 0x4000 (16Kb) (see Section 23.1). 
            writeInt64 os 0x100000L // Heap Reserve Size Always 0x100000 (1Mb) (see Section 23.1). 
            writeInt64 os 0x2000L // Heap Commit Size Always 0x800 (8Kb) (see Section 23.1). 
          else
            let size = defaultArg modul.StackReserveSize 0x100000
            writeInt32 os size // Stack Reserve Size Always 0x100000 (1Mb) (see Section 23.1). 
            writeInt32 os 0x1000 // Stack Commit Size Always 0x1000 (4Kb) (see Section 23.1). 
            writeInt32 os 0x100000 // Heap Reserve Size Always 0x100000 (1Mb) (see Section 23.1). 
            writeInt32 os 0x1000 // Heap Commit Size Always 0x1000 (4Kb) (see Section 23.1).             
       // 000000f0 - x86 location, moving on, for x64, add 0x10  
          writeInt32 os 0x00 // Loader Flags Always 0 (see Section 23.1) 
          writeInt32 os 0x10 // Number of Data Directories: Always 0x10 (see Section 23.1). 
          writeInt32 os 0x00 
          writeInt32 os 0x00 // Export Table Always 0 (see Section 23.1). 
       // 00000100  
          writeDirectory os importTableChunk // Import Table RVA of Import Table, (see clause 24.3.1). e.g. 0000b530  
          // Native Resource Table: ECMA says Always 0 (see Section 23.1), but mscorlib and other files with resources bound into executable do not. 
          writeDirectory os nativeResourcesChunk

       // 00000110  
          writeInt32 os 0x00 // Exception Table Always 0 (see Section 23.1). 
          writeInt32 os 0x00 // Exception Table Always 0 (see Section 23.1). 
          writeInt32 os 0x00 // Certificate Table Always 0 (see Section 23.1). 
          writeInt32 os 0x00 // Certificate Table Always 0 (see Section 23.1). 
       // 00000120  
          writeDirectory os baseRelocTableChunk 
          writeDirectory os debugDirectoryChunk // Debug Directory 
       // 00000130  
          writeInt32 os 0x00 //  Copyright Always 0 (see Section 23.1). 
          writeInt32 os 0x00 //  Copyright Always 0 (see Section 23.1). 
          writeInt32 os 0x00 // Global Ptr Always 0 (see Section 23.1). 
          writeInt32 os 0x00 // Global Ptr Always 0 (see Section 23.1). 
       // 00000140  
          writeInt32 os 0x00 // Load Config Table Always 0 (see Section 23.1). 
          writeInt32 os 0x00 // Load Config Table Always 0 (see Section 23.1). 
          writeInt32 os 0x00 // TLS Table Always 0 (see Section 23.1). 
          writeInt32 os 0x00 // TLS Table Always 0 (see Section 23.1). 
       // 00000150   
          writeInt32 os 0x00 // Bound Import Always 0 (see Section 23.1). 
          writeInt32 os 0x00 // Bound Import Always 0 (see Section 23.1). 
          writeDirectory os importAddrTableChunk // Import Addr Table, (see clause 24.3.1). e.g. 0x00002000  
       // 00000160   
          writeInt32 os 0x00 // Delay Import Descriptor Always 0 (see Section 23.1). 
          writeInt32 os 0x00 // Delay Import Descriptor Always 0 (see Section 23.1). 
          writeDirectory os cliHeaderChunk
       // 00000170  
          writeInt32 os 0x00 // Reserved Always 0 (see Section 23.1). 
          writeInt32 os 0x00 // Reserved Always 0 (see Section 23.1). 
          
          write (Some textSectionHeaderChunk.addr) os "text section header" [| |]
          
       // 00000178  
          writeBytes os [| 0x2euy; 0x74uy; 0x65uy; 0x78uy; 0x74uy; 0x00uy; 0x00uy; 0x00uy; |] // ".text\000\000\000" 
       // 00000180  
          writeInt32 os textSectionSize // VirtualSize: Total size of the section when loaded into memory in bytes rounded to Section Alignment. 
          writeInt32 os textSectionAddr //  VirtualAddress For executable images this is the address of the first byte of the section
          writeInt32 os textSectionPhysSize //  SizeOfRawData Size of the initialized data on disk in bytes
          writeInt32 os textSectionPhysLoc // PointerToRawData RVA to section's first page within the PE file. 
       // 00000190  
          writeInt32 os 0x00 // PointerToRelocations RVA of Relocation section. 
          writeInt32 os 0x00 // PointerToLineNumbers Always 0 (see Section 23.1). 
       // 00000198  
          writeInt32AsUInt16 os 0x00// NumberOfRelocations Number of relocations, set to 0 if unused. 
          writeInt32AsUInt16 os 0x00  //  NumberOfLinenumbers Always 0 (see Section 23.1). 
          writeBytes os [| 0x20uy; 0x00uy; 0x00uy; 0x60uy |] //  Characteristics Flags IMAGE_SCN_CNT_CODE || IMAGE_SCN_MEM_EXECUTE || IMAGE_SCN_MEM_READ 
          
          write (Some dataSectionHeaderChunk.addr) os "data section header" [| |]
          
       // 000001a0  
          writeBytes os [| 0x2euy; 0x72uy; 0x73uy; 0x72uy; 0x63uy; 0x00uy; 0x00uy; 0x00uy; |] // ".rsrc\000\000\000" 
    //  writeBytes os [| 0x2e; 0x73; 0x64; 0x61; 0x74; 0x61; 0x00; 0x00; |] // ".sdata\000\000"  
          writeInt32 os dataSectionSize // VirtualSize: Total size of the section when loaded into memory in bytes rounded to Section Alignment. 
          writeInt32 os dataSectionAddr //  VirtualAddress For executable images this is the address of the first byte of the section.
       // 000001b0  
          writeInt32 os dataSectionPhysSize //  SizeOfRawData Size of the initialized data on disk in bytes, 
          writeInt32 os dataSectionPhysLoc // PointerToRawData QUERY: Why does ECMA say "RVA" here? Offset to section's first page within the PE file. 
       // 000001b8  
          writeInt32 os 0x00 // PointerToRelocations RVA of Relocation section. 
          writeInt32 os 0x00 // PointerToLineNumbers Always 0 (see Section 23.1). 
       // 000001c0  
          writeInt32AsUInt16 os 0x00 // NumberOfRelocations Number of relocations, set to 0 if unused. 
          writeInt32AsUInt16 os 0x00  //  NumberOfLinenumbers Always 0 (see Section 23.1). 
          writeBytes os [| 0x40uy; 0x00uy; 0x00uy; 0x40uy |] //  Characteristics Flags: IMAGE_SCN_MEM_READ | IMAGE_SCN_CNT_INITIALIZED_DATA 
          
          write (Some relocSectionHeaderChunk.addr) os "reloc section header" [| |]
       // 000001a0  
          writeBytes os [| 0x2euy; 0x72uy; 0x65uy; 0x6cuy; 0x6fuy; 0x63uy; 0x00uy; 0x00uy; |] // ".reloc\000\000" 
          writeInt32 os relocSectionSize // VirtualSize: Total size of the section when loaded into memory in bytes rounded to Section Alignment. 
          writeInt32 os relocSectionAddr //  VirtualAddress For executable images this is the address of the first byte of the section.
       // 000001b0  
          writeInt32 os relocSectionPhysSize //  SizeOfRawData Size of the initialized reloc on disk in bytes
          writeInt32 os relocSectionPhysLoc // PointerToRawData QUERY: Why does ECMA say "RVA" here? Offset to section's first page within the PE file.
       // 000001b8  
          writeInt32 os 0x00 // PointerToRelocations RVA of Relocation section. 
          writeInt32 os 0x00 // PointerToLineNumbers Always 0 (see Section 23.1). 
       // 000001c0  
          writeInt32AsUInt16 os 0x00 // NumberOfRelocations Number of relocations, set to 0 if unused. 
          writeInt32AsUInt16 os 0x00  //  NumberOfLinenumbers Always 0 (see Section 23.1). 
          writeBytes os [| 0x40uy; 0x00uy; 0x00uy; 0x42uy |] //  Characteristics Flags: IMAGE_SCN_CNT_INITIALIZED_DATA | IMAGE_SCN_MEM_READ |  
          
          writePadding os "pad to text begin" (textSectionPhysLoc - headerSize)
          
          // TEXT SECTION: e.g. 0x200 
          
          let textV2P v = v - textSectionAddr + textSectionPhysLoc
          
          // e.g. 0x0200 
          write (Some (textV2P importAddrTableChunk.addr)) os "import addr table" [| |]
          writeInt32 os importNameHintTableChunk.addr 
          writeInt32 os 0x00  // QUERY 4 bytes of zeros not 2 like ECMA 24.3.1 says 
          
          // e.g. 0x0208 

          let flags = 
            (if modul.IsILOnly then 0x01 else 0x00) ||| 
            (if modul.Is32Bit then 0x02 else 0x00) ||| 
            (if modul.Is32BitPreferred then 0x00020003 else 0x00) ||| 
            (if (match signer with None -> false | Some s -> s.IsFullySigned) then 0x08 else 0x00)

          let headerVersionMajor, headerVersionMinor = headerVersionSupportedByCLRVersion desiredMetadataVersion

          writePadding os "pad to cli header" cliHeaderPadding 
          write (Some (textV2P cliHeaderChunk.addr)) os "cli header" [| |]
          writeInt32 os 0x48 // size of header 
          writeInt32AsUInt16 os headerVersionMajor // Major part of minimum version of CLR reqd. 
          writeInt32AsUInt16 os headerVersionMinor // Minor part of minimum version of CLR reqd. ... 
          // e.g. 0x0210 
          writeDirectory os metadataChunk
          writeInt32 os flags
          
          writeInt32 os entryPointToken 
          write None os "rest of cli header" [| |]
          
          // e.g. 0x0220 
          writeDirectory os resourcesChunk
          writeDirectory os strongnameChunk
          // e.g. 0x0230 
          writeInt32 os 0x00 // code manager table, always 0 
          writeInt32 os 0x00 // code manager table, always 0 
          writeDirectory os vtfixupsChunk 
          // e.g. 0x0240 
          writeInt32 os 0x00  // export addr table jumps, always 0 
          writeInt32 os 0x00  // export addr table jumps, always 0 
          writeInt32 os 0x00  // managed native header, always 0 
          writeInt32 os 0x00  // managed native header, always 0 
          
          writeBytes os code
          write None os "code padding" codePadding
          
          writeBytes os metadata
          
          // write 0x80 bytes of empty space for encrypted SHA1 hash, written by SN.EXE or call to signing API 
          if signer <> None then 
            write (Some (textV2P strongnameChunk.addr)) os "strongname" (Array.create strongnameChunk.size 0x0uy)

          write (Some (textV2P resourcesChunk.addr)) os "raw resources" [| |]
          writeBytes os resources
          write (Some (textV2P rawdataChunk.addr)) os "raw data" [| |]
          writeBytes os data

          writePadding os "start of import table" importTableChunkPrePadding

          // vtfixups would go here 
          write (Some (textV2P importTableChunk.addr)) os "import table" [| |]
          
          writeInt32 os importLookupTableChunk.addr
          writeInt32 os 0x00
          writeInt32 os 0x00
          writeInt32 os mscoreeStringChunk.addr
          writeInt32 os importAddrTableChunk.addr
          writeInt32 os 0x00
          writeInt32 os 0x00
          writeInt32 os 0x00
          writeInt32 os 0x00
          writeInt32 os 0x00 
        
          write (Some (textV2P importLookupTableChunk.addr)) os "import lookup table" [| |]
          writeInt32 os importNameHintTableChunk.addr 
          writeInt32 os 0x00 
          writeInt32 os 0x00 
          writeInt32 os 0x00 
          writeInt32 os 0x00 
          

          write (Some (textV2P importNameHintTableChunk.addr)) os "import name hint table" [| |]
          // Two zero bytes of hint, then Case sensitive, null-terminated ASCII string containing name to import. 
          // Shall _CorExeMain a .exe file _CorDllMain for a .dll file.
          if isDll then 
              writeBytes os [| 0x00uy; 0x00uy; 0x5fuy; 0x43uy ; 0x6fuy; 0x72uy; 0x44uy; 0x6cuy; 0x6cuy; 0x4duy; 0x61uy; 0x69uy; 0x6euy; 0x00uy |]
          else 
              writeBytes os [| 0x00uy; 0x00uy; 0x5fuy; 0x43uy; 0x6fuy; 0x72uy; 0x45uy; 0x78uy; 0x65uy; 0x4duy; 0x61uy; 0x69uy; 0x6euy; 0x00uy |]
          
          write (Some (textV2P mscoreeStringChunk.addr)) os "mscoree string"
            [| 0x6duy; 0x73uy; 0x63uy; 0x6fuy ; 0x72uy; 0x65uy ; 0x65uy; 0x2euy ; 0x64uy; 0x6cuy ; 0x6cuy; 0x00uy ; |]
          
          writePadding os "end of import tab" importTableChunkPadding
          
          writePadding os "head of entrypoint" 0x03
          let ep = (imageBaseReal + textSectionAddr)
          write (Some (textV2P entrypointCodeChunk.addr)) os " entrypoint code"
                 [| 0xFFuy; 0x25uy; (* x86 Instructions for entry *) b0 ep; b1 ep; b2 ep; b3 ep |]
          if isItanium then 
              write (Some (textV2P globalpointerCodeChunk.addr)) os " itanium global pointer"
                   [| 0x0uy; 0x0uy; 0x0uy; 0x0uy; 0x0uy; 0x0uy; 0x0uy; 0x0uy |]

          if pdbfile.IsSome then 
              write (Some (textV2P debugDirectoryChunk.addr)) os "debug directory" (Array.create debugDirectoryChunk.size 0x0uy)
              write (Some (textV2P debugDataChunk.addr)) os "debug data" (Array.create debugDataChunk.size 0x0uy)

          if embeddedPDB then
              write (Some (textV2P debugEmbeddedPdbChunk.addr)) os "debug data" (Array.create debugEmbeddedPdbChunk.size 0x0uy)

          writePadding os "end of .text" (dataSectionPhysLoc - textSectionPhysLoc - textSectionSize)
          
          // DATA SECTION 
#if !FX_NO_LINKEDRESOURCES
          match nativeResources with
          | [||] -> ()
          | resources ->
                write (Some (dataSectionVirtToPhys nativeResourcesChunk.addr)) os "raw native resources" [| |]
                writeBytes os resources
#endif

          if dummydatap.size <> 0x0 then
              write (Some (dataSectionVirtToPhys dummydatap.addr)) os "dummy data" [| 0x0uy |]

          writePadding os "end of .rsrc" (relocSectionPhysLoc - dataSectionPhysLoc - dataSectionSize)            
          
          // RELOC SECTION 

          // See ECMA 24.3.2 
          let relocV2P v = v - relocSectionAddr + relocSectionPhysLoc
          
          let entrypointFixupAddr = entrypointCodeChunk.addr + 0x02
          let entrypointFixupBlock = (entrypointFixupAddr / 4096) * 4096
          let entrypointFixupOffset = entrypointFixupAddr - entrypointFixupBlock
          let reloc = (if modul.Is64Bit then 0xA000 (* IMAGE_REL_BASED_DIR64 *) else 0x3000 (* IMAGE_REL_BASED_HIGHLOW *)) ||| entrypointFixupOffset
          // For the itanium, you need to set a relocation entry for the global pointer
          let reloc2 = 
              if not isItanium then 
                  0x0
              else
                  0xA000 ||| (globalpointerCodeChunk.addr - ((globalpointerCodeChunk.addr / 4096) * 4096))
               
          write (Some (relocV2P baseRelocTableChunk.addr)) os "base reloc table" 
              [| b0 entrypointFixupBlock; b1 entrypointFixupBlock; b2 entrypointFixupBlock; b3 entrypointFixupBlock
                 0x0cuy; 0x00uy; 0x00uy; 0x00uy
                 b0 reloc; b1 reloc
                 b0 reloc2; b1 reloc2; |]
          writePadding os "end of .reloc" (imageEndSectionPhysLoc - relocSectionPhysLoc - relocSectionSize)

          os.Dispose()
          
          try 
              FileSystemUtilites.setExecutablePermission outfile
          with _ -> 
              ()
          pdbData, pdbOpt, debugDirectoryChunk, debugDataChunk, debugEmbeddedPdbChunk, textV2P, mappings

        // Looks like a finally
        with e ->   
            (try 
                os.Dispose()
                FileSystem.FileDelete outfile 
             with _ -> ()) 
            reraise()

    reportTime showTimes "Writing Image"

    if dumpDebugInfo then logDebugInfo outfile pdbData

    // Now we've done the bulk of the binary, do the PDB file and fixup the binary. 
    begin match pdbfile with
    | None -> ()
#if ENABLE_MONO_SUPPORT
    | Some fmdb when runningOnMono && not portablePDB ->
        writeMdbInfo fmdb outfile pdbData
#endif
    | Some fpdb -> 
        try 
            let idd = 
                match pdbOpt with 
                | Some (originalLength, contentId, stream) ->
                    if embeddedPDB then
                        embedPortablePdbInfo originalLength contentId stream showTimes fpdb debugDataChunk debugEmbeddedPdbChunk
                    else
                        writePortablePdbInfo contentId stream showTimes fpdb debugDataChunk
                | None ->
#if FX_NO_PDB_WRITER
                    Array.empty<idd>
#else
                    writePdbInfo showTimes outfile fpdb pdbData debugDataChunk
#endif
            reportTime showTimes "Generate PDB Info"

            // Now we have the debug data we can go back and fill in the debug directory in the image 
            let fs2 = FileSystem.FileStreamWriteExistingShim(outfile)
            let os2 = new BinaryWriter(fs2)
            try 
                // write the IMAGE_DEBUG_DIRECTORY 
                os2.BaseStream.Seek (int64 (textV2P debugDirectoryChunk.addr), SeekOrigin.Begin) |> ignore
                for i in idd do
                    writeInt32 os2 i.iddCharacteristics           // IMAGE_DEBUG_DIRECTORY.Characteristics
                    writeInt32 os2 i.iddTimestamp
                    writeInt32AsUInt16 os2 i.iddMajorVersion
                    writeInt32AsUInt16 os2 i.iddMinorVersion
                    writeInt32 os2 i.iddType
                    writeInt32 os2 i.iddData.Length               // IMAGE_DEBUG_DIRECTORY.SizeOfData 
                    writeInt32 os2 i.iddChunk.addr                // IMAGE_DEBUG_DIRECTORY.AddressOfRawData 
                    writeInt32 os2 (textV2P i.iddChunk.addr)      // IMAGE_DEBUG_DIRECTORY.PointerToRawData 

                // Write the Debug Data
                for i in idd do
                    // write the debug raw data as given us by the PDB writer 
                    os2.BaseStream.Seek (int64 (textV2P i.iddChunk.addr), SeekOrigin.Begin) |> ignore
                    if i.iddChunk.size < i.iddData.Length then failwith "Debug data area is not big enough. Debug info may not be usable"
                    writeBytes os2 i.iddData
                os2.Dispose()
            with e -> 
                failwith ("Error while writing debug directory entry: "+e.Message)
                (try os2.Dispose(); FileSystem.FileDelete outfile with _ -> ()) 
                reraise()
        with e -> 
            reraise()

    end      
    ignore debugDataChunk
    ignore debugEmbeddedPdbChunk
    reportTime showTimes "Finalize PDB"

    /// Sign the binary. No further changes to binary allowed past this point! 
    match signer with 
    | None -> ()
    | Some s -> 
        try 
            s.SignFile outfile
            s.Close() 
        with e -> 
            failwith ("Warning: A call to SignFile failed ("+e.Message+")")
            (try s.Close() with _ -> ())
            (try FileSystem.FileDelete outfile with _ -> ()) 
            ()

    reportTime showTimes "Signing Image"
    //Finished writing and signing the binary and debug info...
    mappings

type options =
   { ilg: ILGlobals
     pdbfile: string option
     portablePDB: bool
     embeddedPDB: bool
     embedAllSource: bool
     embedSourceList: string list
     sourceLink: string
     signer: ILStrongNameSigner option
     emitTailcalls : bool
     deterministic : bool
     showTimes: bool
     dumpDebugInfo: bool }

let WriteILBinary (outfile, (args: options), modul, normalizeAssemblyRefs) =
    writeBinaryAndReportMappings (outfile, 
                                  args.ilg, args.pdbfile, args.signer, args.portablePDB, args.embeddedPDB, args.embedAllSource, 
                                  args.embedSourceList, args.sourceLink, args.emitTailcalls, args.deterministic, args.showTimes, args.dumpDebugInfo) modul normalizeAssemblyRefs
    |> ignore<|MERGE_RESOLUTION|>--- conflicted
+++ resolved
@@ -144,11 +144,7 @@
     if data.[offset] <> b0 exp then failwith "fixup sanity check failed"
 
 let applyFixup32 (data: byte[]) offset v = 
-<<<<<<< HEAD
-    data.[offset] <-   b0 v
-=======
     data.[offset] <- b0 v
->>>>>>> 88d18d99
     data.[offset+1] <- b1 v
     data.[offset+2] <- b2 v
     data.[offset+3] <- b3 v
@@ -230,17 +226,6 @@
     let [<Literal>] SimpleIndexMax = 119
 
     let [<Literal>] TypeDefOrRefOrSpecMin = 120
-<<<<<<< HEAD
-    let TypeDefOrRefOrSpec  (t: TypeDefOrRefTag)        = assert (t.Tag <= 2); TypeDefOrRefOrSpecMin + t.Tag (* + 111 + 1 = 0x70 + 1 = max TableName.Tndex  + 1 *)
-    let [<Literal>] TypeDefOrRefOrSpecMax = 122
-
-    let [<Literal>] TypeOrMethodDefMin = 123
-    let TypeOrMethodDef     (t: TypeOrMethodDefTag)     = assert (t.Tag <= 1); TypeOrMethodDefMin + t.Tag  (* + 2 + 1 = max TypeDefOrRefOrSpec.Tag  + 1 *)
-    let [<Literal>] TypeOrMethodDefMax = 124
-
-    let [<Literal>] HasConstantMin = 125
-    let HasConstant         (t: HasConstantTag)         = assert (t.Tag <= 2); HasConstantMin + t.Tag (* + 1 + 1 = max TypeOrMethodDef.Tag  + 1 *)
-=======
     let TypeDefOrRefOrSpec (t: TypeDefOrRefTag) = assert (t.Tag <= 2); TypeDefOrRefOrSpecMin + t.Tag (* + 111 + 1 = 0x70 + 1 = max TableName.Tndex + 1 *)
     let [<Literal>] TypeDefOrRefOrSpecMax = 122
 
@@ -250,7 +235,6 @@
 
     let [<Literal>] HasConstantMin = 125
     let HasConstant (t: HasConstantTag) = assert (t.Tag <= 2); HasConstantMin + t.Tag (* + 1 + 1 = max TypeOrMethodDef.Tag + 1 *)
->>>>>>> 88d18d99
     let [<Literal>] HasConstantMax = 127
 
     let [<Literal>] HasCustomAttributeMin = 128
@@ -258,41 +242,6 @@
     let [<Literal>] HasCustomAttributeMax = 149
 
     let [<Literal>] HasFieldMarshalMin = 150
-<<<<<<< HEAD
-    let HasFieldMarshal     (t: HasFieldMarshalTag)     = assert (t.Tag <= 1); HasFieldMarshalMin + t.Tag  (* + 21 + 1 = max HasCustomAttribute.Tag  + 1 *)
-    let [<Literal>] HasFieldMarshalMax = 151
-
-    let [<Literal>] HasDeclSecurityMin = 152
-    let HasDeclSecurity     (t: HasDeclSecurityTag)     = assert (t.Tag <= 2); HasDeclSecurityMin + t.Tag  (* + 1 + 1 = max HasFieldMarshal.Tag  + 1 *)
-    let [<Literal>] HasDeclSecurityMax = 154
-
-    let [<Literal>] MemberRefParentMin = 155
-    let MemberRefParent     (t: MemberRefParentTag)     = assert (t.Tag <= 4); MemberRefParentMin + t.Tag  (* + 2 + 1 = max HasDeclSecurity.Tag  + 1 *)
-    let [<Literal>] MemberRefParentMax = 159
-
-    let [<Literal>] HasSemanticsMin = 160
-    let HasSemantics        (t: HasSemanticsTag)        = assert (t.Tag <= 1); HasSemanticsMin + t.Tag  (* + 4 + 1 = max MemberRefParent.Tag  + 1 *)
-    let [<Literal>] HasSemanticsMax = 161
-
-    let [<Literal>] MethodDefOrRefMin = 162
-    let MethodDefOrRef      (t: MethodDefOrRefTag)      = assert (t.Tag <= 2); MethodDefOrRefMin + t.Tag  (* + 1 + 1 = max HasSemantics.Tag  + 1 *)
-    let [<Literal>] MethodDefOrRefMax = 164
-
-    let [<Literal>] MemberForwardedMin = 165
-    let MemberForwarded     (t: MemberForwardedTag)     = assert (t.Tag <= 1); MemberForwardedMin + t.Tag  (* + 2 + 1 = max MethodDefOrRef.Tag  + 1 *)
-    let [<Literal>] MemberForwardedMax = 166
-
-    let [<Literal>] ImplementationMin = 167
-    let Implementation      (t: ImplementationTag)      = assert (t.Tag <= 2); ImplementationMin + t.Tag  (* + 1 + 1 = max MemberForwarded.Tag  + 1 *)
-    let [<Literal>] ImplementationMax = 169
-
-    let [<Literal>] CustomAttributeTypeMin = 170
-    let CustomAttributeType (t: CustomAttributeTypeTag) = assert (t.Tag <= 3); CustomAttributeTypeMin + t.Tag  (* + 2 + 1 = max Implementation.Tag + 1 *)
-    let [<Literal>] CustomAttributeTypeMax = 173
-
-    let [<Literal>] ResolutionScopeMin = 174
-    let ResolutionScope     (t: ResolutionScopeTag)     = assert (t.Tag <= 4); ResolutionScopeMin + t.Tag  (* + 3 + 1 = max CustomAttributeType.Tag  + 1 *)
-=======
     let HasFieldMarshal (t: HasFieldMarshalTag) = assert (t.Tag <= 1); HasFieldMarshalMin + t.Tag (* + 21 + 1 = max HasCustomAttribute.Tag + 1 *)
     let [<Literal>] HasFieldMarshalMax = 151
 
@@ -326,7 +275,6 @@
 
     let [<Literal>] ResolutionScopeMin = 174
     let ResolutionScope (t: ResolutionScopeTag) = assert (t.Tag <= 4); ResolutionScopeMin + t.Tag (* + 3 + 1 = max CustomAttributeType.Tag + 1 *)
->>>>>>> 88d18d99
     let [<Literal>] ResolutionScopeMax = 178
 
 [<Struct>]
@@ -336,34 +284,6 @@
     member x.Val = idx
 
 // These create RowElements
-<<<<<<< HEAD
-let UShort (x: uint16)    = RowElement(RowElementTags.UShort, int32 x)
-let ULong (x: int32)      = RowElement(RowElementTags.ULong, x)
-/// Index into cenv.data or cenv.resources.  Gets fixed up later once we known an overall
-/// location for the data section.  flag indicates if offset is relative to cenv.resources. 
-let Data (x: int, k: bool) = RowElement((if k then RowElementTags.DataResources else RowElementTags.Data ), x)
-/// pos. in guid array 
-let Guid (x: int)         = RowElement(RowElementTags.Guid, x)
-/// pos. in blob array 
-let Blob (x: int)         = RowElement(RowElementTags.Blob, x)
-/// pos. in string array 
-let StringE (x: int)      = RowElement(RowElementTags.String, x)
-/// pos. in some table 
-let SimpleIndex         (t, x: int) = RowElement(RowElementTags.SimpleIndex t, x)
-let TypeDefOrRefOrSpec  (t, x: int) = RowElement(RowElementTags.TypeDefOrRefOrSpec t, x)
-let TypeOrMethodDef     (t, x: int) = RowElement(RowElementTags.TypeOrMethodDef t, x)
-let HasConstant         (t, x: int) = RowElement(RowElementTags.HasConstant t, x)
-let HasCustomAttribute  (t, x: int) = RowElement(RowElementTags.HasCustomAttribute t, x)
-let HasFieldMarshal     (t, x: int) = RowElement(RowElementTags.HasFieldMarshal t, x)
-let HasDeclSecurity     (t, x: int) = RowElement(RowElementTags.HasDeclSecurity t, x)
-let MemberRefParent     (t, x: int) = RowElement(RowElementTags.MemberRefParent t, x)
-let HasSemantics        (t, x: int) = RowElement(RowElementTags.HasSemantics t, x)
-let MethodDefOrRef      (t, x: int) = RowElement(RowElementTags.MethodDefOrRef t, x)
-let MemberForwarded     (t, x: int) = RowElement(RowElementTags.MemberForwarded t, x)
-let Implementation      (t, x: int) = RowElement(RowElementTags.Implementation t, x)
-let CustomAttributeType (t, x: int) = RowElement(RowElementTags.CustomAttributeType t, x)
-let ResolutionScope     (t, x: int) = RowElement(RowElementTags.ResolutionScope t, x)
-=======
 let UShort (x: uint16) = RowElement(RowElementTags.UShort, int32 x)
 let ULong (x: int32) = RowElement(RowElementTags.ULong, x)
 /// Index into cenv.data or cenv.resources. Gets fixed up later once we known an overall
@@ -390,7 +310,6 @@
 let Implementation (t, x: int) = RowElement(RowElementTags.Implementation t, x)
 let CustomAttributeType (t, x: int) = RowElement(RowElementTags.CustomAttributeType t, x)
 let ResolutionScope (t, x: int) = RowElement(RowElementTags.ResolutionScope t, x)
->>>>>>> 88d18d99
 (*
 type RowElement = 
     | UShort of uint16
@@ -430,11 +349,7 @@
     acc
 
 let equalRows (elems: RowElement[]) (elems2: RowElement[]) = 
-<<<<<<< HEAD
-    if elems.Length <> elems2.Length  then false else
-=======
     if elems.Length <> elems2.Length then false else
->>>>>>> 88d18d99
     let mutable ok = true
     let n = elems.Length
     let mutable i = 0 
@@ -468,11 +383,7 @@
 
 /// Special representation the computes the hash more efficiently
 let MemberRefRow(mrp: RowElement, nmIdx: StringIndex, blobIdx: BlobIndex) = 
-<<<<<<< HEAD
-    let hashCode =   combineHash (hash blobIdx) (combineHash (hash nmIdx) (hash mrp))
-=======
     let hashCode = combineHash (hash blobIdx) (combineHash (hash nmIdx) (hash mrp))
->>>>>>> 88d18d99
     let genericRow = [| mrp; StringE nmIdx; Blob blobIdx |]
     new SharedRow(genericRow, hashCode)
 
@@ -498,17 +409,10 @@
 // This environment keeps track of how many generic parameters are in scope. 
 // This lets us translate AbsIL type variable number to IL type variable numbering 
 type ILTypeWriterEnv = { EnclosingTyparCount: int }
-<<<<<<< HEAD
-let envForTypeDef (td: ILTypeDef)               = { EnclosingTyparCount=td.GenericParams.Length }
-let envForMethodRef env (ty: ILType)           = { EnclosingTyparCount=(match ty with ILType.Array _ -> env.EnclosingTyparCount | _ -> ty.GenericArgs.Length) }
-let envForNonGenericMethodRef _mref            = { EnclosingTyparCount=System.Int32.MaxValue }
-let envForFieldSpec (fspec: ILFieldSpec)        = { EnclosingTyparCount=fspec.DeclaringType.GenericArgs.Length }
-=======
 let envForTypeDef (td: ILTypeDef) = { EnclosingTyparCount=td.GenericParams.Length }
 let envForMethodRef env (ty: ILType) = { EnclosingTyparCount=(match ty with ILType.Array _ -> env.EnclosingTyparCount | _ -> ty.GenericArgs.Length) }
 let envForNonGenericMethodRef _mref = { EnclosingTyparCount=System.Int32.MaxValue }
 let envForFieldSpec (fspec: ILFieldSpec) = { EnclosingTyparCount=fspec.DeclaringType.GenericArgs.Length }
->>>>>>> 88d18d99
 let envForOverrideSpec (ospec: ILOverridesSpec) = { EnclosingTyparCount=ospec.DeclaringType.GenericArgs.Length }
 
 //---------------------------------------------------------------------
@@ -1631,11 +1535,7 @@
 
     member codebuf.EmitExceptionClause seh = codebuf.seh <- seh :: codebuf.seh
 
-<<<<<<< HEAD
-    member codebuf.EmitSeqPoint cenv (m: ILSourceMarker)  = 
-=======
     member codebuf.EmitSeqPoint cenv (m: ILSourceMarker) = 
->>>>>>> 88d18d99
         if cenv.generatePdb then 
           // table indexes are 1-based, document array indexes are 0-based 
           let doc = (cenv.documents.FindOrAddSharedEntry m.Document) - 1  
@@ -2173,11 +2073,7 @@
             
 
     // Used to put local debug scopes and exception handlers into a tree form
-<<<<<<< HEAD
-    let rangeInsideRange (start_pc1, end_pc1) (start_pc2, end_pc2)  =
-=======
     let rangeInsideRange (start_pc1, end_pc1) (start_pc2, end_pc2) =
->>>>>>> 88d18d99
       (start_pc1: int) >= start_pc2 && start_pc1 < end_pc2 &&
       (end_pc1: int) > start_pc2 && end_pc1 <= end_pc2 
 
@@ -2797,13 +2693,8 @@
 let rec GetResourceAsManifestResourceRow cenv r = 
     let data, impl = 
         let embedManagedResources (bytes: byte[]) = 
-<<<<<<< HEAD
-            // Embedded managed resources must be word-aligned.  However resource format is  
-            // not specified in ECMA.  Some mscorlib resources appear to be non-aligned - it seems it doesn't matter..  
-=======
             // Embedded managed resources must be word-aligned. However resource format is  
             // not specified in ECMA. Some mscorlib resources appear to be non-aligned - it seems it doesn't matter..  
->>>>>>> 88d18d99
             let offset = cenv.resources.Position 
             let alignedOffset = (align 0x8 offset) 
             let pad = alignedOffset - offset 
@@ -2972,11 +2863,7 @@
 
 and deterministicGuid (modul: ILModuleDef) =
     let n = 16909060
-<<<<<<< HEAD
-    let m2 = Seq.sum (Seq.mapi (fun i  x -> i + int x) modul.Name) // use a stable hash
-=======
     let m2 = Seq.sum (Seq.mapi (fun i x -> i + int x) modul.Name) // use a stable hash
->>>>>>> 88d18d99
     [| b0 n; b1 n; b2 n; b3 n; b0 m2; b1 m2; b2 m2; b3 m2; 0xa7uy; 0x45uy; 0x03uy; 0x83uy; b0 n; b1 n; b2 n; b3 n |]
 
 and GetModuleAsRow (cenv: cenv) (modul: ILModuleDef) = 
@@ -3443,27 +3330,6 @@
                     | _ when t = RowElementTags.ULong -> tablesBuf.EmitInt32 n
                     | _ when t = RowElementTags.Data -> recordRequiredDataFixup requiredDataFixups tablesBuf (tablesStreamStart + tablesBuf.Position) (n, false)
                     | _ when t = RowElementTags.DataResources -> recordRequiredDataFixup requiredDataFixups tablesBuf (tablesStreamStart + tablesBuf.Position) (n, true)
-<<<<<<< HEAD
-                    | _ when t = RowElementTags.Guid          -> tablesBuf.EmitZUntaggedIndex -3 guidsStreamPaddedSize guidsBig (guidAddress n)
-                    | _ when t = RowElementTags.Blob          -> tablesBuf.EmitZUntaggedIndex -2 blobsStreamPaddedSize blobsBig  (blobAddress n)
-                    | _ when t = RowElementTags.String        -> tablesBuf.EmitZUntaggedIndex -1 stringsStreamPaddedSize stringsBig (stringAddress n)
-                    | _ when t <= RowElementTags.SimpleIndexMax         -> 
-                        let tnum = t - RowElementTags.SimpleIndexMin
-                        tablesBuf.EmitZUntaggedIndex tnum (size tnum) (bigness tnum) n
-                    | _ when t <= RowElementTags.TypeDefOrRefOrSpecMax  -> tablesBuf.EmitZTaggedIndex (t - RowElementTags.TypeDefOrRefOrSpecMin)  2 tdorBigness n
-                    | _ when t <= RowElementTags.TypeOrMethodDefMax     -> tablesBuf.EmitZTaggedIndex (t - RowElementTags.TypeOrMethodDefMin)     1 tomdBigness n
-                    | _ when t <= RowElementTags.HasConstantMax         -> tablesBuf.EmitZTaggedIndex (t - RowElementTags.HasConstantMin)         2 hcBigness   n
-                    | _ when t <= RowElementTags.HasCustomAttributeMax  -> tablesBuf.EmitZTaggedIndex (t - RowElementTags.HasCustomAttributeMin)  5 hcaBigness  n
-                    | _ when t <= RowElementTags.HasFieldMarshalMax     -> tablesBuf.EmitZTaggedIndex (t - RowElementTags.HasFieldMarshalMin)     1 hfmBigness  n
-                    | _ when t <= RowElementTags.HasDeclSecurityMax     -> tablesBuf.EmitZTaggedIndex (t - RowElementTags.HasDeclSecurityMin)     2 hdsBigness  n
-                    | _ when t <= RowElementTags.MemberRefParentMax     -> tablesBuf.EmitZTaggedIndex (t - RowElementTags.MemberRefParentMin)     3 mrpBigness  n 
-                    | _ when t <= RowElementTags.HasSemanticsMax        -> tablesBuf.EmitZTaggedIndex (t - RowElementTags.HasSemanticsMin)        1 hsBigness   n 
-                    | _ when t <= RowElementTags.MethodDefOrRefMax      -> tablesBuf.EmitZTaggedIndex (t - RowElementTags.MethodDefOrRefMin)      1 mdorBigness n
-                    | _ when t <= RowElementTags.MemberForwardedMax     -> tablesBuf.EmitZTaggedIndex (t - RowElementTags.MemberForwardedMin)     1 mfBigness   n
-                    | _ when t <= RowElementTags.ImplementationMax      -> tablesBuf.EmitZTaggedIndex (t - RowElementTags.ImplementationMin)      2 iBigness    n
-                    | _ when t <= RowElementTags.CustomAttributeTypeMax -> tablesBuf.EmitZTaggedIndex (t - RowElementTags.CustomAttributeTypeMin) 3 catBigness  n
-                    | _ when t <= RowElementTags.ResolutionScopeMax     -> tablesBuf.EmitZTaggedIndex (t - RowElementTags.ResolutionScopeMin)     2 rsBigness   n
-=======
                     | _ when t = RowElementTags.Guid -> tablesBuf.EmitZUntaggedIndex -3 guidsStreamPaddedSize guidsBig (guidAddress n)
                     | _ when t = RowElementTags.Blob -> tablesBuf.EmitZUntaggedIndex -2 blobsStreamPaddedSize blobsBig (blobAddress n)
                     | _ when t = RowElementTags.String -> tablesBuf.EmitZUntaggedIndex -1 stringsStreamPaddedSize stringsBig (stringAddress n)
@@ -3483,7 +3349,6 @@
                     | _ when t <= RowElementTags.ImplementationMax -> tablesBuf.EmitZTaggedIndex (t - RowElementTags.ImplementationMin) 2 iBigness n
                     | _ when t <= RowElementTags.CustomAttributeTypeMax -> tablesBuf.EmitZTaggedIndex (t - RowElementTags.CustomAttributeTypeMin) 3 catBigness n
                     | _ when t <= RowElementTags.ResolutionScopeMax -> tablesBuf.EmitZTaggedIndex (t - RowElementTags.ResolutionScopeMin) 2 rsBigness n
->>>>>>> 88d18d99
                     | _ -> failwith "invalid tag in row element"
 
         tablesBuf.Close()
@@ -3529,11 +3394,7 @@
       mdbuf.EmitIntsAsBytes [| 0x23; 0x7e; 0x00; 0x00; (* #~00 *)|]
       mdbuf.EmitInt32 stringsChunk.addr
       mdbuf.EmitInt32 stringsChunk.size
-<<<<<<< HEAD
-      mdbuf.EmitIntsAsBytes  [| 0x23; 0x53; 0x74; 0x72; 0x69; 0x6e; 0x67; 0x73; 0x00; 0x00; 0x00; 0x00 (* "#Strings0000" *)|]
-=======
       mdbuf.EmitIntsAsBytes [| 0x23; 0x53; 0x74; 0x72; 0x69; 0x6e; 0x67; 0x73; 0x00; 0x00; 0x00; 0x00 (* "#Strings0000" *)|]
->>>>>>> 88d18d99
       mdbuf.EmitInt32 userStringsChunk.addr
       mdbuf.EmitInt32 userStringsChunk.size
       mdbuf.EmitIntsAsBytes [| 0x23; 0x55; 0x53; 0x00; (* #US0*) |]
@@ -3559,11 +3420,7 @@
           mdbuf.EmitIntAsByte 0x00
       reportTime showTimes "Write Metadata Strings"
      // The user string stream 
-<<<<<<< HEAD
-      mdbuf.EmitByte  0x00uy
-=======
       mdbuf.EmitByte 0x00uy
->>>>>>> 88d18d99
       for s in userStrings do
           mdbuf.EmitZ32 (s.Length + 1)
           mdbuf.EmitBytes s
@@ -3592,15 +3449,9 @@
    // uses of strings in the code 
     for (codeStartAddr, l) in requiredStringFixups do
         for (codeOffset, userStringIndex) in l do 
-<<<<<<< HEAD
-              if codeStartAddr < codep.addr || codeStartAddr >= codep.addr + codep.size  then 
-                  failwith "strings-in-code fixup: a group of fixups is located outside the code array"
-              let locInCode =  ((codeStartAddr + codeOffset) - codep.addr)
-=======
               if codeStartAddr < codep.addr || codeStartAddr >= codep.addr + codep.size then 
                   failwith "strings-in-code fixup: a group of fixups is located outside the code array"
               let locInCode = ((codeStartAddr + codeOffset) - codep.addr)
->>>>>>> 88d18d99
               checkFixup32 code locInCode 0xdeadbeef
               let token = getUncodedToken TableNames.UserStrings (userStringAddress userStringIndex)
               if (Bytes.get code (locInCode-1) <> i_ldstr) then failwith "strings-in-code fixup: not at ldstr instruction!"
@@ -3652,16 +3503,6 @@
     os.Write (dw7 x)
 
 let writeInt32 (os: BinaryWriter) x = 
-<<<<<<< HEAD
-    os.Write  (byte (b0 x))
-    os.Write  (byte (b1 x))
-    os.Write  (byte (b2 x))
-    os.Write  (byte (b3 x))  
-
-let writeInt32AsUInt16 (os: BinaryWriter) x = 
-    os.Write  (byte (b0 x))
-    os.Write  (byte (b1 x))
-=======
     os.Write (byte (b0 x))
     os.Write (byte (b1 x))
     os.Write (byte (b2 x))
@@ -3670,7 +3511,6 @@
 let writeInt32AsUInt16 (os: BinaryWriter) x = 
     os.Write (byte (b0 x))
     os.Write (byte (b1 x))
->>>>>>> 88d18d99
       
 let writeDirectory os dict =
     writeInt32 os (if dict.size = 0x0 then 0x0 else dict.addr)
@@ -3833,11 +3673,7 @@
 
           let pdbOpt =
             match portablePDB with
-<<<<<<< HEAD
-            | true  -> 
-=======
             | true -> 
->>>>>>> 88d18d99
                 let (uncompressedLength, contentId, stream) as pdbStream = 
                     generatePortablePdb embedAllSource embedSourceList sourceLink showTimes pdbData deterministic
 
@@ -3939,13 +3775,8 @@
           begin 
             requiredDataFixups |> List.iter
               (fun (metadataOffset32, (dataOffset, kind)) -> 
-<<<<<<< HEAD
-                let metadataOffset =  metadataOffset32
-                if metadataOffset < 0 || metadataOffset >= metadata.Length - 4  then failwith "data RVA fixup: fixup located outside metadata"
-=======
                 let metadataOffset = metadataOffset32
                 if metadataOffset < 0 || metadataOffset >= metadata.Length - 4 then failwith "data RVA fixup: fixup located outside metadata"
->>>>>>> 88d18d99
                 checkFixup32 metadata metadataOffset 0xdeaddddd
                 let dataRva = 
                   if kind then
@@ -3973,11 +3804,7 @@
               | None -> () 
               | Some pExpected -> 
                   os.Flush()
-<<<<<<< HEAD
-                  let pCurrent =  int32 os.BaseStream.Position
-=======
                   let pCurrent = int32 os.BaseStream.Position
->>>>>>> 88d18d99
                   if pCurrent <> pExpected then 
                     failwith ("warning: "+chunkName+" not where expected, pCurrent = "+string pCurrent+", p.addr = "+string pExpected) 
               writeBytes os chunk 
@@ -4058,11 +3885,7 @@
         // 000000a0 
           writeInt32 os dataSectionPhysSize          // Size of the initialized data section
           writeInt32 os 0x00                         // Size of the uninitialized data section
-<<<<<<< HEAD
-          writeInt32 os entrypointCodeChunk.addr     // RVA of entry point , needs to point to bytes 0xFF 0x25 followed by the RVA+!0x4000000 
-=======
           writeInt32 os entrypointCodeChunk.addr     // RVA of entry point, needs to point to bytes 0xFF 0x25 followed by the RVA+!0x4000000 
->>>>>>> 88d18d99
           writeInt32 os textSectionAddr              // e.g. 0x0002000 
        // 000000b0 
           if modul.Is64Bit then
