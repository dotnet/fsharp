// Copyright (c) Microsoft Corporation.  All Rights Reserved.  See License.txt in the project root for license information.

module internal FSharp.Compiler.AbstractIL.Internal.Support

open Internal.Utilities
open FSharp.Compiler.AbstractIL
open FSharp.Compiler.AbstractIL.Internal
open FSharp.Compiler.AbstractIL.Internal.Bytes
open FSharp.Compiler.AbstractIL.Diagnostics
open FSharp.Compiler.AbstractIL.Internal.Library
#if FX_NO_CORHOST_SIGNER
open FSharp.Compiler.AbstractIL.Internal.StrongNameSign
#endif
open System
open System.IO
open System.Text
open System.Reflection

#if !FX_NO_SYMBOLSTORE
open System.Diagnostics.SymbolStore
#endif
open System.Runtime.InteropServices
open System.Runtime.CompilerServices

<<<<<<< HEAD
=======
let DateTime1970Jan01 = new DateTime(1970, 1, 1, 0, 0, 0, DateTimeKind.Utc) (* ECMA Spec (Oct2002), Part II, 24.2.2 PE File Header. *)
let absilWriteGetTimeStamp () = (DateTime.UtcNow - DateTime1970Jan01).TotalSeconds |> int

#if !FX_NO_LINKEDRESOURCES
>>>>>>> 51684d45
// Force inline, so GetLastWin32Error calls are immediately after interop calls as seen by FxCop under Debug build.
let inline ignore _x = ()

// Native Resource linking/unlinking
type IStream = System.Runtime.InteropServices.ComTypes.IStream

let check _action (hresult) =
  if uint32 hresult >= 0x80000000ul then
    System.Runtime.InteropServices.Marshal.ThrowExceptionForHR hresult
  //printf "action = %s, hresult = 0x%nx \n" action hresult

type PEFileType = X86 | X64

let MAX_PATH = 260

let E_FAIL = 0x80004005

let bytesToWord ((b0: byte), (b1: byte)) =
    int16 b0 ||| (int16 b1 <<< 8)

let bytesToDWord ((b0: byte), (b1: byte), (b2: byte), (b3: byte)) =
    int b0 ||| (int b1 <<< 8) ||| (int b2 <<< 16) ||| (int b3 <<< 24)

let bytesToQWord ((b0: byte), (b1: byte), (b2: byte), (b3: byte), (b4: byte), (b5: byte), (b6: byte), (b7: byte)) =
    int64 b0 ||| (int64 b1 <<< 8) ||| (int64 b2 <<< 16) ||| (int64 b3 <<< 24) ||| (int64 b4 <<< 32) ||| (int64 b5 <<< 40) ||| (int64 b6 <<< 48) ||| (int64 b7 <<< 56)

let dwToBytes n = [| byte (n &&& 0xff) ; byte ((n >>> 8) &&& 0xff) ; byte ((n >>> 16) &&& 0xff) ; byte ((n >>> 24) &&& 0xff) |], 4
let wToBytes (n: int16) = [| byte (n &&& 0xffs) ; byte ((n >>> 8) &&& 0xffs) |], 2

// REVIEW: factor these classes under one hierarchy, use reflection for creation from buffer and toBytes()
// Though, everything I'd like to unify is static - metaclasses?
type IMAGE_FILE_HEADER (m: int16, secs: int16, tds: int32, ptst: int32, nos: int32, soh: int16, c: int16) =
        let mutable machine = m
        let mutable numberOfSections = secs
        let mutable timeDateStamp = tds
        let mutable pointerToSymbolTable = ptst
        let mutable numberOfSymbols = nos
        let mutable sizeOfOptionalHeader = soh
        let mutable characteristics = c

        member x.Machine
            with get() = machine
            and set value = machine <- value

        member x.NumberOfSections
            with get() = numberOfSections
            and set value = numberOfSections <- value

        member x.TimeDateStamp
            with get() = timeDateStamp
            and set value = timeDateStamp <- value

        member x.PointerToSymbolTable
            with get() = pointerToSymbolTable
            and set value = pointerToSymbolTable <- value

        member x.NumberOfSymbols
            with get() = numberOfSymbols
            and set value = numberOfSymbols <- value

        member x.SizeOfOptionalHeader
            with get() = sizeOfOptionalHeader
            and set value = sizeOfOptionalHeader <- value

        member x.Characteristics
            with get() = characteristics
            and set value = characteristics <- value

        static member Width
            with get() = 20

        member x.toBytes () =
            let buf = ByteBuffer.Create IMAGE_FILE_HEADER.Width
            buf.EmitUInt16 (uint16 machine)
            buf.EmitUInt16 (uint16 numberOfSections)
            buf.EmitInt32 timeDateStamp
            buf.EmitInt32 pointerToSymbolTable
            buf.EmitInt32 numberOfSymbols
            buf.EmitUInt16 (uint16 sizeOfOptionalHeader)
            buf.EmitUInt16 (uint16 characteristics)
            buf.Close()

let bytesToIFH (buffer: byte[]) (offset: int) =
    if (buffer.Length - offset) < IMAGE_FILE_HEADER.Width then
        invalidArg "buffer" "buffer too small to fit an IMAGE_FILE_HEADER"
    IMAGE_FILE_HEADER( bytesToWord(buffer.[offset], buffer.[offset+1]), // Machine
            bytesToWord(buffer.[offset+2], buffer.[offset+3]), // NumberOfSections
            bytesToDWord(buffer.[offset+4], buffer.[offset+5], buffer.[offset+6], buffer.[offset+7]), // TimeDateStamp
            bytesToDWord(buffer.[offset+8], buffer.[offset+9], buffer.[offset+10], buffer.[offset+11]), // PointerToSymbolTable
            bytesToDWord(buffer.[offset+12], buffer.[offset+13], buffer.[offset+14], buffer.[offset+15]), // NumberOfSymbols
            bytesToWord(buffer.[offset+16], buffer.[offset+17]), // SizeOfOptionalHeader
            bytesToWord(buffer.[offset+18], buffer.[offset+19])) // Characteristics

type IMAGE_SECTION_HEADER(n: int64, ai: int32, va: int32, srd: int32, prd: int32, pr: int32, pln: int32, nr: int16, nl: int16, c: int32) =
        let mutable name = n
        let mutable addressInfo = ai // PhysicalAddress / VirtualSize
        let mutable virtualAddress = va
        let mutable sizeOfRawData = srd
        let mutable pointerToRawData = prd
        let mutable pointerToRelocations = pr
        let mutable pointerToLineNumbers = pln
        let mutable numberOfRelocations = nr
        let mutable numberOfLineNumbers = nl
        let mutable characteristics = c

        member x.Name
            with get() = name
            and set value = name <- value

        member x.PhysicalAddress
            with get() = addressInfo
            and set value = addressInfo <- value

        member x.VirtualSize
            with get() = addressInfo
            and set value = addressInfo <- value

        member x.VirtualAddress
            with get() = virtualAddress
            and set value = virtualAddress <- value

        member x.SizeOfRawData
            with get() = sizeOfRawData
            and set value = sizeOfRawData <- value

        member x.PointerToRawData
            with get() = pointerToRawData
            and set value = pointerToRawData <- value

        member x.PointerToRelocations
            with get() = pointerToRelocations
            and set value = pointerToRelocations <- value

        member x.PointerToLineNumbers
            with get() = pointerToLineNumbers
            and set value = pointerToLineNumbers <- value

        member x.NumberOfRelocations
            with get() = numberOfRelocations
            and set value = numberOfRelocations <- value

        member x.NumberOfLineNumbers
            with get() = numberOfLineNumbers
            and set value = numberOfLineNumbers <- value

        member x.Characteristics
            with get() = characteristics
            and set value = characteristics <- value

        static member Width
            with get() = 40

        member x.toBytes () =
            let buf = ByteBuffer.Create IMAGE_SECTION_HEADER.Width
            buf.EmitInt64 name
            buf.EmitInt32 addressInfo
            buf.EmitInt32 virtualAddress
            buf.EmitInt32 sizeOfRawData
            buf.EmitInt32 pointerToRawData
            buf.EmitInt32 pointerToRelocations
            buf.EmitInt32 pointerToLineNumbers
            buf.EmitUInt16 (uint16 numberOfRelocations)
            buf.EmitUInt16 (uint16 numberOfLineNumbers)
            buf.EmitInt32 characteristics
            buf.Close()


let bytesToISH (buffer: byte[]) (offset: int) =
    if (buffer.Length - offset) < IMAGE_SECTION_HEADER.Width then
        invalidArg "buffer" "buffer too small to fit an IMAGE_SECTION_HEADER"
    IMAGE_SECTION_HEADER(bytesToQWord(buffer.[offset], buffer.[offset+1], buffer.[offset+2], buffer.[offset+3], buffer.[offset+4], buffer.[offset+5], buffer.[offset+6], buffer.[offset+7]), // Name
            bytesToDWord(buffer.[offset+8], buffer.[offset+9], buffer.[offset+10], buffer.[offset+11]), // AddressInfo
            bytesToDWord(buffer.[offset+12], buffer.[offset+13], buffer.[offset+14], buffer.[offset+15]), // VirtualAddress
            bytesToDWord(buffer.[offset+16], buffer.[offset+17], buffer.[offset+18], buffer.[offset+19]), // SizeOfRawData
            bytesToDWord(buffer.[offset+20], buffer.[offset+21], buffer.[offset+22], buffer.[offset+23]), // PointerToRawData
            bytesToDWord(buffer.[offset+24], buffer.[offset+25], buffer.[offset+26], buffer.[offset+27]), // PointerToRelocations
            bytesToDWord(buffer.[offset+28], buffer.[offset+29], buffer.[offset+30], buffer.[offset+31]), // PointerToLineNumbers
            bytesToWord(buffer.[offset+32], buffer.[offset+33]), // NumberOfRelocations
            bytesToWord(buffer.[offset+34], buffer.[offset+35]), // NumberOfLineNumbers
            bytesToDWord(buffer.[offset+36], buffer.[offset+37], buffer.[offset+38], buffer.[offset+39])) // Characteristics

type IMAGE_SYMBOL(n: int64, v: int32, sn: int16, t: int16, sc: byte, nas: byte) =
        let mutable name = n
        let mutable value = v
        let mutable sectionNumber = sn
        let mutable stype = t
        let mutable storageClass = sc
        let mutable numberOfAuxSymbols = nas

        member x.Name
            with get() = name
            and set v = name <- v

        member x.Value
            with get() = value
            and set v = value <- v

        member x.SectionNumber
            with get() = sectionNumber
            and set v = sectionNumber <- v

        member x.Type
            with get() = stype
            and set v = stype <- v

        member x.StorageClass
            with get() = storageClass
            and set v = storageClass <- v

        member x.NumberOfAuxSymbols
            with get() = numberOfAuxSymbols
            and set v = numberOfAuxSymbols <- v

        static member Width
            with get() = 18

        member x.toBytes() =
            let buf = ByteBuffer.Create IMAGE_SYMBOL.Width
            buf.EmitInt64 name
            buf.EmitInt32 value
            buf.EmitUInt16 (uint16 sectionNumber)
            buf.EmitUInt16 (uint16 stype)
            buf.EmitByte storageClass
            buf.EmitByte numberOfAuxSymbols
            buf.Close()

let bytesToIS (buffer: byte[]) (offset: int) =
    if (buffer.Length - offset) < IMAGE_SYMBOL.Width then
        invalidArg "buffer" "buffer too small to fit an IMAGE_SYMBOL"
    IMAGE_SYMBOL( bytesToQWord(buffer.[offset], buffer.[offset+1], buffer.[offset+2], buffer.[offset+3], buffer.[offset+4], buffer.[offset+5], buffer.[offset+6], buffer.[offset+7]), // Name
            bytesToDWord(buffer.[offset+8], buffer.[offset+9], buffer.[offset+10], buffer.[offset+11]), // Value
            bytesToWord(buffer.[offset+12], buffer.[offset+13]), // SectionNumber
            bytesToWord(buffer.[offset+14], buffer.[offset+15]), // Type
            buffer.[offset+16], // StorageClass
            buffer.[offset+17]) // NumberOfAuxSymbols

type IMAGE_RELOCATION(va: int32, sti: int32, t: int16) =
    let mutable virtualAddress = va // Also RelocCount
    let mutable symbolTableIndex = sti
    let mutable ty = t // type

    member x.VirtualAddress
        with get() = virtualAddress
        and set v = virtualAddress <- v

    member x.RelocCount
        with get() = virtualAddress
        and set v = virtualAddress <- v

    member x.SymbolTableIndex
        with get() = symbolTableIndex
        and set v = symbolTableIndex <- v

    member x.Type
        with get() = ty
        and set v = ty <- v

    static member Width
        with get() = 10

    member x.toBytes() =
        let buf = ByteBuffer.Create IMAGE_RELOCATION.Width
        buf.EmitInt32 virtualAddress
        buf.EmitInt32 symbolTableIndex
        buf.EmitUInt16 (uint16 ty)
        buf.Close()

let bytesToIR (buffer: byte[]) (offset: int) =
    if (buffer.Length - offset) < IMAGE_RELOCATION.Width then
        invalidArg "buffer" "buffer too small to fit an IMAGE_RELOCATION"
    IMAGE_RELOCATION( bytesToDWord(buffer.[offset], buffer.[offset+1], buffer.[offset+2], buffer.[offset+3]),
            bytesToDWord(buffer.[offset+4], buffer.[offset+5], buffer.[offset+6], buffer.[offset+7]),
            bytesToWord(buffer.[offset+8], buffer.[offset+9]))

type IMAGE_RESOURCE_DIRECTORY(c: int32, tds: int32, mjv: int16, mnv: int16, nne: int16, nie: int16) =
    let mutable characteristics = c
    let mutable timeDateStamp = tds
    let mutable majorVersion = mjv
    let mutable minorVersion = mnv
    let mutable numberOfNamedEntries = nne
    let mutable numberOfIdEntries = nie

    member x.Characteristics
        with get() = characteristics
        and set v = characteristics <- v

    member x.TimeDateStamp
        with get() = timeDateStamp
        and set v = timeDateStamp <- v

    member x.MajorVersion
        with get() = majorVersion
        and set v = majorVersion <- v

    member x.MinorVersion
        with get() = minorVersion
        and set v = minorVersion <- v

    member x.NumberOfNamedEntries
        with get() = numberOfNamedEntries
        and set v = numberOfNamedEntries <- v

    member x.NumberOfIdEntries
        with get() = numberOfIdEntries
        and set v = numberOfIdEntries <- v

    static member Width = 16

    member x.toBytes () =
        let buf = ByteBuffer.Create IMAGE_RESOURCE_DIRECTORY.Width
        buf.EmitInt32 characteristics
        buf.EmitInt32 timeDateStamp
        buf.EmitUInt16 (uint16 majorVersion)
        buf.EmitUInt16 (uint16 minorVersion)
        buf.EmitUInt16 (uint16 numberOfNamedEntries)
        buf.EmitUInt16 (uint16 numberOfIdEntries)
        buf.Close()

let bytesToIRD (buffer: byte[]) (offset: int) =
    if (buffer.Length - offset) < IMAGE_RESOURCE_DIRECTORY.Width then
        invalidArg "buffer" "buffer too small to fit an IMAGE_RESOURCE_DIRECTORY"
    IMAGE_RESOURCE_DIRECTORY( bytesToDWord(buffer.[offset], buffer.[offset+1], buffer.[offset+2], buffer.[offset+3]), // Characteristics
        bytesToDWord(buffer.[offset+4], buffer.[offset+5], buffer.[offset+6], buffer.[offset+7]), // TimeDateStamp
        bytesToWord(buffer.[offset+8], buffer.[offset+9]), // MajorVersion
        bytesToWord(buffer.[offset+10], buffer.[offset+11]), // MinorVersion
        bytesToWord(buffer.[offset+12], buffer.[offset+13]), // NumberOfNamedEntries
        bytesToWord(buffer.[offset+14], buffer.[offset+15])) // NumberOfIdEntries

type IMAGE_RESOURCE_DIRECTORY_ENTRY(n: int32, o: int32) =
    let mutable name = n
    let mutable offset = o

    member x.Name
        with get() = name
        and set v = name <- v

    member x.OffsetToData
        with get() = offset
        and set v = offset <- v

    member x.OffsetToDirectory
        with get() = offset &&& 0x7fffffff

    member x.DataIsDirectory
        with get() = (offset &&& 0x80000000) <> 0

    static member Width = 8

    member x.toBytes () =
        let buf = ByteBuffer.Create IMAGE_RESOURCE_DIRECTORY_ENTRY.Width
        buf.EmitInt32 name
        buf.EmitInt32 offset
        buf.Close()

let bytesToIRDE (buffer: byte[]) (offset: int) =
    if (buffer.Length - offset) < IMAGE_RESOURCE_DIRECTORY_ENTRY.Width then
        invalidArg "buffer" "buffer too small to fit an IMAGE_RESOURCE_DIRECTORY_ENTRY"
    IMAGE_RESOURCE_DIRECTORY_ENTRY( bytesToDWord(buffer.[offset], buffer.[offset+1], buffer.[offset+2], buffer.[offset+3]), // Name
        bytesToDWord(buffer.[offset+4], buffer.[offset+5], buffer.[offset+6], buffer.[offset+7])) // Offset

type IMAGE_RESOURCE_DATA_ENTRY(o: int32, s: int32, c: int32, r: int32) =
    let mutable offsetToData = o
    let mutable size = s
    let mutable codePage = c
    let mutable reserved = r

    member x.OffsetToData
        with get() = offsetToData
        and set v = offsetToData <- v
    member x.Size
        with get() = size
        and set v = size <- v
    member x.CodePage
        with get() = codePage
        and set v = codePage <- v
    member x.Reserved
        with get() = reserved
        and set v = reserved <- v

    static member Width = 16

    member x.toBytes() =
        let buf = ByteBuffer.Create IMAGE_RESOURCE_DATA_ENTRY.Width
        buf.EmitInt32 offsetToData
        buf.EmitInt32 size
        buf.EmitInt32 codePage
        buf.EmitInt32 reserved

let bytesToIRDataE (buffer: byte[]) (offset: int) =
    if (buffer.Length - offset) < IMAGE_RESOURCE_DATA_ENTRY.Width then
        invalidArg "buffer" "buffer too small to fit an IMAGE_RESOURCE_DATA_ENTRY"
    IMAGE_RESOURCE_DATA_ENTRY(bytesToDWord(buffer.[offset], buffer.[offset+1], buffer.[offset+2], buffer.[offset+3]), // OffsetToData
        bytesToDWord(buffer.[offset+4], buffer.[offset+5], buffer.[offset+6], buffer.[offset+7]), // Size
        bytesToDWord(buffer.[offset+8], buffer.[offset+9], buffer.[offset+10], buffer.[offset+11]), // CodePage
        bytesToDWord(buffer.[offset+12], buffer.[offset+13], buffer.[offset+14], buffer.[offset+15])) // Reserved


type ResFormatHeader() =
    let mutable dwDataSize = 0
    let mutable dwHeaderSize = 32 // The eventual supposed size of this structure in memory
    let mutable dwTypeID = 0xffff
    let mutable dwNameID = 0xffff
    let mutable dwDataVersion = 0
    let mutable wMemFlags = 0s
    let mutable wLangID = 0s
    let mutable dwVersion = 0
    let mutable dwCharacteristics = 0

    member x.DataSize
        with get() = dwDataSize
        and set v = dwDataSize <- v

    member x.HeaderSize
        with get() = dwHeaderSize
        and set v = dwHeaderSize <- v

    member x.TypeID
        with get() = dwTypeID
        and set v = dwTypeID <- v

    member x.NameID
        with get() = dwNameID
        and set v = dwNameID <- v

    member x.DataVersion
        with get() = dwDataVersion
        and set v = dwDataVersion <- v

    member x.MemFlags
        with get() = wMemFlags
        and set v = wMemFlags <- v

    member x.LangID
        with get() = wLangID
        and set v = wLangID <- v

    member x.Version
        with get() = dwVersion
        and set v = dwVersion <- v

    member x.Characteristics
        with get() = dwCharacteristics
        and set v = dwCharacteristics <- v

    static member Width = 32

    member x.toBytes() =
        let buf = ByteBuffer.Create ResFormatHeader.Width
        buf.EmitInt32 dwDataSize
        buf.EmitInt32 dwHeaderSize
        buf.EmitInt32 dwTypeID
        buf.EmitInt32 dwNameID
        buf.EmitInt32 dwDataVersion
        buf.EmitUInt16 (uint16 wMemFlags)
        buf.EmitUInt16 (uint16 wLangID)
        buf.EmitInt32 dwVersion
        buf.EmitInt32 dwCharacteristics
        buf.Close()

type ResFormatNode(tid: int32, nid: int32, lid: int32, dataOffset: int32, pbLinkedResource: byte[]) =
    let mutable resHdr = ResFormatHeader()
    let mutable dataEntry = Unchecked.defaultof<IMAGE_RESOURCE_DATA_ENTRY>
    let mutable cType = 0
    let mutable wzType = Unchecked.defaultof<byte[]>
    let mutable cName = 0
    let mutable wzName = Unchecked.defaultof<byte[]>

    do
        if (tid &&& 0x80000000) <> 0 then // REVIEW: Are names and types mutually exclusive?  The C++ code didn't seem to think so, but I can't find any documentation
            resHdr.TypeID <- 0
            let mtid = tid &&& 0x7fffffff
            cType <- bytesToDWord(pbLinkedResource.[mtid], pbLinkedResource.[mtid+1], pbLinkedResource.[mtid+2], pbLinkedResource.[mtid+3])
            wzType <- Bytes.zeroCreate ((cType + 1) * 2)
            Bytes.blit pbLinkedResource 4 wzType 0 (cType * 2)
        else
            resHdr.TypeID <- (0xffff ||| ((tid &&& 0xffff) <<< 16))

        if (nid &&& 0x80000000) <> 0 then
            resHdr.NameID <- 0
            let mnid = nid &&& 0x7fffffff
            cName <- bytesToDWord(pbLinkedResource.[mnid], pbLinkedResource.[mnid+1], pbLinkedResource.[mnid+2], pbLinkedResource.[mnid+3])
            wzName <- Bytes.zeroCreate ((cName + 1) * 2)
            Bytes.blit pbLinkedResource 4 wzName 0 (cName * 2)
        else
            resHdr.NameID <- (0xffff ||| ((nid &&& 0xffff) <<< 16))

        resHdr.LangID <- (int16)lid
        dataEntry <- bytesToIRDataE pbLinkedResource dataOffset
        resHdr.DataSize <- dataEntry.Size

    member x.ResHdr = resHdr
    member x.DataEntry = dataEntry
    member x.Type = wzType
    member x.Name = wzName

    member x.Save(ulLinkedResourceBaseRVA: int32, pbLinkedResource: byte[], pUnlinkedResource: byte[], offset: int) =
        // Dump them to pUnlinkedResource
        // For each resource write header and data
        let size = ref 0
        let unlinkedResourceOffset = ref 0
        //resHdr.HeaderSize <- 32
        if Unchecked.defaultof<byte[]> <> wzType then
            resHdr.HeaderSize <- resHdr.HeaderSize + ((cType + 1) * 2) - 4
        if Unchecked.defaultof<byte[]> <> wzName then
            resHdr.HeaderSize <- resHdr.HeaderSize + ((cName + 1) * 2) - 4

        let SaveChunk(p: byte[], sz: int) =
            if Unchecked.defaultof<byte[]> <>  pUnlinkedResource then
                Bytes.blit p 0 pUnlinkedResource (!unlinkedResourceOffset + offset) sz
                unlinkedResourceOffset := !unlinkedResourceOffset + sz
            size := !size + sz

            ()

        // ---- Constant part of the header: DWORD, DWORD
        SaveChunk(dwToBytes resHdr.DataSize)
        SaveChunk(dwToBytes resHdr.HeaderSize)

        let mutable dwFiller = 0

        if Unchecked.defaultof<byte[]> <> wzType then
            SaveChunk(wzType, ((cType + 1) * 2))
            dwFiller <- dwFiller + cType + 1
        else
            SaveChunk(dwToBytes resHdr.TypeID)
        if Unchecked.defaultof<byte[]> <> wzName then
            SaveChunk(wzName, ((cName + 1) * 2))
            dwFiller <- dwFiller + cName + 1
        else
            SaveChunk(dwToBytes resHdr.NameID)

        let bNil = Bytes.zeroCreate 3

        // Align remaining fields on DWORD (nb. poor bit twiddling code taken from ildasm's dres.cpp)
        if (dwFiller &&& 0x1) <> 0 then
            SaveChunk(bNil, 2)

        //---- Constant part of the header: DWORD, WORD, WORD, DWORD, DWORD
        SaveChunk(dwToBytes resHdr.DataVersion)
        SaveChunk(wToBytes resHdr.MemFlags)
        SaveChunk(wToBytes resHdr.LangID)
        SaveChunk(dwToBytes resHdr.Version)
        SaveChunk(dwToBytes resHdr.Characteristics)

        //---- Header done, now data
        // just copying to make the code a bit cleaner - can blit if this ends up being a liability
        let pbData = pbLinkedResource.[(dataEntry.OffsetToData - ulLinkedResourceBaseRVA) ..]
        SaveChunk(pbData, dataEntry.Size)

        dwFiller <- dataEntry.Size &&& 0x3
        if dwFiller <> 0 then
            SaveChunk(bNil, 4 - dwFiller)

        !size

<<<<<<< HEAD
let linkNativeResourcesViaCVTres (unlinkedResources: byte[] list)  (ulLinkedResourceBaseRVA: int32) (fileType: PEFileType) (outputFilePath: string) = 
=======
let linkNativeResources (unlinkedResources: byte[] list)  (ulLinkedResourceBaseRVA: int32) (fileType: PEFileType) (outputFilePath: string) =
>>>>>>> 51684d45
    let nPEFileType = match fileType with X86  -> 0 | X64 -> 2
    let mutable tempResFiles: string list = []
    let mutable objBytes: byte[] = [||]

    let unlinkedResources = unlinkedResources |> List.filter (fun arr -> arr.Length > 0)
    if isNil unlinkedResources then // bail if there's nothing to link
        objBytes
    else
        // Part 1: Write unlinked resources to an object file for linking
        // check if the first dword is 0x0
        let firstDWord = bytesToDWord(unlinkedResources.[0].[0], unlinkedResources.[0].[1], unlinkedResources.[0].[2], unlinkedResources.[0].[3])
        if firstDWord = 0 then
            // build the command line invocation string for cvtres.exe
            let corSystemDir = System.Runtime.InteropServices.RuntimeEnvironment.GetRuntimeDirectory()
            // We'll use the current dir and a random file name rather than System.IO.Path.GetTempFileName
            // to try and prevent the command line invocation string from being > MAX_PATH

            let outputFilePaths =
                if outputFilePath = "" then
                    [ FileSystem.GetTempPathShim() ]
                else
                    [ FileSystem.GetTempPathShim() ; (outputFilePath + "\\") ]

            // Get a unique random file
            let rec GetUniqueRandomFileName path =
                let tfn =  path + System.IO.Path.GetRandomFileName()
                if FileSystem.SafeExists tfn then
                    GetUniqueRandomFileName path
                else
                    tfn


            let machine = if 2 = nPEFileType then "X64" else "X86"
            let cmdLineArgsPreamble = sprintf "/NOLOGO /READONLY /MACHINE:%s" machine

            let cvtres = corSystemDir + "cvtres.exe "

            let createCvtresArgs path =
                let tempObjFileName = GetUniqueRandomFileName path
                let mutable cmdLineArgs = sprintf "%s \"/Out:%s\"" cmdLineArgsPreamble tempObjFileName
                let mutable resFiles: string list = []

                for _ulr in unlinkedResources do
                    let tempResFileName = GetUniqueRandomFileName path
                    resFiles <- tempResFileName :: resFiles
                    cmdLineArgs <- cmdLineArgs + " \"" + tempResFileName + "\""
                let trf = resFiles
                let cmd = cmdLineArgs
                cmd, tempObjFileName, trf

            let cmdLineArgs, tempObjFileName, tempResFileNames =
                let attempts =
                    outputFilePaths |>
                    List.map (fun path -> createCvtresArgs path) |>
                    List.filter (fun ((argstring: string), (_t: string), (_f: string list)) -> (cvtres.Length + argstring.Length) < MAX_PATH)
                let invoc, tmp, files =
                    match attempts with
                    | [] -> createCvtresArgs ".\\" // hope for the best...
                    | (i, t, f) :: _rest -> i, t, f // use the first one, since they're listed in order of precedence
                tempResFiles <- files
                (invoc, tmp, files)

            let cvtresInvocation = cvtres + cmdLineArgs

            try
                let mutable iFiles = 0

                for ulr in unlinkedResources do
                    // REVIEW: What can go wrong here?  What happens when the various file calls fail
                    // dump the unlinked resource bytes into the temp file
                    System.IO.File.WriteAllBytes(tempResFileNames.[iFiles], ulr)
                    iFiles <- iFiles + 1

                // call cvtres.exe using the full cmd line string we've generated

                // check to see if the generated string is too long - if it is, fail with E_FAIL
                if cvtresInvocation.Length >= MAX_PATH then
                    System.Runtime.InteropServices.Marshal.ThrowExceptionForHR(E_FAIL)

                // REVIEW: We really shouldn't be calling out to cvtres
<<<<<<< HEAD
                let mutable psi = System.Diagnostics.ProcessStartInfo(cvtres)
=======
                let mutable psi = System.Diagnostics.ProcessStartInfo cvtres
>>>>>>> 51684d45
                psi.Arguments <- cmdLineArgs
                psi.CreateNoWindow <- true ; // REVIEW: For some reason, this still creates a window unless WindowStyle is set to hidden
                psi.WindowStyle <- System.Diagnostics.ProcessWindowStyle.Hidden
                let p = System.Diagnostics.Process.Start psi

                // Wait for the process to finish
                p.WaitForExit()

                check "Process.Start" p.ExitCode // TODO: really need to check against 0

                // Conversion was successful, so read the object file
                objBytes <- FileSystem.ReadAllBytesShim tempObjFileName
                //Array.Copy(objBytes, pbUnlinkedResource, pbUnlinkedResource.Length)
                FileSystem.FileDelete tempObjFileName
            finally
                // clean up the temp files
                List.iter (fun tempResFileName -> FileSystem.FileDelete tempResFileName) tempResFiles

        // Part 2: Read the COFF file held in pbUnlinkedResource, spit it out into pResBuffer and apply the COFF fixups
        // pResBuffer will become  the .rsrc section of the PE file
        if (objBytes = Unchecked.defaultof<byte[]>) then
            System.Runtime.InteropServices.Marshal.ThrowExceptionForHR(E_FAIL)

        let hMod = bytesToIFH objBytes 0

        if hMod.SizeOfOptionalHeader <> 0s then
            System.Runtime.InteropServices.Marshal.ThrowExceptionForHR(E_FAIL)

        let rsrc01Name = 0x313024637273722eL // ".rsrc$01"
        let rsrc02Name = 0x323024637273722eL // ".rsrc$02"
        let nullHdr = Unchecked.defaultof<IMAGE_SECTION_HEADER>
        let mutable rsrc01 = nullHdr
        let mutable rsrc02 = nullHdr

        for i = 0 to int hMod.NumberOfSections do
            let pSection = bytesToISH objBytes (IMAGE_FILE_HEADER.Width + (IMAGE_SECTION_HEADER.Width * i))
            if pSection.Name = rsrc01Name then
                rsrc01 <- pSection
            else if pSection.Name = rsrc02Name then
                rsrc02 <- pSection

        if (nullHdr = rsrc01) || (nullHdr = rsrc02) then
            // One of the rsrc sections wasn't found
            System.Runtime.InteropServices.Marshal.ThrowExceptionForHR(E_FAIL)

        let size = rsrc01.SizeOfRawData + rsrc02.SizeOfRawData

        let pResBuffer = Bytes.zeroCreate size

        // Copy over the raw data
        Bytes.blit objBytes rsrc01.PointerToRawData pResBuffer 0 rsrc01.SizeOfRawData

        // map all the relocs in .rsrc$01 using the reloc and symbol tables in the COFF object
        let symbolTableHead = hMod.PointerToSymbolTable
        let IMAGE_SYM_CLASS_STATIC = 0x3uy
        let IMAGE_SYM_TYPE_NULL = 0x0s

        let GetSymbolEntry (buffer: byte[]) (idx: int) =
            bytesToIS buffer (symbolTableHead + (idx * IMAGE_SYMBOL.Width) )

        for iReloc = 0 to int (rsrc01.NumberOfRelocations - 1s) do
            let pReloc = bytesToIR objBytes (rsrc01.PointerToRelocations + (iReloc * IMAGE_RELOCATION.Width))
            let IdxSymbol = pReloc.SymbolTableIndex
            let pSymbolEntry = GetSymbolEntry objBytes IdxSymbol

            // Ensure the symbol entry is valid for a resource
            if ((pSymbolEntry.StorageClass <> IMAGE_SYM_CLASS_STATIC) ||
                (pSymbolEntry.Type <> IMAGE_SYM_TYPE_NULL) ||
                (pSymbolEntry.SectionNumber <> 3s)) then
                System.Runtime.InteropServices.Marshal.ThrowExceptionForHR(E_FAIL)

            // Ensure that RVA is a valid address inside rsrc02
            if pSymbolEntry.Value >= rsrc02.SizeOfRawData then
                // pSymbolEntry.Value is too big
                System.Runtime.InteropServices.Marshal.ThrowExceptionForHR(E_FAIL)

            // store the value
            let vBuff, vSize = dwToBytes (ulLinkedResourceBaseRVA + rsrc01.SizeOfRawData + pSymbolEntry.Value)
            //Bytes.blit objBytes rsrc02.PointerToRawData pResBuffer pReloc.VirtualAddress rsrc02.SizeOfRawData
            Bytes.blit vBuff 0 pResBuffer pReloc.VirtualAddress vSize
        // Copy $02 (resource raw into pResBuffer
        Bytes.blit objBytes rsrc02.PointerToRawData pResBuffer rsrc01.SizeOfRawData  rsrc02.SizeOfRawData

        // return the buffer
        pResBuffer

<<<<<<< HEAD
let linkNativeResourcesManaged (unlinkedResources: byte[] list)  (ulLinkedResourceBaseRVA: int32) (fileType: PEFileType) (outputFilePath: string) =
   ignore fileType
   ignore outputFilePath
   
   let resources =
       unlinkedResources
       |> Seq.map (fun s -> new MemoryStream(s))
       |> Seq.map (fun s -> 
           let res = CVTres.CvtResFile.ReadResFile s
           s.Dispose()
           res)
       |> Seq.collect id
       // See MakeWin32ResourceList https://github.com/dotnet/roslyn/blob/f40b89234db51da1e1153c14af184e618504be41/src/Compilers/Core/Portable/Compilation/Compilation.cs
       |> Seq.map (fun r -> 
           WriteNativeRes.Win32Resource(data = r.data, codePage = 0u, languageId = uint32 r.LanguageId, 
                               id = int (int16 r.pstringName.Ordinal), name = r.pstringName.theString,
                               typeId = int (int16 r.pstringType.Ordinal), typeName = r.pstringType.theString))
   let bb = new System.Reflection.Metadata.BlobBuilder()
   WriteNativeRes.NativeResourceWriter.SerializeWin32Resources(bb, resources, ulLinkedResourceBaseRVA)
   bb.ToArray()

let linkNativeResources (unlinkedResources: byte[] list)  (ulLinkedResourceBaseRVA: int32) (fileType: PEFileType) (outputFilePath: string) =
#if ENABLE_MONO_SUPPORT
    if IL.runningOnMono then
        linkNativeResourcesManaged unlinkedResources ulLinkedResourceBaseRVA fileType outputFilePath
    else
#endif
#if !FX_NO_LINKEDRESOURCES
        linkNativeResourcesViaCVTres unlinkedResources ulLinkedResourceBaseRVA fileType outputFilePath
#else
        linkNativeResourcesManaged unlinkedResources ulLinkedResourceBaseRVA fileType outputFilePath
#endif

let unlinkResource (ulLinkedResourceBaseRVA: int32) (pbLinkedResource: byte[]) = 
=======
let unlinkResource (ulLinkedResourceBaseRVA: int32) (pbLinkedResource: byte[]) =
>>>>>>> 51684d45
    let mutable nResNodes = 0

    let pirdType = bytesToIRD pbLinkedResource 0
    let mutable pirdeType = Unchecked.defaultof<IMAGE_RESOURCE_DIRECTORY_ENTRY>
    let nEntries = pirdType.NumberOfNamedEntries + pirdType.NumberOfIdEntries

    // determine entry buffer size
    // TODO: coalesce these two loops
    for iEntry = 0 to (int nEntries - 1) do
        pirdeType <- bytesToIRDE pbLinkedResource (IMAGE_RESOURCE_DIRECTORY.Width + (iEntry * IMAGE_RESOURCE_DIRECTORY_ENTRY.Width))

        if pirdeType.DataIsDirectory then
            let nameBase = pirdeType.OffsetToDirectory
            let pirdName = bytesToIRD pbLinkedResource nameBase
            let mutable pirdeName = Unchecked.defaultof<IMAGE_RESOURCE_DIRECTORY_ENTRY>
            let nEntries2 = pirdName.NumberOfNamedEntries + pirdName.NumberOfIdEntries

            for iEntry2 = 0 to (int nEntries2 - 1) do
                pirdeName <- bytesToIRDE pbLinkedResource (nameBase + (iEntry2 * IMAGE_RESOURCE_DIRECTORY_ENTRY.Width))

                if pirdeName.DataIsDirectory then
                    let langBase = pirdeName.OffsetToDirectory
                    let pirdLang = bytesToIRD pbLinkedResource langBase
                    let nEntries3 = pirdLang.NumberOfNamedEntries + pirdLang.NumberOfIdEntries

                    nResNodes <- nResNodes + (int nEntries3)
                else
                    nResNodes <- nResNodes + 1
        else
            nResNodes <- nResNodes + 1

    let pResNodes: ResFormatNode [] = Array.zeroCreate nResNodes
    nResNodes <- 0

    // fill out the entry buffer
    for iEntry = 0 to (int nEntries - 1) do
        pirdeType <- bytesToIRDE pbLinkedResource (IMAGE_RESOURCE_DIRECTORY.Width + (iEntry * IMAGE_RESOURCE_DIRECTORY_ENTRY.Width))
        let dwTypeID = pirdeType.Name
        // Need to skip VERSION and RT_MANIFEST resources
        // REVIEW: ideally we shouldn't allocate space for these, or rename properly so we don't get the naming conflict
        let skipResource = (0x10 = dwTypeID) || (0x18 = dwTypeID)
        if pirdeType.DataIsDirectory then
            let nameBase = pirdeType.OffsetToDirectory
            let pirdName = bytesToIRD pbLinkedResource nameBase
            let mutable pirdeName = Unchecked.defaultof<IMAGE_RESOURCE_DIRECTORY_ENTRY>
            let nEntries2 = pirdName.NumberOfNamedEntries + pirdName.NumberOfIdEntries

            for iEntry2 = 0 to (int nEntries2 - 1) do
                pirdeName <- bytesToIRDE pbLinkedResource (nameBase + (iEntry2 * IMAGE_RESOURCE_DIRECTORY_ENTRY.Width))
                let dwNameID = pirdeName.Name

                if pirdeName.DataIsDirectory then
                    let langBase = pirdeName.OffsetToDirectory
                    let pirdLang = bytesToIRD pbLinkedResource langBase
                    let mutable pirdeLang = Unchecked.defaultof<IMAGE_RESOURCE_DIRECTORY_ENTRY>
                    let nEntries3 = pirdLang.NumberOfNamedEntries + pirdLang.NumberOfIdEntries

                    for iEntry3 = 0 to (int nEntries3 - 1) do
                        pirdeLang <- bytesToIRDE pbLinkedResource (langBase + (iEntry3 * IMAGE_RESOURCE_DIRECTORY_ENTRY.Width))
                        let dwLangID = pirdeLang.Name

                        if pirdeLang.DataIsDirectory then
                            // Resource hierarchy exceeds three levels
                            System.Runtime.InteropServices.Marshal.ThrowExceptionForHR(E_FAIL)
                        else
                            if (not skipResource) then
                                let rfn = ResFormatNode(dwTypeID, dwNameID, dwLangID, pirdeLang.OffsetToData, pbLinkedResource)
                                pResNodes.[nResNodes] <- rfn
                                nResNodes <- nResNodes + 1
                else
                    if (not skipResource) then
                        let rfn = ResFormatNode(dwTypeID, dwNameID, 0, pirdeName.OffsetToData, pbLinkedResource)
                        pResNodes.[nResNodes] <- rfn
                        nResNodes <- nResNodes + 1
        else
            if (not skipResource) then
                let rfn = ResFormatNode(dwTypeID, 0, 0, pirdeType.OffsetToData, pbLinkedResource) // REVIEW: I believe these 0s are what's causing the duplicate res naming problems
                pResNodes.[nResNodes] <- rfn
                nResNodes <- nResNodes + 1

    // Ok, all tree leaves are in ResFormatNode structs, and nResNodes ptrs are in pResNodes
    let mutable size = 0
    if nResNodes <> 0 then
        size <- size + ResFormatHeader.Width ; // sizeof ResFormatHeader
        for i = 0 to (nResNodes - 1) do
            size <- size + pResNodes.[i].Save(ulLinkedResourceBaseRVA, pbLinkedResource, Unchecked.defaultof<byte[]>, 0)

    let pResBuffer = Bytes.zeroCreate size

    if nResNodes <> 0 then
        let mutable resBufferOffset = 0

        // Write a dummy header
        let rfh = ResFormatHeader()
        let rfhBytes = rfh.toBytes()
        Bytes.blit rfhBytes 0 pResBuffer 0 ResFormatHeader.Width
        resBufferOffset <- resBufferOffset + ResFormatHeader.Width

        for i = 0 to (nResNodes - 1) do
            resBufferOffset <- resBufferOffset + pResNodes.[i].Save(ulLinkedResourceBaseRVA, pbLinkedResource, pResBuffer, resBufferOffset)

    pResBuffer

#if !FX_NO_PDB_WRITER
// PDB Writing

[<ComImport; Interface>]
[<Guid("809c652e-7396-11d2-9771-00a0c9b4d50c") ; InterfaceType(ComInterfaceType.InterfaceIsIUnknown)>]
type IMetaDataDispenser =
    abstract DefineScope: unit -> unit // need this here to fill the first vtable slot
    abstract OpenScope: [<In ; MarshalAs(UnmanagedType.LPWStr)>] szScope: string * [<In>] dwOpenFlags: Int32 * [<In>] riid: System.Guid byref * [<Out ; MarshalAs(UnmanagedType.IUnknown)>] punk: Object byref -> unit

[<ComImport; Interface>]
[<Guid("7DAC8207-D3AE-4c75-9B67-92801A497D44"); InterfaceType(ComInterfaceType.InterfaceIsIUnknown)>]
[<CLSCompliant(true)>]
type IMetadataImport =
    abstract Placeholder: unit -> unit

[<ComImport; Interface>]
[<Guid("BA3FEE4C-ECB9-4E41-83B7-183FA41CD859"); InterfaceType(ComInterfaceType.InterfaceIsIUnknown)>]
[<CLSCompliant(true)>]
type IMetadataEmit =
    abstract Placeholder: unit -> unit

[<ComImport; Interface>]
[< Guid("B01FAFEB-C450-3A4D-BEEC-B4CEEC01E006") ; InterfaceType(ComInterfaceType.InterfaceIsIUnknown) >]
[< ComVisible(false) >]
type ISymUnmanagedDocumentWriter =
    abstract SetSource: sourceSize: int *  [<MarshalAs(UnmanagedType.LPArray)>] source: byte[] -> unit
    abstract SetCheckSum: algorithmId: System.Guid * checkSumSize: int * [<MarshalAs(UnmanagedType.LPArray)>]  checkSum: byte [] -> unit

// Struct used to retrieve info on the debug output
[<Struct; StructLayout(LayoutKind.Sequential)>]
type ImageDebugDirectory =
    val Characteristics: int32
    val TimeDateStamp: int32
    val MajorVersion: int16
    val MinorVersion: int16
    val Type: int32
    val SizeOfData: int32
    val AddressOfRawData: int32
    val PointerToRawData: int32

[<ComImport; Interface>]
[<Guid("0B97726E-9E6D-4f05-9A26-424022093CAA"); InterfaceType(ComInterfaceType.InterfaceIsIUnknown)>]
type ISymUnmanagedWriter2 =
    abstract DefineDocument: [<MarshalAs(UnmanagedType.LPWStr)>] url: string *
                              language: System.Guid byref *
                              languageVendor: System.Guid byref *
                              documentType: System.Guid byref *
                              [<MarshalAs(UnmanagedType.Interface)>] RetVal: ISymUnmanagedDocumentWriter byref -> unit
    abstract SetUserEntryPoint: entryMethod: uint32 -> unit
    abstract OpenMethod: meth: int -> unit
    abstract CloseMethod: unit -> unit
    abstract OpenScope: startOffset: int * pRetVal: int byref -> unit
    abstract CloseScope: endOffset: int -> unit
    abstract SetScopeRange: scopeID: int * startOffset: int * endOffset: int -> unit
    abstract DefineLocalVariable: [<MarshalAs(UnmanagedType.LPWStr)>] varname: string *
                                attributes: int *
                                cSig: int *
                                [<MarshalAs(UnmanagedType.LPArray, SizeParamIndex=2s)>]signature: byte[] *
                                addressKind: int *
                                addr1: int *
                                addr2: int *
                                addr3: int *
                                startOffset: int *
                                endOffset: int -> unit
    abstract DefineParameter: [<MarshalAs(UnmanagedType.LPWStr)>] paramname: string *
                            attributes: int *
                            sequence: int *
                            addressKind: int *
                            addr1: int *
                            addr2: int *
                            addr3: int -> unit
    abstract DefineField: parent: int *
                      [<MarshalAs(UnmanagedType.LPWStr)>] fieldname: string *
                      attributes: int *
                      cSig: int *
                      [<MarshalAs(UnmanagedType.LPArray, SizeParamIndex=3s)>]signature: byte[] *
                      addressKind: int *
                      addr1: int *
                      addr2: int *
                      addr3: int -> unit
    abstract DefineGlobalVariable: [<MarshalAs(UnmanagedType.LPWStr)>] globalvarname: string *
                                  attributes: int *
                                  cSig: int *
                                  [<MarshalAs(UnmanagedType.LPArray, SizeParamIndex=2s)>]signature: byte[] *
                                  addressKind: int *
                                  addr1: int *
                                  addr2: int *
                                  addr3: int -> unit
    abstract Close: unit -> unit
    abstract SetSymAttribute: parent: int *
                            [<MarshalAs(UnmanagedType.LPWStr)>] attname: string *
                            cData: int *
                            [<MarshalAs(UnmanagedType.LPArray, SizeParamIndex=2s)>]data: byte[] -> unit
    abstract OpenNamespace: [<MarshalAs(UnmanagedType.LPWStr)>] nsname: string -> unit
    abstract CloseNamespace: unit -> unit
    abstract UsingNamespace: [<MarshalAs(UnmanagedType.LPWStr)>] fullName: string -> unit
    abstract SetMethodSourceRange: startDoc: ISymUnmanagedDocumentWriter *
                                  startLine: int *
                                  startColumn: int *
                                  endDoc: ISymUnmanagedDocumentWriter *
                                  endLine: int *
                                  endColumn: int -> unit
    abstract Initialize: emitter: nativeint *
                    [<MarshalAs(UnmanagedType.LPWStr)>] filename: string *
                    stream: IStream *
                    fullBuild: bool -> unit
    abstract GetDebugInfo: iDD: ImageDebugDirectory byref *
                          cData: int *
                          pcData: int byref *
                          [<MarshalAs(UnmanagedType.LPArray, SizeParamIndex=1s)>]data: byte[] -> unit
    abstract DefineSequencePoints: document: ISymUnmanagedDocumentWriter *
                                  spCount: int *
                                  [<MarshalAs(UnmanagedType.LPArray, SizeParamIndex=1s)>]offsets: int [] *
                                  [<MarshalAs(UnmanagedType.LPArray, SizeParamIndex=1s)>]lines: int [] *
                                  [<MarshalAs(UnmanagedType.LPArray, SizeParamIndex=1s)>]columns: int [] *
                                  [<MarshalAs(UnmanagedType.LPArray, SizeParamIndex=1s)>]endLines: int [] *
                                  [<MarshalAs(UnmanagedType.LPArray, SizeParamIndex=1s)>]endColumns: int [] -> unit
    abstract RemapToken: oldToken: int * newToken: int -> unit
    abstract Initialize2: emitter: nativeint *
                    [<MarshalAs(UnmanagedType.LPWStr)>] tempfilename: string *
                    stream: IStream *
                    fullBuild: bool *
                    [<MarshalAs(UnmanagedType.LPWStr)>] finalfilename: string -> unit
    abstract DefineConstant: [<MarshalAs(UnmanagedType.LPWStr)>] constname: string *
                            value: Object *
                            cSig: int *
                            [<MarshalAs(UnmanagedType.LPArray, SizeParamIndex=2s)>]signature: byte[] -> unit
    abstract Abort: unit -> unit
    abstract DefineLocalVariable2: [<MarshalAs(UnmanagedType.LPWStr)>] localvarname2: string *
                                  attributes: int *
                                  sigToken: int *
                                  addressKind: int *
                                  addr1: int *
                                  addr2: int *
                                  addr3: int *
                                  startOffset: int *
                                  endOffset: int -> unit
    abstract DefineGlobalVariable2: [<MarshalAs(UnmanagedType.LPWStr)>] globalvarname2: string *
                                    attributes: int *
                                    sigToken: int *
                                    addressKind: int *
                                    addr1: int *
                                    addr2: int *
                                    addr3: int -> unit
    abstract DefineConstant2: [<MarshalAs(UnmanagedType.LPWStr)>] constantname2: string *
                              value: Object *
                              sigToken: int -> unit
    abstract OpenMethod2: method2: int *
                          isect: int *
                          offset: int -> unit

type PdbWriter = { symWriter: ISymUnmanagedWriter2 }
type PdbDocumentWriter = { symDocWriter: ISymUnmanagedDocumentWriter }  (* pointer to pDocumentWriter COM object *)
type idd =
    { iddCharacteristics: int32
      iddMajorVersion: int32; (* actually u16 in IMAGE_DEBUG_DIRECTORY *)
      iddMinorVersion: int32; (* actually u16 in IMAGE_DEBUG_DIRECTORY *)
      iddType: int32
      iddData: byte[] }
#endif

#if !FX_NO_PDB_WRITER
let pdbInitialize (binaryName: string) (pdbName: string) =
    // collect necessary COM types
    let CorMetaDataDispenser = System.Type.GetTypeFromProgID("CLRMetaData.CorMetaDataDispenser")

    // get the importer pointer
    let mdd = System.Activator.CreateInstance(CorMetaDataDispenser) :?> IMetaDataDispenser
    let mutable IID_IMetaDataEmit = new Guid("BA3FEE4C-ECB9-4E41-83B7-183FA41CD859")
    let mutable o = Object()
    mdd.OpenScope(binaryName, 0x1, &IID_IMetaDataEmit, &o) // 0x1 = ofWrite
    let emitterPtr = Marshal.GetComInterfaceForObject(o, typeof<IMetadataEmit>)
    let writer =
        try
            let writer = Activator.CreateInstance(System.Type.GetTypeFromProgID("CorSymWriter_SxS")) :?> ISymUnmanagedWriter2
            writer.Initialize(emitterPtr, pdbName, Unchecked.defaultof<IStream>, true)
            writer
        finally
            // Marshal.GetComInterfaceForObject adds an extra ref for emitterPtr
            if IntPtr.Zero <> emitterPtr then
                Marshal.Release emitterPtr |> ignore

    { symWriter = writer }


[<assembly: System.Diagnostics.CodeAnalysis.SuppressMessage("Microsoft.Reliability", "CA2001: AvoidCallingProblematicMethods", Scope="member", Target="FSharp.Compiler.AbstractIL.Internal.Support.#pdbClose(FSharp.Compiler.AbstractIL.Internal.Support+PdbWriter)", MessageId="System.GC.Collect")>]
do()

let pdbCloseDocument(documentWriter: PdbDocumentWriter) =
    Marshal.ReleaseComObject (documentWriter.symDocWriter)
    |> ignore

[<System.Diagnostics.CodeAnalysis.SuppressMessage("Microsoft.Reliability", "CA2001: AvoidCallingProblematicMethods", MessageId="System.GC.Collect")>]
let pdbClose (writer: PdbWriter) dllFilename pdbFilename =
    writer.symWriter.Close()
    // CorSymWriter objects (ISymUnmanagedWriter) lock the files they're operating
    // on (both the pdb and the binary).  The locks are released only when their ref
    // count reaches zero, but since we're dealing with RCWs, there's no telling when
    // that will be.  The result is that sometimes, the pdb and object files will
    // still be locked well after the call to this function.
    // The SymReader class gets around this problem  by implementing the ISymUnmanagedDispose
    // interface, which the SymWriter class, unfortunately, does not.
    // Right now, take the same approach as mdbg, and manually forcing a collection.
    let rc = Marshal.ReleaseComObject(writer.symWriter)
    for i = 0 to (rc - 1) do
      Marshal.ReleaseComObject(writer.symWriter) |> ignore

    let isLocked filename =
        try
            use x = File.Open (filename, FileMode.Open, FileAccess.ReadWrite, FileShare.None)
            false
        with
        | _ -> true

    let mutable attempts = 0
    while (isLocked dllFilename || isLocked pdbFilename)  && attempts < 3 do
        // Need to induce two full collections for finalizers to run
        System.GC.Collect()
        System.GC.Collect()
        System.GC.WaitForPendingFinalizers()
        attempts <- attempts + 1

let pdbSetUserEntryPoint (writer: PdbWriter) (entryMethodToken: int32) =
    writer.symWriter.SetUserEntryPoint((uint32)entryMethodToken)

// Document checksum algorithms

let guidSourceHashMD5 = System.Guid(0x406ea660u, 0x64cfus, 0x4c82us, 0xb6uy, 0xf0uy, 0x42uy, 0xd4uy, 0x81uy, 0x72uy, 0xa7uy, 0x99uy) //406ea660-64cf-4c82-b6f0-42d48172a799
let hashSizeOfMD5 = 16

// If the FIPS algorithm policy is enabled on the computer (e.g., for US government employees and contractors)
// then obtaining the MD5 implementation in BCL will throw.
// In this case, catch the failure, and not set a checksum.
let internal setCheckSum (url: string, writer: ISymUnmanagedDocumentWriter) =
    try
        use file = FileSystem.FileStreamReadShim url
        use md5 = System.Security.Cryptography.MD5.Create()
        let checkSum = md5.ComputeHash file
        if (checkSum.Length = hashSizeOfMD5) then
            writer.SetCheckSum (guidSourceHashMD5, hashSizeOfMD5, checkSum)
    with _ -> ()

let pdbDefineDocument (writer: PdbWriter) (url: string) =
    //3F5162F8-07C6-11D3-9053-00C04FA302A1
    //let mutable corSymLanguageTypeCSharp = System.Guid(0x3F5162F8u, 0x07C6us, 0x11D3us, 0x90uy, 0x53uy, 0x00uy, 0xC0uy, 0x4Fuy, 0xA3uy, 0x02uy, 0xA1uy)
    let mutable corSymLanguageTypeFSharp = System.Guid(0xAB4F38C9u, 0xB6E6us, 0x43baus, 0xBEuy, 0x3Buy, 0x58uy, 0x08uy, 0x0Buy, 0x2Cuy, 0xCCuy, 0xE3uy)
    let mutable corSymLanguageVendorMicrosoft = System.Guid(0x994b45c4u, 0xe6e9us, 0x11d2us, 0x90uy, 0x3fuy, 0x00uy, 0xc0uy, 0x4fuy, 0xa3uy, 0x02uy, 0xa1uy)
    let mutable corSymDocumentTypeText = System.Guid(0x5a869d0bu, 0x6611us, 0x11d3us, 0xbduy, 0x2auy, 0x0uy, 0x0uy, 0xf8uy, 0x8uy, 0x49uy, 0xbduy)
    let mutable docWriter = Unchecked.defaultof<ISymUnmanagedDocumentWriter>
    writer.symWriter.DefineDocument(url, &corSymLanguageTypeFSharp, &corSymLanguageVendorMicrosoft, &corSymDocumentTypeText, &docWriter)
    setCheckSum (url, docWriter)
    { symDocWriter = docWriter }

let pdbOpenMethod (writer: PdbWriter) (methodToken: int32) =
    writer.symWriter.OpenMethod methodToken

let pdbCloseMethod (writer: PdbWriter) =
    writer.symWriter.CloseMethod()

let pdbOpenScope (writer: PdbWriter) (startOffset: int32) =
    let mutable retInt = 0
    writer.symWriter.OpenScope(startOffset, &retInt)
    check "action" (retInt)

let pdbCloseScope (writer: PdbWriter) (endOffset: int32) =
    writer.symWriter.CloseScope endOffset

let pdbDefineLocalVariable (writer: PdbWriter) (name: string) (signature: byte[]) (addr1: int32) =
    writer.symWriter.DefineLocalVariable(name, 0, signature.Length, signature, int System.Diagnostics.SymbolStore.SymAddressKind.ILOffset, addr1, 0, 0, 0, 0)

let pdbSetMethodRange (writer: PdbWriter) (docWriter1: PdbDocumentWriter) (startLine: int) (startCol: int) (docWriter2: PdbDocumentWriter) (endLine: int) (endCol: int) =
    writer.symWriter.SetMethodSourceRange(docWriter1.symDocWriter, startLine, startCol, docWriter2.symDocWriter, endLine, endCol)

let pdbDefineSequencePoints (writer: PdbWriter) (docWriter: PdbDocumentWriter) (pts: (int * int * int * int * int)[])  =
    let offsets = (Array.map (fun (x, _, _, _, _) -> x) pts)
    let lines = (Array.map (fun (_, x, _, _, _) -> x) pts)
    let columns = (Array.map (fun (_, _, x, _, _) -> x) pts)
    let endLines = (Array.map (fun (_, _, _, x, _) -> x) pts)
    let endColumns = (Array.map (fun (_, _, _, _, x) -> x) pts)
    writer.symWriter.DefineSequencePoints(docWriter.symDocWriter, pts.Length, offsets, lines, columns, endLines, endColumns)

let pdbWriteDebugInfo (writer: PdbWriter) =
    let mutable iDD = new ImageDebugDirectory()
    let mutable length = 0
    writer.symWriter.GetDebugInfo(&iDD, 0, &length, null)
    let mutable data: byte [] = Array.zeroCreate length
    writer.symWriter.GetDebugInfo(&iDD, length, &length, data)

    { iddCharacteristics = iDD.Characteristics
      iddMajorVersion = int32 iDD.MajorVersion
      iddMinorVersion = int32 iDD.MinorVersion
      iddType = iDD.Type
      iddData = data}
#endif


#if !FX_NO_PDB_WRITER
// PDB reading
type PdbReader  = { symReader: ISymbolReader }
type PdbDocument  = { symDocument: ISymbolDocument }
type PdbMethod  = { symMethod: ISymbolMethod }
type PdbVariable = { symVariable: ISymbolVariable }
type PdbMethodScope = { symScope: ISymbolScope }

type PdbSequencePoint =
    { pdbSeqPointOffset: int
      pdbSeqPointDocument: PdbDocument
      pdbSeqPointLine: int
      pdbSeqPointColumn: int
      pdbSeqPointEndLine: int
      pdbSeqPointEndColumn: int }

let pdbReadOpen (moduleName: string) (path: string) : PdbReader =
    let CorMetaDataDispenser = System.Type.GetTypeFromProgID("CLRMetaData.CorMetaDataDispenser")
    let mutable IID_IMetaDataImport = new Guid("7DAC8207-D3AE-4c75-9B67-92801A497D44")
    let mdd = System.Activator.CreateInstance(CorMetaDataDispenser) :?> IMetaDataDispenser
    let mutable o: Object = new Object()
    mdd.OpenScope(moduleName, 0, &IID_IMetaDataImport, &o)
    let importerPtr = Marshal.GetComInterfaceForObject(o, typeof<IMetadataImport>)
    try
#if ENABLE_MONO_SUPPORT
        // ISymWrapper.dll is not available as a compile-time dependency for the cross-platform compiler, since it is Windows-only
        // Access it via reflection instead.System.Diagnostics.SymbolStore.SymBinder
        try
            let isym = System.Reflection.Assembly.Load("ISymWrapper, Version=4.0.0.0, Culture=neutral, PublicKeyToken=b03f5f7f11d50a3a")
            let symbolBinder = isym.CreateInstance("System.Diagnostics.SymbolStore.SymBinder")
            let symbolBinderTy = symbolBinder.GetType()
            let reader = symbolBinderTy.InvokeMember("GetReader", BindingFlags.Public ||| BindingFlags.InvokeMethod ||| BindingFlags.Instance,  null, symbolBinder, [| box importerPtr; box moduleName; box path |])
            { symReader = reader :?> ISymbolReader }
        with _ ->
            { symReader = null }
#else
        let symbolBinder = new System.Diagnostics.SymbolStore.SymBinder()
        { symReader = symbolBinder.GetReader(importerPtr, moduleName, path) }
#endif
    finally
        // Marshal.GetComInterfaceForObject adds an extra ref for importerPtr
        if IntPtr.Zero <> importerPtr then
          Marshal.Release importerPtr |> ignore

// The symbol reader's finalize method will clean up any unmanaged resources.
// If file locks persist, we may want to manually invoke finalize
let pdbReadClose (_reader: PdbReader) : unit = ()

let pdbReaderGetMethod (reader: PdbReader) (token: int32) : PdbMethod =
    { symMethod = reader.symReader.GetMethod(SymbolToken token) }

let pdbReaderGetMethodFromDocumentPosition (reader: PdbReader)  (document: PdbDocument) (line: int) (column: int) : PdbMethod =
    { symMethod = reader.symReader.GetMethodFromDocumentPosition(document.symDocument, line, column) }

let pdbReaderGetDocuments (reader: PdbReader) : PdbDocument[] =
    let arr = reader.symReader.GetDocuments()
    Array.map (fun i -> { symDocument=i }) arr

let pdbReaderGetDocument (reader: PdbReader) (url: string) (language: byte[]) (languageVendor: byte[]) (documentType: byte[]) : PdbDocument =
    { symDocument = reader.symReader.GetDocument(url, Guid language, Guid languageVendor, System.Guid documentType) }

let pdbDocumentGetURL (document: PdbDocument) : string =
    document.symDocument.URL

let pdbDocumentGetType (document: PdbDocument) : byte[] (* guid *) =
    let guid = document.symDocument.DocumentType
    guid.ToByteArray()

let pdbDocumentGetLanguage (document: PdbDocument) : byte[] (* guid *) =
    let guid = document.symDocument.Language
    guid.ToByteArray()

let pdbDocumentGetLanguageVendor (document: PdbDocument) : byte[] =
    let guid = document.symDocument.LanguageVendor
    guid.ToByteArray()

let pdbDocumentFindClosestLine (document: PdbDocument) (line: int) : int =
    document.symDocument.FindClosestLine line

let pdbMethodGetToken (meth: PdbMethod) : int32 =
    let token = meth.symMethod.Token
    token.GetToken()

let pdbMethodGetSequencePoints (meth: PdbMethod) : PdbSequencePoint[] =
    let  pSize = meth.symMethod.SequencePointCount
    let offsets = Array.zeroCreate pSize
    let docs = Array.zeroCreate pSize
    let lines = Array.zeroCreate pSize
    let cols = Array.zeroCreate pSize
    let endLines = Array.zeroCreate pSize
    let endColumns = Array.zeroCreate pSize

    meth.symMethod.GetSequencePoints(offsets, docs, lines, cols, endLines, endColumns)

    Array.init pSize (fun i ->
        { pdbSeqPointOffset = offsets.[i]
          pdbSeqPointDocument = { symDocument = docs.[i] }
          pdbSeqPointLine = lines.[i]
          pdbSeqPointColumn = cols.[i]
          pdbSeqPointEndLine = endLines.[i]
          pdbSeqPointEndColumn = endColumns.[i] })

let pdbScopeGetChildren (scope: PdbMethodScope) : PdbMethodScope[] =
    let arr = scope.symScope.GetChildren()
    Array.map (fun i -> { symScope=i }) arr

let pdbScopeGetOffsets (scope: PdbMethodScope) : int * int =
    (scope.symScope.StartOffset, scope.symScope.EndOffset)

let pdbScopeGetLocals (scope: PdbMethodScope) : PdbVariable[] =
    let arr = scope.symScope.GetLocals()
    Array.map (fun i -> { symVariable=i }) arr

let pdbVariableGetName (variable: PdbVariable) : string =
    variable.symVariable.Name

let pdbVariableGetSignature (variable: PdbVariable) : byte[] =
    variable.symVariable.GetSignature()

// The tuple is (AddressKind, AddressField1)
let pdbVariableGetAddressAttributes (variable: PdbVariable) : (int32 * int32) =
    (int32 variable.symVariable.AddressKind, variable.symVariable.AddressField1)
#endif

// Key signing
type keyContainerName = string
type keyPair = byte[]
type pubkey = byte[]
type pubkeyOptions = byte[] * bool

#if FX_NO_CORHOST_SIGNER

let signerOpenPublicKeyFile filePath = FileSystem.ReadAllBytesShim filePath

let signerOpenKeyPairFile filePath = FileSystem.ReadAllBytesShim filePath

let signerGetPublicKeyForKeyPair (kp: keyPair) : pubkey =
    let reply = (StrongNameSign.getPublicKeyForKeyPair kp)
    reply

let signerGetPublicKeyForKeyContainer (_kcName: keyContainerName) : pubkey =
    raise (NotImplementedException("signerGetPublicKeyForKeyContainer is not yet implemented"))

let signerCloseKeyContainer (_kc: keyContainerName) : unit =
    raise (NotImplementedException("signerCloseKeyContainer is not yet implemented"))

let signerSignatureSize (pk: pubkey) : int =
    (StrongNameSign.signatureSize pk)

let signerSignFileWithKeyPair (fileName: string) (kp: keyPair) : unit =
    (StrongNameSign.signFile fileName kp)

let signerSignFileWithKeyContainer (_fileName: string) (_kcName: keyContainerName) : unit =
    raise (NotImplementedException("signerSignFileWithKeyContainer is not yet implemented"))

#else
// New mscoree functionality
// This type represents methods that we don't currently need, so I'm leaving unimplemented
type UnusedCOMMethod = unit -> unit
[<System.Security.SecurityCritical; Interface>]
[<ComImport; InterfaceType(ComInterfaceType.InterfaceIsIUnknown); Guid("D332DB9E-B9B3-4125-8207-A14884F53216")>]
type ICLRMetaHost =
    [<MethodImpl(MethodImplOptions.InternalCall, MethodCodeType=MethodCodeType.Runtime)>]
    abstract GetRuntime:
        [<In; MarshalAs(UnmanagedType.LPWStr)>] version: string *
        [<In; MarshalAs(UnmanagedType.LPStruct)>] interfaceId: System.Guid -> [<MarshalAs(UnmanagedType.Interface)>] System.Object

    // Methods that we don't need are stubbed out for now...
    abstract GetVersionFromFile: UnusedCOMMethod
    abstract EnumerateInstalledRuntimes: UnusedCOMMethod
    abstract EnumerateLoadedRuntimes: UnusedCOMMethod
    abstract Reserved01: UnusedCOMMethod

// We don't currently support ComConversionLoss
[<System.Security.SecurityCritical; Interface>]
[<ComImport; ComConversionLoss; InterfaceType(ComInterfaceType.InterfaceIsIUnknown); Guid("9FD93CCF-3280-4391-B3A9-96E1CDE77C8D")>]
type ICLRStrongName =
    // Methods that we don't need are stubbed out for now...
    abstract GetHashFromAssemblyFile: UnusedCOMMethod
    abstract GetHashFromAssemblyFileW: UnusedCOMMethod
    abstract GetHashFromBlob: UnusedCOMMethod
    abstract GetHashFromFile: UnusedCOMMethod
    abstract GetHashFromFileW: UnusedCOMMethod
    abstract GetHashFromHandle: UnusedCOMMethod
    abstract StrongNameCompareAssemblies: UnusedCOMMethod

    [<MethodImpl(MethodImplOptions.InternalCall, MethodCodeType=MethodCodeType.Runtime)>]
    abstract StrongNameFreeBuffer: [<In>] pbMemory: nativeint -> unit

    abstract StrongNameGetBlob: UnusedCOMMethod
    abstract StrongNameGetBlobFromImage: UnusedCOMMethod

    [<MethodImpl(MethodImplOptions.InternalCall, MethodCodeType=MethodCodeType.Runtime)>]
    abstract StrongNameGetPublicKey :
            [<In; MarshalAs(UnmanagedType.LPWStr)>] pwzKeyContainer: string *
            [<In; MarshalAs(UnmanagedType.LPArray, SizeParamIndex=2s)>] pbKeyBlob: byte[] *
            [<In; MarshalAs(UnmanagedType.U4)>] cbKeyBlob: uint32 *
            [<Out>] ppbPublicKeyBlob: nativeint byref *
            [<Out; MarshalAs(UnmanagedType.U4)>] pcbPublicKeyBlob: uint32 byref -> unit

    abstract StrongNameHashSize: UnusedCOMMethod

    [<MethodImpl(MethodImplOptions.InternalCall, MethodCodeType=MethodCodeType.Runtime)>]
    abstract StrongNameKeyDelete: [<In; MarshalAs(UnmanagedType.LPWStr)>] pwzKeyContainer: string -> unit

    abstract StrongNameKeyGen: UnusedCOMMethod
    abstract StrongNameKeyGenEx: UnusedCOMMethod
    abstract StrongNameKeyInstall: UnusedCOMMethod

    [<MethodImpl(MethodImplOptions.InternalCall, MethodCodeType=MethodCodeType.Runtime)>]
    abstract StrongNameSignatureGeneration :
            [<In; MarshalAs(UnmanagedType.LPWStr)>] pwzFilePath: string *
            [<In; MarshalAs(UnmanagedType.LPWStr)>] pwzKeyContainer: string *
            [<In; MarshalAs(UnmanagedType.LPArray, SizeParamIndex=3s)>] pbKeyBlob: byte [] *
            [<In; MarshalAs(UnmanagedType.U4)>] cbKeyBlob: uint32 *
            [<Out>] ppbSignatureBlob: nativeint *
            [<MarshalAs(UnmanagedType.U4)>] pcbSignatureBlob: uint32 byref -> unit

    abstract StrongNameSignatureGenerationEx: UnusedCOMMethod

    [<MethodImpl(MethodImplOptions.InternalCall, MethodCodeType=MethodCodeType.Runtime)>]
    abstract StrongNameSignatureSize :
            [<In; MarshalAs(UnmanagedType.LPArray, SizeParamIndex=1s)>] pbPublicKeyBlob: byte[] *
            [<In; MarshalAs(UnmanagedType.U4)>] cbPublicKeyBlob: uint32 *
            [<Out; MarshalAs(UnmanagedType.U4)>] pcbSize: uint32 byref -> unit

    abstract StrongNameSignatureVerification: UnusedCOMMethod

    [<MethodImpl(MethodImplOptions.InternalCall, MethodCodeType=MethodCodeType.Runtime)>]
    abstract StrongNameSignatureVerificationEx :
            [<In; MarshalAs(UnmanagedType.LPWStr)>] pwzFilePath: string *
            [<In; MarshalAs(UnmanagedType.I1)>] fForceVerification: bool *
            [<In; MarshalAs(UnmanagedType.I1)>] pfWasVerified: bool byref -> [<MarshalAs(UnmanagedType.I1)>] bool

    abstract StrongNameSignatureVerificationFromImage: UnusedCOMMethod
    abstract StrongNameTokenFromAssembly: UnusedCOMMethod
    abstract StrongNameTokenFromAssemblyEx: UnusedCOMMethod
    abstract StrongNameTokenFromPublicKey: UnusedCOMMethod


[<System.Security.SecurityCritical; Interface>]
[<ComImport; InterfaceType(ComInterfaceType.InterfaceIsIUnknown); Guid("BD39D1D2-BA2F-486A-89B0-B4B0CB466891")>]
type ICLRRuntimeInfo =
    // REVIEW: Methods that we don't need will be stubbed out for now...
    abstract GetVersionString: unit -> unit
    abstract GetRuntimeDirectory: unit -> unit
    abstract IsLoaded: unit -> unit
    abstract LoadErrorString: unit -> unit
    abstract LoadLibrary: unit -> unit
    abstract GetProcAddress: unit -> unit

    [<MethodImpl(MethodImplOptions.InternalCall, MethodCodeType=MethodCodeType.Runtime)>]
    abstract GetInterface :
        [<In; MarshalAs(UnmanagedType.LPStruct)>] coClassId: System.Guid *
        [<In; MarshalAs(UnmanagedType.LPStruct)>] interfaceId: System.Guid -> [<MarshalAs(UnmanagedType.Interface)>]System.Object

[<System.Security.SecurityCritical>]
[<DllImport("mscoree.dll", SetLastError = true, PreserveSig=false, EntryPoint="CreateInterface")>]
let CreateInterface (
                    ([<MarshalAs(UnmanagedType.LPStruct)>] _clsidguid: System.Guid),
                    ([<MarshalAs(UnmanagedType.LPStruct)>] _guid: System.Guid),
                    ([<MarshalAs(UnmanagedType.Interface)>] _metaHost :
                        ICLRMetaHost byref)) : unit = failwith "CreateInterface"

let signerOpenPublicKeyFile filePath = FileSystem.ReadAllBytesShim filePath

let signerOpenKeyPairFile filePath = FileSystem.ReadAllBytesShim filePath

let mutable iclrsn: ICLRStrongName option = None
let getICLRStrongName () =
    match iclrsn with
    | None ->
        let CLSID_CLRStrongName = System.Guid(0xB79B0ACDu, 0xF5CDus, 0x409bus, 0xB5uy, 0xA5uy, 0xA1uy, 0x62uy, 0x44uy, 0x61uy, 0x0Buy, 0x92uy)
        let IID_ICLRStrongName = System.Guid(0x9FD93CCFu, 0x3280us, 0x4391us, 0xB3uy, 0xA9uy, 0x96uy, 0xE1uy, 0xCDuy, 0xE7uy, 0x7Cuy, 0x8Duy)
        let CLSID_CLRMetaHost =  System.Guid(0x9280188Du, 0x0E8Eus, 0x4867us, 0xB3uy, 0x0Cuy, 0x7Fuy, 0xA8uy, 0x38uy, 0x84uy, 0xE8uy, 0xDEuy)
        let IID_ICLRMetaHost = System.Guid(0xD332DB9Eu, 0xB9B3us, 0x4125us, 0x82uy, 0x07uy, 0xA1uy, 0x48uy, 0x84uy, 0xF5uy, 0x32uy, 0x16uy)
        let clrRuntimeInfoGuid = System.Guid(0xBD39D1D2u, 0xBA2Fus, 0x486aus, 0x89uy, 0xB0uy, 0xB4uy, 0xB0uy, 0xCBuy, 0x46uy, 0x68uy, 0x91uy)

        let runtimeVer = System.Runtime.InteropServices.RuntimeEnvironment.GetSystemVersion()
        let mutable metaHost = Unchecked.defaultof<ICLRMetaHost>
        CreateInterface(CLSID_CLRMetaHost, IID_ICLRMetaHost, &metaHost)
        if Unchecked.defaultof<ICLRMetaHost> = metaHost then
            failwith "Unable to obtain ICLRMetaHost object - check freshness of mscoree.dll"
        let runtimeInfo = metaHost.GetRuntime(runtimeVer, clrRuntimeInfoGuid) :?> ICLRRuntimeInfo
        let sn = runtimeInfo.GetInterface(CLSID_CLRStrongName, IID_ICLRStrongName) :?> ICLRStrongName
        if Unchecked.defaultof<ICLRStrongName> = sn then
            failwith "Unable to obtain ICLRStrongName object"
        iclrsn <- Some sn
        sn
    | Some sn -> sn

let signerGetPublicKeyForKeyPair kp =
 if IL.runningOnMono then
    let snt = System.Type.GetType("Mono.Security.StrongName")
    let sn = System.Activator.CreateInstance(snt, [| box kp |])
    snt.InvokeMember("PublicKey", (BindingFlags.GetProperty ||| BindingFlags.Instance ||| BindingFlags.Public), null, sn, [| |], Globalization.CultureInfo.InvariantCulture) :?> byte[]
 else
    let mutable pSize = 0u
    let mutable pBuffer: nativeint = (nativeint)0
    let iclrSN = getICLRStrongName()

    iclrSN.StrongNameGetPublicKey(Unchecked.defaultof<string>, kp, (uint32) kp.Length, &pBuffer, &pSize) |> ignore
    let mutable keybuffer: byte [] = Bytes.zeroCreate (int pSize)
    // Copy the marshalled data over - we'll have to free this ourselves
    Marshal.Copy(pBuffer, keybuffer, 0, int pSize)
    iclrSN.StrongNameFreeBuffer pBuffer |> ignore
    keybuffer

let signerGetPublicKeyForKeyContainer kc =
    let mutable pSize = 0u
    let mutable pBuffer: nativeint = (nativeint)0
    let iclrSN = getICLRStrongName()
    iclrSN.StrongNameGetPublicKey(kc, Unchecked.defaultof<byte[]>, 0u, &pBuffer, &pSize) |> ignore
    let mutable keybuffer: byte [] = Bytes.zeroCreate (int pSize)
    // Copy the marshalled data over - we'll have to free this ourselves later
    Marshal.Copy(pBuffer, keybuffer, 0, int pSize)
    iclrSN.StrongNameFreeBuffer pBuffer |> ignore
    keybuffer

let signerCloseKeyContainer kc =
    let iclrSN = getICLRStrongName()
    iclrSN.StrongNameKeyDelete kc |> ignore

let signerSignatureSize (pk: byte[]) =
 if IL.runningOnMono then
   if pk.Length > 32 then pk.Length - 32 else 128
 else
    let mutable pSize =  0u
    let iclrSN = getICLRStrongName()
    iclrSN.StrongNameSignatureSize(pk, uint32 pk.Length, &pSize) |> ignore
    int pSize

let signerSignFileWithKeyPair fileName kp =
 if IL.runningOnMono then
    let snt = System.Type.GetType("Mono.Security.StrongName")
    let sn = System.Activator.CreateInstance(snt, [| box kp |])
    let conv (x: obj) = if (unbox x: bool) then 0 else -1
    snt.InvokeMember("Sign", (BindingFlags.InvokeMethod ||| BindingFlags.Instance ||| BindingFlags.Public), null, sn, [| box fileName |], Globalization.CultureInfo.InvariantCulture) |> conv |> check "Sign"
    snt.InvokeMember("Verify", (BindingFlags.InvokeMethod ||| BindingFlags.Instance ||| BindingFlags.Public), null, sn, [| box fileName |], Globalization.CultureInfo.InvariantCulture) |> conv |> check "Verify"
 else
    let mutable pcb = 0u
    let mutable ppb = (nativeint)0
    let mutable ok = false
    let iclrSN = getICLRStrongName()
    iclrSN.StrongNameSignatureGeneration(fileName, Unchecked.defaultof<string>, kp, uint32 kp.Length, ppb, &pcb) |> ignore
    iclrSN.StrongNameSignatureVerificationEx(fileName, true, &ok) |> ignore

let signerSignFileWithKeyContainer fileName kcName =
    let mutable pcb = 0u
    let mutable ppb = (nativeint)0
    let mutable ok = false
    let iclrSN = getICLRStrongName()
    iclrSN.StrongNameSignatureGeneration(fileName, kcName, Unchecked.defaultof<byte[]>, 0u, ppb, &pcb) |> ignore
    iclrSN.StrongNameSignatureVerificationEx(fileName, true, &ok) |> ignore
#endif<|MERGE_RESOLUTION|>--- conflicted
+++ resolved
@@ -22,13 +22,10 @@
 open System.Runtime.InteropServices
 open System.Runtime.CompilerServices
 
-<<<<<<< HEAD
-=======
+
 let DateTime1970Jan01 = new DateTime(1970, 1, 1, 0, 0, 0, DateTimeKind.Utc) (* ECMA Spec (Oct2002), Part II, 24.2.2 PE File Header. *)
 let absilWriteGetTimeStamp () = (DateTime.UtcNow - DateTime1970Jan01).TotalSeconds |> int
 
-#if !FX_NO_LINKEDRESOURCES
->>>>>>> 51684d45
 // Force inline, so GetLastWin32Error calls are immediately after interop calls as seen by FxCop under Debug build.
 let inline ignore _x = ()
 
@@ -584,11 +581,7 @@
 
         !size
 
-<<<<<<< HEAD
 let linkNativeResourcesViaCVTres (unlinkedResources: byte[] list)  (ulLinkedResourceBaseRVA: int32) (fileType: PEFileType) (outputFilePath: string) = 
-=======
-let linkNativeResources (unlinkedResources: byte[] list)  (ulLinkedResourceBaseRVA: int32) (fileType: PEFileType) (outputFilePath: string) =
->>>>>>> 51684d45
     let nPEFileType = match fileType with X86  -> 0 | X64 -> 2
     let mutable tempResFiles: string list = []
     let mutable objBytes: byte[] = [||]
@@ -669,11 +662,7 @@
                     System.Runtime.InteropServices.Marshal.ThrowExceptionForHR(E_FAIL)
 
                 // REVIEW: We really shouldn't be calling out to cvtres
-<<<<<<< HEAD
-                let mutable psi = System.Diagnostics.ProcessStartInfo(cvtres)
-=======
                 let mutable psi = System.Diagnostics.ProcessStartInfo cvtres
->>>>>>> 51684d45
                 psi.Arguments <- cmdLineArgs
                 psi.CreateNoWindow <- true ; // REVIEW: For some reason, this still creates a window unless WindowStyle is set to hidden
                 psi.WindowStyle <- System.Diagnostics.ProcessWindowStyle.Hidden
@@ -760,7 +749,6 @@
         // return the buffer
         pResBuffer
 
-<<<<<<< HEAD
 let linkNativeResourcesManaged (unlinkedResources: byte[] list)  (ulLinkedResourceBaseRVA: int32) (fileType: PEFileType) (outputFilePath: string) =
    ignore fileType
    ignore outputFilePath
@@ -794,10 +782,7 @@
         linkNativeResourcesManaged unlinkedResources ulLinkedResourceBaseRVA fileType outputFilePath
 #endif
 
-let unlinkResource (ulLinkedResourceBaseRVA: int32) (pbLinkedResource: byte[]) = 
-=======
 let unlinkResource (ulLinkedResourceBaseRVA: int32) (pbLinkedResource: byte[]) =
->>>>>>> 51684d45
     let mutable nResNodes = 0
 
     let pirdType = bytesToIRD pbLinkedResource 0
