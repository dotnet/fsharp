// Copyright (c) Microsoft Corporation.  All Rights Reserved.  See License.txt in the project root for license information.

/// Blobs of bytes, cross-compiling 
namespace FSharp.Compiler.AbstractIL.Internal

<<<<<<< HEAD
open System
=======
open System.IO
>>>>>>> 1e8edefb
open Internal.Utilities

open FSharp.Compiler.AbstractIL 
open FSharp.Compiler.AbstractIL.Internal
open FSharp.Compiler.AbstractIL.Internal.Library 


module internal Bytes = 
    /// returned int will be 0 <= x <= 255
    val get: byte[] -> int -> int    
    val zeroCreate: int -> byte[]
    /// each int must be 0 <= x <= 255 
    val ofInt32Array: int[] ->  byte[] 
    /// each int will be 0 <= x <= 255 

    val blit: byte[] -> int -> byte[] -> int -> int -> unit

    val stringAsUnicodeNullTerminated: string -> byte[]
    val stringAsUtf8NullTerminated: string -> byte[]

/// May be backed by managed or unmanaged memory, or memory mapped file.
[<AbstractClass>]
type internal ByteMemory =

    abstract Item: int -> byte with get

    abstract Length: int

    abstract ReadBytes: pos: int * count: int -> byte[]

    abstract ReadInt32: pos: int -> int

    abstract ReadUInt16: pos: int -> uint16

    abstract ReadUtf8String: pos: int * count: int -> string

    abstract Slice: pos: int * count: int -> ByteMemory

    abstract CopyTo: Stream -> unit

    abstract Copy: srcOffset: int * dest: byte[] * destOffset: int * count: int -> unit

    abstract ToArray: unit -> byte[]

    /// Get a stream representation of the backing memory.
    /// Disposing this will not free up any of the backing memory.
    abstract AsStream: unit -> Stream

    /// Get a stream representation of the backing memory.
    /// Disposing this will not free up any of the backing memory.
    /// Stream cannot be written to.
    abstract AsReadOnlyStream: unit -> Stream

[<Struct;NoEquality;NoComparison>]
type internal ReadOnlyByteMemory =

    new: ByteMemory -> ReadOnlyByteMemory

    member Item: int -> byte with get

    member Length: int

    member ReadBytes: pos: int * count: int -> byte[]

    member ReadInt32: pos: int -> int

    member ReadUInt16: pos: int -> uint16

    member ReadUtf8String: pos: int * count: int -> string

    member Slice: pos: int * count: int -> ReadOnlyByteMemory

    member CopyTo: Stream -> unit

    member Copy: srcOffset: int * dest: byte[] * destOffset: int * count: int -> unit

    member ToArray: unit -> byte[]

    member AsStream: unit -> Stream

type ByteMemory with

    member AsReadOnly: unit -> ReadOnlyByteMemory

    /// Create another ByteMemory object that has a backing memory mapped file based on another ByteMemory's contents.
    static member CreateMemoryMappedFile: ReadOnlyByteMemory -> ByteMemory

    /// Creates a ByteMemory object that has a backing memory mapped file from a file on-disk.
    static member FromFile: path: string * FileAccess * ?canShadowCopy: bool -> ByteMemory

    /// Creates a ByteMemory object that is backed by a raw pointer.
    /// Use with care.
    static member FromUnsafePointer: addr: nativeint * length: int * hold: obj -> ByteMemory

    /// Creates a ByteMemory object that is backed by a byte array with the specified offset and length.
    static member FromArray: bytes: byte[] * offset: int * length: int -> ByteMemory

    /// Creates a ByteMemory object that is backed by a byte array.
    static member FromArray: bytes: byte[] -> ByteMemory

/// Imperative buffers and streams of byte[]
[<Sealed>]
type internal ByteBuffer = 
    member Reserve : int -> Span<byte>
    member Close : unit -> byte[] 
    member EmitIntAsByte : int -> unit
    member EmitIntsAsBytes : int[] -> unit
    member EmitInt32s : int32[] -> unit
    member EmitByte : byte -> unit
    member EmitBytes : byte[] -> unit
    member EmitByteMemory : ReadOnlyByteMemory -> unit
    member EmitInt32 : int32 -> unit
    member EmitInt64 : int64 -> unit
    member EmitInt32AsUInt16 : int32 -> unit
    member EmitBoolAsByte : bool -> unit
    member EmitUInt16 : uint16 -> unit
    member Position : int
    static member Create : startingCapacity: int -> ByteBuffer


[<Sealed>]
type internal ByteStream =
    member ReadByte : unit -> byte
    member ReadBytes : int -> ReadOnlyByteMemory
    member ReadUtf8String : int -> string
    member Position : int 
    static member FromBytes : ReadOnlyByteMemory * start:int * length:int -> ByteStream
    
#if LAZY_UNPICKLE
    member CloneAndSeek : int -> ByteStream
    member Skip : int -> unit
#endif<|MERGE_RESOLUTION|>--- conflicted
+++ resolved
@@ -3,17 +3,8 @@
 /// Blobs of bytes, cross-compiling 
 namespace FSharp.Compiler.AbstractIL.Internal
 
-<<<<<<< HEAD
 open System
-=======
 open System.IO
->>>>>>> 1e8edefb
-open Internal.Utilities
-
-open FSharp.Compiler.AbstractIL 
-open FSharp.Compiler.AbstractIL.Internal
-open FSharp.Compiler.AbstractIL.Internal.Library 
-
 
 module internal Bytes = 
     /// returned int will be 0 <= x <= 255
@@ -28,6 +19,26 @@
     val stringAsUnicodeNullTerminated: string -> byte[]
     val stringAsUtf8NullTerminated: string -> byte[]
 
+[<Sealed>]
+type ChunkedArray<'T> =
+
+    member Length: int
+
+    member ToArray: unit -> 'T[]
+
+/// Not thread safe.
+[<Sealed>]
+type ChunkedArrayBuilder<'T> =
+
+    member Reserve: length: int -> Span<'T>
+
+    member Write: data: ReadOnlySpan<'T> -> unit
+
+    /// When the builder is turned into a chunked array, it is considered frozen.
+    member ToChunkedArray: unit -> ChunkedArray<'T>
+
+    static member Create: minChunkSize: int * startingCapacity: int -> ChunkedArrayBuilder<'T>
+
 /// May be backed by managed or unmanaged memory, or memory mapped file.
 [<AbstractClass>]
 type internal ByteMemory =
@@ -35,6 +46,10 @@
     abstract Item: int -> byte with get
 
     abstract Length: int
+
+    abstract Span: Span<byte>
+
+    abstract ReadOnlySpan: ReadOnlySpan<byte>
 
     abstract ReadBytes: pos: int * count: int -> byte[]
 
@@ -70,6 +85,8 @@
 
     member Length: int
 
+    member Span: ReadOnlySpan<byte>
+
     member ReadBytes: pos: int * count: int -> byte[]
 
     member ReadInt32: pos: int -> int
@@ -86,6 +103,9 @@
 
     member ToArray: unit -> byte[]
 
+    /// Get a stream representation of the backing memory.
+    /// Disposing this will not free up any of the backing memory.
+    /// Stream cannot be written to.
     member AsStream: unit -> Stream
 
 type ByteMemory with
@@ -118,7 +138,7 @@
     member EmitInt32s : int32[] -> unit
     member EmitByte : byte -> unit
     member EmitBytes : byte[] -> unit
-    member EmitByteMemory : ReadOnlyByteMemory -> unit
+    member EmitByteSpan : ReadOnlySpan<byte> -> unit
     member EmitInt32 : int32 -> unit
     member EmitInt64 : int64 -> unit
     member EmitInt32AsUInt16 : int32 -> unit
