{
  "sdk": {
    "version": "6.0.100-preview.7.21379.14",
    "allowPrerelease": true,
    "rollForward": "minor"
  },
  "tools": {
    "dotnet": "6.0.100-preview.7.21379.14",
    "vs": {
      "version": "16.8",
      "components": [
        "Microsoft.VisualStudio.Component.FSharp"
      ]
    }
  },
  "msbuild-sdks": {
<<<<<<< HEAD
    "Microsoft.DotNet.Arcade.Sdk": "7.0.0-beta.21527.1",
=======
    "Microsoft.DotNet.Arcade.Sdk": "7.0.0-beta.21456.1",
>>>>>>> 6d626ff0
    "Microsoft.DotNet.Helix.Sdk": "2.0.0-beta.19069.2"
  }
}<|MERGE_RESOLUTION|>--- conflicted
+++ resolved
@@ -1,11 +1,11 @@
 {
   "sdk": {
-    "version": "6.0.100-preview.7.21379.14",
+    "version": "6.0.100",
     "allowPrerelease": true,
     "rollForward": "minor"
   },
   "tools": {
-    "dotnet": "6.0.100-preview.7.21379.14",
+    "dotnet": "6.0.100",
     "vs": {
       "version": "16.8",
       "components": [
@@ -14,11 +14,7 @@
     }
   },
   "msbuild-sdks": {
-<<<<<<< HEAD
     "Microsoft.DotNet.Arcade.Sdk": "7.0.0-beta.21527.1",
-=======
-    "Microsoft.DotNet.Arcade.Sdk": "7.0.0-beta.21456.1",
->>>>>>> 6d626ff0
     "Microsoft.DotNet.Helix.Sdk": "2.0.0-beta.19069.2"
   }
 }