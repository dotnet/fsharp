{
  "sdk": {
<<<<<<< HEAD
    "version": "5.0.401",
    "rollForward": "minor"
  },
  "tools": {
    "dotnet": "5.0.401",
=======
    "version": "6.0.100-preview.7.21379.14",
    "allowPrerelease": true,
    "rollForward": "minor"
  },
  "tools": {
    "dotnet": "6.0.100-preview.7.21379.14",
>>>>>>> cd29a1cf
    "vs": {
      "version": "16.8",
      "components": [
        "Microsoft.VisualStudio.Component.FSharp"
      ]
    }
  },
  "msbuild-sdks": {
    "Microsoft.DotNet.Arcade.Sdk": "7.0.0-beta.21456.1",
    "Microsoft.DotNet.Helix.Sdk": "2.0.0-beta.19069.2"
  }
}<|MERGE_RESOLUTION|>--- conflicted
+++ resolved
@@ -1,19 +1,11 @@
 {
   "sdk": {
-<<<<<<< HEAD
-    "version": "5.0.401",
-    "rollForward": "minor"
-  },
-  "tools": {
-    "dotnet": "5.0.401",
-=======
     "version": "6.0.100-preview.7.21379.14",
     "allowPrerelease": true,
     "rollForward": "minor"
   },
   "tools": {
     "dotnet": "6.0.100-preview.7.21379.14",
->>>>>>> cd29a1cf
     "vs": {
       "version": "16.8",
       "components": [
