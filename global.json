--- conflicted
+++ resolved
@@ -17,11 +17,7 @@
     "perl": "5.38.0.1"
   },
   "msbuild-sdks": {
-<<<<<<< HEAD
-    "Microsoft.DotNet.Arcade.Sdk": "8.0.0-beta.24060.4",
-=======
     "Microsoft.DotNet.Arcade.Sdk": "8.0.0-beta.24073.2",
->>>>>>> 544a1c9a
     "Microsoft.DotNet.Helix.Sdk": "8.0.0-beta.23255.2"
   }
 }