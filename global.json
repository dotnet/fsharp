{
<<<<<<< HEAD
  "sdk": {
    "version": "6.0.100-preview.3.21202.5",
    "allowPrerelease": true,
    "rollForward": "minor"
  },
  "tools": {
    "dotnet": "6.0.100-preview.3.21202.5",
    "vs": {
      "version": "16.8",
      "components": [
        "Microsoft.VisualStudio.Component.FSharp"
      ]
    }
  },
=======
    "sdk": {
        "version": "5.0.100",
        "rollForward": "minor"
    },
    "tools": {
        "dotnet": "5.0.100",
        "vs": {
            "version": "16.8",
            "components": [
                "Microsoft.VisualStudio.Component.FSharp"
            ]
        }
    },
>>>>>>> 09f557db
  "msbuild-sdks": {
    "Microsoft.DotNet.Arcade.Sdk": "6.0.0-beta.21220.2",
    "Microsoft.DotNet.Helix.Sdk": "2.0.0-beta.19069.2"
  }
}<|MERGE_RESOLUTION|>--- conflicted
+++ resolved
@@ -1,26 +1,11 @@
 {
-<<<<<<< HEAD
-  "sdk": {
-    "version": "6.0.100-preview.3.21202.5",
-    "allowPrerelease": true,
-    "rollForward": "minor"
-  },
-  "tools": {
-    "dotnet": "6.0.100-preview.3.21202.5",
-    "vs": {
-      "version": "16.8",
-      "components": [
-        "Microsoft.VisualStudio.Component.FSharp"
-      ]
-    }
-  },
-=======
     "sdk": {
-        "version": "5.0.100",
+        "version": "6.0.100-preview.3.21202.5",
+        "allowPrerelease": true,
         "rollForward": "minor"
     },
     "tools": {
-        "dotnet": "5.0.100",
+        "dotnet": "6.0.100-preview.3.21202.5",
         "vs": {
             "version": "16.8",
             "components": [
@@ -28,9 +13,8 @@
             ]
         }
     },
->>>>>>> 09f557db
-  "msbuild-sdks": {
-    "Microsoft.DotNet.Arcade.Sdk": "6.0.0-beta.21220.2",
-    "Microsoft.DotNet.Helix.Sdk": "2.0.0-beta.19069.2"
-  }
+    "msbuild-sdks": {
+        "Microsoft.DotNet.Arcade.Sdk": "6.0.0-beta.21220.2",
+        "Microsoft.DotNet.Helix.Sdk": "2.0.0-beta.19069.2"
+    }
 }