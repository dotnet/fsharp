--- conflicted
+++ resolved
@@ -18,11 +18,7 @@
     "perl": "5.32.1.1"
   },
   "msbuild-sdks": {
-<<<<<<< HEAD
-    "Microsoft.DotNet.Arcade.Sdk": "8.0.0-beta.23320.3",
-=======
     "Microsoft.DotNet.Arcade.Sdk": "8.0.0-beta.23322.2",
->>>>>>> 9bf50f79
     "Microsoft.DotNet.Helix.Sdk": "8.0.0-beta.23255.2"
   }
 }