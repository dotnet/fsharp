--- conflicted
+++ resolved
@@ -1,33 +1,17 @@
 {
-<<<<<<< HEAD
   "sdk": {
-    "version": "6.0.100-preview.3.21202.5",
+    "version": "5.0.100",
     "rollForward": "minor"
   },
   "tools": {
-    "dotnet": "6.0.100-preview.3.21202.5",
+    "dotnet": "5.0.100",
     "vs": {
-      "version": "16.8",
-      "components": [
-        "Microsoft.VisualStudio.Component.FSharp"
-      ]
+        "version": "16.8",
+        "components": [
+            "Microsoft.VisualStudio.Component.FSharp"
+        ]
     }
   },
-=======
-    "sdk": {
-        "version": "5.0.100",
-        "rollForward": "minor"
-    },
-    "tools": {
-        "dotnet": "5.0.100",
-        "vs": {
-            "version": "16.8",
-            "components": [
-                "Microsoft.VisualStudio.Component.FSharp"
-            ]
-        }
-    },
->>>>>>> 09f557db
   "msbuild-sdks": {
     "Microsoft.DotNet.Arcade.Sdk": "6.0.0-beta.21261.6",
     "Microsoft.DotNet.Helix.Sdk": "2.0.0-beta.19069.2"
