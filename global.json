{
  "sdk": {
<<<<<<< HEAD
    "version": "8.0.100-rtm.23506.1",
    "allowPrerelease": true
  },
  "tools": {
    "dotnet": "8.0.100-rtm.23506.1",
=======
    "version": "8.0.100-rc.2.23502.2",
    "allowPrerelease": true
  },
  "tools": {
    "dotnet": "8.0.100-rc.2.23502.2",
>>>>>>> 0ccebebc
    "vs": {
      "version": "17.7",
      "components": [
        "Microsoft.VisualStudio.Component.FSharp"
      ]
    },
    "xcopy-msbuild": "17.7.2"
  },
  "native-tools": {
    "perl": "5.38.0.1"
  },
  "msbuild-sdks": {
    "Microsoft.DotNet.Arcade.Sdk": "8.0.0-beta.23525.4",
    "Microsoft.DotNet.Helix.Sdk": "8.0.0-beta.23255.2"
  }
}<|MERGE_RESOLUTION|>--- conflicted
+++ resolved
@@ -1,18 +1,10 @@
 {
   "sdk": {
-<<<<<<< HEAD
-    "version": "8.0.100-rtm.23506.1",
-    "allowPrerelease": true
-  },
-  "tools": {
-    "dotnet": "8.0.100-rtm.23506.1",
-=======
     "version": "8.0.100-rc.2.23502.2",
     "allowPrerelease": true
   },
   "tools": {
     "dotnet": "8.0.100-rc.2.23502.2",
->>>>>>> 0ccebebc
     "vs": {
       "version": "17.7",
       "components": [
