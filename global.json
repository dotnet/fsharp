--- conflicted
+++ resolved
@@ -13,11 +13,7 @@
     }
   },
   "msbuild-sdks": {
-<<<<<<< HEAD
-    "Microsoft.DotNet.Arcade.Sdk": "6.0.0-beta.21069.2",
-=======
     "Microsoft.DotNet.Arcade.Sdk": "6.0.0-beta.21072.6",
->>>>>>> b3060885
     "Microsoft.DotNet.Helix.Sdk": "2.0.0-beta.19069.2"
   }
 }