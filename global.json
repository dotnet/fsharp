--- conflicted
+++ resolved
@@ -1,16 +1,9 @@
 {
   "sdk": {
-<<<<<<< HEAD
-    "version": "5.0.100-preview.6.20310.4"
-  },
-  "tools": {
-    "dotnet": "5.0.100-preview.6.20310.4",
-=======
     "version": "3.1.302"
   },
   "tools": {
     "dotnet": "3.1.302",
->>>>>>> 55b6ebff
     "vs": {
       "version": "16.4",
       "components": [
