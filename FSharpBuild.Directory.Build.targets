<Project>

  <PropertyGroup>
    <XlfLanguages>en;$(XlfLanguages)</XlfLanguages>
    <TargetDotnetProfile Condition="$(TargetFramework.StartsWith('netstandard')) or $(TargetFramework.StartsWith('netcoreapp'))">coreclr</TargetDotnetProfile>
    <TargetDotnetProfile Condition="$(TargetFramework.StartsWith('net4'))">net40</TargetDotnetProfile>
    <ActualOutputPath Condition="'$(Language)' != 'VB'">$(MSBuildProjectDirectory)\$(OutputPath)</ActualOutputPath>
    <ActualOutputPath Condition="'$(Language)' == 'VB'">$(OutputPath)</ActualOutputPath>
    <FinalOutputPath>$(RepoRoot)$(Configuration)\$(TargetDotnetProfile)\bin</FinalOutputPath>
    <FinalIntermediateOutputPath>$(RepoRoot)$(Configuration)\$(TargetDotnetProfile)\obj</FinalIntermediateOutputPath>
  </PropertyGroup>

  <Target Name="HACK_CopyOutputsToTheProperLocation"
          AfterTargets="AfterBuild"
          Condition="'$(DisableOutputPathCopying)' != 'true'">
    <!--
    Ideally we'd set <OutputPath> to `$(Configuration)\[net40|coreclr]\bin`, but the calculation of `[net40|coreclr]`
    depends on the `$(TargetFramework)` variable which is set by the individual project files, but by the time we have
    that value (e.g., in this file) it's too late; some targets, particularly from the VsSDK have already used the
    values of $(OutputPath)/$(OutDir).

    The fix is to not set `$(Outputpath)` and simply copy stuff there after the fact.
    -->

    <ItemGroup>
      <OutputFilesToCopy Include="$(ActualOutputPath)**" />
      <IntermediateFilesToCopy Include="$(IntermediateOutputPath)\**" />
    </ItemGroup>

    <Message Text="Copying build artifacts to $(FinalOutputPath)" />
    <MakeDir Directories="$(FinalOutputPath);$(FinalIntermediateOutputPath)" />
    <Copy SourceFiles="@(OutputFilesToCopy)" DestinationFolder="$(FinalOutputPath)\%(RecursiveDir)" />
    <Copy SourceFiles="@(IntermediateFilesToCopy)" DestinationFolder="$(FinalIntermediateOutputPath)\%(RecursiveDir)" />
  </Target>


  <ItemDefinitionGroup>
    <PackageReference>
      <IsVsDependency>false</IsVsDependency>
    </PackageReference>
  </ItemDefinitionGroup>

  <Target Name="PackageFSharpDesignTimeTools" BeforeTargets="CoreCompile" DependsOnTargets="CollectPackageReferences">
      <ItemGroup>
        <EnhancedPackageReference Include="@(PackageReference)" Condition = " '%(PackageReference.IsFSharpDesignTimeProvider)' != 'false' and '%(PackageReference.IsFSharpDesignTimeProvider)' != '' ">
           <PropertyName Condition=" '%(PackageReference.Extension)' != '' ">%(PackageReference.FileName)%(PackageReference.Extension)</PropertyName>
           <PropertyName Condition=" '%(PackageReference.Extension)' == '' ">%(PackageReference.FileName)</PropertyName>
        </EnhancedPackageReference>

        <PropertyNames Include = "Pkg$([System.String]::Copy('%(EnhancedPackageReference.PropertyName)').Replace('.','_'))" />
        <FscCompilerTools Include = "$(%(PropertyNames.Identity))" />
      </ItemGroup>
  </Target>

  <!--
    ============================================================
<<<<<<< HEAD
                                        MoveVSDependencies

    Copy references that are marked as "CopyLocal" and their dependencies, including .pdbs, .xmls and satellites.
    ============================================================
    -->
  <Target Name="MoveVSDependencies" BeforeTargets = "_CopyFilesMarkedCopyLocal" Condition="'@(ReferenceCopyLocalPaths)' != ''">
=======
    MoveVSDependencies
    
    Remove these assemblies from the ngen probing path.
    ============================================================
    -->
  <Target Name="MoveVSDependencies" BeforeTargets = "_CopyFilesMarkedCopyLocal" DependsOnTargets = "ResolveAssemblyReferences" Condition = "'@(ReferenceCopyLocalPaths)' != '' and '$(Configuration)' != 'Proto' ">
>>>>>>> c108bf1a
    <ItemGroup>
        <ReferenceCopyLocalPathsUpdate Remove = "@(ReferenceCopyLocalPathsUpdate)" />

        <ReferenceCopyLocalPathsUpdate Include = "@(ReferenceCopyLocalPaths)" Condition = " '%(ReferenceCopyLocalPaths.FileName)' == 'Microsoft.Build'" />
        <ReferenceCopyLocalPathsUpdate Include = "@(ReferenceCopyLocalPaths)" Condition = " '%(ReferenceCopyLocalPaths.FileName)' == 'Microsoft.Build.Framework'" />
        <ReferenceCopyLocalPathsUpdate Include = "@(ReferenceCopyLocalPaths)" Condition = " '%(ReferenceCopyLocalPaths.FileName)' == 'Microsoft.Build.Utilities.Core'" />
        <ReferenceCopyLocalPathsUpdate Include = "@(ReferenceCopyLocalPaths)" Condition = " '%(ReferenceCopyLocalPaths.FileName)' == 'Microsoft.Build.Tasks.Core'" />
        <ReferenceCopyLocalPathsUpdate Include = "@(ReferenceCopyLocalPaths)" Condition = " '%(ReferenceCopyLocalPaths.FileName)' == 'System.Reflection.Metadata'" />
        <ReferenceCopyLocalPathsUpdate Include = "@(ReferenceCopyLocalPaths)" Condition = " '%(ReferenceCopyLocalPaths.FileName)' == 'System.Collections.Immutable'" />
        <ReferenceCopyLocalPathsUpdate Include = "@(ReferenceCopyLocalPaths)" Condition = " '%(ReferenceCopyLocalPaths.FileName)' == 'System.ValueTuple'" />
<<<<<<< HEAD
        <ReferenceCopyLocalPaths Remove = "@(ReferenceCopyLocalPathsUpdate)" />

        <ReferenceCopyLocalPaths Include = "@(ReferenceCopyLocalPathsUpdate)">
            <DestinationSubDirectory>\dependencies\</DestinationSubDirectory>
        </ReferenceCopyLocalPaths>

    </ItemGroup>
    <MakeDir Directories="$(FinalOutputPath)\dependencies" />
  </Target>


=======

        <ReferenceCopyLocalPaths Remove = "@(ReferenceCopyLocalPathsUpdate)" />
        <ReferenceCopyLocalPaths Include = "@(ReferenceCopyLocalPathsUpdate)">
          <DestinationSubDirectory>dependencies\</DestinationSubDirectory>
        </ReferenceCopyLocalPaths>

    </ItemGroup>
    <MakeDir Directories="$(OutputPath)dependencies" />
  </Target>

>>>>>>> c108bf1a
  <Import Project="build\targets\AssemblyVersions.props" />
  <Import Project="build\targets\ConvertPortablePdbs.targets" />
  <Import Project="build\targets\GenerateAssemblyAttributes.targets" />
  <Import Project="build\targets\GenerateInternalsVisibleTo.targets" />

</Project><|MERGE_RESOLUTION|>--- conflicted
+++ resolved
@@ -54,21 +54,12 @@
 
   <!--
     ============================================================
-<<<<<<< HEAD
-                                        MoveVSDependencies
-
-    Copy references that are marked as "CopyLocal" and their dependencies, including .pdbs, .xmls and satellites.
-    ============================================================
-    -->
-  <Target Name="MoveVSDependencies" BeforeTargets = "_CopyFilesMarkedCopyLocal" Condition="'@(ReferenceCopyLocalPaths)' != ''">
-=======
     MoveVSDependencies
     
     Remove these assemblies from the ngen probing path.
     ============================================================
     -->
   <Target Name="MoveVSDependencies" BeforeTargets = "_CopyFilesMarkedCopyLocal" DependsOnTargets = "ResolveAssemblyReferences" Condition = "'@(ReferenceCopyLocalPaths)' != '' and '$(Configuration)' != 'Proto' ">
->>>>>>> c108bf1a
     <ItemGroup>
         <ReferenceCopyLocalPathsUpdate Remove = "@(ReferenceCopyLocalPathsUpdate)" />
 
@@ -79,19 +70,6 @@
         <ReferenceCopyLocalPathsUpdate Include = "@(ReferenceCopyLocalPaths)" Condition = " '%(ReferenceCopyLocalPaths.FileName)' == 'System.Reflection.Metadata'" />
         <ReferenceCopyLocalPathsUpdate Include = "@(ReferenceCopyLocalPaths)" Condition = " '%(ReferenceCopyLocalPaths.FileName)' == 'System.Collections.Immutable'" />
         <ReferenceCopyLocalPathsUpdate Include = "@(ReferenceCopyLocalPaths)" Condition = " '%(ReferenceCopyLocalPaths.FileName)' == 'System.ValueTuple'" />
-<<<<<<< HEAD
-        <ReferenceCopyLocalPaths Remove = "@(ReferenceCopyLocalPathsUpdate)" />
-
-        <ReferenceCopyLocalPaths Include = "@(ReferenceCopyLocalPathsUpdate)">
-            <DestinationSubDirectory>\dependencies\</DestinationSubDirectory>
-        </ReferenceCopyLocalPaths>
-
-    </ItemGroup>
-    <MakeDir Directories="$(FinalOutputPath)\dependencies" />
-  </Target>
-
-
-=======
 
         <ReferenceCopyLocalPaths Remove = "@(ReferenceCopyLocalPathsUpdate)" />
         <ReferenceCopyLocalPaths Include = "@(ReferenceCopyLocalPathsUpdate)">
@@ -102,7 +80,6 @@
     <MakeDir Directories="$(OutputPath)dependencies" />
   </Target>
 
->>>>>>> c108bf1a
   <Import Project="build\targets\AssemblyVersions.props" />
   <Import Project="build\targets\ConvertPortablePdbs.targets" />
   <Import Project="build\targets\GenerateAssemblyAttributes.targets" />
