# F# Compiler, Core Library and Visual F# Tools Tests

## Quick start: Running Tests

To run tests, use variations such as the following, depending on which test suite and build configuration you want:

    build.cmd test
    build.cmd net40 test
    build.cmd coreclr test
    build.cmd vs test
    build.cmd all test

<<<<<<< HEAD
You can also submit pull requests to http://github.com/Microsoft/visualfsharp and run the tests via continuoous integration. Most people do wholesale testing that way.
=======
## Prerequisites

It is recommended that you run tests from an elevated command prompt, as there are a couple of test cases which require administrative privileges.
>>>>>>> c1b5aa50

## Test Suites

The F# tests are split as follows:

* [FSharp Suite](tests/fsharp) - Older suite with broad coverage of mainline compiler and runtime scenarios.

* [FSharpQA Suite](tests/fsharpqa/Source) - Broad and deep coverage of a variety of compiler, runtime, and syntax scenarios.

* [FSharp.Core.UnitTests](tests/FSharp.Core.UnitTests) - Validation of the core F# types and the public surface area of `FSharp.Core.dll`.

* [FSharp.Compiler.UnitTests](tests/FSharp.Compiler.UnitTests) - Validation of compiler internals.

* [VisualFSharp.UnitTests](vsintegration/tests/unittests) - Visual F# Tools IDE Unit Test Suite
  This suite exercises a wide range of behaviors in the F# Visual Studio project system and language service.

## More Details

### FSharp Suite

This is compiled using [tests\fsharp\FSharp.Tests.FSharpSuite.fsproj](tests/fsharp/FSharp.Tests.FSharpSuite.fsproj) to a unit test DLL which acts as a driver script. Each individual test is an NUnit test case, and so you can run it like any other NUnit test.

    .\build.cmd net40 test-net40-fsharp

Tests are grouped in folders per area. Each test compiles and executes a `test.fsx|fs` file in its folder using some combination of compiler or FSI flags specified in the FSharpSuite test project.  
If the compilation and execution encounter no errors, the test is considered to have passed. 

There are also negative tests checking code expected to fail compilation. See note about baseline under "Other Tips" bellow for tests checking expectations against "baseline" files.

### FSharpQA Suite

<<<<<<< HEAD
These tests are Windows-only and use the `RunAll.pl` framework to execute, however the easiest way to run them is via the `build.cmd` script, see [usage examples](https://github.com/Microsoft/visualfsharp/blob/master/build.cmd#L31).

    .\build.cmd net40 test-net40-fsharpqa
=======
The FSharpQA suite relies on [Perl](http://www.perl.org/get.html), StrawberryPerl64 package from nuget is used automatically by the test suite.

These tests use the `RunAll.pl` framework to execute, however the easiest way to run them is via the `build.cmd` script, see [usage examples](https://github.com/Microsoft/visualfsharp/blob/master/build.cmd#L31).
>>>>>>> c1b5aa50

Tests are grouped in folders per area. Each folder contains a number of source code files and a single `env.lst` file. The `env.lst` file defines a series of test cases, one per line.

Each test case runs an optional "pre command," compiles a given set of source files using given flags, optionally runs the resulting binary, then optionally runs a final "post command".

If all of these steps complete without issue, the test is considered to have passed.

<<<<<<< HEAD
=======
Read more at [tests/fsharpqa/readme.md](tests/fsharpqa/readme.md).

#### Test lists

>>>>>>> c1b5aa50
For the FSharpQA suite, the list of test areas and their associated "tags" is stored at

    tests\fsharpqa\source\test.lst   // FSharpQA suite

Tags are in the left column, paths to to corresponding test folders are in the right column.  If no tags are specified, all tests will be run.

If you want to re-run a particular test area, the easiest way to do so is to set a temporary tag for that area in test.lst (e.g. "RERUN") and then pass that as an argument to `build.cmd`: `build.cmd test-net40-fsharpqa include RERUN`.

### FSharp.Compiler.UnitTests, FSharp.Core.UnitTests, VisualFSharp.UnitTests

These are all NUnit tests. You can execute these tests individually via the Visual Studio NUnit3 runner 
extension or the command line via `nunit3-console.exe`.

Note that for compatibility reasons, the IDE unit tests should be run in a 32-bit process, 
using the `--x86` flag to `nunit3-console.exe`


### Logs and output

All test execution logs and result files will be dropped into the `tests\TestResults` folder, and have file names matching

    net40-fsharp-suite-*.*
    net40-fsharpqa-suite-*.*
    net40-compilerunit-suite-*.*
    net40-coreunit-suite-*.*
    vs-ideunit-suite-*.*

### Baselines

FSharp Test Suite works with couples of .bsl (or .bslpp) files considered "expected" and called baseline, those are matched against the actual output which resides under .err or .vserr files of same name at the during test execution.
When doing so keep in mind to carefully review the diff before comitting updated baseline files.
.bslpp (baseline pre-process) files are specially designed to enable substitution of certain tokens to generate the .bsl file. You can look further about the pre-processing logic under [tests/fsharp/TypeProviderTests.fs](tests/fsharp/TypeProviderTests.fs), this is used only for type provider tests for now.

To update baselines use this:

    fsi tests\scripts\update-baselines.fsx

Use `-n` to dry-run:

    fsi tests\scripts\update-baselines.fsx -n

### Other Tips

#### Run as Administrator

Do this, or a handful of tests will fail.

#### Making the tests run faster

* NGen-ing the F# bits (fsc, fsi, FSharp.Core, etc) will result in tests executing much faster. Make sure you run `src\update.cmd` with the `-ngen` flag before running tests.
* The FSharp and FSharpQA suites will run test cases in parallel by default. You can comment out the relevant line (look for `PARALLEL_ARG`) to disable this.
* By default, tests from the FSharpQA suite are run using a persistent, hosted version of the compiler. This speeds up test execution, as there is no need for the `fsc.exe` process to spin up repeatedly. To disable this, uncomment the relevant line (look for `HOSTED_COMPILER`).
<|MERGE_RESOLUTION|>--- conflicted
+++ resolved
@@ -10,13 +10,11 @@
     build.cmd vs test
     build.cmd all test
 
-<<<<<<< HEAD
 You can also submit pull requests to http://github.com/Microsoft/visualfsharp and run the tests via continuoous integration. Most people do wholesale testing that way.
-=======
+
 ## Prerequisites
 
 It is recommended that you run tests from an elevated command prompt, as there are a couple of test cases which require administrative privileges.
->>>>>>> c1b5aa50
 
 ## Test Suites
 
@@ -48,15 +46,9 @@
 
 ### FSharpQA Suite
 
-<<<<<<< HEAD
-These tests are Windows-only and use the `RunAll.pl` framework to execute, however the easiest way to run them is via the `build.cmd` script, see [usage examples](https://github.com/Microsoft/visualfsharp/blob/master/build.cmd#L31).
-
-    .\build.cmd net40 test-net40-fsharpqa
-=======
 The FSharpQA suite relies on [Perl](http://www.perl.org/get.html), StrawberryPerl64 package from nuget is used automatically by the test suite.
 
 These tests use the `RunAll.pl` framework to execute, however the easiest way to run them is via the `build.cmd` script, see [usage examples](https://github.com/Microsoft/visualfsharp/blob/master/build.cmd#L31).
->>>>>>> c1b5aa50
 
 Tests are grouped in folders per area. Each folder contains a number of source code files and a single `env.lst` file. The `env.lst` file defines a series of test cases, one per line.
 
@@ -64,13 +56,10 @@
 
 If all of these steps complete without issue, the test is considered to have passed.
 
-<<<<<<< HEAD
-=======
 Read more at [tests/fsharpqa/readme.md](tests/fsharpqa/readme.md).
 
 #### Test lists
 
->>>>>>> c1b5aa50
 For the FSharpQA suite, the list of test areas and their associated "tags" is stored at
 
     tests\fsharpqa\source\test.lst   // FSharpQA suite
