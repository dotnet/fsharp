<Project Sdk="Microsoft.NET.Sdk">
  <PropertyGroup>
    <FSharpSourcesRoot>$(MSBuildProjectDirectory)\..\..\src</FSharpSourcesRoot>
  </PropertyGroup>
  <Import Project="..\fcs.props" />
  <Import Project="..\netfx.props" />
  <Import Project="..\..\src\buildtools\buildtools.targets" />
 <PropertyGroup>
    <TargetFrameworks>net461;netstandard2.0</TargetFrameworks>
    <DisableImplicitFSharpCoreReference>true</DisableImplicitFSharpCoreReference>
    <DefineConstants>$(DefineConstants);COMPILER_SERVICE_AS_DLL</DefineConstants>
    <DefineConstants>$(DefineConstants);COMPILER</DefineConstants>
    <DefineConstants>$(DefineConstants);ENABLE_MONO_SUPPORT</DefineConstants>
    <DefineConstants>$(DefineConstants);NO_STRONG_NAMES</DefineConstants>
    <FsLexOutputFolder Condition="'$(TargetFramework)' != ''">$(TargetFramework)\</FsLexOutputFolder>
    <FsYaccOutputFolder Condition="'$(TargetFramework)' != ''">$(TargetFramework)\</FsYaccOutputFolder>
    <OtherFlags>$(OtherFlags) /warnon:1182</OtherFlags>
    <OtherFlags>$(OtherFlags) --times</OtherFlags>
    <NoWarn>$(NoWarn);44;62;69;65;54;61;75;62;9;2003;NU5125</NoWarn>
    <Tailcalls>true</Tailcalls> <!-- .tail annotations always emitted for this binary, even in debug mode -->
    <TreatWarningsAsErrors>true</TreatWarningsAsErrors>
    <GenerateDocumentationFile>true</GenerateDocumentationFile>
  </PropertyGroup>
  <PropertyGroup>
    <Summary>The F# compiler as library. For editors, for tools, for scripting. For you.</Summary>
    <Description>The F# compiler services package contains a custom build of the F# compiler that exposes additional functionality for implementing F# language bindings, additional tools based on the compiler or refactoring tools. The package also includes F# interactive service that can be used for embedding F# scripting into your applications.</Description>
    <PackageRequireLicenseAcceptance>false</PackageRequireLicenseAcceptance>
    <Authors>Microsoft Corporation; F# community contributors</Authors>
    <PackageLicenseUrl>https://github.com/fsharp/FSharp.Compiler.Service/blob/master/LICENSE</PackageLicenseUrl>
    <PackageProjectUrl>https://github.com/fsharp/FSharp.Compiler.Service</PackageProjectUrl>
    <PackageIconUrl>https://raw.github.com/fsharp/FSharp.Compiler.Service/master/misc/logo.png</PackageIconUrl>
    <PackageTags>F#, fsharp, interactive, compiler, editor</PackageTags>
  </PropertyGroup>
  <PropertyGroup Condition="'$(TargetFramework)' == 'netstandard2.0'">
    <DefineConstants>$(DefineConstants);FX_NO_PDB_READER</DefineConstants>
    <DefineConstants>$(DefineConstants);FX_NO_PDB_WRITER</DefineConstants>
    <DefineConstants>$(DefineConstants);FX_NO_SYMBOLSTORE</DefineConstants>
    <DefineConstants>$(DefineConstants);FX_NO_LINKEDRESOURCES</DefineConstants>
    <DefineConstants>$(DefineConstants);FX_NO_APP_DOMAINS</DefineConstants>
    <DefineConstants>$(DefineConstants);FX_NO_RUNTIMEENVIRONMENT</DefineConstants>
    <DefineConstants>$(DefineConstants);FX_NO_WIN_REGISTRY</DefineConstants>
    <DefineConstants>$(DefineConstants);FX_NO_SYSTEM_CONFIGURATION</DefineConstants>
    <DefineConstants>$(DefineConstants);FX_RESHAPED_REFEMIT</DefineConstants>
  </PropertyGroup>
  <ItemGroup>
    <Compile Include="..\FSharp.Compiler.Service\AssemblyInfo.fs">
      <Link>AssemblyInfo/AssemblyInfo.fs</Link>
    </Compile>
    <EmbeddedText Include="$(FSharpSourcesRoot)\fsharp\FSComp.txt">
      <Link>FSComp.txt</Link>
    </EmbeddedText>
    <EmbeddedText Include="$(FSharpSourcesRoot)\fsharp\fsi\FSIstrings.txt">
      <Link>FSIstrings.txt</Link>
    </EmbeddedText>
    <EmbeddedResource Include="$(FSharpSourcesRoot)/fsharp/FSStrings.resx">
      <Link>FSStrings.resx</Link>
      <LogicalName>FSStrings.resources</LogicalName>
    </EmbeddedResource>
    <FsYacc Include="$(FSharpSourcesRoot)\absil\ilpars.fsy">
      <OtherFlags>--module FSharp.Compiler.AbstractIL.Internal.AsciiParser --open FSharp.Compiler.AbstractIL --internal --lexlib Internal.Utilities.Text.Lexing --parslib Internal.Utilities.Text.Parsing</OtherFlags>
      <Link>ilpars.fsy</Link>
    </FsYacc>
    <FsYacc Include="$(FSharpSourcesRoot)\fsharp\pars.fsy">
      <OtherFlags>--module FSharp.Compiler.Parser --open FSharp.Compiler --internal --lexlib Internal.Utilities.Text.Lexing --parslib Internal.Utilities.Text.Parsing</OtherFlags>
      <Link>pars.fsy</Link>
    </FsYacc>
    <Compile Include="$(FSharpSourcesRoot)/fsharp/Logger.fsi">
      <Link>Logger.fsi</Link>
    </Compile>
    <Compile Include="$(FSharpSourcesRoot)/fsharp/Logger.fs">
      <Link>Logger.fs</Link>
    </Compile>
    <Compile Include="$(FSharpSourcesRoot)/utils/reshapedreflection.fs">
      <Link>Reshaped/reshapedreflection.fs</Link>
    </Compile>
    <Compile Include="$(FSharpSourcesRoot)/utils/sformat.fsi">
      <Link>ErrorText/sformat.fsi</Link>
    </Compile>
    <Compile Include="$(FSharpSourcesRoot)/utils/sformat.fs">
      <Link>ErrorText/sformat.fs</Link>
    </Compile>
    <Compile Include="$(FSharpSourcesRoot)/fsharp/sr.fsi">
      <Link>ErrorText/sr.fsi</Link>
    </Compile>
    <Compile Include="$(FSharpSourcesRoot)/fsharp/sr.fs">
      <Link>ErrorText/sr.fs</Link>
    </Compile>
    <Compile Include="$(FSharpSourcesRoot)/utils/prim-lexing.fsi">
      <Link>LexYaccRuntime/prim-lexing.fsi</Link>
    </Compile>
    <Compile Include="$(FSharpSourcesRoot)/utils/prim-lexing.fs">
      <Link>LexYaccRuntime/prim-lexing.fs</Link>
    </Compile>
    <Compile Include="$(FSharpSourcesRoot)/utils/prim-parsing.fsi">
      <Link>LexYaccRuntime/prim-parsing.fsi</Link>
    </Compile>
    <Compile Include="$(FSharpSourcesRoot)/utils/prim-parsing.fs">
      <Link>LexYaccRuntime/prim-parsing.fs</Link>
    </Compile>
    <Compile Include="$(FSharpSourcesRoot)/utils/ResizeArray.fsi">
      <Link>Utilities/ResizeArray.fsi</Link>
    </Compile>
    <Compile Include="$(FSharpSourcesRoot)/utils/ResizeArray.fs">
      <Link>Utilities/ResizeArray.fs</Link>
    </Compile>
    <Compile Include="$(FSharpSourcesRoot)/utils/HashMultiMap.fsi">
      <Link>Utilities/HashMultiMap.fsi</Link>
    </Compile>
    <Compile Include="$(FSharpSourcesRoot)/utils/HashMultiMap.fs">
      <Link>Utilities/HashMultiMap.fs</Link>
    </Compile>
    <Compile Include="$(FSharpSourcesRoot)/utils/EditDistance.fs">
      <Link>Utilities/EditDistance.fs</Link>
    </Compile>
    <Compile Include="$(FSharpSourcesRoot)/utils/TaggedCollections.fsi">
      <Link>Utilities/TaggedCollections.fsi</Link>
    </Compile>
    <Compile Include="$(FSharpSourcesRoot)/utils/TaggedCollections.fs">
      <Link>Utilities/TaggedCollections.fs</Link>
    </Compile>
    <Compile Include="$(FSharpSourcesRoot)/fsharp/QueueList.fs">
      <Link>Utilities/QueueList.fs</Link>
    </Compile>
    <Compile Include="$(FSharpSourcesRoot)/absil/ildiag.fsi">
      <Link>Utilities/ildiag.fsi</Link>
    </Compile>
    <Compile Include="$(FSharpSourcesRoot)/absil/ildiag.fs">
      <Link>Utilities/ildiag.fs</Link>
    </Compile>
    <Compile Include="$(FSharpSourcesRoot)/absil/illib.fs">
      <Link>Utilities/illib.fs</Link>
    </Compile>
    <Compile Include="$(FSharpSourcesRoot)/utils/filename.fsi">
      <Link>Utilities/filename.fsi</Link>
    </Compile>
    <Compile Include="$(FSharpSourcesRoot)/utils/filename.fs">
      <Link>Utilities/filename.fs</Link>
    </Compile>
    <Compile Include="$(FSharpSourcesRoot)/absil/zmap.fsi">
      <Link>Utilities/zmap.fsi</Link>
    </Compile>
    <Compile Include="$(FSharpSourcesRoot)/absil/zmap.fs">
      <Link>Utilities/zmap.fs</Link>
    </Compile>
    <Compile Include="$(FSharpSourcesRoot)/absil/zset.fsi">
      <Link>Utilities/zset.fsi</Link>
    </Compile>
    <Compile Include="$(FSharpSourcesRoot)/absil/zset.fs">
      <Link>Utilities/zset.fs</Link>
    </Compile>
    <Compile Include="$(FSharpSourcesRoot)/absil/bytes.fsi">
      <Link>Utilities/bytes.fsi</Link>
    </Compile>
    <Compile Include="$(FSharpSourcesRoot)/absil/bytes.fs">
      <Link>Utilities/bytes.fs</Link>
    </Compile>
    <Compile Include="$(FSharpSourcesRoot)/fsharp/lib.fs">
      <Link>Utilities/lib.fs</Link>
    </Compile>
    <Compile Include="$(FSharpSourcesRoot)/fsharp/InternalCollections.fsi">
      <Link>Utilities/InternalCollections.fsi</Link>
    </Compile>
    <Compile Include="$(FSharpSourcesRoot)/fsharp/InternalCollections.fs">
      <Link>Utilities/InternalCollections.fs</Link>
    </Compile>
    <Compile Include="$(FSharpSourcesRoot)/fsharp/rational.fsi">
      <Link>Utilities/rational.fsi</Link>
    </Compile>
    <Compile Include="$(FSharpSourcesRoot)/fsharp/rational.fs">
      <Link>Utilities/rational.fs</Link>
    </Compile>
    <Compile Include="$(FSharpSourcesRoot)/fsharp/range.fsi">
      <Link>ErrorLogging/range.fsi</Link>
    </Compile>
    <Compile Include="$(FSharpSourcesRoot)/fsharp/range.fs">
      <Link>ErrorLogging/range.fs</Link>
    </Compile>
    <Compile Include="$(FSharpSourcesRoot)/fsharp/ErrorLogger.fs">
      <Link>ErrorLogging/ErrorLogger.fs</Link>
    </Compile>
    <Compile Include="$(FSharpSourcesRoot)/fsharp/ErrorResolutionHints.fs">
      <Link>ErrorLogging/ErrorResolutionHints.fs</Link>
    </Compile>
    <Compile Include="$(FSharpSourcesRoot)/fsharp/ReferenceResolver.fs">
      <Link>ReferenceResolution/ReferenceResolver.fs</Link>
    </Compile>
    <FsLex Include="$(FSharpSourcesRoot)\absil\illex.fsl">
      <OtherFlags>--unicode --lexlib Internal.Utilities.Text.Lexing</OtherFlags>
      <Link>AbsIL/illex.fsl</Link>
    </FsLex>
    <Compile Include="$(FSharpSourcesRoot)/absil/il.fsi">
      <Link>AbsIL/il.fsi</Link>
    </Compile>
    <Compile Include="$(FSharpSourcesRoot)/absil/il.fs">
      <Link>AbsIL/il.fs</Link>
    </Compile>
    <Compile Include="$(FSharpSourcesRoot)/absil/ilx.fsi">
      <Link>AbsIL/ilx.fsi</Link>
    </Compile>
    <Compile Include="$(FSharpSourcesRoot)/absil/ilx.fs">
      <Link>AbsIL/ilx.fs</Link>
    </Compile>
    <Compile Include="$(FSharpSourcesRoot)/absil/ilascii.fsi">
      <Link>AbsIL/ilascii.fsi</Link>
    </Compile>
    <Compile Include="$(FSharpSourcesRoot)/absil/ilascii.fs">
      <Link>AbsIL/ilascii.fs</Link>
    </Compile>
    <Compile Include="$(FSharpSourcesRoot)/absil/ilprint.fsi">
      <Link>AbsIL/ilprint.fsi</Link>
    </Compile>
    <Compile Include="$(FSharpSourcesRoot)/absil/ilprint.fs">
      <Link>AbsIL/ilprint.fs</Link>
    </Compile>
    <Compile Include="$(FSharpSourcesRoot)/absil/ilmorph.fsi">
      <Link>AbsIL/ilmorph.fsi</Link>
    </Compile>
    <Compile Include="$(FSharpSourcesRoot)/absil/ilmorph.fs">
      <Link>AbsIL/ilmorph.fs</Link>
    </Compile>
  </ItemGroup>
  <ItemGroup Condition="'$(TargetFramework)' == 'netstandard2.0'">
    <Compile Include="$(FSharpSourcesRoot)/absil/ilsign.fs">
      <Link>AbsIL/ilsign.fs</Link>
    </Compile>
  </ItemGroup>
  <ItemGroup>
    <Compile Include="$(FSharpSourcesRoot)/absil/ilsupp.fsi">
      <Link>AbsIL/ilsupp.fsi</Link>
    </Compile>
    <Compile Include="$(FSharpSourcesRoot)/absil/ilsupp.fs">
      <Link>AbsIL/ilsupp.fs</Link>
    </Compile>
    <Compile Include="$(FsYaccOutputFolder)ilpars.fs">
      <Link>AbsIL/ilpars.fs</Link>
    </Compile>
    <Compile Include="$(FsLexOutputFolder)illex.fs">
      <Link>AbsIL/illex.fs</Link>
    </Compile>
    <Compile Include="$(FSharpSourcesRoot)/absil/ilbinary.fsi">
      <Link>AbsIL/ilbinary.fsi</Link>
    </Compile>
    <Compile Include="$(FSharpSourcesRoot)/absil/ilbinary.fs">
      <Link>AbsIL/ilbinary.fs</Link>
    </Compile>
    <Compile Include="$(FSharpSourcesRoot)/absil/ilread.fsi">
      <Link>AbsIL/ilread.fsi</Link>
    </Compile>
    <Compile Include="$(FSharpSourcesRoot)/absil/ilread.fs">
      <Link>AbsIL/ilread.fs</Link>
    </Compile>
    <Compile Include="$(FSharpSourcesRoot)/absil/ilwritepdb.fsi">
      <Link>AbsIL/ilwritepdb.fsi</Link>
    </Compile>
    <Compile Include="$(FSharpSourcesRoot)/absil/ilwritepdb.fs">
      <Link>AbsIL/ilwritepdb.fs</Link>
    </Compile>
    <Compile Include="$(FSharpSourcesRoot)/absil/ilwrite.fsi">
      <Link>AbsIL/ilwrite.fsi</Link>
    </Compile>
    <Compile Include="$(FSharpSourcesRoot)/absil/ilwrite.fs">
      <Link>AbsIL/ilwrite.fs</Link>
    </Compile>
    <Compile Include="$(FSharpSourcesRoot)/absil/ilreflect.fs">
      <Link>AbsIL/ilreflect.fs</Link>
    </Compile>
    <Compile Include="$(FSharpSourcesRoot)/utils/CompilerLocationUtils.fs">
      <Link>CompilerLocation/CompilerLocationUtils.fs</Link>
    </Compile>
    <Compile Include="$(FSharpSourcesRoot)/fsharp/PrettyNaming.fs">
      <Link>PrettyNaming/PrettyNaming.fs</Link>
    </Compile>
    <Compile Include="$(FSharpSourcesRoot)/ilx/ilxsettings.fs">
      <Link>ILXErase/ilxsettings.fs</Link>
    </Compile>
    <Compile Include="$(FSharpSourcesRoot)/ilx/EraseClosures.fsi">
      <Link>ILXErase/EraseClosures.fsi</Link>
    </Compile>
    <Compile Include="$(FSharpSourcesRoot)/ilx/EraseClosures.fs">
      <Link>ILXErase/EraseClosures.fs</Link>
    </Compile>
    <Compile Include="$(FSharpSourcesRoot)/ilx/EraseUnions.fsi">
      <Link>ILXErase/EraseUnions.fsi</Link>
    </Compile>
    <Compile Include="$(FSharpSourcesRoot)/ilx/EraseUnions.fs">
      <Link>ILXErase/EraseUnions.fs</Link>
    </Compile>
    <FsLex Include="$(FSharpSourcesRoot)\fsharp\lex.fsl">
      <OtherFlags>--unicode --lexlib Internal.Utilities.Text.Lexing</OtherFlags>
      <Link>ParserAndUntypedAST/lex.fsl</Link>
    </FsLex>
    <FsLex Include="$(FSharpSourcesRoot)\fsharp\pplex.fsl">
      <OtherFlags>--unicode --lexlib Internal.Utilities.Text.Lexing</OtherFlags>
      <Link>ParserAndUntypedAST/pplex.fsl</Link>
    </FsLex>
    <FsYacc Include="$(FSharpSourcesRoot)\fsharp\pppars.fsy">
      <OtherFlags>--module FSharp.Compiler.PPParser --open FSharp.Compiler --internal --lexlib Internal.Utilities.Text.Lexing --parslib Internal.Utilities.Text.Parsing</OtherFlags>
      <Link>ParserAndUntypedAST/pppars.fsy</Link>
    </FsYacc>
    <Compile Include="$(FSharpSourcesRoot)/fsharp/UnicodeLexing.fsi">
      <Link>ParserAndUntypedAST/UnicodeLexing.fsi</Link>
    </Compile>
    <Compile Include="$(FSharpSourcesRoot)/fsharp/UnicodeLexing.fs">
      <Link>ParserAndUntypedAST/UnicodeLexing.fs</Link>
    </Compile>
    <Compile Include="$(FSharpSourcesRoot)/fsharp/layout.fsi">
      <Link>ParserAndUntypedAST/layout.fsi</Link>
    </Compile>
    <Compile Include="$(FSharpSourcesRoot)/fsharp/layout.fs">
      <Link>ParserAndUntypedAST/layout.fs</Link>
    </Compile>
    <Compile Include="$(FSharpSourcesRoot)/fsharp/ast.fs">
      <Link>ParserAndUntypedAST/ast.fs</Link>
    </Compile>
    <Compile Include="$(FsYaccOutputFolder)pppars.fs">
      <Link>ParserAndUntypedAST/pppars.fs</Link>
    </Compile>
    <Compile Include="$(FsYaccOutputFolder)pars.fs">
      <Link>ParserAndUntypedAST/pars.fs</Link>
    </Compile>
    <Compile Include="$(FSharpSourcesRoot)/fsharp/lexhelp.fsi">
      <Link>ParserAndUntypedAST/lexhelp.fsi</Link>
    </Compile>
    <Compile Include="$(FSharpSourcesRoot)/fsharp/lexhelp.fs">
      <Link>ParserAndUntypedAST/lexhelp.fs</Link>
    </Compile>
    <Compile Include="$(FsLexOutputFolder)pplex.fs">
      <Link>ParserAndUntypedAST/pplex.fs</Link>
    </Compile>
    <Compile Include="$(FsLexOutputFolder)lex.fs">
      <Link>ParserAndUntypedAST/lex.fs</Link>
    </Compile>
    <Compile Include="$(FSharpSourcesRoot)/fsharp/LexFilter.fs">
      <Link>ParserAndUntypedAST/LexFilter.fs</Link>
    </Compile>
    <Compile Include="$(FSharpSourcesRoot)/fsharp/tainted.fsi">
      <Link>TypedAST/tainted.fsi</Link>
    </Compile>
    <Compile Include="$(FSharpSourcesRoot)/fsharp/tainted.fs">
      <Link>TypedAST/tainted.fs</Link>
    </Compile>
    <Compile Include="$(FSharpSourcesRoot)/fsharp/ExtensionTyping.fsi">
      <Link>TypedAST/ExtensionTyping.fsi</Link>
    </Compile>
    <Compile Include="$(FSharpSourcesRoot)/fsharp/ExtensionTyping.fs">
      <Link>TypedAST/ExtensionTyping.fs</Link>
    </Compile>
    <Compile Include="$(FSharpSourcesRoot)/fsharp/QuotationPickler.fsi">
      <Link>TypedAST/QuotationPickler.fsi</Link>
    </Compile>
    <Compile Include="$(FSharpSourcesRoot)/fsharp/QuotationPickler.fs">
      <Link>TypedAST/QuotationPickler.fs</Link>
    </Compile>
    <Compile Include="$(FSharpSourcesRoot)/fsharp/tast.fs">
      <Link>TypedAST/tast.fs</Link>
    </Compile>
    <Compile Include="$(FSharpSourcesRoot)/fsharp/TcGlobals.fs">
      <Link>TypedAST/TcGlobals.fs</Link>
    </Compile>
    <Compile Include="$(FSharpSourcesRoot)/fsharp/TastOps.fsi">
      <Link>TypedAST/TastOps.fsi</Link>
    </Compile>
    <Compile Include="$(FSharpSourcesRoot)/fsharp/TastOps.fs">
      <Link>TypedAST/TastOps.fs</Link>
    </Compile>
    <Compile Include="$(FSharpSourcesRoot)/fsharp/TastPickle.fsi">
      <Link>TypedAST/TastPickle.fsi</Link>
    </Compile>
    <Compile Include="$(FSharpSourcesRoot)/fsharp/TastPickle.fs">
      <Link>TypedAST/TastPickle.fs</Link>
    </Compile>
    <Compile Include="$(FSharpSourcesRoot)/fsharp/import.fsi">
      <Link>Logic/import.fsi</Link>
    </Compile>
    <Compile Include="$(FSharpSourcesRoot)/fsharp/import.fs">
      <Link>Logic/import.fs</Link>
    </Compile>
    <Compile Include="$(FSharpSourcesRoot)/fsharp/infos.fs">
      <Link>Logic/infos.fs</Link>
    </Compile>
    <Compile Include="$(FSharpSourcesRoot)/fsharp/AccessibilityLogic.fs">
      <Link>Logic/AccessibilityLogic.fs</Link>
    </Compile>
    <Compile Include="$(FSharpSourcesRoot)/fsharp/AttributeChecking.fs">
      <Link>Logic/AttributeChecking.fs</Link>
    </Compile>
    <Compile Include="$(FSharpSourcesRoot)/fsharp/InfoReader.fs">
      <Link>Logic/InfoReader.fs</Link>
    </Compile>
    <Compile Include="$(FSharpSourcesRoot)/fsharp/NicePrint.fs">
      <Link>Logic/NicePrint.fs</Link>
    </Compile>
    <Compile Include="$(FSharpSourcesRoot)/fsharp/AugmentWithHashCompare.fsi">
      <Link>Logic/AugmentWithHashCompare.fsi</Link>
    </Compile>
    <Compile Include="$(FSharpSourcesRoot)/fsharp/AugmentWithHashCompare.fs">
      <Link>Logic/AugmentWithHashCompare.fs</Link>
    </Compile>
    <Compile Include="$(FSharpSourcesRoot)/fsharp/NameResolution.fsi">
      <Link>Logic/NameResolution.fsi</Link>
    </Compile>
    <Compile Include="$(FSharpSourcesRoot)/fsharp/NameResolution.fs">
      <Link>Logic/NameResolution.fs</Link>
    </Compile>
    <Compile Include="$(FSharpSourcesRoot)/fsharp/TypeRelations.fs">
      <Link>Logic/TypeRelations.fs</Link>
    </Compile>
    <Compile Include="$(FSharpSourcesRoot)/fsharp/SignatureConformance.fs">
      <Link>Logic/SignatureConformance.fs</Link>
    </Compile>
    <Compile Include="$(FSharpSourcesRoot)/fsharp/MethodOverrides.fs">
      <Link>Logic/MethodOverrides.fs</Link>
    </Compile>
    <Compile Include="$(FSharpSourcesRoot)/fsharp/MethodCalls.fs">
      <Link>Logic/MethodCalls.fs</Link>
    </Compile>
    <Compile Include="$(FSharpSourcesRoot)/fsharp/PatternMatchCompilation.fsi">
      <Link>Logic/PatternMatchCompilation.fsi</Link>
    </Compile>
    <Compile Include="$(FSharpSourcesRoot)/fsharp/PatternMatchCompilation.fs">
      <Link>Logic/PatternMatchCompilation.fs</Link>
    </Compile>
    <Compile Include="$(FSharpSourcesRoot)/fsharp/ConstraintSolver.fsi">
      <Link>Logic/ConstraintSolver.fsi</Link>
    </Compile>
    <Compile Include="$(FSharpSourcesRoot)/fsharp/ConstraintSolver.fs">
      <Link>Logic/ConstraintSolver.fs</Link>
    </Compile>
    <Compile Include="$(FSharpSourcesRoot)/fsharp/CheckFormatStrings.fsi">
      <Link>Logic/CheckFormatStrings.fsi</Link>
    </Compile>
    <Compile Include="$(FSharpSourcesRoot)/fsharp/CheckFormatStrings.fs">
      <Link>Logic/CheckFormatStrings.fs</Link>
    </Compile>
    <Compile Include="$(FSharpSourcesRoot)/fsharp/FindUnsolved.fs">
      <Link>Logic/FindUnsolved.fs</Link>
    </Compile>
    <Compile Include="$(FSharpSourcesRoot)/fsharp/QuotationTranslator.fsi">
      <Link>Logic/QuotationTranslator.fsi</Link>
    </Compile>
    <Compile Include="$(FSharpSourcesRoot)/fsharp/QuotationTranslator.fs">
      <Link>Logic/QuotationTranslator.fs</Link>
    </Compile>
    <Compile Include="$(FSharpSourcesRoot)/fsharp/PostInferenceChecks.fsi">
      <Link>Logic/PostInferenceChecks.fsi</Link>
    </Compile>
    <Compile Include="$(FSharpSourcesRoot)/fsharp/PostInferenceChecks.fs">
      <Link>Logic/PostInferenceChecks.fs</Link>
    </Compile>
    <Compile Include="$(FSharpSourcesRoot)/fsharp/TypeChecker.fsi">
      <Link>Logic/TypeChecker.fsi</Link>
    </Compile>
    <Compile Include="$(FSharpSourcesRoot)/fsharp/TypeChecker.fs">
      <Link>Logic/TypeChecker.fs</Link>
    </Compile>
    <Compile Include="$(FSharpSourcesRoot)/fsharp/Optimizer.fsi">
      <Link>Optimize/Optimizer.fsi</Link>
    </Compile>
    <Compile Include="$(FSharpSourcesRoot)/fsharp/Optimizer.fs">
      <Link>Optimize/Optimizer.fs</Link>
    </Compile>
    <Compile Include="$(FSharpSourcesRoot)/fsharp/DetupleArgs.fsi">
      <Link>Optimize/DetupleArgs.fsi</Link>
    </Compile>
    <Compile Include="$(FSharpSourcesRoot)/fsharp/DetupleArgs.fs">
      <Link>Optimize/DetupleArgs.fs</Link>
    </Compile>
    <Compile Include="$(FSharpSourcesRoot)/fsharp/InnerLambdasToTopLevelFuncs.fsi">
      <Link>Optimize/InnerLambdasToTopLevelFuncs.fsi</Link>
    </Compile>
    <Compile Include="$(FSharpSourcesRoot)/fsharp/InnerLambdasToTopLevelFuncs.fs">
      <Link>Optimize/InnerLambdasToTopLevelFuncs.fs</Link>
    </Compile>
    <Compile Include="$(FSharpSourcesRoot)/fsharp/LowerCallsAndSeqs.fs">
      <Link>Optimize/LowerCallsAndSeqs.fs</Link>
    </Compile>
    <Compile Include="$(FSharpSourcesRoot)/fsharp/autobox.fs">
      <Link>Optimize/autobox.fs</Link>
    </Compile>
    <Compile Include="$(FSharpSourcesRoot)/fsharp/IlxGen.fsi">
      <Link>CodeGen/IlxGen.fsi</Link>
    </Compile>
    <Compile Include="$(FSharpSourcesRoot)/fsharp/IlxGen.fs">
      <Link>CodeGen/IlxGen.fs</Link>
    </Compile>
    <Compile Include="$(FSharpSourcesRoot)/fsharp/DotNetFrameworkDependencies.fs">
      <Link>Driver\DotNetFrameworkDependencies.fs</Link>
    </Compile>
    <Compile Include="$(FSharpSourcesRoot)/fsharp/CompileOps.fsi">
      <Link>Driver/CompileOps.fsi</Link>
    </Compile>
    <Compile Include="$(FSharpSourcesRoot)/fsharp/CompileOps.fs">
      <Link>Driver/CompileOps.fs</Link>
    </Compile>
    <Compile Include="$(FSharpSourcesRoot)/fsharp/CompileOptions.fsi">
      <Link>Driver/CompileOptions.fsi</Link>
    </Compile>
    <Compile Include="$(FSharpSourcesRoot)/fsharp/CompileOptions.fs">
      <Link>Driver/CompileOptions.fs</Link>
    </Compile>
    <Compile Include="$(FSharpSourcesRoot)/fsharp/fsc.fsi">
      <Link>Driver/fsc.fsi</Link>
    </Compile>
    <Compile Include="$(FSharpSourcesRoot)/fsharp/fsc.fs">
      <Link>Driver/fsc.fs</Link>
    </Compile>
    <Compile Include="$(FSharpSourcesRoot)\fsharp\symbols\SymbolHelpers.fsi">
      <Link>Symbols/SymbolHelpers.fsi</Link>
    </Compile>
    <Compile Include="$(FSharpSourcesRoot)\fsharp\symbols\SymbolHelpers.fs">
      <Link>Symbols/SymbolHelpers.fs</Link>
    </Compile>
    <Compile Include="$(FSharpSourcesRoot)\fsharp\symbols\Symbols.fsi">
      <Link>Symbols/Symbols.fsi</Link>
    </Compile>
    <Compile Include="$(FSharpSourcesRoot)\fsharp\symbols\Symbols.fs">
      <Link>Symbols/Symbols.fs</Link>
    </Compile>
    <Compile Include="$(FSharpSourcesRoot)\fsharp\symbols\Exprs.fsi">
      <Link>Symbols/Exprs.fsi</Link>
    </Compile>
    <Compile Include="$(FSharpSourcesRoot)\fsharp\symbols\Exprs.fs">
      <Link>Symbols/Exprs.fs</Link>
    </Compile>
    <Compile Include="$(FSharpSourcesRoot)\fsharp\symbols\SymbolPatterns.fsi">
      <Link>Symbols/SymbolPatterns.fsi</Link>
    </Compile>
    <Compile Include="$(FSharpSourcesRoot)\fsharp\symbols\SymbolPatterns.fs">
      <Link>Symbols/SymbolPatterns.fs</Link>
    </Compile>
    <Compile Include="$(FSharpSourcesRoot)\fsharp\service\IncrementalBuild.fsi">
      <Link>Service/IncrementalBuild.fsi</Link>
    </Compile>
    <Compile Include="$(FSharpSourcesRoot)\fsharp\service\IncrementalBuild.fs">
      <Link>Service/IncrementalBuild.fs</Link>
    </Compile>
    <Compile Include="$(FSharpSourcesRoot)\fsharp\service\Reactor.fsi">
      <Link>Service/Reactor.fsi</Link>
    </Compile>
    <Compile Include="$(FSharpSourcesRoot)\fsharp\service\Reactor.fs">
      <Link>Service/Reactor.fs</Link>
    </Compile>
    <Compile Include="$(FSharpSourcesRoot)\fsharp\service\ServiceConstants.fs">
      <Link>Service/ServiceConstants.fs</Link>
    </Compile>
    <Compile Include="$(FSharpSourcesRoot)\fsharp\service\ServiceLexing.fsi">
      <Link>Service/ServiceLexing.fsi</Link>
    </Compile>
    <Compile Include="$(FSharpSourcesRoot)\fsharp\service\ServiceLexing.fs">
      <Link>Service/ServiceLexing.fs</Link>
    </Compile>
    <Compile Include="$(FSharpSourcesRoot)\fsharp\service\ServiceParseTreeWalk.fs">
      <Link>Service/ServiceParseTreeWalk.fs</Link>
    </Compile>
    <Compile Include="$(FSharpSourcesRoot)\fsharp\service\ServiceNavigation.fsi">
      <Link>Service/ServiceNavigation.fsi</Link>
    </Compile>
    <Compile Include="$(FSharpSourcesRoot)\fsharp\service\ServiceNavigation.fs">
      <Link>Service/ServiceNavigation.fs</Link>
    </Compile>
    <Compile Include="$(FSharpSourcesRoot)\fsharp\service\ServiceParamInfoLocations.fsi">
      <Link>Service/ServiceParamInfoLocations.fsi</Link>
    </Compile>
    <Compile Include="$(FSharpSourcesRoot)\fsharp\service\ServiceParamInfoLocations.fs">
      <Link>Service/ServiceParamInfoLocations.fs</Link>
    </Compile>
    <Compile Include="$(FSharpSourcesRoot)\fsharp\service\ServiceUntypedParse.fsi">
      <Link>Service/ServiceUntypedParse.fsi</Link>
    </Compile>
    <Compile Include="$(FSharpSourcesRoot)\fsharp\service\ServiceUntypedParse.fs">
      <Link>Service/ServiceUntypedParse.fs</Link>
    </Compile>
    <Compile Include="$(FSharpSourcesRoot)\utils\reshapedmsbuild.fs">
      <Link>Service/reshapedmsbuild.fs</Link>
    </Compile>
    <Compile Include="$(FSharpSourcesRoot)\fsharp\SimulatedMSBuildReferenceResolver.fs">
      <Link>Service/SimulatedMSBuildReferenceResolver.fs</Link>
    </Compile>
    <Compile Include="$(FSharpSourcesRoot)\fsharp\service\ServiceDeclarationLists.fsi">
      <Link>Service/ServiceDeclarationLists.fsi</Link>
    </Compile>
    <Compile Include="$(FSharpSourcesRoot)\fsharp\service\ServiceDeclarationLists.fs">
      <Link>Service/ServiceDeclarationLists.fs</Link>
    </Compile>
    <Compile Include="$(FSharpSourcesRoot)\fsharp\service\ServiceAssemblyContent.fsi">
      <Link>Service/ServiceAssemblyContent.fsi</Link>
    </Compile>
    <Compile Include="$(FSharpSourcesRoot)\fsharp\service\ServiceAssemblyContent.fs">
      <Link>Service/ServiceAssemblyContent.fs</Link>
    </Compile>
    <Compile Include="$(FSharpSourcesRoot)\fsharp\service\ServiceXmlDocParser.fsi">
      <Link>Service/ServiceXmlDocParser.fsi</Link>
    </Compile>
    <Compile Include="$(FSharpSourcesRoot)\fsharp\service\ServiceXmlDocParser.fs">
      <Link>Service/ServiceXmlDocParser.fs</Link>
    </Compile>
    <Compile Include="$(FSharpSourcesRoot)\fsharp\service\ExternalSymbol.fsi">
      <Link>Service/ExternalSymbol.fsi</Link>
    </Compile>
    <Compile Include="$(FSharpSourcesRoot)\fsharp\service\ExternalSymbol.fs">
      <Link>Service/ExternalSymbol.fs</Link>
    </Compile>
	<Compile Include="$(FSharpSourcesRoot)\fsharp\service\QuickParse.fsi">
      <Link>Service/QuickParse.fsi</Link>
    </Compile>
    <Compile Include="$(FSharpSourcesRoot)\fsharp\service\QuickParse.fs">
      <Link>Service/QuickParse.fs</Link>
    </Compile>
    <Compile Include="$(FSharpSourcesRoot)\fsharp\service\service.fsi">
      <Link>Service/service.fsi</Link>
    </Compile>
    <Compile Include="$(FSharpSourcesRoot)\fsharp\service\service.fs">
      <Link>Service/service.fs</Link>
    </Compile>
    <Compile Include="$(FSharpSourcesRoot)\fsharp\service\ServiceInterfaceStubGenerator.fsi">
      <Link>Service/ServiceInterfaceStubGenerator.fsi</Link>
    </Compile>
    <Compile Include="$(FSharpSourcesRoot)\fsharp\service\ServiceInterfaceStubGenerator.fs">
      <Link>Service/ServiceInterfaceStubGenerator.fs</Link>
    </Compile>
    <Compile Include="$(FSharpSourcesRoot)\fsharp\service\ServiceStructure.fsi">
      <Link>Service/ServiceStructure.fsi</Link>
    </Compile>
    <Compile Include="$(FSharpSourcesRoot)\fsharp\service\ServiceStructure.fs">
      <Link>Service/ServiceStructure.fs</Link>
    </Compile>
    <Compile Include="$(FSharpSourcesRoot)\fsharp\service\ServiceAnalysis.fsi">
      <Link>Service/ServiceAnalysis.fsi</Link>
    </Compile>
    <Compile Include="$(FSharpSourcesRoot)\fsharp\service\ServiceAnalysis.fs">
      <Link>Service/ServiceAnalysis.fs</Link>
    </Compile>
    <Compile Include="$(FSharpSourcesRoot)\fsharp\fsi\fsi.fsi">
      <Link>Service/fsi.fsi</Link>
    </Compile>
    <Compile Include="$(FSharpSourcesRoot)\fsharp\fsi\fsi.fs">
      <Link>Service/fsi.fs</Link>
    </Compile>
  </ItemGroup>
  <ItemGroup>
<<<<<<< HEAD
    <PackageReference Include="FSharp.Core" Version="4.6.2" />
=======
   <PackageReference Include="FSharp.Core" Version="4.5.2" />
>>>>>>> 809f4120
    <PackageReference Include="System.Collections.Immutable" Version="1.5.0" />
    <PackageReference Include="System.Reflection.Metadata" Version="1.6.0" />
  </ItemGroup>
  <ItemGroup Condition="'$(TargetFramework)' == 'netstandard2.0'">
    <PackageReference Include="System.Diagnostics.Process" Version="4.1.0" />
    <PackageReference Include="System.Diagnostics.TraceSource" Version="4.0.0" />
    <PackageReference Include="System.Reflection.Emit" Version="4.3.0" />
    <PackageReference Include="System.Reflection.TypeExtensions" Version="4.3.0" />
    <PackageReference Include="System.Runtime.Loader" Version="4.0.0" />
    <PackageReference Include="System.Security.Cryptography.Algorithms" Version="4.3.0" />
  </ItemGroup>
  <ItemGroup Condition="'$(TargetFramework)' == 'net461'">
    <Reference Include="System.Runtime" />
    <Reference Include="System.IO" />
    <Reference Include="ISymWrapper, Version=4.0.0.0, Culture=neutral, PublicKeyToken=b03f5f7f11d50a3a" />
    <Reference Include="System.ValueTuple">
      <HintPath>$(FSharpSourcesRoot)\..\packages\System.ValueTuple.4.4.0\lib\netstandard1.0\System.ValueTuple.dll</HintPath>
    </Reference>
  </ItemGroup>
  <Target Name="GenerateCode" AfterTargets="Restore" BeforeTargets="BeforeBuild" DependsOnTargets="CallFsLex;CallFsYacc" Condition="'$(TargetFramework)' != ''"></Target>
</Project><|MERGE_RESOLUTION|>--- conflicted
+++ resolved
@@ -638,11 +638,8 @@
     </Compile>
   </ItemGroup>
   <ItemGroup>
-<<<<<<< HEAD
     <PackageReference Include="FSharp.Core" Version="4.6.2" />
-=======
    <PackageReference Include="FSharp.Core" Version="4.5.2" />
->>>>>>> 809f4120
     <PackageReference Include="System.Collections.Immutable" Version="1.5.0" />
     <PackageReference Include="System.Reflection.Metadata" Version="1.6.0" />
   </ItemGroup>
