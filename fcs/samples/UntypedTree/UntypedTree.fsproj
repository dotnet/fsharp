﻿<Project Sdk="Microsoft.NET.Sdk">
  <Import Project="..\..\fcs.props" />
  <Import Project="..\..\netfx.props" />
  <PropertyGroup>
    <TargetFrameworks>net461</TargetFrameworks>
    <DisableImplicitFSharpCoreReference>true</DisableImplicitFSharpCoreReference>
    <OutputType>Exe</OutputType>
    <IsPackable>false</IsPackable>
  </PropertyGroup>
  <ItemGroup>
    <Compile Include="Program.fs" />
    <None Include="App.config" />
  </ItemGroup>
  <ItemGroup>
    <PackageReference Include="FSharp.Core" Version="4.6.2" />
<<<<<<< HEAD
    <PackageReference Include="FSharp.Core" Version="4.1.29" />
=======
>>>>>>> 3149b482
    <ProjectReference Include="..\..\FSharp.Compiler.Service\FSharp.Compiler.Service.fsproj" />
  </ItemGroup>
  <ItemGroup Condition="'$(TargetFramework)' == 'net461'">
    <Reference Include="System.Runtime" />
    <Reference Include="System.IO" />
  </ItemGroup>
</Project><|MERGE_RESOLUTION|>--- conflicted
+++ resolved
@@ -13,10 +13,6 @@
   </ItemGroup>
   <ItemGroup>
     <PackageReference Include="FSharp.Core" Version="4.6.2" />
-<<<<<<< HEAD
-    <PackageReference Include="FSharp.Core" Version="4.1.29" />
-=======
->>>>>>> 3149b482
     <ProjectReference Include="..\..\FSharp.Compiler.Service\FSharp.Compiler.Service.fsproj" />
   </ItemGroup>
   <ItemGroup Condition="'$(TargetFramework)' == 'net461'">
