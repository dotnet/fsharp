--- conflicted
+++ resolved
@@ -4,29 +4,8 @@
   </PropertyGroup>
   <Import Project="..\fcs.props" />
   <PropertyGroup>
-<<<<<<< HEAD
     <TargetFrameworks>net45</TargetFrameworks>
-    <OutputPath>..\..\$(Configuration)\fcs</OutputPath>
-=======
-    <Configuration Condition=" '$(Configuration)' == '' ">Debug</Configuration>
-    <Platform Condition=" '$(Platform)' == '' ">AnyCPU</Platform>
-    <SolutionDir Condition="$(SolutionDir) == '' Or $(SolutionDir) == '*Undefined*'">$(MSBuildProjectDirectory)\..\..\..\</SolutionDir>
-    <SchemaVersion>2.0</SchemaVersion>
-    <ProjectGuid>893c3cd9-5af8-4027-a667-21e62fc2c703</ProjectGuid>
-    <RootNamespace>FSharp.Compiler.Service.ProjectCracker</RootNamespace>
-    <AssemblyName>FSharp.Compiler.Service.ProjectCracker</AssemblyName>
-    <Name>FSharp.Compiler.Service.ProjectCracker</Name>
-    <OutputType>Library</OutputType>
-    <OutputPath>..\..\$(Configuration.ToLower())\fcs\net45\</OutputPath>
-    <DocumentationFile>$(OutputPath)$(AssemblyName).xml</DocumentationFile>
-    <ResolveNuGetPackages>false</ResolveNuGetPackages>
-    <!-- We target .NET 4.5 for FSharp.Compiler.Service.dll to allow broader use of this DLL -->
-    <TargetFrameworkVersion Condition=" '$(TargetFrameworkVersion)' == '' ">v4.5</TargetFrameworkVersion>
-    <Prefer32Bit>true</Prefer32Bit>
-    <PlatformTarget>AnyCPU</PlatformTarget>
-    <WarningLevel>3</WarningLevel>
-    <OtherFlags>$(OtherFlags) --version:$(VersionPrefix).0</OtherFlags>
->>>>>>> 7fe34655
+    <OutputPath>..\..\$(Configuration.ToLower())\fcs</OutputPath>
   </PropertyGroup>
   <PropertyGroup>
     <Description>Legacy project file cracker for the F# compiler service.</Description>
