// --------------------------------------------------------------------------------------
// FAKE build script
// --------------------------------------------------------------------------------------

#I "packages/FAKE/tools"
#r "packages/FAKE/tools/FakeLib.dll"
open System
open System.IO
open Fake
open Fake.AppVeyor
open Fake.ReleaseNotesHelper

#if MONO
// prevent incorrect output encoding (e.g. https://github.com/fsharp/FAKE/issues/1196)
System.Console.OutputEncoding <- System.Text.Encoding.UTF8
CleanDir (__SOURCE_DIRECTORY__ + "/../artifacts/TestResults") 
File.WriteAllText(__SOURCE_DIRECTORY__ + "/../artifacts/TestResults/notestsyet.txt","No tests yet")
let isMono = true
#else
let isMono = false
#endif

// --------------------------------------------------------------------------------------
// Utilities
// --------------------------------------------------------------------------------------

<<<<<<< HEAD
let coreclrTargetFramework = "netcoreapp2.0"
=======
let fslexyaccTargetFramework = "netcoreapp2.0"
>>>>>>> ea11aaef
 
let dotnetExePath =
    // Build.cmd normally downloads a dotnet cli to: <repo-root>\artifacts\toolset\dotnet
    // check if there is one there to avoid downloading an additional one here
    let pathToCli = Path.Combine(__SOURCE_DIRECTORY__, @"..\artifacts\toolset\dotnet\dotnet.exe")
    if File.Exists(pathToCli) then
        pathToCli
    else
        DotNetCli.InstallDotNetSDK "2.2.105"

let runDotnet workingDir args =
    let result =
        ExecProcess (fun info ->
            info.FileName <- dotnetExePath
            info.WorkingDirectory <- workingDir
            info.Arguments <- args) TimeSpan.MaxValue

    if result <> 0 then failwithf "dotnet %s failed" args

let assertExitCodeZero x = if x = 0 then () else failwithf "Command failed with exit code %i" x

let runCmdIn workDir (exe:string) = Printf.ksprintf (fun (args:string) ->
#if MONO
        let exe = exe.Replace("\\","/")
        let args = args.Replace("\\","/")
        printfn "[%s] mono %s %s" workDir exe args
        Shell.Exec("mono", sprintf "%s %s" exe args, workDir)
#else
        printfn "[%s] %s %s" workDir exe args
        Shell.Exec(exe, args, workDir)
#endif
        |> assertExitCodeZero
)

// --------------------------------------------------------------------------------------
// The rest of the code is standard F# build script
// --------------------------------------------------------------------------------------

let releaseDir = Path.Combine(__SOURCE_DIRECTORY__, "../artifacts/bin/fcs")

// Read release notes & version info from RELEASE_NOTES.md
let release = LoadReleaseNotes (__SOURCE_DIRECTORY__ + "/RELEASE_NOTES.md")
let isAppVeyorBuild = buildServer = BuildServer.AppVeyor
let isJenkinsBuild = buildServer = BuildServer.Jenkins
let isVersionTag tag = Version.TryParse tag |> fst
let hasRepoVersionTag = isAppVeyorBuild && AppVeyorEnvironment.RepoTag && isVersionTag AppVeyorEnvironment.RepoTagName
let assemblyVersion = if hasRepoVersionTag then AppVeyorEnvironment.RepoTagName else release.NugetVersion

let buildVersion =
    if hasRepoVersionTag then assemblyVersion
    else if isAppVeyorBuild then sprintf "%s-b%s" assemblyVersion AppVeyorEnvironment.BuildNumber
    else assemblyVersion

Target "Clean" (fun _ ->
    CleanDir releaseDir
)

Target "Restore" (fun _ ->
    // We assume a paket restore has already been run
    runDotnet __SOURCE_DIRECTORY__ "restore ../src/buildtools/buildtools.proj -v n"
    runDotnet __SOURCE_DIRECTORY__ "restore FSharp.Compiler.Service.sln -v n"
)

Target "BuildVersion" (fun _ ->
    Shell.Exec("appveyor", sprintf "UpdateBuild -Version \"%s\"" buildVersion) |> ignore
)

Target "Build" (fun _ ->
    runDotnet __SOURCE_DIRECTORY__ "build ../src/buildtools/buildtools.proj -v n -c Proto"
<<<<<<< HEAD
    let fslexPath = __SOURCE_DIRECTORY__ + "/../artifacts/bin/fslex/Proto/" + coreclrTargetFramework + "/fslex.dll"
    let fsyaccPath = __SOURCE_DIRECTORY__ + "/../artifacts/bin/fsyacc/Proto/" + coreclrTargetFramework + "/fsyacc.dll"
=======
    let fslexPath = __SOURCE_DIRECTORY__ + "/../artifacts/bin/fslex/Proto/" + fslexyaccTargetFramework + "/fslex.dll"
    let fsyaccPath = __SOURCE_DIRECTORY__ + "/../artifacts/bin/fsyacc/Proto/" + fslexyaccTargetFramework + "/fsyacc.dll"
>>>>>>> ea11aaef
    runDotnet __SOURCE_DIRECTORY__ (sprintf "build FSharp.Compiler.Service.sln -v n -c Release /p:FsLexPath=%s /p:FsYaccPath=%s" fslexPath fsyaccPath)
)

Target "Test" (fun _ ->
    // This project file is used for the tests to work out reference sets
<<<<<<< HEAD
    runDotnet __SOURCE_DIRECTORY__ "build ../tests/projects/Sample_NETCoreSDK_FSharp_Library_netstandard2_0/Sample_NETCoreSDK_FSharp_Library_netstandard2_0.fsproj -v n /restore /p:DisableCompilerRedirection=true"
=======
    runDotnet __SOURCE_DIRECTORY__ "build ../tests/projects/Sample_NETCoreSDK_FSharp_Library_netstandard2_0/Sample_NETCoreSDK_FSharp_Library_netstandard2_0.fsproj -v n /restore /p:DisableProtoCompiler=true"
>>>>>>> ea11aaef

    // Now run the tests
    let logFilePath = Path.Combine(__SOURCE_DIRECTORY__, "..", "artifacts", "TestResults", "Release", "FSharp.Compiler.Service.Test.xml")
    runDotnet __SOURCE_DIRECTORY__ (sprintf "test FSharp.Compiler.Service.Tests/FSharp.Compiler.Service.Tests.fsproj --no-restore --no-build -v n -c Release --test-adapter-path . --logger \"nunit;LogFilePath=%s\"" logFilePath)
)

Target "NuGet" (fun _ ->
    runDotnet __SOURCE_DIRECTORY__ "pack FSharp.Compiler.Service.sln -v n -c Release"
)

Target "GenerateDocsEn" (fun _ ->
    executeFSIWithArgs "docsrc/tools" "generate.fsx" [] [] |> ignore
)

Target "GenerateDocsJa" (fun _ ->
    executeFSIWithArgs "docsrc/tools" "generate.ja.fsx" [] [] |> ignore
)

Target "PublishNuGet" (fun _ ->
    Paket.Push (fun p ->
        let apikey =
            match getBuildParam "nuget-apikey" with
            | s when not (String.IsNullOrWhiteSpace s) -> s
            | _ -> getUserInput "Nuget API Key: "
        { p with
            ApiKey = apikey
            WorkingDir = releaseDir })
)

// --------------------------------------------------------------------------------------
// Run all targets by default. Invoke 'build <Target>' to override

Target "Start" DoNothing
Target "Release" DoNothing
Target "GenerateDocs" DoNothing
Target "TestAndNuGet" DoNothing

"Start"
  =?> ("BuildVersion", isAppVeyorBuild)
  ==> "Restore"
  ==> "Build"

"Build"
  ==> "Test"

"Build"
  ==> "NuGet"

"Test"
  ==> "TestAndNuGet"

"NuGet"
  ==> "TestAndNuGet"
  
"Build"
  ==> "NuGet"
  ==> "PublishNuGet"
  ==> "Release"

"Build"
  ==> "GenerateDocsEn"
  ==> "GenerateDocs"

"Build"
  ==> "GenerateDocsJa"
  ==> "GenerateDocs"

"GenerateDocs"
  ==> "Release"

RunTargetOrDefault "Build"<|MERGE_RESOLUTION|>--- conflicted
+++ resolved
@@ -24,11 +24,7 @@
 // Utilities
 // --------------------------------------------------------------------------------------
 
-<<<<<<< HEAD
-let coreclrTargetFramework = "netcoreapp2.0"
-=======
 let fslexyaccTargetFramework = "netcoreapp2.0"
->>>>>>> ea11aaef
  
 let dotnetExePath =
     // Build.cmd normally downloads a dotnet cli to: <repo-root>\artifacts\toolset\dotnet
@@ -98,23 +94,14 @@
 
 Target "Build" (fun _ ->
     runDotnet __SOURCE_DIRECTORY__ "build ../src/buildtools/buildtools.proj -v n -c Proto"
-<<<<<<< HEAD
-    let fslexPath = __SOURCE_DIRECTORY__ + "/../artifacts/bin/fslex/Proto/" + coreclrTargetFramework + "/fslex.dll"
-    let fsyaccPath = __SOURCE_DIRECTORY__ + "/../artifacts/bin/fsyacc/Proto/" + coreclrTargetFramework + "/fsyacc.dll"
-=======
     let fslexPath = __SOURCE_DIRECTORY__ + "/../artifacts/bin/fslex/Proto/" + fslexyaccTargetFramework + "/fslex.dll"
     let fsyaccPath = __SOURCE_DIRECTORY__ + "/../artifacts/bin/fsyacc/Proto/" + fslexyaccTargetFramework + "/fsyacc.dll"
->>>>>>> ea11aaef
     runDotnet __SOURCE_DIRECTORY__ (sprintf "build FSharp.Compiler.Service.sln -v n -c Release /p:FsLexPath=%s /p:FsYaccPath=%s" fslexPath fsyaccPath)
 )
 
 Target "Test" (fun _ ->
     // This project file is used for the tests to work out reference sets
-<<<<<<< HEAD
-    runDotnet __SOURCE_DIRECTORY__ "build ../tests/projects/Sample_NETCoreSDK_FSharp_Library_netstandard2_0/Sample_NETCoreSDK_FSharp_Library_netstandard2_0.fsproj -v n /restore /p:DisableCompilerRedirection=true"
-=======
     runDotnet __SOURCE_DIRECTORY__ "build ../tests/projects/Sample_NETCoreSDK_FSharp_Library_netstandard2_0/Sample_NETCoreSDK_FSharp_Library_netstandard2_0.fsproj -v n /restore /p:DisableProtoCompiler=true"
->>>>>>> ea11aaef
 
     // Now run the tests
     let logFilePath = Path.Combine(__SOURCE_DIRECTORY__, "..", "artifacts", "TestResults", "Release", "FSharp.Compiler.Service.Test.xml")
