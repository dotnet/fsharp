// --------------------------------------------------------------------------------------
// FAKE build script
// --------------------------------------------------------------------------------------

#I "packages/FAKE/tools"
#r "packages/FAKE/tools/FakeLib.dll"
open System
open System.IO
open Fake
open Fake.AppVeyor
open Fake.ReleaseNotesHelper

#if MONO
// prevent incorrect output encoding (e.g. https://github.com/fsharp/FAKE/issues/1196)
System.Console.OutputEncoding <- System.Text.Encoding.UTF8
CleanDir (__SOURCE_DIRECTORY__ + "/../artifacts/TestResults") 
File.WriteAllText(__SOURCE_DIRECTORY__ + "/../artifacts/TestResults/notestsyet.txt","No tests yet")
let isMono = true
#else
let isMono = false
#endif

// --------------------------------------------------------------------------------------
// Utilities
// --------------------------------------------------------------------------------------

<<<<<<< HEAD
let dotnetSdkVersion = "2.1.403"

printfn "Desired .NET SDK version = %s" dotnetSdkVersion
printfn "DotNetCli.isInstalled() = %b" (DotNetCli.isInstalled())
if DotNetCli.isInstalled() then printfn "DotNetCli.getVersion() = %s" (DotNetCli.getVersion())

let dotnetExePath = DotNetCli.InstallDotNetSDK dotnetSdkVersion
=======
let dotnetExePath =
    // Build.cmd normally downloads a dotnet cli to: <repo-root>\artifacts\toolset\dotnet
    // check if there is one there to avoid downloading an additional one here
    let pathToCli = Path.Combine(__SOURCE_DIRECTORY__, @"..\artifacts\toolset\dotnet\dotnet.exe")
    if File.Exists(pathToCli) then
        pathToCli
    else
        DotNetCli.InstallDotNetSDK "2.1.504"
>>>>>>> e9495ba1

let runDotnet workingDir args =
    let result =
        ExecProcess (fun info ->
            info.FileName <- dotnetExePath
            info.WorkingDirectory <- workingDir
            info.Arguments <- args) TimeSpan.MaxValue

    if result <> 0 then failwithf "dotnet %s failed" args

let assertExitCodeZero x = if x = 0 then () else failwithf "Command failed with exit code %i" x

let runCmdIn workDir (exe:string) = Printf.ksprintf (fun (args:string) ->
#if MONO
        let exe = exe.Replace("\\","/")
        let args = args.Replace("\\","/")
        printfn "[%s] mono %s %s" workDir exe args
        Shell.Exec("mono", sprintf "%s %s" exe args, workDir)
#else
        printfn "[%s] %s %s" workDir exe args
        Shell.Exec(exe, args, workDir)
#endif
        |> assertExitCodeZero
)

// --------------------------------------------------------------------------------------
// The rest of the code is standard F# build script
// --------------------------------------------------------------------------------------

let releaseDir = Path.Combine(__SOURCE_DIRECTORY__, "../artifacts/bin/fcs")

// Read release notes & version info from RELEASE_NOTES.md
let release = LoadReleaseNotes (__SOURCE_DIRECTORY__ + "/RELEASE_NOTES.md")
let isAppVeyorBuild = buildServer = BuildServer.AppVeyor
let isJenkinsBuild = buildServer = BuildServer.Jenkins
let isVersionTag tag = Version.TryParse tag |> fst
let hasRepoVersionTag = isAppVeyorBuild && AppVeyorEnvironment.RepoTag && isVersionTag AppVeyorEnvironment.RepoTagName
let assemblyVersion = if hasRepoVersionTag then AppVeyorEnvironment.RepoTagName else release.NugetVersion

let buildVersion =
    if hasRepoVersionTag then assemblyVersion
    else if isAppVeyorBuild then sprintf "%s-b%s" assemblyVersion AppVeyorEnvironment.BuildNumber
    else assemblyVersion

Target "Clean" (fun _ ->
    CleanDir releaseDir
)

Target "Restore" (fun _ ->
    // We assume a paket restore has already been run
    runDotnet __SOURCE_DIRECTORY__ "restore ../src/buildtools/buildtools.proj -v n"
    runDotnet __SOURCE_DIRECTORY__ "restore FSharp.Compiler.Service.sln -v n"
)

Target "BuildVersion" (fun _ ->
    Shell.Exec("appveyor", sprintf "UpdateBuild -Version \"%s\"" buildVersion) |> ignore
)

Target "Build" (fun _ ->
    runDotnet __SOURCE_DIRECTORY__ "build ../src/buildtools/buildtools.proj -v n -c Proto"
    runDotnet __SOURCE_DIRECTORY__ "build FSharp.Compiler.Service.sln -v n -c release"
)

Target "Test" (fun _ ->
    // This project file is used for the netcoreapp2.0 tests to work out reference sets
    runDotnet __SOURCE_DIRECTORY__ "build ../tests/projects/Sample_NETCoreSDK_FSharp_Library_netstandard2_0/Sample_NETCoreSDK_FSharp_Library_netstandard2_0.fsproj -v n /restore /p:DisableCompilerRedirection=true"

    // Now run the tests
    runDotnet __SOURCE_DIRECTORY__ "test FSharp.Compiler.Service.Tests/FSharp.Compiler.Service.Tests.fsproj --no-restore --no-build -v n -c release"
)

Target "NuGet" (fun _ ->
    runDotnet __SOURCE_DIRECTORY__ "pack FSharp.Compiler.Service.sln -v n -c release"
)

Target "GenerateDocsEn" (fun _ ->
    executeFSIWithArgs "docsrc/tools" "generate.fsx" [] [] |> ignore
)

Target "GenerateDocsJa" (fun _ ->
    executeFSIWithArgs "docsrc/tools" "generate.ja.fsx" [] [] |> ignore
)

Target "PublishNuGet" (fun _ ->
    Paket.Push (fun p ->
        let apikey =
            match getBuildParam "nuget-apikey" with
            | s when not (String.IsNullOrWhiteSpace s) -> s
            | _ -> getUserInput "Nuget API Key: "
        { p with
            ApiKey = apikey
            WorkingDir = releaseDir })
)

// --------------------------------------------------------------------------------------
// Run all targets by default. Invoke 'build <Target>' to override

Target "Start" DoNothing
Target "Release" DoNothing
Target "GenerateDocs" DoNothing
Target "TestAndNuGet" DoNothing

"Start"
  =?> ("BuildVersion", isAppVeyorBuild)
  ==> "Restore"
  ==> "Build"

"Build"
  ==> "Test"

"Build"
  ==> "NuGet"

"Test"
  ==> "TestAndNuGet"

"NuGet"
  ==> "TestAndNuGet"
  
"Build"
  ==> "NuGet"
  ==> "PublishNuGet"
  ==> "Release"

"Build"
  ==> "GenerateDocsEn"
  ==> "GenerateDocs"

"Build"
  ==> "GenerateDocsJa"
  ==> "GenerateDocs"

"GenerateDocs"
  ==> "Release"

RunTargetOrDefault "Build"<|MERGE_RESOLUTION|>--- conflicted
+++ resolved
@@ -24,15 +24,6 @@
 // Utilities
 // --------------------------------------------------------------------------------------
 
-<<<<<<< HEAD
-let dotnetSdkVersion = "2.1.403"
-
-printfn "Desired .NET SDK version = %s" dotnetSdkVersion
-printfn "DotNetCli.isInstalled() = %b" (DotNetCli.isInstalled())
-if DotNetCli.isInstalled() then printfn "DotNetCli.getVersion() = %s" (DotNetCli.getVersion())
-
-let dotnetExePath = DotNetCli.InstallDotNetSDK dotnetSdkVersion
-=======
 let dotnetExePath =
     // Build.cmd normally downloads a dotnet cli to: <repo-root>\artifacts\toolset\dotnet
     // check if there is one there to avoid downloading an additional one here
@@ -41,7 +32,6 @@
         pathToCli
     else
         DotNetCli.InstallDotNetSDK "2.1.504"
->>>>>>> e9495ba1
 
 let runDotnet workingDir args =
     let result =
