--- conflicted
+++ resolved
@@ -12,11 +12,6 @@
       <PropertyGroup>
         <DefineConstants>$(DefineConstants);NETSTANDARD</DefineConstants>
         <DefineConstants>$(DefineConstants);FX_NO_APP_DOMAINS</DefineConstants>
-<<<<<<< HEAD
-        <DefineConstants>$(DefineConstants);FX_NO_SYSTEM_CONFIGURATION</DefineConstants>
-=======
-        <DefineConstants>$(DefineConstants);FX_NO_CORHOST_SIGNER</DefineConstants>
->>>>>>> 631456c3
         <DefineConstants>$(DefineConstants);FX_NO_WIN_REGISTRY</DefineConstants>
         <DefineConstants>$(DefineConstants);FX_NO_WINFORMS</DefineConstants>
         <OtherFlags>$(OtherFlags) --simpleresolution</OtherFlags>
