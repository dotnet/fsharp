--- conflicted
+++ resolved
@@ -118,10 +118,6 @@
     <DebugSymbols>true</DebugSymbols>
     <Optimize>false</Optimize>
     <Tailcalls>true</Tailcalls>
-<<<<<<< HEAD
-  </PropertyGroup> -->
-=======
   </PropertyGroup>
   -->
->>>>>>> 04b93e11
 </Project>