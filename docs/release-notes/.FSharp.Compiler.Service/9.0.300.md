### Fixed
* Fix classification of `nameof` in `nameof<'T>`, `match … with nameof ident -> …`. ([Issue #10026](https://github.com/dotnet/fsharp/issues/10026), [PR #18300](https://github.com/dotnet/fsharp/pull/18300))
* Fix Realsig+ generates nested closures with incorrect Generic  ([Issue #17797](https://github.com/dotnet/fsharp/issues/17797), [PR #17877](https://github.com/dotnet/fsharp/pull/17877))
* Fix optimizer internal error for records with static fields  ([Issue #18165](https://github.com/dotnet/fsharp/issues/18165), [PR #18280](https://github.com/dotnet/fsharp/pull/18280))
* Fix nullness warning with flexible types  ([Issue #18056](https://github.com/dotnet/fsharp/issues/18056), [PR #18266](https://github.com/dotnet/fsharp/pull/18266))
* Allow first branches of match and if expressions to return nullable results  ([Issue #18015](https://github.com/dotnet/fsharp/issues/18015), [PR #18322](https://github.com/dotnet/fsharp/pull/18322))
* Fix internal error when missing measure attribute in an unsolved measure typar. ([Issue #7491](https://github.com/dotnet/fsharp/issues/7491), [PR #18234](https://github.com/dotnet/fsharp/pull/18234)==
* Set `Cancellable.token` from async computation ([Issue #18235](https://github.com/dotnet/fsharp/issues/18235), [PR #18238](https://github.com/dotnet/fsharp/pull/18238))
* Fix missing nullness warning when static upcast dropped nullness ([Issue #18232](https://github.com/dotnet/fsharp/issues/18232), [PR #18261](https://github.com/dotnet/fsharp/pull/18261))
* Cancellable: only cancel on OCE with own token ([PR #18277](https://github.com/dotnet/fsharp/pull/18277))
* Cancellable: set token in more places ([PR #18283](https://github.com/dotnet/fsharp/pull/18283))
* Cancellable: fix leaking cancellation token ([PR #18295](https://github.com/dotnet/fsharp/pull/18295))
* Fix NRE when accessing nullable fields of types within their equals/hash/compare methods ([PR #18296](https://github.com/dotnet/fsharp/pull/18296))
* Fix nullness warning for overrides of generic code with nullable type instance ([Issue #17988](https://github.com/dotnet/fsharp/issues/17988), [PR #18337](https://github.com/dotnet/fsharp/pull/18337))
* Unsafe downcast from `obj` to generic `T` no longer requires `not null` constraint on `T`([Issue #18275](https://github.com/dotnet/fsharp/issues/18275), [PR #18343](https://github.com/dotnet/fsharp/pull/18343))
* Fix "type inference problem too complicated" for SRTP with T:null and T:struct dummy constraint([Issue #18288](https://github.com/dotnet/fsharp/issues/18288), [PR #18345](https://github.com/dotnet/fsharp/pull/18345))
* Fix for missing parse diagnostics in TransparentCompiler.ParseAndCheckProject ([PR #18366](https://github.com/dotnet/fsharp/pull/18366))
* Miscellanous parentheses analyzer fixes. ([PR #18350](https://github.com/dotnet/fsharp/pull/18350))
* Fix duplicate parse error reporting for GetBackgroundCheckResultsForFileInProject ([Issue #18379](https://github.com/dotnet/fsharp/issues/18379) [PR #18380](https://github.com/dotnet/fsharp/pull/18380))
* Fix MethodDefNotFound when compiling code invoking delegate with option parameter ([Issue #5171](https://github.com/dotnet/fsharp/issues/5171), [PR #18385](https://github.com/dotnet/fsharp/pull/18385))

### Added
* Added missing type constraints in FCS. ([PR #18241](https://github.com/dotnet/fsharp/pull/18241))
* The 'use' keyword can be used on IDisposable|null without nullness warnings ([PR #18262](https://github.com/dotnet/fsharp/pull/18262))
* Add support for C# `Experimental` attribute. ([PR #18253](https://github.com/dotnet/fsharp/pull/18253))
* Nullness warnings are issued for signature<>implementation conformance ([PR #18186](https://github.com/dotnet/fsharp/pull/18186))
* Symbols: Add FSharpAssembly.IsFSharp ([PR #18290](https://github.com/dotnet/fsharp/pull/18290))
* Type parameter constraint `null` in generic code will now automatically imply `not struct` ([Issue #18320](https://github.com/dotnet/fsharp/issues/18320), [PR #18323](https://github.com/dotnet/fsharp/pull/18323))
* Add a switch to determine whether to generate a default implementation body for overridden method when completing. [PR #18341](https://github.com/dotnet/fsharp/pull/18341)


### Changed

* FSharpCheckFileResults.ProjectContext.ProjectOptions will not be available when using the experimental Transparent Compiler feature. ([PR #18205](https://github.com/dotnet/fsharp/pull/18205))
* Update `Obsolete` attribute checking to account for `DiagnosticId` and `UrlFormat` properties. ([PR #18224](https://github.com/dotnet/fsharp/pull/18224))
* Remove `Cancellable.UsingToken` from tests ([PR #18276](https://github.com/dotnet/fsharp/pull/18276))
* Added nullability annotations to `.Using` builder method for `async`, `task` and compiler-internal builders ([PR #18292](https://github.com/dotnet/fsharp/pull/18292))
* Warn when `unit` is passed to an `obj`-typed argument  ([PR #18330](https://github.com/dotnet/fsharp/pull/18330))
* Warning for "useless null handling" works with piped syntax constructs now ([PR #18331](https://github.com/dotnet/fsharp/pull/18331))
<<<<<<< HEAD
* Make indent in generated overridden member code depend on the context, not fix to 4. ([PR #18341](https://github.com/dotnet/fsharp/pull/18341))
=======
* Adjust caller info attribute error message range ([PR #18388](https://github.com/dotnet/fsharp/pull/18388))
>>>>>>> 27aa9be1

### Breaking Changes
* Struct unions with overlapping fields now generate mappings needed for reading via reflection ([Issue #18121](https://github.com/dotnet/fsharp/issues/17797), [PR #18274](https://github.com/dotnet/fsharp/pull/17877))<|MERGE_RESOLUTION|>--- conflicted
+++ resolved
@@ -37,11 +37,8 @@
 * Added nullability annotations to `.Using` builder method for `async`, `task` and compiler-internal builders ([PR #18292](https://github.com/dotnet/fsharp/pull/18292))
 * Warn when `unit` is passed to an `obj`-typed argument  ([PR #18330](https://github.com/dotnet/fsharp/pull/18330))
 * Warning for "useless null handling" works with piped syntax constructs now ([PR #18331](https://github.com/dotnet/fsharp/pull/18331))
-<<<<<<< HEAD
 * Make indent in generated overridden member code depend on the context, not fix to 4. ([PR #18341](https://github.com/dotnet/fsharp/pull/18341))
-=======
 * Adjust caller info attribute error message range ([PR #18388](https://github.com/dotnet/fsharp/pull/18388))
->>>>>>> 27aa9be1
 
 ### Breaking Changes
 * Struct unions with overlapping fields now generate mappings needed for reading via reflection ([Issue #18121](https://github.com/dotnet/fsharp/issues/17797), [PR #18274](https://github.com/dotnet/fsharp/pull/17877))