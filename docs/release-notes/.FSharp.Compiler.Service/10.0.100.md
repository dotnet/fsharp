--- conflicted
+++ resolved
@@ -9,11 +9,8 @@
 
 ### Fixed
 
-<<<<<<< HEAD
 * Fix duplicate .cctor issue for discriminated unions with generic statics ([Issue #18767](https://github.com/dotnet/fsharp/issues/18767))
-=======
-* Fix F# compiler to prevent tail call emission when pinned locals are present ([PR #XXXX](https://github.com/dotnet/fsharp/pull/XXXX))
->>>>>>> 1de7a626
+* Fix F# compiler to prevent tail call emission when pinned locals are present ([PR #18893](https://github.com/dotnet/fsharp/pull/18893))
 * Fix SignatureHash to include constant values in hash computation ([Issue #18758](https://github.com/dotnet/fsharp/issues/18758))
 * Fix parsing errors using anonymous records and units of measures ([PR #18543](https://github.com/dotnet/fsharp/pull/18543))
 * Fix parsing errors using anonymous records and code quotations ([PR #18603](https://github.com/dotnet/fsharp/pull/18603))
