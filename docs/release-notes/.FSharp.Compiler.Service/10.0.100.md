### Added
* Add opt-in warning attribute not valid for union case with fields [PR #18532](https://github.com/dotnet/fsharp/pull/18532))
* Add support for `when 'T : Enum` library-only static optimization constraint. ([PR #18546](https://github.com/dotnet/fsharp/pull/18546))
<<<<<<< HEAD
* Allow mixing ranges and values to construct sequences. ([PR #18670](https://github.com/dotnet/fsharp/pull/18670))
=======
* Add support for tail calls in computation expressions ([PR #18804](https://github.com/dotnet/fsharp/pull/18804))
* Add `--typecheck-only` flag support for F# Interactive (FSI) scripts to type-check without execution. ([Issue #18686](https://github.com/dotnet/fsharp/issues/18686))
>>>>>>> ce61954f

### Fixed

* Fix SignatureHash to include constant values in hash computation ([Issue #18758](https://github.com/dotnet/fsharp/issues/18758))
* Fix parsing errors using anonymous records and units of measures ([PR #18543](https://github.com/dotnet/fsharp/pull/18543))
* Fix parsing errors using anonymous records and code quotations ([PR #18603](https://github.com/dotnet/fsharp/pull/18603))
* Better error message for attribute targets. ([PR #18641](https://github.com/dotnet/fsharp/pull/18641))
* Fixed: Allow `return`, `return!`, `yield`, `yield!` type annotations without parentheses ([PR #18533](https://github.com/dotnet/fsharp/pull/18533))
* Allow `let!`, `use!`, `and!` type annotations without requiring parentheses (([PR #18508](https://github.com/dotnet/fsharp/pull/18508) and [PR #18682](https://github.com/dotnet/fsharp/pull/18682)))
* Fix find all references for F# exceptions ([PR #18565](https://github.com/dotnet/fsharp/pull/18565))
* Shorthand lambda: fix completion for chained calls and analysis for unfinished expression ([PR #18560](https://github.com/dotnet/fsharp/pull/18560))
* Completion: fix previous namespace considered opened [PR #18609](https://github.com/dotnet/fsharp/pull/18609)
* Fix active pattern typechecking regression. ([Issue #18638](https://github.com/dotnet/fsharp/issues/18638), [PR #18642](https://github.com/dotnet/fsharp/pull/18642))
* Fix nullness warnings when casting non-nullable values to `IEquatable<T>` to match C# behavior. ([Issue #18759](https://github.com/dotnet/fsharp/issues/18759))
* Fix IsByRefLikeAttribute types being incorrectly suppressed in completion lists. Types like `Span<T>` and `ReadOnlySpan<T>` now appear correctly in IntelliSense.

* Fix SRTP nullness constraint resolution for types imported from older assemblies. AmbivalentToNull types now use legacy F# nullness rules instead of always satisfying `'T : null` constraints. ([Issue #18390](https://github.com/dotnet/fsharp/issues/18390), [Issue #18344](https://github.com/dotnet/fsharp/issues/18344))
* Fix Show XML doc for enum fields in external metadata ([Issue #17939](https://github.com/dotnet/fsharp/issues/17939#issuecomment-3137410105), [PR #18800](https://github.com/dotnet/fsharp/pull/18800))

### Changed
* Use `errorR` instead of `error` in `CheckDeclarations.fs` when possible. ([PR #18645](https://github.com/dotnet/fsharp/pull/18645))
* Type checker: use inner expr range in upcast constraints errors ([PR #18850](https://github.com/dotnet/fsharp/pull/18850))

### Breaking Changes

* Scoped Nowarn: Add the #warnon compiler directive ([Language suggestion #278](https://github.com/fsharp/fslang-suggestions/issues/278), [RFC FS-1146 PR](https://github.com/fsharp/fslang-design/pull/782), [PR #18049](https://github.com/dotnet/fsharp/pull/18049) and [PR #18637](https://github.com/dotnet/fsharp/pull/18637))
* Simplify creation of `FSharpDiagnostics`. In a few cases, errors without ranges were assigned to the currently checked file, while in other cases they carried an empty range. The latter is now true in all cases. In a few cases, ranges at eof were corrected, while in others they were not. They are now always left uncorrected. This is a prerequisit for [#18553](https://github.com/dotnet/fsharp/issues/18553). ([PR #18610](https://github.com/dotnet/fsharp/pull/18610)).
* `SynExprRecordField` now includes a `range` field ([PR #18617](https://github.com/dotnet/fsharp/pull/18617))
* Mark `Range.Zero` as obsolete in favor of `Range.range0` ([PR #18664](https://github.com/dotnet/fsharp/pull/18664))
* Use `Synbinding` to model `and!` ([PR #18805](https://github.com/dotnet/fsharp/pull/18805))
* Redesign #line processing. The original positions (unaffected by #line directives) are now kept in the AST, and `__LINE__` and `__SOURCE_LINE__` show the original line numbers / file names. However, all diagnostics and debug information stays the same (shows the position transformed by the #line directives). ([Issue #18553](https://github.com/dotnet/fsharp/issues/18553), [PR #18699](https://github.com/dotnet/fsharp/pull/18699), [PR 18828](https://github.com/dotnet/fsharp/pull/18828), [PR 18829](https://github.com/dotnet/fsharp/pull/18829))
* Unify `let`, `let!`, `use` and `use!` AST representation. ([PR #18825](https://github.com/dotnet/fsharp/pull/18825))[^1]

### Migration Guidance for AST Users

**Note:** The unified AST introduces two new boolean fields:
- `isFromSource`: Indicates if the binding comes from user-written code (`true`) or is compiler-generated (`false`)
- `isBang`: Distinguishes computation expression bindings (`let!`/`use!` = `true`) from regular bindings (`let`/`use` = `false`)

### 1. Pattern Matching Updates

**Before:**
```fsharp
match expr with
| SynExpr.LetOrUse(isRec, isUse, bindings, body, range, trivia) ->
    // Handle regular let/use
| SynExpr.LetOrUseBang(spBind, isUse, isFromSource, pat, rhs, andBangs, body, range, trivia) ->
    // Handle let!/use!
```

**After:**
```fsharp
match expr with
| SynExpr.LetOrUse(isRec, isUse, isFromSource, isBang, bindings, body, range, trivia) ->
    if isBang then
        // This is a let!/use! expression
        match bindings with
        | firstBinding :: andBangs ->
            match firstBinding with
            | SynBinding(headPat = pat; expr = rhs) ->
                // pat and rhs extracted from first binding
                // andBangs contains the and! bindings
        | [] -> // error case
    else
        // This is a regular let/use expression
```

### 2. Construction Updates

**Before:**
```fsharp
// Creating a let! expression
SynExpr.LetOrUseBang(
    bindDebugPoint,
    false,  // isUse
    true,   // isFromSource
    pat,
    rhsExpr,
    andBangs,
    bodyExpr,
    range,
    trivia
)
```

**After:**
```fsharp
// Creating a let! expression
let firstBinding = SynBinding(
    accessibility = None,
    kind = SynBindingKind.Normal,
    isInline = false,
    isMutable = false,
    attributes = [],
    xmlDoc = PreXmlDoc.Empty,
    valData = SynInfo.emptySynValData,
    headPat = pat,           // Pattern moved here
    returnInfo = None,
    expr = rhsExpr,          // RHS moved here
    range = range,
    debugPoint = bindDebugPoint,  // Debug point moved here
    trivia = bindingTrivia
)
SynExpr.LetOrUse(
    false,  // isRecursive
    false,  // isUse
    true,   // isFromSource
    true,   // isBang (indicates let!)
    firstBinding :: andBangs,  // All bindings in single list
    bodyExpr,
    range,
    trivia
)
```

### 3. Common Migration Patterns

**Checking for computation expressions:**
```fsharp
// Before
match expr with
| SynExpr.LetOrUseBang _ -> true
| _ -> false

// After
match expr with
| SynExpr.LetOrUse(isBang = true) -> true
| _ -> false
```

**Extracting pattern and expression from let!:**
```fsharp
// Before
| SynExpr.LetOrUseBang(_, _, _, pat, rhs, _, _, _, _) ->
    processBinding pat rhs

// After
| SynExpr.LetOrUse(isBang = true; bindings = binding :: _) ->
    match binding with
    | SynBinding(headPat = pat; expr = rhs) ->
        processBinding pat rhs
    | _ -> // error
```

**Processing and! bindings:**
```fsharp
// Before
| SynExpr.LetOrUseBang(_, _, _, firstPat, firstRhs, andBangs, _, _, _) ->
    processFirst firstPat firstRhs
    for andBang in andBangs do
        processAndBang andBang

// After
| SynExpr.LetOrUse(isBang = true; bindings = bindings) ->
    match bindings with
    | first :: rest ->
        processBinding first
        for andBang in rest do
            processAndBang andBang
    | [] -> // error
```

[^1]: See [Migration Guidance for AST Users](#migration-guidance-for-ast-users) section for detailed information on how to update your code to work with the unified AST representation.<|MERGE_RESOLUTION|>--- conflicted
+++ resolved
@@ -1,12 +1,9 @@
 ### Added
 * Add opt-in warning attribute not valid for union case with fields [PR #18532](https://github.com/dotnet/fsharp/pull/18532))
 * Add support for `when 'T : Enum` library-only static optimization constraint. ([PR #18546](https://github.com/dotnet/fsharp/pull/18546))
-<<<<<<< HEAD
 * Allow mixing ranges and values to construct sequences. ([PR #18670](https://github.com/dotnet/fsharp/pull/18670))
-=======
 * Add support for tail calls in computation expressions ([PR #18804](https://github.com/dotnet/fsharp/pull/18804))
 * Add `--typecheck-only` flag support for F# Interactive (FSI) scripts to type-check without execution. ([Issue #18686](https://github.com/dotnet/fsharp/issues/18686))
->>>>>>> ce61954f
 
 ### Fixed
 
