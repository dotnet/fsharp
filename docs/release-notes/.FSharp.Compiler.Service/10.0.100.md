--- conflicted
+++ resolved
@@ -9,12 +9,8 @@
 
 ### Fixed
 
-<<<<<<< HEAD
 * CLIEvent properties are now correctly recognized as events in the Symbol API. The `IsEvent` property returns `true` for properties with the `[<CLIEvent>]` attribute, and their `XmlDocSig` uses the "E:" prefix instead of "P:" to reflect their event nature. ([Issue #10273](https://github.com/dotnet/fsharp/issues/10273))
-
-=======
 * Fix F# compiler to prevent tail call emission when pinned locals are present ([PR #XXXX](https://github.com/dotnet/fsharp/pull/XXXX))
->>>>>>> 1de7a626
 * Fix SignatureHash to include constant values in hash computation ([Issue #18758](https://github.com/dotnet/fsharp/issues/18758))
 * Fix parsing errors using anonymous records and units of measures ([PR #18543](https://github.com/dotnet/fsharp/pull/18543))
 * Fix parsing errors using anonymous records and code quotations ([PR #18603](https://github.com/dotnet/fsharp/pull/18603))
