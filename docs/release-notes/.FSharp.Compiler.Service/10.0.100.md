### Added
* Add opt-in warning attribute not valid for union case with fields [PR #18532](https://github.com/dotnet/fsharp/pull/18532))

### Fixed

* Fix parsing errors using anonymous records and units of measures ([PR #18543](https://github.com/dotnet/fsharp/pull/18543))
* Fix parsing errors using anonymous records and code quotations ([PR #18603](https://github.com/dotnet/fsharp/pull/18603))
* Fixed: Allow `return`, `return!`, `yield`, `yield!` type annotations without parentheses ([PR #18533](https://github.com/dotnet/fsharp/pull/18533))
* Range of `SynExprRecordField` should include the expression ([PR #18617](https://github.com/dotnet/fsharp/pull/18617))
* Allow `let!` and `use!` type annotations without requiring parentheses ([PR #18508](https://github.com/dotnet/fsharp/pull/18508))
* Fix find all references for F# exceptions ([PR #18565](https://github.com/dotnet/fsharp/pull/18565))
* Shorthand lambda: fix completion for chained calls and analysis for unfinished expression ([PR #18560](https://github.com/dotnet/fsharp/pull/18560))
* Completion: fix previous namespace considered opened [PR #18609](https://github.com/dotnet/fsharp/pull/18609)
* Fix active pattern typechecking regression. ([Issue #18638](https://github.com/dotnet/fsharp/issues/18638), [PR #18642](https://github.com/dotnet/fsharp/pull/18642))

### Added

* Add support for `when 'T : Enum` library-only library-only static optimization constraint. ([PR #18546](https://github.com/dotnet/fsharp/pull/18546))

### Breaking Changes

<<<<<<< HEAD
* Scoped Nowarn: Add the #warnon compiler directive ([Language suggestion #278](https://github.com/fsharp/fslang-suggestions/issues/278), [RFC FS-1146 PR](https://github.com/fsharp/fslang-design/pull/782), [PR #18049](https://github.com/dotnet/fsharp/pull/18049))
* Simplify creation of `FSharpDiagnostics`. In a few cases, errors without ranges were assigned to the currently checked file, while in other cases they carried an empty range. The latter is now true in all cases. In a few cases, ranges at eof were corrected, while in others they were not. They are now always left uncorrected. This is a prerequisit for [#18553](https://github.com/dotnet/fsharp/issues/18553). ([PR #18610](https://github.com/dotnet/fsharp/pull/18610)).
=======
* Scoped Nowarn: Add the #warnon compiler directive ([Language suggestion #278](https://github.com/fsharp/fslang-suggestions/issues/278), [RFC FS-1146 PR](https://github.com/fsharp/fslang-design/pull/782), [PR #18049](https://github.com/dotnet/fsharp/pull/18049) and [PR #18637](https://github.com/dotnet/fsharp/pull/18637))
>>>>>>> 20ff6a94
<|MERGE_RESOLUTION|>--- conflicted
+++ resolved
@@ -19,9 +19,5 @@
 
 ### Breaking Changes
 
-<<<<<<< HEAD
-* Scoped Nowarn: Add the #warnon compiler directive ([Language suggestion #278](https://github.com/fsharp/fslang-suggestions/issues/278), [RFC FS-1146 PR](https://github.com/fsharp/fslang-design/pull/782), [PR #18049](https://github.com/dotnet/fsharp/pull/18049))
-* Simplify creation of `FSharpDiagnostics`. In a few cases, errors without ranges were assigned to the currently checked file, while in other cases they carried an empty range. The latter is now true in all cases. In a few cases, ranges at eof were corrected, while in others they were not. They are now always left uncorrected. This is a prerequisit for [#18553](https://github.com/dotnet/fsharp/issues/18553). ([PR #18610](https://github.com/dotnet/fsharp/pull/18610)).
-=======
 * Scoped Nowarn: Add the #warnon compiler directive ([Language suggestion #278](https://github.com/fsharp/fslang-suggestions/issues/278), [RFC FS-1146 PR](https://github.com/fsharp/fslang-design/pull/782), [PR #18049](https://github.com/dotnet/fsharp/pull/18049) and [PR #18637](https://github.com/dotnet/fsharp/pull/18637))
->>>>>>> 20ff6a94
+* Simplify creation of `FSharpDiagnostics`. In a few cases, errors without ranges were assigned to the currently checked file, while in other cases they carried an empty range. The latter is now true in all cases. In a few cases, ranges at eof were corrected, while in others they were not. They are now always left uncorrected. This is a prerequisit for [#18553](https://github.com/dotnet/fsharp/issues/18553). ([PR #18610](https://github.com/dotnet/fsharp/pull/18610)).