--- conflicted
+++ resolved
@@ -11,13 +11,10 @@
 * Fix internal error when analyzing incomplete inherit member ([PR #17905](https://github.com/dotnet/fsharp/pull/17905))
 * Add warning when downcasting from nullable type to non-nullable ([PR #17965](https://github.com/dotnet/fsharp/pull/17965))
 * Fix missing nullness warning in case of method resolution multiple candidates ([PR #17917](https://github.com/dotnet/fsharp/pull/17918))
-<<<<<<< HEAD
+* Fix failure to use bound values in `when` clauses of `try-with` in `seq` expressions ([PR #17990](https://github.com/dotnet/fsharp/pull/17990))
+* Fix locals allocating for the special `copyOfStruct` defensive copy ([PR #18025](https://github.com/dotnet/fsharp/pull/18025))
 * Fix failure to use bound values in `when` clauses of `try-with` in `seq` expressions ([# 17990](https://github.com/dotnet/fsharp/pull/17990))
 * Fix lowering of computed array expressions when the expression consists of a simple mapping from a `uint64` or `unativeint` array. [PR #18081](https://github.com/dotnet/fsharp/pull/18081)
-=======
-* Fix failure to use bound values in `when` clauses of `try-with` in `seq` expressions ([PR #17990](https://github.com/dotnet/fsharp/pull/17990))
-* Fix locals allocating for the special `copyOfStruct` defensive copy ([PR #18025](https://github.com/dotnet/fsharp/pull/18025))
->>>>>>> c1912ceb
 
 ### Added
 
