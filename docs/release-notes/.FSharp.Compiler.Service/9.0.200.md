--- conflicted
+++ resolved
@@ -1,11 +1,9 @@
 ### Fixed
-<<<<<<< HEAD
 
 * Fix internal error when calling 'AddSingleton' and other overloads only differing in generic arity ([PR #17804](https://github.com/dotnet/fsharp/pull/17804))
-=======
 * Fix extension methods support for non-reference system assemblies ([PR #17799](https://github.com/dotnet/fsharp/pull/17799))
 * Ensure `frameworkTcImportsCache` mutations are threadsafe. ([PR #17795](https://github.com/dotnet/fsharp/pull/17795))
->>>>>>> 30f8a1d5
+
 
 ### Added
 
