--- conflicted
+++ resolved
@@ -14,11 +14,8 @@
 * Fix failure to use bound values in `when` clauses of `try-with` in `seq` expressions ([PR #17990](https://github.com/dotnet/fsharp/pull/17990))
 * Fix locals allocating for the special `copyOfStruct` defensive copy ([PR #18025](https://github.com/dotnet/fsharp/pull/18025))
 * Fix lowering of computed array expressions when the expression consists of a simple mapping from a `uint64` or `unativeint` array. [PR #18081](https://github.com/dotnet/fsharp/pull/18081)
-<<<<<<< HEAD
+* Add missing nullable-metadata for C# consumers of records,exceptions and DU subtypes generated from F# code. [PR #18079](https://github.com/dotnet/fsharp/pull/18079)
 * Fix a race condition in file book keeping in the compiler service ([#18008](https://github.com/dotnet/fsharp/pull/18008))
-=======
-* Add missing nullable-metadata for C# consumers of records,exceptions and DU subtypes generated from F# code. [PR #18079](https://github.com/dotnet/fsharp/pull/18079)
->>>>>>> a90f6d1b
 
 
 ### Added
