--- conflicted
+++ resolved
@@ -9,11 +9,8 @@
 * Fix concurrency issue in `ILPreTypeDefImpl`  ([PR #17812](https://github.com/dotnet/fsharp/pull/17812))
 * Fix nullness inference for member val and other OO scenarios  ([PR #17845](https://github.com/dotnet/fsharp/pull/17845))
 * Fix internal error when analyzing incomplete inherit member ([PR #17905](https://github.com/dotnet/fsharp/pull/17905))
-<<<<<<< HEAD
 * Add warning when downcasting from nullable type to non-nullable ([PR #17965](https://github.com/dotnet/fsharp/pull/17965))
-=======
 * Fix missing nullness warning in case of method resolution multiple candidates ([PR #17917](https://github.com/dotnet/fsharp/pull/17918))
->>>>>>> 4bd7da7b
 
 ### Added
 
