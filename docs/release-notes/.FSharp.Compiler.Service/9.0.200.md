### Fixed


### Added


### Changed

* Make ILTypeDef interface impls calculation lazy. ([PR #17392](https://github.com/dotnet/fsharp/pull/17392))
<<<<<<< HEAD
* Adjustments to better run in parallel testing ([PR #17662](https://github.com/dotnet/fsharp/pull/17662))
=======
* Better ranges for CE `let!` and `use!` error reporting. ([PR #17712](https://github.com/dotnet/fsharp/pull/17712))
>>>>>>> 398d16d9

### Breaking Changes<|MERGE_RESOLUTION|>--- conflicted
+++ resolved
@@ -7,10 +7,8 @@
 ### Changed
 
 * Make ILTypeDef interface impls calculation lazy. ([PR #17392](https://github.com/dotnet/fsharp/pull/17392))
-<<<<<<< HEAD
 * Adjustments to better run in parallel testing ([PR #17662](https://github.com/dotnet/fsharp/pull/17662))
-=======
 * Better ranges for CE `let!` and `use!` error reporting. ([PR #17712](https://github.com/dotnet/fsharp/pull/17712))
->>>>>>> 398d16d9
+
 
 ### Breaking Changes