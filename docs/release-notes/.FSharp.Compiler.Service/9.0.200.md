### Fixed

* Fix missing TailCall warning in Sequential in use scope ([PR #17927](https://github.com/dotnet/fsharp/pull/17927))
* Fix false negatives for passing null to "obj" arguments. Only "obj | null" can now subsume any type ([PR #17757](https://github.com/dotnet/fsharp/pull/17757))
* Fix internal error when calling 'AddSingleton' and other overloads only differing in generic arity ([PR #17804](https://github.com/dotnet/fsharp/pull/17804))
* Fix extension methods support for non-reference system assemblies ([PR #17799](https://github.com/dotnet/fsharp/pull/17799))
* Ensure `frameworkTcImportsCache` mutations are threadsafe. ([PR #17795](https://github.com/dotnet/fsharp/pull/17795))
* Disallow abstract member with access modifiers in sig file. ([PR #17802](https://github.com/dotnet/fsharp/pull/17802))
* Fix concurrency issue in `ILPreTypeDefImpl`  ([PR #17812](https://github.com/dotnet/fsharp/pull/17812))
* Fix nullness inference for member val and other OO scenarios  ([PR #17845](https://github.com/dotnet/fsharp/pull/17845))
* Fix internal error when analyzing incomplete inherit member ([PR #17905](https://github.com/dotnet/fsharp/pull/17905))
* Add warning when downcasting from nullable type to non-nullable ([PR #17965](https://github.com/dotnet/fsharp/pull/17965))
* Fix missing nullness warning in case of method resolution multiple candidates ([PR #17917](https://github.com/dotnet/fsharp/pull/17918))
* Fix failure to use bound values in `when` clauses of `try-with` in `seq` expressions ([PR #17990](https://github.com/dotnet/fsharp/pull/17990))
* Fix locals allocating for the special `copyOfStruct` defensive copy ([PR #18025](https://github.com/dotnet/fsharp/pull/18025))
* Fix lowering of computed array expressions when the expression consists of a simple mapping from a `uint64` or `unativeint` array. [PR #18081](https://github.com/dotnet/fsharp/pull/18081)


### Added

* Let `dotnet fsi --help` print a link to the documentation website. ([PR #18006](https://github.com/dotnet/fsharp/pull/18006))
* Deprecate places where `seq` can be omitted. ([Language suggestion #1033](https://github.com/fsharp/fslang-suggestions/issues/1033), [PR #17772](https://github.com/dotnet/fsharp/pull/17772))
* Support literal attribute on decimals ([PR #17769](https://github.com/dotnet/fsharp/pull/17769))
* Added type conversions cache, only enabled for compiler runs, guarded by language version preview ([PR #17668](https://github.com/dotnet/fsharp/pull/17668))
* Added project property ParallelCompilation which turns on graph based type checking, parallel ILXGen and parallel optimization. By default on for users of langversion=preview ([PR #17948](https://github.com/dotnet/fsharp/pull/17948))
<<<<<<< HEAD
* Support ValueOption + Struct attribute as optional parameter for methods ([Language suggestion #1136](https://github.com/fsharp/fslang-suggestions/issues/1136), [PR #18098](https://github.com/dotnet/fsharp/pull/18098))
=======
* Adding warning when consuming generic method returning T|null for types not supporting nullness (structs,anons,tuples) ([PR #18057](https://github.com/dotnet/fsharp/pull/18057))
>>>>>>> 935b796d

### Changed

* Make ILTypeDef interface impls calculation lazy. ([PR #17392](https://github.com/dotnet/fsharp/pull/17392))
* Remove non-functional useSyntaxTreeCache option. ([PR #17768](https://github.com/dotnet/fsharp/pull/17768))
* Better ranges for CE `let!` and `use!` error reporting. ([PR #17712](https://github.com/dotnet/fsharp/pull/17712))
* Better ranges for CE `do!` error reporting. ([PR #17779](https://github.com/dotnet/fsharp/pull/17779))
* Better ranges for CE `return, yield, return! and yield!` error reporting. ([PR #17792](https://github.com/dotnet/fsharp/pull/17792))
* Better ranges for CE `match!`. ([PR #17789](https://github.com/dotnet/fsharp/pull/17789))
* Better ranges for CE `use` error reporting. ([PR #17811](https://github.com/dotnet/fsharp/pull/17811))
* Better ranges for `inherit` error reporting. ([PR #17879](https://github.com/dotnet/fsharp/pull/17879))
* Better ranges for `inherit` `struct` error reporting. ([PR #17886](https://github.com/dotnet/fsharp/pull/17886))
* Warn on uppercase identifiers in patterns. ([PR #15816](https://github.com/dotnet/fsharp/pull/15816))
* Better ranges for `inherit` objects error reporting. ([PR #17893](https://github.com/dotnet/fsharp/pull/17893))
* Better ranges for #nowarn error reporting; bring back #nowarn warnings for --langVersion:80; add warnings under feature flag ([PR #17871](https://github.com/dotnet/fsharp/pull/17871))

### Breaking Changes<|MERGE_RESOLUTION|>--- conflicted
+++ resolved
@@ -15,7 +15,6 @@
 * Fix locals allocating for the special `copyOfStruct` defensive copy ([PR #18025](https://github.com/dotnet/fsharp/pull/18025))
 * Fix lowering of computed array expressions when the expression consists of a simple mapping from a `uint64` or `unativeint` array. [PR #18081](https://github.com/dotnet/fsharp/pull/18081)
 
-
 ### Added
 
 * Let `dotnet fsi --help` print a link to the documentation website. ([PR #18006](https://github.com/dotnet/fsharp/pull/18006))
@@ -23,11 +22,8 @@
 * Support literal attribute on decimals ([PR #17769](https://github.com/dotnet/fsharp/pull/17769))
 * Added type conversions cache, only enabled for compiler runs, guarded by language version preview ([PR #17668](https://github.com/dotnet/fsharp/pull/17668))
 * Added project property ParallelCompilation which turns on graph based type checking, parallel ILXGen and parallel optimization. By default on for users of langversion=preview ([PR #17948](https://github.com/dotnet/fsharp/pull/17948))
-<<<<<<< HEAD
+* Adding warning when consuming generic method returning T|null for types not supporting nullness (structs,anons,tuples) ([PR #18057](https://github.com/dotnet/fsharp/pull/18057))
 * Support ValueOption + Struct attribute as optional parameter for methods ([Language suggestion #1136](https://github.com/fsharp/fslang-suggestions/issues/1136), [PR #18098](https://github.com/dotnet/fsharp/pull/18098))
-=======
-* Adding warning when consuming generic method returning T|null for types not supporting nullness (structs,anons,tuples) ([PR #18057](https://github.com/dotnet/fsharp/pull/18057))
->>>>>>> 935b796d
 
 ### Changed
 
@@ -44,4 +40,6 @@
 * Better ranges for `inherit` objects error reporting. ([PR #17893](https://github.com/dotnet/fsharp/pull/17893))
 * Better ranges for #nowarn error reporting; bring back #nowarn warnings for --langVersion:80; add warnings under feature flag ([PR #17871](https://github.com/dotnet/fsharp/pull/17871))
 
-### Breaking Changes+### Breaking Changes
+
+* Aliasing `StructAttribute` will now produce a warning (part of [Language suggestion #1136](https://github.com/fsharp/fslang-suggestions/issues/1136), [PR #18098](https://github.com/dotnet/fsharp/pull/18098))