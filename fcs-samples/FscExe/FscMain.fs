// Copyright (c) Microsoft Corporation.  All Rights Reserved.  See License.txt in the project root for license information.

module internal FSharp.Compiler.CommandLineMain

open System
open System.Diagnostics
open System.IO
open System.Reflection
open System.Runtime.CompilerServices
open FSharp.Compiler.SourceCodeServices
open FSharp.Compiler.AbstractIL.Library
open FSharp.Compiler.ErrorLogger

#if RESIDENT_COMPILER
type TypeInThisAssembly() = member x.Dummy = 1

let progress = ref false

/// Implement the optional resident compilation service
module FSharpResidentCompiler = 

    open System.Runtime.Remoting.Channels
    open System.Runtime.Remoting
    open System.Runtime.Remoting.Lifetime
    open System.Text

    /// Collect the output from the stdout and stderr streams, character by character,
    /// recording the console color used along the way.
    type private OutputCollector() = 
        let output = ResizeArray()
        let outWriter isOut = 
            { new TextWriter() with 
                 member x.Write(c:char) = lock output (fun () -> output.Add (isOut, (try Some Console.ForegroundColor with _ -> None) ,c)) 
                 member x.Encoding = Encoding.UTF8 }
        do Console.SetOut (outWriter true)
        do Console.SetError (outWriter false)
        member x.GetTextAndClear() = lock output (fun () -> let res = output.ToArray() in output.Clear(); res)

    /// The compilation server, which runs in the server process. Accessed by clients using .NET remoting.
    type FSharpCompilationServer()  =
        inherit MarshalByRefObject()  

        static let onWindows = 
            match System.Environment.OSVersion.Platform with 
            | PlatformID.Win32NT | PlatformID.Win32S | PlatformID.Win32Windows | PlatformID.WinCE -> true
            | _  -> false

        // The channel/socket name is qualified by the user name (and domain on windows)
        static let domainName = if onWindows then Environment.GetEnvironmentVariable "USERDOMAIN" else ""
        static let userName = Environment.GetEnvironmentVariable (if onWindows then "USERNAME" else "USER") 
        // Use different base channel names on mono and CLR as a CLR remoting process can't talk
        // to a mono server
        static let baseChannelName = "FSCChannel"
        static let channelName = baseChannelName + "_" +  domainName + "_" + userName
        static let serverName = "FSCSever"
        static let mutable serverExists = true
        
        let outputCollector = new OutputCollector()

        // This background agent ensures all compilation requests sent to the server are serialized
        let agent = MailboxProcessor<_>.Start(fun inbox -> 
                       async { 
                          while true do 
                              let! (pwd,argv, reply: AsyncReplyChannel<_>) = inbox.Receive()
                              if !progress then printfn "server agent: got compilation request, argv = %A" argv
                              Environment.CurrentDirectory <- pwd
                              let errors, exitCode = FSharpChecker.Create().Compile (argv) |> Async.RunSynchronously
                              for error in errors do eprintfn "%s" (error.ToString())
                              if !progress then printfn "server: finished compilation request, argv = %A" argv
                              let output = outputCollector.GetTextAndClear()
                              reply.Reply(output, exitCode)
                              GC.Collect(3)
                              // Exit the server if there are no outstanding requests and the 
                              // current memory usage after collection is over 200MB
                              if inbox.CurrentQueueLength = 0 && GC.GetTotalMemory(true) > 200L * 1024L * 1024L then 
                                  exit 0
                       })

        member x.Run() = 
            while serverExists do 
               if !progress then printfn "server: startup thread sleeping..." 
               System.Threading.Thread.Sleep 1000

        abstract Ping : unit -> string
        abstract Compile : string * string[] -> (bool * System.ConsoleColor option * char) [] * int
        default x.Ping() = "ping"
        default x.Compile (pwd,argv) = 
            if !progress then printfn "server: got compilation request, (pwd, argv) = %A" (pwd, argv)
            let res = agent.PostAndReply(fun reply -> (pwd,argv,reply))
            if !progress then printfn "server: got response, response = %A" res
            res 
            
        override x.Finalize() =
            serverExists <- false

        // This is called on the server object by .NET remoting to initialize the lifetime characteristics
        // of the server object.
        override x.InitializeLifetimeService() =
            let lease = (base.InitializeLifetimeService() :?> ILease)
            if (lease.CurrentState = LeaseState.Initial)  then
                lease.InitialLeaseTime <- TimeSpan.FromDays(1.0);
                lease.SponsorshipTimeout <- TimeSpan.FromMinutes(2.0);
                lease.RenewOnCallTime <- TimeSpan.FromDays(1.0);
            box lease
            
        static member RunServer() =
            if !progress then printfn "server: initializing server object" 
            let server = new FSharpCompilationServer()
            let chan = new Ipc.IpcChannel(channelName) 
            ChannelServices.RegisterChannel(chan,false);
            RemotingServices.Marshal(server,serverName)  |> ignore

            server.Run()

        static member private ConnectToServer() =
            Activator.GetObject(typeof<FSharpCompilationServer>,"ipc://" + channelName + "/" + serverName) 
            :?> FSharpCompilationServer 

        static member TryCompileUsingServer(fscServerExe,argv) =
            // Enable these lines to write a log file, e.g. when running under xbuild
            //let os = System.IO.File.CreateText "/tmp/fsc-client-log"
            //let printfn fmt = Printf.kfprintf (fun () -> fprintfn os ""; os.Flush()) os fmt
            let pwd = System.Environment.CurrentDirectory
            let clientOpt = 
                if !progress then printfn "client: creating client"
                // Detect the absence of the channel via the exception. Probably not the best way.
                // Different exceptions get thrown here on Mono and Windows.
                let client = FSharpCompilationServer.ConnectToServer()
                try 
                    if !progress then printfn "client: attempting to connect to existing service (1)"
                    client.Ping() |> ignore
                    if !progress then printfn "client: connected to existing service"
                    Some client
                with _ ->
                    if !progress then printfn "client: error while creating client, starting client instead"
<<<<<<< HEAD
                    let procInfo = 
                        if runningOnMono then
                            let shellName, useShellExecute = 
                                match System.Environment.GetEnvironmentVariable("FSC_MONO") with 
                                | Null -> 
                                    if onWindows then 
                                        // e.g. "C:\Program Files\Mono-2.6.1\lib\mono\2.0\mscorlib.dll" --> "C:\Program Files\Mono-2.6.1\bin\mono.exe"
                                        Path.Combine(Path.GetDirectoryName (typeof<Object>.Assembly.Location), @"..\..\..\bin\mono.exe"), false
                                    else
                                        "mono-sgen", true
                                | NonNull path -> path, true
                                     
                            ProcessStartInfo(FileName = shellName,
                                             Arguments = fscServerExe + " /server",
                                             CreateNoWindow = true,
                                             UseShellExecute = useShellExecute)
                         else
                            ProcessStartInfo(FileName=fscServerExe,
                                             Arguments = "/server",
                                             CreateNoWindow = true,
                                             UseShellExecute = false)
=======
                    let procInfo =
                        ProcessStartInfo(FileName=fscServerExe,
                                         Arguments = "/server",
                                         CreateNoWindow = true,
                                         UseShellExecute = false)
>>>>>>> 0666a989
                    let cmdProcess = new Process(StartInfo=procInfo)

                    //let exitE = cmdProcess.Exited |> Observable.map (fun x -> x)

                    cmdProcess.Start() |> ignore
                    //exitE.Add(fun _ -> if !progress then eprintfn "client: the server has exited")
                    cmdProcess.EnableRaisingEvents <- true;
                     
                    // Create the client proxy and attempt to connect to the server
                    let rec tryAcccesServer nRemaining =
                        if !progress then printfn "client: trying to access server, nRemaining = '%d'" nRemaining
                        if nRemaining = 0 then 
                            // Failed to connect to server, give up 
                            None
                        else
                            try 
                                if !progress then printfn "client: attempting to connect to existing service (2)"
                                client.Ping() |> ignore
                                if !progress then printfn "client: connected to existing service"
                                Some client
                            // Detect the absence of the channel via the exception. Probably not the best way.
                            // Different exceptions get thrown here on Mono and Windows.
                            with _ (* System.Runtime.Remoting.RemotingException *) ->
                                // Sleep a bit
                                System.Threading.Thread.Sleep 50
                                tryAcccesServer (nRemaining - 1)

                    tryAcccesServer 20

            match clientOpt with
            | Some client -> 
                if !progress then printfn "client: calling client.Compile(%A)" argv
                // Install the global error logger and never remove it. This logger does have all command-line flags considered.
                try 
                    let (output, exitCode) = 
                        try client.Compile (pwd, argv) 
                        with e -> 
                           printfn "server error: %s" (e.ToString())
                           failwith "remoting error"
                        
                    if !progress then printfn "client: returned from client.Compile(%A), res = %d" argv exitCode
                    use holder = 
                        try let originalConsoleColor = Console.ForegroundColor 
                            { new System.IDisposable with member x.Dispose() = Console.ForegroundColor <- originalConsoleColor }
                        with _ -> null
                    let mutable prevConsoleColor = try Console.ForegroundColor with _ -> ConsoleColor.Black
                    for (isOut, consoleColorOpt, c:char) in output do 
                        try match consoleColorOpt with 
                             | Some consoleColor -> 
                                 if prevConsoleColor <> consoleColor then 
                                     Console.ForegroundColor <- consoleColor; 
                             | None -> ()
                        with _ -> ()
                        c |> (if isOut then Console.Out.Write else Console.Error.Write)
                    Some exitCode
                with err -> 
                   eprintfn "%s" (err.ToString())
                   // We continue on and compile in-process - the server appears to have died half way through.
                   None
            | None -> 
                None
#endif

module Driver = 
    let main argv = 
        let inline hasArgument name args = 
            args |> Array.exists (fun x -> x = ("--" + name) || x = ("/" + name))
        let inline stripArgument name args = 
            args |> Array.filter (fun x -> x <> ("--" + name) && x <> ("/" + name))

        // Check for --pause as the very first step so that a compiler can be attached here.
        if hasArgument "pause" argv then 
            System.Console.WriteLine("Press any key to continue...")
            System.Console.ReadKey() |> ignore
      
#if RESIDENT_COMPILER
        if hasArgument "resident" argv then 
            let argv = stripArgument "resident" argv

            let fscServerExe = typeof<TypeInThisAssembly>.Assembly.Location
            let exitCodeOpt = FSharpResidentCompiler.FSharpCompilationServer.TryCompileUsingServer (fscServerExe, argv)
            match exitCodeOpt with 
            | Some exitCode -> exitCode
            | None -> 
                let errors, exitCode = FSharpChecker.Create().Compile (argv)  |> Async.RunSynchronously
                for error in errors do eprintfn "%s" (error.ToString())
                exitCode
#endif        
        else
            let errors, exitCode = FSharpChecker.Create().Compile (argv) |> Async.RunSynchronously
            for error in errors do eprintfn "%s" (error.ToString())
            exitCode

[<Dependency("FSharp.Compiler",LoadHint.Always)>] 
do ()

[<EntryPoint>]
let main(argv) =
    System.Runtime.GCSettings.LatencyMode <- System.Runtime.GCLatencyMode.Batch
    use unwindBuildPhase = PushThreadBuildPhaseUntilUnwind BuildPhase.Parameter

    try 
        Driver.main(Array.append [| "fsc.exe" |] argv); 
    with e -> 
        errorRecovery e FSharp.Compiler.Range.range0; 
        1<|MERGE_RESOLUTION|>--- conflicted
+++ resolved
@@ -133,35 +133,11 @@
                     Some client
                 with _ ->
                     if !progress then printfn "client: error while creating client, starting client instead"
-<<<<<<< HEAD
-                    let procInfo = 
-                        if runningOnMono then
-                            let shellName, useShellExecute = 
-                                match System.Environment.GetEnvironmentVariable("FSC_MONO") with 
-                                | Null -> 
-                                    if onWindows then 
-                                        // e.g. "C:\Program Files\Mono-2.6.1\lib\mono\2.0\mscorlib.dll" --> "C:\Program Files\Mono-2.6.1\bin\mono.exe"
-                                        Path.Combine(Path.GetDirectoryName (typeof<Object>.Assembly.Location), @"..\..\..\bin\mono.exe"), false
-                                    else
-                                        "mono-sgen", true
-                                | NonNull path -> path, true
-                                     
-                            ProcessStartInfo(FileName = shellName,
-                                             Arguments = fscServerExe + " /server",
-                                             CreateNoWindow = true,
-                                             UseShellExecute = useShellExecute)
-                         else
-                            ProcessStartInfo(FileName=fscServerExe,
-                                             Arguments = "/server",
-                                             CreateNoWindow = true,
-                                             UseShellExecute = false)
-=======
                     let procInfo =
                         ProcessStartInfo(FileName=fscServerExe,
                                          Arguments = "/server",
                                          CreateNoWindow = true,
                                          UseShellExecute = false)
->>>>>>> 0666a989
                     let cmdProcess = new Process(StartInfo=procInfo)
 
                     //let exitE = cmdProcess.Exited |> Observable.map (fun x -> x)
