--- conflicted
+++ resolved
@@ -19,9 +19,6 @@
     <UsagePattern IdentityGlob="Microsoft.VisualStudio.Setup.Configuration.Interop/3.2.2146" />
   </IgnorePatterns>
   <Usages>
-<<<<<<< HEAD
-    <Usage Id="System.Formats.Asn1" Version="8.0.1"/>
-=======
     <Usage Id="Microsoft.Bcl.Cryptography" Version="9.0.0" />
     <Usage Id="Microsoft.Build.Framework" Version="17.14.8" IsDirectDependency="true" />
     <Usage Id="Microsoft.Build.Tasks.Core" Version="17.14.8" IsDirectDependency="true" />
@@ -41,6 +38,5 @@
     <Usage Id="System.Security.Cryptography.Xml" Version="9.0.0" />
     <Usage Id="System.Text.Encoding.CodePages" Version="9.0.0" />
     <Usage Id="System.Threading.Tasks.Dataflow" Version="9.0.0" />
->>>>>>> 14987c80
   </Usages>
 </UsageData>