--- conflicted
+++ resolved
@@ -14,11 +14,7 @@
     <!-- F# Version components -->
     <FSMajorVersion>8</FSMajorVersion>
     <FSMinorVersion>0</FSMinorVersion>
-<<<<<<< HEAD
-    <FSBuildVersion>300</FSBuildVersion>
-=======
     <FSBuildVersion>400</FSBuildVersion>
->>>>>>> 3e1f9e72
     <FSRevisionVersion>0</FSRevisionVersion>
     <!-- -->
     <!-- F# Language version -->
