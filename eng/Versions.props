<Project>
  <PropertyGroup>
    <!-- opt-out properties -->
    <UsingToolXUnit>false</UsingToolXUnit>
    <!-- opt-in properties -->
    <UsingToolNuGetRepack>true</UsingToolNuGetRepack>
    <UsingToolSymbolUploader>true</UsingToolSymbolUploader>
    <UsingToolVSSDK>true</UsingToolVSSDK>
  </PropertyGroup>
  <!-- Version number computation -->
  <PropertyGroup>
    <PreReleaseVersionLabel>beta</PreReleaseVersionLabel>
    <!-- These have to be in sync with latest release branch -->
    <!-- F# Version components -->
    <FSMajorVersion>8</FSMajorVersion>
    <FSMinorVersion>0</FSMinorVersion>
<<<<<<< HEAD
    <FSBuildVersion>301</FSBuildVersion>
=======
    <FSBuildVersion>400</FSBuildVersion>
>>>>>>> 15206e6b
    <FSRevisionVersion>0</FSRevisionVersion>
    <!-- -->
    <!-- F# Language version -->
    <FSLanguageVersion>$(FSMajorVersion).$(FSMinorVersion)</FSLanguageVersion>
    <FSLanguageReleaseNotesVersion>$(FSMajorVersion)-$(FSMinorVersion)</FSLanguageReleaseNotesVersion>
    <!-- -->
    <!-- FSharp.Core version -->
    <FSCoreProductVersion>$(FSMajorVersion).$(FSMinorVersion)</FSCoreProductVersion>
    <FSCorePackageVersionValue>$(FSMajorVersion).$(FSMinorVersion).$(FSBuildVersion)</FSCorePackageVersionValue>
    <FSCoreReleaseNotesVersion>$(FSMajorVersion)-$(FSMinorVersion)-$(FSBuildVersion)</FSCoreReleaseNotesVersion>
    <FSCoreVersionPrefix>$(FSMajorVersion).$(FSMinorVersion).$(FSBuildVersion)</FSCoreVersionPrefix>
    <FSCoreVersion>$(FSMajorVersion).$(FSMinorVersion).0.0</FSCoreVersion>
    <FSCoreShippedVersion>8.0.0.0</FSCoreShippedVersion>
    <!-- -->
    <!-- FSharp.Compiler.Service version -->
    <FCSMajorVersion>43</FCSMajorVersion>
    <FCSMinorVersion>8</FCSMinorVersion>
    <FCSBuildVersion>$(FSBuildVersion)</FCSBuildVersion>
    <FCSRevisionVersion>$(FSRevisionVersion)</FCSRevisionVersion>
    <FSharpCompilerServicePackageVersion>$(FCSMajorVersion).$(FCSMinorVersion).$(FCSBuildVersion)</FSharpCompilerServicePackageVersion>
    <FSharpCompilerServiceVersion>$(FCSMajorVersion).$(FCSMinorVersion).$(FCSBuildVersion).$(FCSRevisionVersion)</FSharpCompilerServiceVersion>
    <FSharpCompilerServiceReleaseNotesVersion>$(FCSMajorVersion)$(FCSMinorVersion)$(FCSBuildVersion)</FSharpCompilerServiceReleaseNotesVersion>
    <!-- -->
    <!-- The current published nuget package -->
    <FSharpCoreShippedPackageVersionValue>8.0.200</FSharpCoreShippedPackageVersionValue>
    <!-- -->
    <!-- The pattern for specifying the preview package -->
    <FSharpCorePreviewPackageVersionValue>$(FSCorePackageVersionValue)-$(PreReleaseVersionLabel).*</FSharpCorePreviewPackageVersionValue>
    <!-- -->
    <!-- FSharp tools for Visual Studio version number -->
    <FSToolsMajorVersion>12</FSToolsMajorVersion>
    <FSToolsMinorVersion>8</FSToolsMinorVersion>
    <FSToolsBuildVersion>$(FSBuildVersion)</FSToolsBuildVersion>
    <FSToolsRevisionVersion>$(FSRevisionVersion)</FSToolsRevisionVersion>
    <FSProductVersionPrefix>$(FSToolsMajorVersion).$(FSToolsMinorVersion).$(FSToolsBuildVersion)</FSProductVersionPrefix>
    <FSProductVersionReleaseNotesVersion>$(FSToolsMajorVersion)-$(FSToolsMinorVersion)-$(FSToolsBuildVersion)</FSProductVersionReleaseNotesVersion>
    <FSProductVersion>$(FSToolsMajorVersion).$(FSToolsMinorVersion).$(FSToolsBuildVersion).$(FSToolsRevisionVersion)</FSProductVersion>
  </PropertyGroup>
  <PropertyGroup>
    <!-- These have to be in sync with latest release branch -->
    <VSMajorVersion>17</VSMajorVersion>
    <VSMinorVersion>11</VSMinorVersion>
    <VSGeneralVersion>$(VSMajorVersion).0</VSGeneralVersion>
    <VSAssemblyVersionPrefix>$(VSMajorVersion).$(VSMinorVersion).0</VSAssemblyVersionPrefix>
    <VSAssemblyVersion>$(VSAssemblyVersionPrefix).0</VSAssemblyVersion>
  </PropertyGroup>
  <!-- version number assignment -->
  <PropertyGroup Condition="'$(UseFSharpPackageVersion)' == 'true'">
    <VersionPrefix>$(FSCoreVersionPrefix)</VersionPrefix>
    <AssemblyVersion>$(FSCoreVersion)</AssemblyVersion>
  </PropertyGroup>
  <PropertyGroup Condition="'$(UseFSharpPackageVersion)' != 'true'">
    <VersionPrefix>$(FSCoreVersionPrefix)</VersionPrefix>
    <VersionPrefix Condition="'$(UseFSharpProductVersion)' == 'true'">$(FSProductVersionPrefix)</VersionPrefix>
    <VersionPrefix Condition="'$(UseVsMicroBuildAssemblyVersion)' == 'true'">$(VSAssemblyVersionPrefix)</VersionPrefix>
    <VersionPrefix Condition="'$(UseFSharpCompilerServiceVersion)' == 'true'">$(FSharpCompilerServicePackageVersion)</VersionPrefix>
    <AssemblyVersion>$(VersionPrefix).0</AssemblyVersion>
    <!-- PR builds should explicitly specify a version number -->
  </PropertyGroup>
  <PropertyGroup>
    <!-- System.* packages -->
    <!-- If a System.* package is stuck on version 4.3.x, targets .NET Standard 1.x and hasn't been
    updated in years, you most likely DON'T need it, please exercise caution when adding it to the list. -->
    <SystemPackageVersionVersion>8.0.0</SystemPackageVersionVersion>
    <SystemBuffersVersion>4.5.1</SystemBuffersVersion>
    <SystemCollectionsImmutableVersion>$(SystemPackageVersionVersion)</SystemCollectionsImmutableVersion>
    <SystemComponentModelCompositionVersion>$(SystemPackageVersionVersion)</SystemComponentModelCompositionVersion>
    <SystemCompositionVersion>$(SystemPackageVersionVersion)</SystemCompositionVersion>
    <SystemDiagnosticsDiagnosticSourceVersion>$(SystemPackageVersionVersion)</SystemDiagnosticsDiagnosticSourceVersion>
    <SystemMemoryVersion>4.5.5</SystemMemoryVersion>
    <SystemReflectionEmitVersion>4.7.0</SystemReflectionEmitVersion>
    <SystemReflectionMetadataVersion>$(SystemPackageVersionVersion)</SystemReflectionMetadataVersion>
    <SystemRuntimeCompilerServicesUnsafeVersion>6.0.0</SystemRuntimeCompilerServicesUnsafeVersion>
    <SystemThreadingTasksDataflow>$(SystemPackageVersionVersion)</SystemThreadingTasksDataflow>
    <SystemValueTupleVersion>4.5.0</SystemValueTupleVersion>
    <MicrosoftDiaSymReaderPortablePdbVersion>1.6.0</MicrosoftDiaSymReaderPortablePdbVersion>
    <!-- -->
    <!-- Versions for package groups -->
    <RoslynVersion>4.11.0-2.24264.2</RoslynVersion>
    <VisualStudioEditorPackagesVersion>17.10.191</VisualStudioEditorPackagesVersion>
    <MicrosoftVisualStudioShellPackagesVersion>17.10.40152</MicrosoftVisualStudioShellPackagesVersion>
    <VisualStudioProjectSystemPackagesVersion>17.10.526-pre-g1b474069f5</VisualStudioProjectSystemPackagesVersion>
    <MicrosoftVisualStudioThreadingPackagesVersion>17.10.41</MicrosoftVisualStudioThreadingPackagesVersion>
    <MicrosoftBuildVersion>17.11.0-preview-24178-03</MicrosoftBuildVersion>
    <!-- -->
    <!-- Roslyn packages -->
    <MicrosoftCodeAnalysisEditorFeaturesVersion>$(RoslynVersion)</MicrosoftCodeAnalysisEditorFeaturesVersion>
    <MicrosoftCodeAnalysisEditorFeaturesTextVersion>$(RoslynVersion)</MicrosoftCodeAnalysisEditorFeaturesTextVersion>
    <MicrosoftCodeAnalysisEditorFeaturesWpfVersion>$(RoslynVersion)</MicrosoftCodeAnalysisEditorFeaturesWpfVersion>
    <MicrosoftCodeAnalysisExternalAccessFSharpVersion>$(RoslynVersion)</MicrosoftCodeAnalysisExternalAccessFSharpVersion>
    <MicrosoftCodeAnalysisVersion>$(RoslynVersion)</MicrosoftCodeAnalysisVersion>
    <MicrosoftCodeAnalysisCSharpVersion>$(RoslynVersion)</MicrosoftCodeAnalysisCSharpVersion>
    <MicrosoftVisualStudioLanguageServicesVersion>$(RoslynVersion)</MicrosoftVisualStudioLanguageServicesVersion>
    <MicrosoftCodeAnalysisTestResourcesProprietaryVersion>2.0.28</MicrosoftCodeAnalysisTestResourcesProprietaryVersion>
    <MicrosoftCodeAnalysisCompilersVersion>$(RoslynVersion)</MicrosoftCodeAnalysisCompilersVersion>
    <!-- -->
    <!-- Visual Studio Shell packages -->
    <MicrosoftVisualStudioInteropVersion>$(MicrosoftVisualStudioShellPackagesVersion)</MicrosoftVisualStudioInteropVersion>
    <MicrosoftInternalVisualStudioInteropVersion>$(MicrosoftVisualStudioShellPackagesVersion)</MicrosoftInternalVisualStudioInteropVersion>
    <MicrosoftVisualStudioImagingInterop140DesignTimeVersion>$(MicrosoftVisualStudioShellPackagesVersion)</MicrosoftVisualStudioImagingInterop140DesignTimeVersion>
    <MicrosoftVisualStudioImageCatalogVersion>$(MicrosoftVisualStudioShellPackagesVersion)</MicrosoftVisualStudioImageCatalogVersion>
    <MicrosoftVisualStudioShellInteropVersion>$(MicrosoftVisualStudioShellPackagesVersion)</MicrosoftVisualStudioShellInteropVersion>
    <MicrosoftVisualStudioTextManagerInteropVersion>$(MicrosoftVisualStudioShellPackagesVersion)</MicrosoftVisualStudioTextManagerInteropVersion>
    <MicrosoftVisualStudioOLEInteropVersion>$(MicrosoftVisualStudioShellPackagesVersion)</MicrosoftVisualStudioOLEInteropVersion>
    <MicrosoftVisualStudioShell150Version>$(MicrosoftVisualStudioShellPackagesVersion)</MicrosoftVisualStudioShell150Version>
    <MicrosoftVisualStudioShellDesignVersion>$(MicrosoftVisualStudioShellPackagesVersion)</MicrosoftVisualStudioShellDesignVersion>
    <MicrosoftVisualStudioShellFrameworkVersion>$(MicrosoftVisualStudioShellPackagesVersion)</MicrosoftVisualStudioShellFrameworkVersion>
    <MicrosoftInternalVisualStudioShellFrameworkVersion>$(MicrosoftVisualStudioShellPackagesVersion)</MicrosoftInternalVisualStudioShellFrameworkVersion>
    <MicrosoftVisualStudioPackageLanguageService150Version>$(MicrosoftVisualStudioShellPackagesVersion)</MicrosoftVisualStudioPackageLanguageService150Version>
    <MicrosoftVisualStudioManagedInterfacesVersion>$(MicrosoftVisualStudioShellPackagesVersion)</MicrosoftVisualStudioManagedInterfacesVersion>
    <MicrosoftVisualStudioProjectAggregatorVersion>$(MicrosoftVisualStudioShellPackagesVersion)</MicrosoftVisualStudioProjectAggregatorVersion>
    <MicrosoftVisualStudioGraphModelVersion>$(MicrosoftVisualStudioShellPackagesVersion)</MicrosoftVisualStudioGraphModelVersion>
    <MicrosoftVisualStudioImagingVersion>$(MicrosoftVisualStudioShellPackagesVersion)</MicrosoftVisualStudioImagingVersion>
    <MicrosoftVisualStudioDesignerInterfacesVersion>$(MicrosoftVisualStudioShellPackagesVersion)</MicrosoftVisualStudioDesignerInterfacesVersion>
    <MicrosoftVisualStudioUtilitiesVersion>$(MicrosoftVisualStudioShellPackagesVersion)</MicrosoftVisualStudioUtilitiesVersion>
    <MicrosoftVisualStudioShellImmutable100Version>10.0.30319</MicrosoftVisualStudioShellImmutable100Version>
    <MicrosoftVisualStudioShellImmutable110Version>11.0.50727</MicrosoftVisualStudioShellImmutable110Version>
    <MicrosoftVisualStudioShellImmutable150Version>15.0.25123-Dev15Preview</MicrosoftVisualStudioShellImmutable150Version>
    <!-- -->
    <!-- Microsoft Build packages -->
    <MicrosoftBuildFrameworkVersion>$(MicrosoftBuildVersion)</MicrosoftBuildFrameworkVersion>
    <MicrosoftBuildTasksCoreVersion>$(MicrosoftBuildVersion)</MicrosoftBuildTasksCoreVersion>
    <MicrosoftBuildUtilitiesCoreVersion>$(MicrosoftBuildVersion)</MicrosoftBuildUtilitiesCoreVersion>
    <!-- -->
    <!-- Visual Studio Editor packages -->
    <MicrosoftVisualStudioCoreUtilityVersion>$(VisualStudioEditorPackagesVersion)</MicrosoftVisualStudioCoreUtilityVersion>
    <MicrosoftVisualStudioEditorVersion>$(VisualStudioEditorPackagesVersion)</MicrosoftVisualStudioEditorVersion>
    <MicrosoftVisualStudioLanguageStandardClassificationVersion>$(VisualStudioEditorPackagesVersion)</MicrosoftVisualStudioLanguageStandardClassificationVersion>
    <MicrosoftVisualStudioLanguageVersion>$(VisualStudioEditorPackagesVersion)</MicrosoftVisualStudioLanguageVersion>
    <MicrosoftVisualStudioLanguageIntellisenseVersion>$(VisualStudioEditorPackagesVersion)</MicrosoftVisualStudioLanguageIntellisenseVersion>
    <MicrosoftVisualStudioPlatformVSEditorVersion>$(VisualStudioEditorPackagesVersion)</MicrosoftVisualStudioPlatformVSEditorVersion>
    <MicrosoftVisualStudioTextUIVersion>$(VisualStudioEditorPackagesVersion)</MicrosoftVisualStudioTextUIVersion>
    <MicrosoftVisualStudioTextUIWpfVersion>$(VisualStudioEditorPackagesVersion)</MicrosoftVisualStudioTextUIWpfVersion>
    <MicrosoftVisualStudioTextDataVersion>$(VisualStudioEditorPackagesVersion)</MicrosoftVisualStudioTextDataVersion>
    <MicrosoftVisualStudioTextInternalVersion>$(VisualStudioEditorPackagesVersion)</MicrosoftVisualStudioTextInternalVersion>
    <MicrosoftVisualStudioComponentModelHostVersion>$(VisualStudioEditorPackagesVersion)</MicrosoftVisualStudioComponentModelHostVersion>
    <NuGetSolutionRestoreManagerInteropVersion>5.6.0</NuGetSolutionRestoreManagerInteropVersion>
    <MicrosoftVisualStudioExtensibilityTestingVersion>0.1.169-beta</MicrosoftVisualStudioExtensibilityTestingVersion>
    <MicrosoftVisualStudioExtensibilityTestingSourceGeneratorVersion>$(MicrosoftVisualStudioExtensibilityTestingVersion)</MicrosoftVisualStudioExtensibilityTestingSourceGeneratorVersion>
    <MicrosoftVisualStudioExtensibilityTestingXunitVersion>$(MicrosoftVisualStudioExtensibilityTestingVersion)</MicrosoftVisualStudioExtensibilityTestingXunitVersion>
    <!-- -->
    <!-- Visual Studio Threading packags -->
    <MicrosoftVisualStudioThreadingVersion>$(MicrosoftVisualStudioThreadingPackagesVersion)</MicrosoftVisualStudioThreadingVersion>
    <!-- -->
    <!-- Visual Studio Project System packages-->
    <MicrosoftVisualStudioProjectSystemVersion>$(VisualStudioProjectSystemPackagesVersion)</MicrosoftVisualStudioProjectSystemVersion>
    <MicrosoftVisualStudioProjectSystemManagedVersion>2.3.6152103</MicrosoftVisualStudioProjectSystemManagedVersion>
    <!-- -->
    <!-- Misc. Visual Studio packages -->
    <MicrosoftVSSDKBuildToolsVersion>17.10.1031-preview2</MicrosoftVSSDKBuildToolsVersion>
    <MicrosoftVisualStudioRpcContractsVersion>17.10.21</MicrosoftVisualStudioRpcContractsVersion>
    <MicrosoftVisualFSharpMicrosoftVisualStudioShellUIInternalVersion>17.0.0</MicrosoftVisualFSharpMicrosoftVisualStudioShellUIInternalVersion>
    <MicrosoftVisualStudioValidationVersion>17.8.8</MicrosoftVisualStudioValidationVersion>
    <VSSDKDebuggerVisualizersVersion>12.0.4</VSSDKDebuggerVisualizersVersion>
    <VSSDKVSLangProjVersion>7.0.4</VSSDKVSLangProjVersion>
    <VSSDKVSLangProj8Version>8.0.4</VSSDKVSLangProj8Version>
    <VSSDKVSLangProj11Version>11.0.4</VSSDKVSLangProj11Version>
    <VSSDKVSHelpVersion>7.0.4</VSSDKVSHelpVersion>
    <!-- -->
    <!-- setup packages -->
    <MicroBuildCoreVersion>0.2.0</MicroBuildCoreVersion>
    <MicroBuildCoreSentinelVersion>1.0.0</MicroBuildCoreSentinelVersion>
    <MicroBuildPluginsSwixBuildVersion>1.1.33</MicroBuildPluginsSwixBuildVersion>
    <!-- -->
    <!-- other packages -->
    <BenchmarkDotNetVersion>0.13.10</BenchmarkDotNetVersion>
    <FsCheckVersion>2.16.5</FsCheckVersion>
    <FSharpDataTypeProvidersVersion>4.3.0.0</FSharpDataTypeProvidersVersion>
    <MicrosoftCompositionVersion>1.0.31</MicrosoftCompositionVersion>
    <MicrosoftMSXMLVersion>$(SystemPackageVersionVersion)</MicrosoftMSXMLVersion>
    <MicrosoftNetCompilersVersion>4.3.0-1.22220.8</MicrosoftNetCompilersVersion>
    <MicrosoftNETCoreAppRefVersion>3.1.0</MicrosoftNETCoreAppRefVersion>
    <MicrosoftNETCoreILDAsmVersion>5.0.0-preview.7.20364.11</MicrosoftNETCoreILDAsmVersion>
    <MicrosoftNETCoreILAsmVersion>5.0.0-preview.7.20364.11</MicrosoftNETCoreILAsmVersion>
    <MicrosoftNETTestSdkVersion>17.4.0</MicrosoftNETTestSdkVersion>
    <NewtonsoftJsonVersion>13.0.3</NewtonsoftJsonVersion>
    <NUnitVersion>3.13.2</NUnitVersion>
    <NUnit3TestAdapterVersion>4.1.0</NUnit3TestAdapterVersion>
    <NUnitLiteVersion>3.11.0</NUnitLiteVersion>
    <NunitXmlTestLoggerVersion>2.1.80</NunitXmlTestLoggerVersion>
    <RoslynToolsSignToolVersion>1.0.0-beta2-dev3</RoslynToolsSignToolVersion>
    <StreamJsonRpcVersion>2.18.48</StreamJsonRpcVersion>
    <NerdbankStreamsVersion>2.10.69</NerdbankStreamsVersion>
    <XUnitVersion>2.4.1</XUnitVersion>
    <XUnitRunnerVersion>2.4.2</XUnitRunnerVersion>
    <FluentAssertionsVersion>5.10.3</FluentAssertionsVersion>
    <HumanizerCoreVersion>2.2.0</HumanizerCoreVersion>
    <!-- -->
    <!-- MIBC profile packages -->
    <optimizationwindows_ntx64MIBCRuntimeVersion>1.0.0-prerelease.23614.4</optimizationwindows_ntx64MIBCRuntimeVersion>
    <optimizationwindows_ntx86MIBCRuntimeVersion>1.0.0-prerelease.23614.4</optimizationwindows_ntx86MIBCRuntimeVersion>
    <optimizationwindows_ntarm64MIBCRuntimeVersion>1.0.0-prerelease.23614.4</optimizationwindows_ntarm64MIBCRuntimeVersion>
    <optimizationlinuxx64MIBCRuntimeVersion>1.0.0-prerelease.23614.4</optimizationlinuxx64MIBCRuntimeVersion>
    <optimizationlinuxarm64MIBCRuntimeVersion>1.0.0-prerelease.23614.4</optimizationlinuxarm64MIBCRuntimeVersion>
  </PropertyGroup>
</Project><|MERGE_RESOLUTION|>--- conflicted
+++ resolved
@@ -14,11 +14,7 @@
     <!-- F# Version components -->
     <FSMajorVersion>8</FSMajorVersion>
     <FSMinorVersion>0</FSMinorVersion>
-<<<<<<< HEAD
-    <FSBuildVersion>301</FSBuildVersion>
-=======
     <FSBuildVersion>400</FSBuildVersion>
->>>>>>> 15206e6b
     <FSRevisionVersion>0</FSRevisionVersion>
     <!-- -->
     <!-- F# Language version -->
