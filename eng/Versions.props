--- conflicted
+++ resolved
@@ -99,11 +99,7 @@
     <VisualStudioShellProjectsPackages>18.0.2077-preview.1</VisualStudioShellProjectsPackages>
     <MicrosoftVisualStudioThreadingPackagesVersion>18.0.5</MicrosoftVisualStudioThreadingPackagesVersion>
   
-<<<<<<< HEAD
-    <!-- Roslyn packages -->
-=======
     <!-- Roslyn packages. Rest is managed by maestro bot and is in the imported .Details.props file -->
->>>>>>> 38e76550
     <MicrosoftCodeAnalysisTestResourcesProprietaryVersion>2.0.28</MicrosoftCodeAnalysisTestResourcesProprietaryVersion>
 	  <!-- Roslyn for when we need to compile C# in tests. .dll hell caused by vstest makes newer version fail at runtime -->
 	  <RoslynForTestingButNotForVSLayer>4.14.0</RoslynForTestingButNotForVSLayer>
