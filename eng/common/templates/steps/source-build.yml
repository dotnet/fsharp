--- conflicted
+++ resolved
@@ -36,11 +36,7 @@
 
     ${{ coalesce(parameters.platform.buildScript, './build.sh') }} --ci \
       --configuration $buildConfig \
-<<<<<<< HEAD
-      --restore --build --pack --publish -bl\
-=======
       --restore --build --pack --publish -bl \
->>>>>>> 528bc978
       $officialBuildArgs \
       $targetRidArgs \
       /p:SourceBuildNonPortable=${{ parameters.platform.nonPortable }} \
