parameters:
  # See schema documentation in /Documentation/AzureDevOps/TemplateSchema.md
  continueOnError: false

  # Optional: Include PublishBuildArtifacts task
  enablePublishBuildArtifacts: false

  # Optional: Enable publishing using release pipelines
  enablePublishUsingPipelines: false

  # Optional: Enable running the source-build jobs to build repo from source
  enableSourceBuild: false

  # Optional: Parameters for source-build template.
  #           See /eng/common/templates/jobs/source-build.yml for options
  sourceBuildParameters: []

  graphFileGeneration:
    # Optional: Enable generating the graph files at the end of the build
    enabled: false
    # Optional: Include toolset dependencies in the generated graph files
    includeToolset: false
    
  # Required: A collection of jobs to run - https://docs.microsoft.com/en-us/azure/devops/pipelines/yaml-schema?view=vsts&tabs=schema#job
  jobs: []

  # Optional: Override automatically derived dependsOn value for "publish build assets" job
  publishBuildAssetsDependsOn: ''

  # Optional: Publish the assets as soon as the publish to BAR stage is complete, rather doing so in a separate stage.
  publishAssetsImmediately: false

  # Optional: If using publishAssetsImmediately and additional parameters are needed, can be used to send along additional parameters (normally sent to post-build.yml)
  artifactsPublishingAdditionalParameters: ''
  signingValidationAdditionalParameters: ''

  # Optional: should run as a public build even in the internal project
  #           if 'true', the build won't run any of the internal only steps, even if it is running in non-public projects.
  runAsPublic: false

  enableSourceIndex: false
  sourceIndexParams: {}

# Internal resources (telemetry, microbuild) can only be accessed from non-public projects,
# and some (Microbuild) should only be applied to non-PR cases for internal builds.

jobs:
- ${{ each job in parameters.jobs }}:
  - template: ../job/job.yml
    parameters: 
      # pass along parameters
      ${{ each parameter in parameters }}:
        ${{ if ne(parameter.key, 'jobs') }}:
          ${{ parameter.key }}: ${{ parameter.value }}

      # pass along job properties
      ${{ each property in job }}:
        ${{ if ne(property.key, 'job') }}:
          ${{ property.key }}: ${{ property.value }}

      name: ${{ job.job }}

- ${{ if eq(parameters.enableSourceBuild, true) }}:
  - template: /eng/common/templates/jobs/source-build.yml
    parameters:
      allCompletedJobId: Source_Build_Complete
      ${{ each parameter in parameters.sourceBuildParameters }}:
        ${{ parameter.key }}: ${{ parameter.value }}

- ${{ if eq(parameters.enableSourceIndex, 'true') }}:
  - template: ../job/source-index-stage1.yml
    parameters:
      runAsPublic: ${{ parameters.runAsPublic }}
      ${{ each parameter in parameters.sourceIndexParams }}:
        ${{ parameter.key }}: ${{ parameter.value }}

- ${{ if and(eq(parameters.runAsPublic, 'false'), ne(variables['System.TeamProject'], 'public'), notin(variables['Build.Reason'], 'PullRequest')) }}:
  - ${{ if or(eq(parameters.enablePublishBuildAssets, true), eq(parameters.artifacts.publish.manifests, 'true'), ne(parameters.artifacts.publish.manifests, '')) }}:
    - template: ../job/publish-build-assets.yml
      parameters:
        continueOnError: ${{ parameters.continueOnError }}
        dependsOn:
        - ${{ if ne(parameters.publishBuildAssetsDependsOn, '') }}:
          - ${{ each job in parameters.publishBuildAssetsDependsOn }}:
            - ${{ job.job }}
        - ${{ if eq(parameters.publishBuildAssetsDependsOn, '') }}:
          - ${{ each job in parameters.jobs }}:
            - ${{ job.job }}
        - ${{ if eq(parameters.enableSourceBuild, true) }}:
          - Source_Build_Complete
<<<<<<< HEAD
        pool:
          # We don't use the collection uri here because it might vary (.visualstudio.com vs. dev.azure.com)
          ${{ if eq(variables['System.TeamProject'], 'DevDiv') }}:
            name: VSEngSS-MicroBuild2022-1ES
            demands: Cmd
          # If it's not devdiv, it's dnceng
          ${{ if ne(variables['System.TeamProject'], 'DevDiv') }}:
            name: NetCore1ESPool-Svc-Internal
            demands: ImageOverride -equals Build.Server.Amd64.VS2019
=======
>>>>>>> 11605099

        runAsPublic: ${{ parameters.runAsPublic }}
        publishUsingPipelines: ${{ parameters.enablePublishUsingPipelines }}
        publishAssetsImmediately: ${{ parameters.publishAssetsImmediately }}
        enablePublishBuildArtifacts: ${{ parameters.enablePublishBuildArtifacts }}
        artifactsPublishingAdditionalParameters: ${{ parameters.artifactsPublishingAdditionalParameters }}
        signingValidationAdditionalParameters: ${{ parameters.signingValidationAdditionalParameters }}<|MERGE_RESOLUTION|>--- conflicted
+++ resolved
@@ -88,18 +88,6 @@
             - ${{ job.job }}
         - ${{ if eq(parameters.enableSourceBuild, true) }}:
           - Source_Build_Complete
-<<<<<<< HEAD
-        pool:
-          # We don't use the collection uri here because it might vary (.visualstudio.com vs. dev.azure.com)
-          ${{ if eq(variables['System.TeamProject'], 'DevDiv') }}:
-            name: VSEngSS-MicroBuild2022-1ES
-            demands: Cmd
-          # If it's not devdiv, it's dnceng
-          ${{ if ne(variables['System.TeamProject'], 'DevDiv') }}:
-            name: NetCore1ESPool-Svc-Internal
-            demands: ImageOverride -equals Build.Server.Amd64.VS2019
-=======
->>>>>>> 11605099
 
         runAsPublic: ${{ parameters.runAsPublic }}
         publishUsingPipelines: ${{ parameters.enablePublishUsingPipelines }}
