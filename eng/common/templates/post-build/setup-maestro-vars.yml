jobs:
- job: setupMaestroVars
  displayName: Setup Maestro Vars
  pool:
    vmImage: 'windows-2019'
  steps:
    - task: DownloadBuildArtifacts@0
      displayName: Download Release Configs
      inputs:
        buildType: current
        artifactName: ReleaseConfigs

    - task: PowerShell@2
      name: setReleaseVars
      displayName: Set Release Configs Vars
      inputs:
        targetType: inline
        script: |
          # This is needed to make Write-PipelineSetVariable works in this context
<<<<<<< HEAD
          if ($env:BUILD_BUILDNUMBER -ne "" -and $env:BUILD_BUILDNUMBER -ne $null) {
            $ci = $true

            . "$(Build.SourcesDirectory)/eng/common/tools.ps1"
              
            $BarId = Get-Content "$(Build.StagingDirectory)/ReleaseConfigs/BARBuildId.txt" 
            Write-PipelineSetVariable -Name 'BARBuildId' -Value $BarId

            Write-Host "Asked Write-PipelineSetVariable to create BARBuildId with value '$BarId'"

            $Channels = ""
            Get-Content "$(Build.StagingDirectory)/ReleaseConfigs/Channels.txt" | ForEach-Object { $Channels += "$_ ," }
            Write-PipelineSetVariable -Name 'InitialChannels' -Value "$Channels"

            Write-Host "Asked Write-PipelineSetVariable to create InitialChannels with value '$Channels'"
          }
          else {
            Write-Host "This step can only be run in an Azure DevOps CI environment."
          }
=======
          $ci = $true

          . "$(Build.SourcesDirectory)/eng/common/tools.ps1"

          $Content = Get-Content "$(Build.StagingDirectory)/ReleaseConfigs/ReleaseConfigs.txt"

          $BarId = $Content | Select -Index 0

          $Channels = ""            
          $Content | Select -Index 1 | ForEach-Object { $Channels += "$_ ," }
            
          $IsStableBuild = $Content | Select -Index 2

          Write-PipelineSetVariable -Name 'BARBuildId' -Value $BarId
          Write-PipelineSetVariable -Name 'InitialChannels' -Value "$Channels"
          Write-PipelineSetVariable -Name 'IsStableBuild' -Value $IsStableBuild
>>>>>>> b26941b7
<|MERGE_RESOLUTION|>--- conflicted
+++ resolved
@@ -17,27 +17,6 @@
         targetType: inline
         script: |
           # This is needed to make Write-PipelineSetVariable works in this context
-<<<<<<< HEAD
-          if ($env:BUILD_BUILDNUMBER -ne "" -and $env:BUILD_BUILDNUMBER -ne $null) {
-            $ci = $true
-
-            . "$(Build.SourcesDirectory)/eng/common/tools.ps1"
-              
-            $BarId = Get-Content "$(Build.StagingDirectory)/ReleaseConfigs/BARBuildId.txt" 
-            Write-PipelineSetVariable -Name 'BARBuildId' -Value $BarId
-
-            Write-Host "Asked Write-PipelineSetVariable to create BARBuildId with value '$BarId'"
-
-            $Channels = ""
-            Get-Content "$(Build.StagingDirectory)/ReleaseConfigs/Channels.txt" | ForEach-Object { $Channels += "$_ ," }
-            Write-PipelineSetVariable -Name 'InitialChannels' -Value "$Channels"
-
-            Write-Host "Asked Write-PipelineSetVariable to create InitialChannels with value '$Channels'"
-          }
-          else {
-            Write-Host "This step can only be run in an Azure DevOps CI environment."
-          }
-=======
           $ci = $true
 
           . "$(Build.SourcesDirectory)/eng/common/tools.ps1"
@@ -53,5 +32,4 @@
 
           Write-PipelineSetVariable -Name 'BARBuildId' -Value $BarId
           Write-PipelineSetVariable -Name 'InitialChannels' -Value "$Channels"
-          Write-PipelineSetVariable -Name 'IsStableBuild' -Value $IsStableBuild
->>>>>>> b26941b7
+          Write-PipelineSetVariable -Name 'IsStableBuild' -Value $IsStableBuild