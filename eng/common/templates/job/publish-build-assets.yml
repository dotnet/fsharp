parameters:
  configuration: 'Debug'

  # Optional: condition for the job to run
  condition: ''

  # Optional: 'true' if future jobs should run even if this job fails
  continueOnError: false

  # Optional: dependencies of the job
  dependsOn: ''

  # Optional: Include PublishBuildArtifacts task
  enablePublishBuildArtifacts: false

  # Optional: A defined YAML pool - https://docs.microsoft.com/en-us/azure/devops/pipelines/yaml-schema?view=vsts&tabs=schema#pool
  pool: {}

  # Optional: should run as a public build even in the internal project
  #           if 'true', the build won't run any of the internal only steps, even if it is running in non-public projects.
  runAsPublic: false

  # Optional: whether the build's artifacts will be published using release pipelines or direct feed publishing
  publishUsingPipelines: false

jobs:
- job: Asset_Registry_Publish

  dependsOn: ${{ parameters.dependsOn }}

  displayName: Publish to Build Asset Registry

  pool: ${{ parameters.pool }}

  variables:
  - ${{ if and(eq(parameters.runAsPublic, 'false'), ne(variables['System.TeamProject'], 'public'), notin(variables['Build.Reason'], 'PullRequest')) }}:
    - name: _BuildConfig
      value: ${{ parameters.configuration }}
    - group: Publish-Build-Assets

  steps:
  - ${{ if and(eq(parameters.runAsPublic, 'false'), ne(variables['System.TeamProject'], 'public'), notin(variables['Build.Reason'], 'PullRequest')) }}:
    - task: DownloadBuildArtifacts@0
      displayName: Download artifact
      inputs:
        artifactName: AssetManifests
        downloadPath: '$(Build.StagingDirectory)/Download'
      condition: ${{ parameters.condition }}
      continueOnError: ${{ parameters.continueOnError }}
    - task: PowerShell@2
      displayName: Publish Build Assets
      inputs:
        filePath: eng\common\sdk-task.ps1
        arguments: -task PublishBuildAssets -restore -msbuildEngine dotnet
          /p:ManifestsPath='$(Build.StagingDirectory)/Download/AssetManifests'
          /p:BuildAssetRegistryToken=$(MaestroAccessToken)
          /p:MaestroApiEndpoint=https://maestro-prod.westus2.cloudapp.azure.com
          /p:PublishUsingPipelines=${{ parameters.publishUsingPipelines }}
          /p:Configuration=$(_BuildConfig)
      condition: ${{ parameters.condition }}
      continueOnError: ${{ parameters.continueOnError }}
<<<<<<< HEAD
=======
    - task: powershell@2
      displayName: Create ReleaseConfigs Artifact
      inputs:
        targetType: inline
        script: |
          Add-Content -Path "$(Build.StagingDirectory)/ReleaseConfigs.txt" -Value $(BARBuildId)
          Add-Content -Path "$(Build.StagingDirectory)/ReleaseConfigs.txt" -Value "$(DefaultChannels)"
          Add-Content -Path "$(Build.StagingDirectory)/ReleaseConfigs.txt" -Value $(IsInternalBuild)
          Add-Content -Path "$(Build.StagingDirectory)/ReleaseConfigs.txt" -Value $(IsStableBuild)
    - task: PublishBuildArtifacts@1
      displayName: Publish ReleaseConfigs Artifact
      inputs:
        PathtoPublish: '$(Build.StagingDirectory)/ReleaseConfigs.txt'
        PublishLocation: Container
        ArtifactName: ReleaseConfigs
>>>>>>> 5a8f454a
    - ${{ if eq(parameters.enablePublishBuildArtifacts, 'true') }}:
      - task: PublishBuildArtifacts@1
        displayName: Publish Logs to VSTS
        inputs:
          PathtoPublish: '$(Build.SourcesDirectory)/artifacts/log/$(_BuildConfig)'
          PublishLocation: Container
          ArtifactName: $(Agent.Os)_PublishBuildAssets
        continueOnError: true
        condition: always()      <|MERGE_RESOLUTION|>--- conflicted
+++ resolved
@@ -59,8 +59,6 @@
           /p:Configuration=$(_BuildConfig)
       condition: ${{ parameters.condition }}
       continueOnError: ${{ parameters.continueOnError }}
-<<<<<<< HEAD
-=======
     - task: powershell@2
       displayName: Create ReleaseConfigs Artifact
       inputs:
@@ -76,7 +74,6 @@
         PathtoPublish: '$(Build.StagingDirectory)/ReleaseConfigs.txt'
         PublishLocation: Container
         ArtifactName: ReleaseConfigs
->>>>>>> 5a8f454a
     - ${{ if eq(parameters.enablePublishBuildArtifacts, 'true') }}:
       - task: PublishBuildArtifacts@1
         displayName: Publish Logs to VSTS
