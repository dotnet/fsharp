--- conflicted
+++ resolved
@@ -29,19 +29,11 @@
   ${{ if eq(parameters.pool, '') }}:
     pool:
       ${{ if eq(variables['System.TeamProject'], 'public') }}:
-<<<<<<< HEAD
-        name: NetCore-Svc-Public
-        demands: ImageOverride -equals Build.Server.Amd64.VS2019.Open
-      ${{ if eq(variables['System.TeamProject'], 'internal') }}:
-        name: NetCore1ESPool-Svc-Internal
-        demands: ImageOverride -equals Build.Server.Amd64.VS2019
-=======
         name: $(DncEngPublicBuildPool)
         demands: ImageOverride -equals windows.vs2019.amd64.open
       ${{ if eq(variables['System.TeamProject'], 'internal') }}:
         name: $(DncEngInternalBuildPool)
         demands: ImageOverride -equals windows.vs2019.amd64
->>>>>>> 3ff020ff
 
   steps:
   - ${{ each preStep in parameters.preSteps }}:
