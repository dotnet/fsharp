# Initialize variables if they aren't already defined.
# These may be defined as parameters of the importing script, or set after importing this script.

# CI mode - set to true on CI server for PR validation build or official build.
[bool]$ci = if (Test-Path variable:ci) { $ci } else { $false }

# Build configuration. Common values include 'Debug' and 'Release', but the repository may use other names.
[string]$configuration = if (Test-Path variable:configuration) { $configuration } else { 'Debug' }

# Set to true to opt out of outputting binary log while running in CI
[bool]$excludeCIBinarylog = if (Test-Path variable:excludeCIBinarylog) { $excludeCIBinarylog } else { $false }

# Set to true to output binary log from msbuild. Note that emitting binary log slows down the build.
[bool]$binaryLog = if (Test-Path variable:binaryLog) { $binaryLog } else { $ci -and !$excludeCIBinarylog }

# Set to true to use the pipelines logger which will enable Azure logging output.
# https://github.com/Microsoft/azure-pipelines-tasks/blob/master/docs/authoring/commands.md
# This flag is meant as a temporary opt-opt for the feature while validate it across
# our consumers. It will be deleted in the future.
[bool]$pipelinesLog = if (Test-Path variable:pipelinesLog) { $pipelinesLog } else { $ci }

# Turns on machine preparation/clean up code that changes the machine state (e.g. kills build processes).
[bool]$prepareMachine = if (Test-Path variable:prepareMachine) { $prepareMachine } else { $false }

# True to restore toolsets and dependencies.
[bool]$restore = if (Test-Path variable:restore) { $restore } else { $true }

# Adjusts msbuild verbosity level.
[string]$verbosity = if (Test-Path variable:verbosity) { $verbosity } else { 'minimal' }

# Set to true to reuse msbuild nodes. Recommended to not reuse on CI.
[bool]$nodeReuse = if (Test-Path variable:nodeReuse) { $nodeReuse } else { !$ci }

# Configures warning treatment in msbuild.
[bool]$warnAsError = if (Test-Path variable:warnAsError) { $warnAsError } else { $true }

# Specifies which msbuild engine to use for build: 'vs', 'dotnet' or unspecified (determined based on presence of tools.vs in global.json).
[string]$msbuildEngine = if (Test-Path variable:msbuildEngine) { $msbuildEngine } else { $null }

# True to attempt using .NET Core already that meets requirements specified in global.json
# installed on the machine instead of downloading one.
[bool]$useInstalledDotNetCli = if (Test-Path variable:useInstalledDotNetCli) { $useInstalledDotNetCli } else { $true }

# Enable repos to use a particular version of the on-line dotnet-install scripts.
#    default URL: https://dotnet.microsoft.com/download/dotnet/scripts/v1/dotnet-install.ps1
[string]$dotnetInstallScriptVersion = if (Test-Path variable:dotnetInstallScriptVersion) { $dotnetInstallScriptVersion } else { 'v1' }

# True to use global NuGet cache instead of restoring packages to repository-local directory.
[bool]$useGlobalNuGetCache = if (Test-Path variable:useGlobalNuGetCache) { $useGlobalNuGetCache } else { !$ci }

# True to exclude prerelease versions Visual Studio during build
[bool]$excludePrereleaseVS = if (Test-Path variable:excludePrereleaseVS) { $excludePrereleaseVS } else { $false }

# An array of names of processes to stop on script exit if prepareMachine is true.
$processesToStopOnExit = if (Test-Path variable:processesToStopOnExit) { $processesToStopOnExit } else { @('msbuild', 'dotnet', 'vbcscompiler') }

$disableConfigureToolsetImport = if (Test-Path variable:disableConfigureToolsetImport) { $disableConfigureToolsetImport } else { $null }

set-strictmode -version 2.0
$ErrorActionPreference = 'Stop'
[Net.ServicePointManager]::SecurityProtocol = [Net.SecurityProtocolType]::Tls12

# If specifies, provides an alternate path for getting .NET Core SDKs and Runtimes. This script will still try public sources first.
[string]$runtimeSourceFeed = if (Test-Path variable:runtimeSourceFeed) { $runtimeSourceFeed } else { $null }
# Base-64 encoded SAS token that has permission to storage container described by $runtimeSourceFeed
[string]$runtimeSourceFeedKey = if (Test-Path variable:runtimeSourceFeedKey) { $runtimeSourceFeedKey } else { $null }

function Create-Directory ([string[]] $path) {
    New-Item -Path $path -Force -ItemType 'Directory' | Out-Null
}

function Unzip([string]$zipfile, [string]$outpath) {
  Add-Type -AssemblyName System.IO.Compression.FileSystem
  [System.IO.Compression.ZipFile]::ExtractToDirectory($zipfile, $outpath)
}

# This will exec a process using the console and return it's exit code.
# This will not throw when the process fails.
# Returns process exit code.
function Exec-Process([string]$command, [string]$commandArgs) {
  $startInfo = New-Object System.Diagnostics.ProcessStartInfo
  $startInfo.FileName = $command
  $startInfo.Arguments = $commandArgs
  $startInfo.UseShellExecute = $false
  $startInfo.WorkingDirectory = Get-Location

  $process = New-Object System.Diagnostics.Process
  $process.StartInfo = $startInfo
  $process.Start() | Out-Null

  $finished = $false
  try {
    while (-not $process.WaitForExit(100)) {
      # Non-blocking loop done to allow ctr-c interrupts
    }

    $finished = $true
    return $global:LASTEXITCODE = $process.ExitCode
  }
  finally {
    # If we didn't finish then an error occurred or the user hit ctrl-c.  Either
    # way kill the process
    if (-not $finished) {
      $process.Kill()
    }
  }
}

# Take the given block, print it, print what the block probably references from the current set of
# variables using low-effort string matching, then run the block.
#
# This is intended to replace the pattern of manually copy-pasting a command, wrapping it in quotes,
# and printing it using "Write-Host". The copy-paste method is more readable in build logs, but less
# maintainable and less reliable. It is easy to make a mistake and modify the command without
# properly updating the "Write-Host" line, resulting in misleading build logs. The probability of
# this mistake makes the pattern hard to trust when it shows up in build logs. Finding the bug in
# existing source code can also be difficult, because the strings are not aligned to each other and
# the line may be 300+ columns long.
#
# By removing the need to maintain two copies of the command, Exec-BlockVerbosely avoids the issues.
#
# In Bash (or any posix-like shell), "set -x" prints usable verbose output automatically.
# "Set-PSDebug" appears to be similar at first glance, but unfortunately, it isn't very useful: it
# doesn't print any info about the variables being used by the command, which is normally the
# interesting part to diagnose.
function Exec-BlockVerbosely([scriptblock] $block) {
  Write-Host "--- Running script block:"
  $blockString = $block.ToString().Trim()
  Write-Host $blockString

  Write-Host "--- List of variables that might be used:"
  # For each variable x in the environment, check the block for a reference to x via simple "$x" or
  # "@x" syntax. This doesn't detect other ways to reference variables ("${x}" nor "$variable:x",
  # among others). It only catches what this function was originally written for: simple
  # command-line commands.
  $variableTable = Get-Variable |
    Where-Object {
      $blockString.Contains("`$$($_.Name)") -or $blockString.Contains("@$($_.Name)")
    } |
    Format-Table -AutoSize -HideTableHeaders -Wrap |
    Out-String
  Write-Host $variableTable.Trim()

  Write-Host "--- Executing:"
  & $block
  Write-Host "--- Done running script block!"
}

# createSdkLocationFile parameter enables a file being generated under the toolset directory
# which writes the sdk's location into. This is only necessary for cmd --> powershell invocations
# as dot sourcing isn't possible.
function InitializeDotNetCli([bool]$install, [bool]$createSdkLocationFile) {
  if (Test-Path variable:global:_DotNetInstallDir) {
    return $global:_DotNetInstallDir
  }

  # Don't resolve runtime, shared framework, or SDK from other locations to ensure build determinism
  $env:DOTNET_MULTILEVEL_LOOKUP=0

  # Disable first run since we do not need all ASP.NET packages restored.
  $env:DOTNET_SKIP_FIRST_TIME_EXPERIENCE=1

  # Disable telemetry on CI.
  if ($ci) {
    $env:DOTNET_CLI_TELEMETRY_OPTOUT=1
 
    # In case of network error, try to log the current IP for reference
    Try-LogClientIpAddress
  }

  # Source Build uses DotNetCoreSdkDir variable
  if ($env:DotNetCoreSdkDir -ne $null) {
    $env:DOTNET_INSTALL_DIR = $env:DotNetCoreSdkDir
  }

  # Find the first path on %PATH% that contains the dotnet.exe
  if ($useInstalledDotNetCli -and (-not $globalJsonHasRuntimes) -and ($env:DOTNET_INSTALL_DIR -eq $null)) {
    $dotnetExecutable = GetExecutableFileName 'dotnet'
    $dotnetCmd = Get-Command $dotnetExecutable -ErrorAction SilentlyContinue

    if ($dotnetCmd -ne $null) {
      $env:DOTNET_INSTALL_DIR = Split-Path $dotnetCmd.Path -Parent
    }
  }

  $dotnetSdkVersion = $GlobalJson.tools.dotnet

  # Use dotnet installation specified in DOTNET_INSTALL_DIR if it contains the required SDK version,
  # otherwise install the dotnet CLI and SDK to repo local .dotnet directory to avoid potential permission issues.
  if ((-not $globalJsonHasRuntimes) -and (-not [string]::IsNullOrEmpty($env:DOTNET_INSTALL_DIR)) -and (Test-Path(Join-Path $env:DOTNET_INSTALL_DIR "sdk\$dotnetSdkVersion"))) {
    $dotnetRoot = $env:DOTNET_INSTALL_DIR
  } else {
    $dotnetRoot = Join-Path $RepoRoot '.dotnet'

    if (-not (Test-Path(Join-Path $dotnetRoot "sdk\$dotnetSdkVersion"))) {
      if ($install) {
        InstallDotNetSdk $dotnetRoot $dotnetSdkVersion
      } else {
        Write-PipelineTelemetryError -Category 'InitializeToolset' -Message "Unable to find dotnet with SDK version '$dotnetSdkVersion'"
        ExitWithExitCode 1
      }
    }

    $env:DOTNET_INSTALL_DIR = $dotnetRoot
  }

  # Creates a temporary file under the toolset dir.
  # The following code block is protecting against concurrent access so that this function can
  # be called in parallel.
  if ($createSdkLocationFile) {
    do {
      $sdkCacheFileTemp = Join-Path $ToolsetDir $([System.IO.Path]::GetRandomFileName())
    }
    until (!(Test-Path $sdkCacheFileTemp))
    Set-Content -Path $sdkCacheFileTemp -Value $dotnetRoot

    try {
      Move-Item -Force $sdkCacheFileTemp (Join-Path $ToolsetDir 'sdk.txt')
    } catch {
      # Somebody beat us
      Remove-Item -Path $sdkCacheFileTemp
    }
  }

  # Add dotnet to PATH. This prevents any bare invocation of dotnet in custom
  # build steps from using anything other than what we've downloaded.
  # It also ensures that VS msbuild will use the downloaded sdk targets.
  $env:PATH = "$dotnetRoot;$env:PATH"

  # Make Sure that our bootstrapped dotnet cli is available in future steps of the Azure Pipelines build
  Write-PipelinePrependPath -Path $dotnetRoot

  Write-PipelineSetVariable -Name 'DOTNET_MULTILEVEL_LOOKUP' -Value '0'
  Write-PipelineSetVariable -Name 'DOTNET_SKIP_FIRST_TIME_EXPERIENCE' -Value '1'

  return $global:_DotNetInstallDir = $dotnetRoot
}

function Retry($downloadBlock, $maxRetries = 5) {
  $retries = 1

  while($true) {
    try {
      & $downloadBlock
      break
    }
    catch {
      Write-PipelineTelemetryError -Category 'InitializeToolset' -Message $_
    }

    if (++$retries -le $maxRetries) {
      $delayInSeconds = [math]::Pow(2, $retries) - 1 # Exponential backoff
      Write-Host "Retrying. Waiting for $delayInSeconds seconds before next attempt ($retries of $maxRetries)."
      Start-Sleep -Seconds $delayInSeconds
    }
    else {
      Write-PipelineTelemetryError -Category 'InitializeToolset' -Message "Unable to download file in $maxRetries attempts."
      break
    }

  }
}

function GetDotNetInstallScript([string] $dotnetRoot) {
  $installScript = Join-Path $dotnetRoot 'dotnet-install.ps1'
  if (!(Test-Path $installScript)) {
    Create-Directory $dotnetRoot
    $ProgressPreference = 'SilentlyContinue' # Don't display the console progress UI - it's a huge perf hit
    $uri = "https://dotnet.microsoft.com/download/dotnet/scripts/$dotnetInstallScriptVersion/dotnet-install.ps1"

    Retry({
      Write-Host "GET $uri"
      Invoke-WebRequest $uri -OutFile $installScript
    })
  }

  return $installScript
}

function InstallDotNetSdk([string] $dotnetRoot, [string] $version, [string] $architecture = '', [switch] $noPath) {
  InstallDotNet $dotnetRoot $version $architecture '' $false $runtimeSourceFeed $runtimeSourceFeedKey -noPath:$noPath
}

function InstallDotNet([string] $dotnetRoot,
  [string] $version,
  [string] $architecture = '',
  [string] $runtime = '',
  [bool] $skipNonVersionedFiles = $false,
  [string] $runtimeSourceFeed = '',
  [string] $runtimeSourceFeedKey = '',
  [switch] $noPath) {

  $installScript = GetDotNetInstallScript $dotnetRoot
  $installParameters = @{
    Version = $version
    InstallDir = $dotnetRoot
  }

  if ($architecture) { $installParameters.Architecture = $architecture }
  if ($runtime) { $installParameters.Runtime = $runtime }
  if ($skipNonVersionedFiles) { $installParameters.SkipNonVersionedFiles = $skipNonVersionedFiles }
  if ($noPath) { $installParameters.NoPath = $True }

  try {
    & $installScript @installParameters
  }
  catch {
    if ($runtimeSourceFeed -or $runtimeSourceFeedKey) {
      Write-Host "Failed to install dotnet from public location. Trying from '$runtimeSourceFeed'"
      if ($runtimeSourceFeed) { $installParameters.AzureFeed = $runtimeSourceFeed }

      if ($runtimeSourceFeedKey) {
        $decodedBytes = [System.Convert]::FromBase64String($runtimeSourceFeedKey)
        $decodedString = [System.Text.Encoding]::UTF8.GetString($decodedBytes)
        $installParameters.FeedCredential = $decodedString
      }

      try {
        & $installScript @installParameters
      }
      catch {
        Write-PipelineTelemetryError -Category 'InitializeToolset' -Message "Failed to install dotnet from custom location '$runtimeSourceFeed'."
        ExitWithExitCode 1
      }
    } else {
      Write-PipelineTelemetryError -Category 'InitializeToolset' -Message "Failed to install dotnet from public location."
      ExitWithExitCode 1
    }
  }
}

#
# Locates Visual Studio MSBuild installation.
# The preference order for MSBuild to use is as follows:
#
#   1. MSBuild from an active VS command prompt
#   2. MSBuild from a compatible VS installation
#   3. MSBuild from the xcopy tool package
#
# Returns full path to msbuild.exe.
# Throws on failure.
#
function InitializeVisualStudioMSBuild([bool]$install, [object]$vsRequirements = $null) {
  if (-not (IsWindowsPlatform)) {
    throw "Cannot initialize Visual Studio on non-Windows"
  }

  if (Test-Path variable:global:_MSBuildExe) {
    return $global:_MSBuildExe
  }

  # Minimum VS version to require.
  $vsMinVersionReqdStr = '16.8'
  $vsMinVersionReqd = [Version]::new($vsMinVersionReqdStr)

  # If the version of msbuild is going to be xcopied,
  # use this version. Version matches a package here:
  # https://dev.azure.com/dnceng/public/_packaging?_a=package&feed=dotnet-eng&package=RoslynTools.MSBuild&protocolType=NuGet&version=16.10.0-preview2&view=overview
  $defaultXCopyMSBuildVersion = '16.10.0-preview2'

  if (!$vsRequirements) { $vsRequirements = $GlobalJson.tools.vs }
  $vsMinVersionStr = if ($vsRequirements.version) { $vsRequirements.version } else { $vsMinVersionReqdStr }
  $vsMinVersion = [Version]::new($vsMinVersionStr)

  # Try msbuild command available in the environment.
  if ($env:VSINSTALLDIR -ne $null) {
    $msbuildCmd = Get-Command 'msbuild.exe' -ErrorAction SilentlyContinue
    if ($msbuildCmd -ne $null) {
      # Workaround for https://github.com/dotnet/roslyn/issues/35793
      # Due to this issue $msbuildCmd.Version returns 0.0.0.0 for msbuild.exe 16.2+
      $msbuildVersion = [Version]::new((Get-Item $msbuildCmd.Path).VersionInfo.ProductVersion.Split([char[]]@('-', '+'))[0])

      if ($msbuildVersion -ge $vsMinVersion) {
        return $global:_MSBuildExe = $msbuildCmd.Path
      }

      # Report error - the developer environment is initialized with incompatible VS version.
      throw "Developer Command Prompt for VS $($env:VisualStudioVersion) is not recent enough. Please upgrade to $vsMinVersionStr or build from a plain CMD window"
    }
  }

  # Locate Visual Studio installation or download x-copy msbuild.
  $vsInfo = LocateVisualStudio $vsRequirements
  if ($vsInfo -ne $null) {
    $vsInstallDir = $vsInfo.installationPath
    $vsMajorVersion = $vsInfo.installationVersion.Split('.')[0]

    InitializeVisualStudioEnvironmentVariables $vsInstallDir $vsMajorVersion
  } else {

    if (Get-Member -InputObject $GlobalJson.tools -Name 'xcopy-msbuild') {
      $xcopyMSBuildVersion = $GlobalJson.tools.'xcopy-msbuild'
      $vsMajorVersion = $xcopyMSBuildVersion.Split('.')[0]
    } else {
      #if vs version provided in global.json is incompatible (too low) then use the default version for xcopy msbuild download
      if($vsMinVersion -lt $vsMinVersionReqd){
        Write-Host "Using xcopy-msbuild version of $defaultXCopyMSBuildVersion since VS version $vsMinVersionStr provided in global.json is not compatible"
        $xcopyMSBuildVersion = $defaultXCopyMSBuildVersion
      }
      else{
        # If the VS version IS compatible, look for an xcopy msbuild package
        # with a version matching VS.
        # Note: If this version does not exist, then an explicit version of xcopy msbuild
        # can be specified in global.json. This will be required for pre-release versions of msbuild.
        $vsMajorVersion = $vsMinVersion.Major
        $vsMinorVersion = $vsMinVersion.Minor
        $xcopyMSBuildVersion = "$vsMajorVersion.$vsMinorVersion.0"
      }
    }

    $vsInstallDir = $null
    if ($xcopyMSBuildVersion.Trim() -ine "none") {
        $vsInstallDir = InitializeXCopyMSBuild $xcopyMSBuildVersion $install
        if ($vsInstallDir -eq $null) {
            throw "Could not xcopy msbuild. Please check that package 'RoslynTools.MSBuild @ $xcopyMSBuildVersion' exists on feed 'dotnet-eng'."
        }
    }
    if ($vsInstallDir -eq $null) {
      throw 'Unable to find Visual Studio that has required version and components installed'
    }
  }

  $msbuildVersionDir = if ([int]$vsMajorVersion -lt 16) { "$vsMajorVersion.0" } else { "Current" }

  $local:BinFolder = Join-Path $vsInstallDir "MSBuild\$msbuildVersionDir\Bin"
  $local:Prefer64bit = if (Get-Member -InputObject $vsRequirements -Name 'Prefer64bit') { $vsRequirements.Prefer64bit } else { $false }
  if ($local:Prefer64bit -and (Test-Path(Join-Path $local:BinFolder "amd64"))) {
    $global:_MSBuildExe = Join-Path $local:BinFolder "amd64\msbuild.exe"
  } else {
    $global:_MSBuildExe = Join-Path $local:BinFolder "msbuild.exe"
  }

  return $global:_MSBuildExe
}

function InitializeVisualStudioEnvironmentVariables([string] $vsInstallDir, [string] $vsMajorVersion) {
  $env:VSINSTALLDIR = $vsInstallDir
  Set-Item "env:VS$($vsMajorVersion)0COMNTOOLS" (Join-Path $vsInstallDir "Common7\Tools\")

  $vsSdkInstallDir = Join-Path $vsInstallDir "VSSDK\"
  if (Test-Path $vsSdkInstallDir) {
    Set-Item "env:VSSDK$($vsMajorVersion)0Install" $vsSdkInstallDir
    $env:VSSDKInstall = $vsSdkInstallDir
  }
}

function InstallXCopyMSBuild([string]$packageVersion) {
  return InitializeXCopyMSBuild $packageVersion -install $true
}

function InitializeXCopyMSBuild([string]$packageVersion, [bool]$install) {
  $packageName = 'RoslynTools.MSBuild'
  $packageDir = Join-Path $ToolsDir "msbuild\$packageVersion"
  $packagePath = Join-Path $packageDir "$packageName.$packageVersion.nupkg"

  if (!(Test-Path $packageDir)) {
    if (!$install) {
      return $null
    }

    Create-Directory $packageDir

    Write-Host "Downloading $packageName $packageVersion"
    $ProgressPreference = 'SilentlyContinue' # Don't display the console progress UI - it's a huge perf hit
    Retry({
      Invoke-WebRequest "https://pkgs.dev.azure.com/dnceng/public/_packaging/dotnet-eng/nuget/v3/flat2/$packageName/$packageVersion/$packageName.$packageVersion.nupkg" -OutFile $packagePath
    })

    Unzip $packagePath $packageDir
  }

  return Join-Path $packageDir 'tools'
}

#
# Locates Visual Studio instance that meets the minimal requirements specified by tools.vs object in global.json.
#
# The following properties of tools.vs are recognized:
#   "version": "{major}.{minor}"
#       Two part minimal VS version, e.g. "15.9", "16.0", etc.
#   "components": ["componentId1", "componentId2", ...]
#       Array of ids of workload components that must be available in the VS instance.
#       See e.g. https://docs.microsoft.com/en-us/visualstudio/install/workload-component-id-vs-enterprise?view=vs-2017
#
# Returns JSON describing the located VS instance (same format as returned by vswhere),
# or $null if no instance meeting the requirements is found on the machine.
#
function LocateVisualStudio([object]$vsRequirements = $null){
  if (-not (IsWindowsPlatform)) {
    throw "Cannot run vswhere on non-Windows platforms."
  }

  if (Get-Member -InputObject $GlobalJson.tools -Name 'vswhere') {
    $vswhereVersion = $GlobalJson.tools.vswhere
  } else {
    $vswhereVersion = '2.5.2'
  }

  $vsWhereDir = Join-Path $ToolsDir "vswhere\$vswhereVersion"
  $vsWhereExe = Join-Path $vsWhereDir 'vswhere.exe'

  if (!(Test-Path $vsWhereExe)) {
    Create-Directory $vsWhereDir
    Write-Host 'Downloading vswhere'
    Retry({
      Invoke-WebRequest "https://netcorenativeassets.blob.core.windows.net/resource-packages/external/windows/vswhere/$vswhereVersion/vswhere.exe" -OutFile $vswhereExe
    })
  }

  if (!$vsRequirements) { $vsRequirements = $GlobalJson.tools.vs }
  $args = @('-latest', '-format', 'json', '-requires', 'Microsoft.Component.MSBuild', '-products', '*')

  if (!$excludePrereleaseVS) {
    $args += '-prerelease'
  }

  if (Get-Member -InputObject $vsRequirements -Name 'version') {
    $args += '-version'
    $args += $vsRequirements.version
  }

  if (Get-Member -InputObject $vsRequirements -Name 'components') {
    foreach ($component in $vsRequirements.components) {
      $args += '-requires'
      $args += $component
    }
  }

  $vsInfo =& $vsWhereExe $args | ConvertFrom-Json

  if ($lastExitCode -ne 0) {
    return $null
  }

  # use first matching instance
  return $vsInfo[0]
}

function InitializeBuildTool() {
  if (Test-Path variable:global:_BuildTool) {
    # If the requested msbuild parameters do not match, clear the cached variables.
    if($global:_BuildTool.Contains('ExcludePrereleaseVS') -and $global:_BuildTool.ExcludePrereleaseVS -ne $excludePrereleaseVS) {
      Remove-Item variable:global:_BuildTool
      Remove-Item variable:global:_MSBuildExe
    } else {
      return $global:_BuildTool
    }
  }

  if (-not $msbuildEngine) {
    $msbuildEngine = GetDefaultMSBuildEngine
  }

  # Initialize dotnet cli if listed in 'tools'
  $dotnetRoot = $null
  if (Get-Member -InputObject $GlobalJson.tools -Name 'dotnet') {
    $dotnetRoot = InitializeDotNetCli -install:$restore
  }

  if ($msbuildEngine -eq 'dotnet') {
    if (!$dotnetRoot) {
      Write-PipelineTelemetryError -Category 'InitializeToolset' -Message "/global.json must specify 'tools.dotnet'."
      ExitWithExitCode 1
    }
    $dotnetPath = Join-Path $dotnetRoot (GetExecutableFileName 'dotnet')
    $buildTool = @{ Path = $dotnetPath; Command = 'msbuild'; Tool = 'dotnet'; Framework = 'netcoreapp3.1' }
  } elseif ($msbuildEngine -eq "vs") {
    try {
      $msbuildPath = InitializeVisualStudioMSBuild -install:$restore
    } catch {
      Write-PipelineTelemetryError -Category 'InitializeToolset' -Message $_
      ExitWithExitCode 1
    }

    $buildTool = @{ Path = $msbuildPath; Command = ""; Tool = "vs"; Framework = "net472"; ExcludePrereleaseVS = $excludePrereleaseVS }
  } else {
    Write-PipelineTelemetryError -Category 'InitializeToolset' -Message "Unexpected value of -msbuildEngine: '$msbuildEngine'."
    ExitWithExitCode 1
  }

  return $global:_BuildTool = $buildTool
}

function GetDefaultMSBuildEngine() {
  # Presence of tools.vs indicates the repo needs to build using VS msbuild on Windows.
  if (Get-Member -InputObject $GlobalJson.tools -Name 'vs') {
    return 'vs'
  }

  if (Get-Member -InputObject $GlobalJson.tools -Name 'dotnet') {
    return 'dotnet'
  }

  Write-PipelineTelemetryError -Category 'InitializeToolset' -Message "-msbuildEngine must be specified, or /global.json must specify 'tools.dotnet' or 'tools.vs'."
  ExitWithExitCode 1
}

function GetNuGetPackageCachePath() {
  if ($env:NUGET_PACKAGES -eq $null) {
    # Use local cache on CI to ensure deterministic build.
    # Avoid using the http cache as workaround for https://github.com/NuGet/Home/issues/3116
    # use global cache in dev builds to avoid cost of downloading packages.
    # For directory normalization, see also: https://github.com/NuGet/Home/issues/7968
    if ($useGlobalNuGetCache) {
      $env:NUGET_PACKAGES = Join-Path $env:UserProfile '.nuget\packages\'
    } else {
      $env:NUGET_PACKAGES = Join-Path $RepoRoot '.packages\'
      $env:RESTORENOCACHE = $true
    }
  }

  return $env:NUGET_PACKAGES
}

# Returns a full path to an Arcade SDK task project file.
function GetSdkTaskProject([string]$taskName) {
  return Join-Path (Split-Path (InitializeToolset) -Parent) "SdkTasks\$taskName.proj"
}

function InitializeNativeTools() {
  if (-Not (Test-Path variable:DisableNativeToolsetInstalls) -And (Get-Member -InputObject $GlobalJson -Name "native-tools")) {
    $nativeArgs= @{}
    if ($ci) {
      $nativeArgs = @{
        InstallDirectory = "$ToolsDir"
      }
    }
    & "$PSScriptRoot/init-tools-native.ps1" @nativeArgs
  }
}

function InitializeToolset() {
  if (Test-Path variable:global:_ToolsetBuildProj) {
    return $global:_ToolsetBuildProj
  }

  $nugetCache = GetNuGetPackageCachePath

  $toolsetVersion = $GlobalJson.'msbuild-sdks'.'Microsoft.DotNet.Arcade.Sdk'
  $toolsetLocationFile = Join-Path $ToolsetDir "$toolsetVersion.txt"

  if (Test-Path $toolsetLocationFile) {
    $path = Get-Content $toolsetLocationFile -TotalCount 1
    if (Test-Path $path) {
      return $global:_ToolsetBuildProj = $path
    }
  }

  if (-not $restore) {
    Write-PipelineTelemetryError -Category 'InitializeToolset' -Message "Toolset version $toolsetVersion has not been restored."
    ExitWithExitCode 1
  }

  $buildTool = InitializeBuildTool

  $proj = Join-Path $ToolsetDir 'restore.proj'
  $bl = if ($binaryLog) { '/bl:' + (Join-Path $LogDir 'ToolsetRestore.binlog') } else { '' }

  '<Project Sdk="Microsoft.DotNet.Arcade.Sdk"/>' | Set-Content $proj

  MSBuild-Core $proj $bl /t:__WriteToolsetLocation /clp:ErrorsOnly`;NoSummary /p:__ToolsetLocationOutputFile=$toolsetLocationFile

  $path = Get-Content $toolsetLocationFile -Encoding UTF8 -TotalCount 1
  if (!(Test-Path $path)) {
    throw "Invalid toolset path: $path"
  }

  return $global:_ToolsetBuildProj = $path
}

function ExitWithExitCode([int] $exitCode) {
  if ($ci -and $prepareMachine) {
    Stop-Processes
  }
  exit $exitCode
}

# Check if $LASTEXITCODE is a nonzero exit code (NZEC). If so, print a Azure Pipeline error for
# diagnostics, then exit the script with the $LASTEXITCODE.
function Exit-IfNZEC([string] $category = "General") {
  Write-Host "Exit code $LASTEXITCODE"
  if ($LASTEXITCODE -ne 0) {
    $message = "Last command failed with exit code $LASTEXITCODE."
    Write-PipelineTelemetryError -Force -Category $category -Message $message
    ExitWithExitCode $LASTEXITCODE
  }
}

function Stop-Processes() {
  Write-Host 'Killing running build processes...'
  foreach ($processName in $processesToStopOnExit) {
    Get-Process -Name $processName -ErrorAction SilentlyContinue | Stop-Process
  }
}

#
# Executes msbuild (or 'dotnet msbuild') with arguments passed to the function.
# The arguments are automatically quoted.
# Terminates the script if the build fails.
#
function MSBuild() {
  if ($pipelinesLog) {
    $buildTool = InitializeBuildTool

    if ($ci -and $buildTool.Tool -eq 'dotnet') {
      $env:NUGET_PLUGIN_HANDSHAKE_TIMEOUT_IN_SECONDS = 20
      $env:NUGET_PLUGIN_REQUEST_TIMEOUT_IN_SECONDS = 20
      Write-PipelineSetVariable -Name 'NUGET_PLUGIN_HANDSHAKE_TIMEOUT_IN_SECONDS' -Value '20'
      Write-PipelineSetVariable -Name 'NUGET_PLUGIN_REQUEST_TIMEOUT_IN_SECONDS' -Value '20'
    }

<<<<<<< HEAD
    if ($ci) {
      $env:NUGET_ENABLE_EXPERIMENTAL_HTTP_RETRY = 'true'
      $env:NUGET_EXPERIMENTAL_MAX_NETWORK_TRY_COUNT = 6
      $env:NUGET_EXPERIMENTAL_NETWORK_RETRY_DELAY_MILLISECONDS = 1000
      Write-PipelineSetVariable -Name 'NUGET_ENABLE_EXPERIMENTAL_HTTP_RETRY' -Value 'true'
      Write-PipelineSetVariable -Name 'NUGET_EXPERIMENTAL_MAX_NETWORK_TRY_COUNT' -Value '6'
      Write-PipelineSetVariable -Name 'NUGET_EXPERIMENTAL_NETWORK_RETRY_DELAY_MILLISECONDS' -Value '1000'
    }
=======
    Enable-Nuget-EnhancedRetry
>>>>>>> 97c3d7b4

    $toolsetBuildProject = InitializeToolset
    $basePath = Split-Path -parent $toolsetBuildProject
    $possiblePaths = @(
      # new scripts need to work with old packages, so we need to look for the old names/versions
      (Join-Path $basePath (Join-Path $buildTool.Framework 'Microsoft.DotNet.ArcadeLogging.dll')),
      (Join-Path $basePath (Join-Path $buildTool.Framework 'Microsoft.DotNet.Arcade.Sdk.dll')),
      (Join-Path $basePath (Join-Path netcoreapp2.1 'Microsoft.DotNet.ArcadeLogging.dll')),
      (Join-Path $basePath (Join-Path netcoreapp2.1 'Microsoft.DotNet.Arcade.Sdk.dll'))
      (Join-Path $basePath (Join-Path netcoreapp3.1 'Microsoft.DotNet.ArcadeLogging.dll')),
      (Join-Path $basePath (Join-Path netcoreapp3.1 'Microsoft.DotNet.Arcade.Sdk.dll'))
    )
    $selectedPath = $null
    foreach ($path in $possiblePaths) {
      if (Test-Path $path -PathType Leaf) {
        $selectedPath = $path
        break
      }
    }
    if (-not $selectedPath) {
      Write-PipelineTelemetryError -Category 'Build' -Message 'Unable to find arcade sdk logger assembly.'
      ExitWithExitCode 1
    }
    $args += "/logger:$selectedPath"
  }

  MSBuild-Core @args
}

#
# Executes msbuild (or 'dotnet msbuild') with arguments passed to the function.
# The arguments are automatically quoted.
# Terminates the script if the build fails.
#
function MSBuild-Core() {
  if ($ci) {
    if (!$binaryLog -and !$excludeCIBinarylog) {
      Write-PipelineTelemetryError -Category 'Build' -Message 'Binary log must be enabled in CI build, or explicitly opted-out from with the -excludeCIBinarylog switch.'
      ExitWithExitCode 1
    }

    if ($nodeReuse) {
      Write-PipelineTelemetryError -Category 'Build' -Message 'Node reuse must be disabled in CI build.'
      ExitWithExitCode 1
    }
  }

  Enable-Nuget-EnhancedRetry

  $buildTool = InitializeBuildTool

  $cmdArgs = "$($buildTool.Command) /m /nologo /clp:Summary /v:$verbosity /nr:$nodeReuse /p:ContinuousIntegrationBuild=$ci"

  if ($warnAsError) {
    $cmdArgs += ' /warnaserror /p:TreatWarningsAsErrors=true'
  }
  else {
    $cmdArgs += ' /p:TreatWarningsAsErrors=false'
  }

  foreach ($arg in $args) {
    if ($null -ne $arg -and $arg.Trim() -ne "") {
      if ($arg.EndsWith('\')) {
        $arg = $arg + "\"
      }
      $cmdArgs += " `"$arg`""
    }
  }

  $env:ARCADE_BUILD_TOOL_COMMAND = "$($buildTool.Path) $cmdArgs"

  $exitCode = Exec-Process $buildTool.Path $cmdArgs

  if ($exitCode -ne 0) {
    # We should not Write-PipelineTaskError here because that message shows up in the build summary
    # The build already logged an error, that's the reason it failed. Producing an error here only adds noise.
    Write-Host "Build failed with exit code $exitCode. Check errors above." -ForegroundColor Red

    $buildLog = GetMSBuildBinaryLogCommandLineArgument $args
    if ($null -ne $buildLog) {
      Write-Host "See log: $buildLog" -ForegroundColor DarkGray
    }

    if ($ci) {
      Write-PipelineSetResult -Result "Failed" -Message "msbuild execution failed."
      # Exiting with an exit code causes the azure pipelines task to log yet another "noise" error
      # The above Write-PipelineSetResult will cause the task to be marked as failure without adding yet another error
      ExitWithExitCode 0
    } else {
      ExitWithExitCode $exitCode
    }
  }
}

function GetMSBuildBinaryLogCommandLineArgument($arguments) {
  foreach ($argument in $arguments) {
    if ($argument -ne $null) {
      $arg = $argument.Trim()
      if ($arg.StartsWith('/bl:', "OrdinalIgnoreCase")) {
        return $arg.Substring('/bl:'.Length)
      }

      if ($arg.StartsWith('/binaryLogger:', 'OrdinalIgnoreCase')) {
        return $arg.Substring('/binaryLogger:'.Length)
      }
    }
  }

  return $null
}

function GetExecutableFileName($baseName) {
  if (IsWindowsPlatform) {
    return "$baseName.exe"
  }
  else {
    return $baseName
  }
}

function IsWindowsPlatform() {
  return [environment]::OSVersion.Platform -eq [PlatformID]::Win32NT
}

function Get-Darc($version) {
  $darcPath  = "$TempDir\darc\$(New-Guid)"
  if ($version -ne $null) {
    & $PSScriptRoot\darc-init.ps1 -toolpath $darcPath -darcVersion $version | Out-Host
  } else {
    & $PSScriptRoot\darc-init.ps1 -toolpath $darcPath | Out-Host
  }
  return "$darcPath\darc.exe"
}

. $PSScriptRoot\pipeline-logging-functions.ps1

$RepoRoot = Resolve-Path (Join-Path $PSScriptRoot '..\..\')
$EngRoot = Resolve-Path (Join-Path $PSScriptRoot '..')
$ArtifactsDir = Join-Path $RepoRoot 'artifacts'
$ToolsetDir = Join-Path $ArtifactsDir 'toolset'
$ToolsDir = Join-Path $RepoRoot '.tools'
$LogDir = Join-Path (Join-Path $ArtifactsDir 'log') $configuration
$TempDir = Join-Path (Join-Path $ArtifactsDir 'tmp') $configuration
$GlobalJson = Get-Content -Raw -Path (Join-Path $RepoRoot 'global.json') | ConvertFrom-Json
# true if global.json contains a "runtimes" section
$globalJsonHasRuntimes = if ($GlobalJson.tools.PSObject.Properties.Name -Match 'runtimes') { $true } else { $false }

Create-Directory $ToolsetDir
Create-Directory $TempDir
Create-Directory $LogDir

Write-PipelineSetVariable -Name 'Artifacts' -Value $ArtifactsDir
Write-PipelineSetVariable -Name 'Artifacts.Toolset' -Value $ToolsetDir
Write-PipelineSetVariable -Name 'Artifacts.Log' -Value $LogDir
Write-PipelineSetVariable -Name 'TEMP' -Value $TempDir
Write-PipelineSetVariable -Name 'TMP' -Value $TempDir

# Import custom tools configuration, if present in the repo.
# Note: Import in global scope so that the script set top-level variables without qualification.
if (!$disableConfigureToolsetImport) {
  $configureToolsetScript = Join-Path $EngRoot 'configure-toolset.ps1'
  if (Test-Path $configureToolsetScript) {
    . $configureToolsetScript
    if ((Test-Path variable:failOnConfigureToolsetError) -And $failOnConfigureToolsetError) {
      if ((Test-Path variable:LastExitCode) -And ($LastExitCode -ne 0)) {
        Write-PipelineTelemetryError -Category 'Build' -Message 'configure-toolset.ps1 returned a non-zero exit code'
        ExitWithExitCode $LastExitCode
      }
    }
  }
}

function Try-LogClientIpAddress()
{
    Write-Host "Attempting to log this client's IP for Azure Package feed telemetry purposes"
    try
    {
        $result = Invoke-WebRequest -Uri "http://co1.msedge.net/fdv2/diagnostics.aspx" -UseBasicParsing
        $lines = $result.Content.Split([Environment]::NewLine) 
        $socketIp = $lines | Select-String -Pattern "^Socket IP:.*"
        Write-Host $socketIp
        $clientIp = $lines | Select-String -Pattern "^Client IP:.*"
        Write-Host $clientIp
    }
    catch
    {
        Write-Host "Unable to get this machine's effective IP address for logging: $_"
    }
<<<<<<< HEAD
=======
}

#
# If $ci flag is set, turn on (and log that we did) special environment variables for improved Nuget client retry logic.
#
function Enable-Nuget-EnhancedRetry() {
    if ($ci) {
      Write-Host "Setting NUGET enhanced retry environment variables"
      $env:NUGET_ENABLE_EXPERIMENTAL_HTTP_RETRY = 'true'
      $env:NUGET_EXPERIMENTAL_MAX_NETWORK_TRY_COUNT = 6
      $env:NUGET_EXPERIMENTAL_NETWORK_RETRY_DELAY_MILLISECONDS = 1000
      Write-PipelineSetVariable -Name 'NUGET_ENABLE_EXPERIMENTAL_HTTP_RETRY' -Value 'true'
      Write-PipelineSetVariable -Name 'NUGET_EXPERIMENTAL_MAX_NETWORK_TRY_COUNT' -Value '6'
      Write-PipelineSetVariable -Name 'NUGET_EXPERIMENTAL_NETWORK_RETRY_DELAY_MILLISECONDS' -Value '1000'
    }
>>>>>>> 97c3d7b4
}<|MERGE_RESOLUTION|>--- conflicted
+++ resolved
@@ -709,18 +709,7 @@
       Write-PipelineSetVariable -Name 'NUGET_PLUGIN_REQUEST_TIMEOUT_IN_SECONDS' -Value '20'
     }
 
-<<<<<<< HEAD
-    if ($ci) {
-      $env:NUGET_ENABLE_EXPERIMENTAL_HTTP_RETRY = 'true'
-      $env:NUGET_EXPERIMENTAL_MAX_NETWORK_TRY_COUNT = 6
-      $env:NUGET_EXPERIMENTAL_NETWORK_RETRY_DELAY_MILLISECONDS = 1000
-      Write-PipelineSetVariable -Name 'NUGET_ENABLE_EXPERIMENTAL_HTTP_RETRY' -Value 'true'
-      Write-PipelineSetVariable -Name 'NUGET_EXPERIMENTAL_MAX_NETWORK_TRY_COUNT' -Value '6'
-      Write-PipelineSetVariable -Name 'NUGET_EXPERIMENTAL_NETWORK_RETRY_DELAY_MILLISECONDS' -Value '1000'
-    }
-=======
     Enable-Nuget-EnhancedRetry
->>>>>>> 97c3d7b4
 
     $toolsetBuildProject = InitializeToolset
     $basePath = Split-Path -parent $toolsetBuildProject
@@ -909,8 +898,6 @@
     {
         Write-Host "Unable to get this machine's effective IP address for logging: $_"
     }
-<<<<<<< HEAD
-=======
 }
 
 #
@@ -926,5 +913,4 @@
       Write-PipelineSetVariable -Name 'NUGET_EXPERIMENTAL_MAX_NETWORK_TRY_COUNT' -Value '6'
       Write-PipelineSetVariable -Name 'NUGET_EXPERIMENTAL_NETWORK_RETRY_DELAY_MILLISECONDS' -Value '1000'
     }
->>>>>>> 97c3d7b4
 }