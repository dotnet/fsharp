--- conflicted
+++ resolved
@@ -6,11 +6,7 @@
 {
     echo "Usage: $0 [BuildArch] [CodeName] [lldbx.y] [--skipunmount] --rootfsdir <directory>]"
     echo "BuildArch can be: arm(default), armel, arm64, x86"
-<<<<<<< HEAD
-    echo "CodeName - optional, Code name for Linux, can be: xenial(default), zesty, bionic, alpine, alpine3.9 or alpine3.13. If BuildArch is armel, LinuxCodeName is jessie(default) or tizen."
-=======
     echo "CodeName - optional, Code name for Linux, can be: xenial(default), zesty, bionic, alpine, alpine3.13 or alpine3.14. If BuildArch is armel, LinuxCodeName is jessie(default) or tizen."
->>>>>>> 97c3d7b4
     echo "                              for FreeBSD can be: freebsd11, freebsd12, freebsd13"
     echo "                              for illumos can be: illumos."
     echo "lldbx.y - optional, LLDB version, can be: lldb3.9(default), lldb4.0, lldb5.0, lldb6.0 no-lldb. Ignored for alpine and FreeBSD"
@@ -36,15 +32,9 @@
 __AlpinePackages="alpine-base"
 __AlpinePackages+=" build-base"
 __AlpinePackages+=" linux-headers"
-<<<<<<< HEAD
-__AlpinePackagesEdgeCommunity=" lldb-dev"
-__AlpinePackagesEdgeMain+=" python3"
-__AlpinePackagesEdgeMain+=" libedit"
-=======
 __AlpinePackages+=" lldb-dev"
 __AlpinePackages+=" python3"
 __AlpinePackages+=" libedit"
->>>>>>> 97c3d7b4
 
 # symlinks fixer
 __UbuntuPackages+=" symlinks"
@@ -198,30 +188,14 @@
         alpine|alpine3.13)
             __CodeName=alpine
             __UbuntuRepo=
-<<<<<<< HEAD
-            __AlpineVersion=3.9
-            __AlpinePackagesEdgeMain+=" llvm11-libs"
-            __AlpinePackagesEdgeMain+=" clang-libs"
-=======
             __AlpineVersion=3.13
             __AlpinePackages+=" llvm10-libs"
->>>>>>> 97c3d7b4
             ;;
         alpine3.14)
             __CodeName=alpine
             __UbuntuRepo=
-<<<<<<< HEAD
-            __AlpineVersion=3.13
-            # Alpine 3.13 has all the packages we need in the 3.13 repository
-            __AlpinePackages+=$__AlpinePackagesEdgeCommunity
-            __AlpinePackagesEdgeCommunity=
-            __AlpinePackages+=$__AlpinePackagesEdgeMain
-            __AlpinePackagesEdgeMain=
-            __AlpinePackages+=" llvm10-libs"
-=======
             __AlpineVersion=3.14
             __AlpinePackages+=" llvm11-libs"
->>>>>>> 97c3d7b4
             ;;
         freebsd11)
             __FreeBSDBase="11.3-RELEASE"
