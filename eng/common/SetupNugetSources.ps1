--- conflicted
+++ resolved
@@ -34,12 +34,7 @@
 
 . $PSScriptRoot\tools.ps1
 
-# Add source entry to PackageSources
-<<<<<<< HEAD
-function AddPackageSource($sources, $SourceName, $SourceEndPoint, [SecureString] $creds, $Username, [SecureString] $Password) {
-=======
 function AddPackageSource($sources, $SourceName, $SourceEndPoint, $creds, $Username, $pwd) {
->>>>>>> dac19d31
     $packageSource = $sources.SelectSingleNode("add[@key='$SourceName']")
     
     if ($packageSource -eq $null)
@@ -56,11 +51,7 @@
 }
 
 # Add a credential node for the specified source
-<<<<<<< HEAD
-function AddCredential([SecureString] $creds, $source, $username, [SecureString] $password) {
-=======
 function AddCredential($creds, $source, $username, $pwd) {
->>>>>>> dac19d31
     # Looks for credential configuration for the given SourceName. Create it if none is found.
     $sourceElement = $creds.SelectSingleNode($Source)
     if ($sourceElement -eq $null)
@@ -93,11 +84,7 @@
     $passwordElement.SetAttribute("value", $pwd)
 }
 
-<<<<<<< HEAD
-function InsertMaestroPrivateFeedCredentials($Sources, [SecureString] $Creds, $Username, [SecureString] $Password) {
-=======
 function InsertMaestroPrivateFeedCredentials($Sources, $Creds, $Username, $pwd) {
->>>>>>> dac19d31
     $maestroPrivateSources = $Sources.SelectNodes("add[contains(@key,'darc-int')]")
 
     Write-Host "Inserting credentials for $($maestroPrivateSources.Count) Maestro's private feeds."
