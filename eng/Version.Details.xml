<?xml version="1.0" encoding="utf-8"?>
<Dependencies>
  <ProductDependencies>
    <Dependency Name="Microsoft.SourceBuild.Intermediate.xliff-tasks" Version="1.0.0-beta.21126.1">
      <Uri>https://github.com/dotnet/xliff-tasks</Uri>
      <Sha>7e80445ee82adbf9a8e6ae601ac5e239d982afaa</Sha>
      <SourceBuild RepoName="xliff-tasks" ManagedOnly="true" />
    </Dependency>
  </ProductDependencies>
  <ToolsetDependencies>
    <Dependency Name="Microsoft.DotNet.Arcade.Sdk" Version="6.0.0-beta.21167.3">
      <Uri>https://github.com/dotnet/arcade</Uri>
<<<<<<< HEAD
      <Sha>15246f4af00a1cb2e580783d32ec2937b1878a64</Sha>
      <SourceBuild RepoName="arcade" ManagedOnly="true"/>
=======
      <Sha>0ca849f0b71866b007fedaaa938cee63f8d056a6</Sha>
>>>>>>> 99f261d7
    </Dependency>
  </ToolsetDependencies>
</Dependencies><|MERGE_RESOLUTION|>--- conflicted
+++ resolved
@@ -10,12 +10,8 @@
   <ToolsetDependencies>
     <Dependency Name="Microsoft.DotNet.Arcade.Sdk" Version="6.0.0-beta.21167.3">
       <Uri>https://github.com/dotnet/arcade</Uri>
-<<<<<<< HEAD
-      <Sha>15246f4af00a1cb2e580783d32ec2937b1878a64</Sha>
+      <Sha>0ca849f0b71866b007fedaaa938cee63f8d056a6</Sha>
       <SourceBuild RepoName="arcade" ManagedOnly="true"/>
-=======
-      <Sha>0ca849f0b71866b007fedaaa938cee63f8d056a6</Sha>
->>>>>>> 99f261d7
     </Dependency>
   </ToolsetDependencies>
 </Dependencies>