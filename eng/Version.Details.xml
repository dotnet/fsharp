<?xml version="1.0" encoding="utf-8"?>
<Dependencies>
  <ProductDependencies>
<<<<<<< HEAD
    <Dependency Name="Microsoft.SourceBuild.Intermediate.source-build-reference-packages" Version="10.0.0-alpha.1.24507.1">
      <Uri>https://github.com/dotnet/source-build-reference-packages</Uri>
      <Sha>fd609e3b427601180d23633e2f1a4cdac6c42c20</Sha>
=======
    <Dependency Name="Microsoft.SourceBuild.Intermediate.source-build-reference-packages" Version="10.0.0-alpha.1.24514.1">
      <Uri>https://github.com/dotnet/source-build-reference-packages</Uri>
      <Sha>f3889ab90d78377122a3e427fe9a74c03611a4bd</Sha>
>>>>>>> 69dd6d76
      <SourceBuild RepoName="source-build-reference-packages" ManagedOnly="true" />
    </Dependency>
    <!-- Intermediate is necessary for source build. -->
    <Dependency Name="Microsoft.SourceBuild.Intermediate.msbuild" Version="17.11.0-preview-24178-03">
      <Uri>https://github.com/dotnet/msbuild</Uri>
      <Sha>2d02daa886f279e2ee749cad03db4b1b75bb9adb</Sha>
      <SourceBuild RepoName="msbuild" ManagedOnly="true" />
    </Dependency>
    <Dependency Name="Microsoft.Build" Version="17.11.0-preview-24178-03">
      <Uri>https://github.com/dotnet/msbuild</Uri>
      <Sha>2d02daa886f279e2ee749cad03db4b1b75bb9adb</Sha>
    </Dependency>
    <Dependency Name="Microsoft.Build.Framework" Version="17.11.0-preview-24178-03">
      <Uri>https://github.com/dotnet/msbuild</Uri>
      <Sha>2d02daa886f279e2ee749cad03db4b1b75bb9adb</Sha>
    </Dependency>
    <Dependency Name="Microsoft.Build.Tasks.Core" Version="17.11.0-preview-24178-03">
      <Uri>https://github.com/dotnet/msbuild</Uri>
      <Sha>2d02daa886f279e2ee749cad03db4b1b75bb9adb</Sha>
    </Dependency>
    <Dependency Name="Microsoft.Build.Utilities.Core" Version="17.11.0-preview-24178-03">
      <Uri>https://github.com/dotnet/msbuild</Uri>
      <Sha>2d02daa886f279e2ee749cad03db4b1b75bb9adb</Sha>
    </Dependency>
    <Dependency Name="System.Reflection.Metadata" Version="8.0.0">
      <Uri>https://github.com/dotnet/runtime</Uri>
      <Sha>5535e31a712343a63f5d7d796cd874e563e5ac14</Sha>
    </Dependency>
    <Dependency Name="System.Collections.Immutable" Version="8.0.0">
      <Uri>https://github.com/dotnet/runtime</Uri>
      <Sha>5535e31a712343a63f5d7d796cd874e563e5ac14</Sha>
    </Dependency>
    <Dependency Name="System.Threading.Tasks.Dataflow" Version="8.0.0">
      <Uri>https://github.com/dotnet/runtime</Uri>
      <Sha>5535e31a712343a63f5d7d796cd874e563e5ac14</Sha>
    </Dependency>
  </ProductDependencies>
  <ToolsetDependencies>
    <Dependency Name="Microsoft.DotNet.Arcade.Sdk" Version="9.0.0-beta.24462.3">
      <Uri>https://github.com/dotnet/arcade</Uri>
      <Sha>91b9734abbad751d575c002b30778c88d978993c</Sha>
    </Dependency>
    <!-- Intermediate is necessary for source build. -->
    <Dependency Name="Microsoft.SourceBuild.Intermediate.arcade" Version="9.0.0-beta.24462.3">
      <Uri>https://github.com/dotnet/arcade</Uri>
      <Sha>91b9734abbad751d575c002b30778c88d978993c</Sha>
      <SourceBuild RepoName="arcade" ManagedOnly="true" />
    </Dependency>
    <Dependency Name="optimization.windows_nt-x64.MIBC.Runtime" Version="1.0.0-prerelease.23614.4">
      <Uri>https://dev.azure.com/dnceng/internal/_git/dotnet-optimization</Uri>
      <Sha>15f6d606bfc7cbb65587dd7bc1ec6e9ef283f7e3</Sha>
    </Dependency>
    <Dependency Name="optimization.windows_nt-x86.MIBC.Runtime" Version="1.0.0-prerelease.23614.4">
      <Uri>https://dev.azure.com/dnceng/internal/_git/dotnet-optimization</Uri>
      <Sha>15f6d606bfc7cbb65587dd7bc1ec6e9ef283f7e3</Sha>
    </Dependency>
    <Dependency Name="optimization.linux-x64.MIBC.Runtime" Version="1.0.0-prerelease.23614.4">
      <Uri>https://dev.azure.com/dnceng/internal/_git/dotnet-optimization</Uri>
      <Sha>15f6d606bfc7cbb65587dd7bc1ec6e9ef283f7e3</Sha>
    </Dependency>
    <Dependency Name="optimization.windows_nt-arm64.MIBC.Runtime" Version="1.0.0-prerelease.23614.4">
      <Uri>https://dev.azure.com/dnceng/internal/_git/dotnet-optimization</Uri>
      <Sha>15f6d606bfc7cbb65587dd7bc1ec6e9ef283f7e3</Sha>
    </Dependency>
    <Dependency Name="optimization.linux-arm64.MIBC.Runtime" Version="1.0.0-prerelease.23614.4">
      <Uri>https://dev.azure.com/dnceng/internal/_git/dotnet-optimization</Uri>
      <Sha>15f6d606bfc7cbb65587dd7bc1ec6e9ef283f7e3</Sha>
    </Dependency>
  </ToolsetDependencies>
</Dependencies><|MERGE_RESOLUTION|>--- conflicted
+++ resolved
@@ -1,15 +1,9 @@
 <?xml version="1.0" encoding="utf-8"?>
 <Dependencies>
   <ProductDependencies>
-<<<<<<< HEAD
-    <Dependency Name="Microsoft.SourceBuild.Intermediate.source-build-reference-packages" Version="10.0.0-alpha.1.24507.1">
-      <Uri>https://github.com/dotnet/source-build-reference-packages</Uri>
-      <Sha>fd609e3b427601180d23633e2f1a4cdac6c42c20</Sha>
-=======
     <Dependency Name="Microsoft.SourceBuild.Intermediate.source-build-reference-packages" Version="10.0.0-alpha.1.24514.1">
       <Uri>https://github.com/dotnet/source-build-reference-packages</Uri>
       <Sha>f3889ab90d78377122a3e427fe9a74c03611a4bd</Sha>
->>>>>>> 69dd6d76
       <SourceBuild RepoName="source-build-reference-packages" ManagedOnly="true" />
     </Dependency>
     <!-- Intermediate is necessary for source build. -->
