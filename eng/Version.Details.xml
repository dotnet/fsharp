<?xml version="1.0" encoding="utf-8"?>
<Dependencies>
  <ProductDependencies>
    <Dependency Name="Microsoft.SourceBuild.Intermediate.xliff-tasks" Version="1.0.0-beta.23279.1" CoherentParentDependency="Microsoft.DotNet.Arcade.Sdk">
      <Uri>https://github.com/dotnet/xliff-tasks</Uri>
      <Sha>8fd12314c3e648c03a4189ba0bd1c3b09f5d6a01</Sha>
      <SourceBuild RepoName="xliff-tasks" ManagedOnly="true" />
    </Dependency>
    <Dependency Name="Microsoft.SourceBuild.Intermediate.source-build-reference-packages" Version="8.0.0-alpha.1.23305.3">
      <Uri>https://github.com/dotnet/source-build-reference-packages</Uri>
      <Sha>658250387023abc09df27acf7d67ed1a07421dca</Sha>
      <SourceBuild RepoName="source-build-reference-packages" ManagedOnly="true" />
    </Dependency>
    <Dependency Name="Microsoft.SourceBuild.Intermediate.msbuild" Version="17.7.0-preview-23217-02">
      <Uri>https://github.com/dotnet/msbuild</Uri>
      <Sha>2cbc8b6aef648cf21c6a68a0dab7fe09a614e475</Sha>
      <SourceBuild RepoName="msbuild" ManagedOnly="true" />
    </Dependency>
    <Dependency Name="Microsoft.Build" Version="17.7.0-preview-23217-02">
      <Uri>https://github.com/dotnet/msbuild</Uri>
      <Sha>2cbc8b6aef648cf21c6a68a0dab7fe09a614e475</Sha>
    </Dependency>
    <Dependency Name="Microsoft.Build.Framework" Version="17.7.0-preview-23217-02">
      <Uri>https://github.com/dotnet/msbuild</Uri>
      <Sha>2cbc8b6aef648cf21c6a68a0dab7fe09a614e475</Sha>
    </Dependency>
    <Dependency Name="Microsoft.Build.Tasks.Core" Version="17.7.0-preview-23217-02">
      <Uri>https://github.com/dotnet/msbuild</Uri>
      <Sha>2cbc8b6aef648cf21c6a68a0dab7fe09a614e475</Sha>
    </Dependency>
    <Dependency Name="Microsoft.Build.Utilities.Core" Version="17.7.0-preview-23217-02">
      <Uri>https://github.com/dotnet/msbuild</Uri>
      <Sha>2cbc8b6aef648cf21c6a68a0dab7fe09a614e475</Sha>
    </Dependency>
  </ProductDependencies>
  <ToolsetDependencies>
    <Dependency Name="Microsoft.DotNet.Arcade.Sdk" Version="8.0.0-beta.23302.3">
      <Uri>https://github.com/dotnet/arcade</Uri>
      <Sha>234e0726c7384ee84bf08550f2d16a1ff2d5c543</Sha>
      <SourceBuild RepoName="arcade" ManagedOnly="true" />
    </Dependency>
<<<<<<< HEAD
    <Dependency Name="Microsoft.SourceLink.GitHub" Version="8.0.0-beta.23227.4" CoherentParentDependency="Microsoft.DotNet.Arcade.Sdk">
      <Uri>https://github.com/dotnet/sourcelink</Uri>
      <Sha>11028a4507c6b8475744f235250dd402b371a162</Sha>
=======
    <Dependency Name="Microsoft.SourceLink.GitHub" Version="8.0.0-beta.23252.2" CoherentParentDependency="Microsoft.DotNet.Arcade.Sdk">
      <Uri>https://github.com/dotnet/sourcelink</Uri>
      <Sha>54eb3b811c57f5e94617d31a102fc9cb664ccdd5</Sha>
>>>>>>> 0411d990
      <SourceBuild RepoName="sourcelink" ManagedOnly="true" />
    </Dependency>
  </ToolsetDependencies>
</Dependencies><|MERGE_RESOLUTION|>--- conflicted
+++ resolved
@@ -39,15 +39,9 @@
       <Sha>234e0726c7384ee84bf08550f2d16a1ff2d5c543</Sha>
       <SourceBuild RepoName="arcade" ManagedOnly="true" />
     </Dependency>
-<<<<<<< HEAD
-    <Dependency Name="Microsoft.SourceLink.GitHub" Version="8.0.0-beta.23227.4" CoherentParentDependency="Microsoft.DotNet.Arcade.Sdk">
-      <Uri>https://github.com/dotnet/sourcelink</Uri>
-      <Sha>11028a4507c6b8475744f235250dd402b371a162</Sha>
-=======
     <Dependency Name="Microsoft.SourceLink.GitHub" Version="8.0.0-beta.23252.2" CoherentParentDependency="Microsoft.DotNet.Arcade.Sdk">
       <Uri>https://github.com/dotnet/sourcelink</Uri>
       <Sha>54eb3b811c57f5e94617d31a102fc9cb664ccdd5</Sha>
->>>>>>> 0411d990
       <SourceBuild RepoName="sourcelink" ManagedOnly="true" />
     </Dependency>
   </ToolsetDependencies>
