<?xml version="1.0" encoding="utf-8"?>
<Dependencies>
  <ProductDependencies>
    <Dependency Name="Microsoft.SourceBuild.Intermediate.xliff-tasks" Version="1.0.0-beta.21126.1">
      <Uri>https://github.com/dotnet/xliff-tasks</Uri>
      <Sha>42de78a825b575a1ddeb73020a01fb8cd9311d09</Sha>
      <SourceBuild RepoName="xliff-tasks" ManagedOnly="true" />
    </Dependency>
  </ProductDependencies>
  <ToolsetDependencies>
    <Dependency Name="Microsoft.DotNet.Arcade.Sdk" Version="6.0.0-beta.21264.2">
      <Uri>https://github.com/dotnet/arcade</Uri>
<<<<<<< HEAD
      <Sha>c5c6ef92686f208055e884bad45d32966f0b1f95</Sha>
=======
      <Sha>42de78a825b575a1ddeb73020a01fb8cd9311d09</Sha>
>>>>>>> 7f22a41c
      <SourceBuild RepoName="arcade" ManagedOnly="true" />
    </Dependency>
  </ToolsetDependencies>
</Dependencies><|MERGE_RESOLUTION|>--- conflicted
+++ resolved
@@ -1,21 +1,17 @@
 <?xml version="1.0" encoding="utf-8"?>
 <Dependencies>
-  <ProductDependencies>
-    <Dependency Name="Microsoft.SourceBuild.Intermediate.xliff-tasks" Version="1.0.0-beta.21126.1">
-      <Uri>https://github.com/dotnet/xliff-tasks</Uri>
-      <Sha>42de78a825b575a1ddeb73020a01fb8cd9311d09</Sha>
-      <SourceBuild RepoName="xliff-tasks" ManagedOnly="true" />
-    </Dependency>
-  </ProductDependencies>
-  <ToolsetDependencies>
-    <Dependency Name="Microsoft.DotNet.Arcade.Sdk" Version="6.0.0-beta.21264.2">
-      <Uri>https://github.com/dotnet/arcade</Uri>
-<<<<<<< HEAD
-      <Sha>c5c6ef92686f208055e884bad45d32966f0b1f95</Sha>
-=======
-      <Sha>42de78a825b575a1ddeb73020a01fb8cd9311d09</Sha>
->>>>>>> 7f22a41c
-      <SourceBuild RepoName="arcade" ManagedOnly="true" />
-    </Dependency>
-  </ToolsetDependencies>
+    <ProductDependencies>
+        <Dependency Name="Microsoft.SourceBuild.Intermediate.xliff-tasks" Version="1.0.0-beta.21126.1">
+            <Uri>https://github.com/dotnet/xliff-tasks</Uri>
+            <Sha>7e80445ee82adbf9a8e6ae601ac5e239d982afaa</Sha>
+            <SourceBuild RepoName="xliff-tasks" ManagedOnly="true" />
+        </Dependency>
+    </ProductDependencies>
+    <ToolsetDependencies>
+        <Dependency Name="Microsoft.DotNet.Arcade.Sdk" Version="6.0.0-beta.21264.2">
+            <Uri>https://github.com/dotnet/arcade</Uri>
+            <Sha>42de78a825b575a1ddeb73020a01fb8cd9311d09</Sha>
+            <SourceBuild RepoName="arcade" ManagedOnly="true" />
+        </Dependency>
+    </ToolsetDependencies>
 </Dependencies>