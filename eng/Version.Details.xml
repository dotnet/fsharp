--- conflicted
+++ resolved
@@ -3,15 +3,9 @@
   <ProductDependencies>
   </ProductDependencies>
   <ToolsetDependencies>
-<<<<<<< HEAD
-    <Dependency Name="Microsoft.DotNet.Arcade.Sdk" Version="1.0.0-beta.19320.1">
-      <Uri>https://github.com/dotnet/arcade</Uri>
-      <Sha>b21c24996a73aa62b7a1ee69f546b9d2eb084f29</Sha>
-=======
     <Dependency Name="Microsoft.DotNet.Arcade.Sdk" Version="1.0.0-beta.19351.4">
       <Uri>https://github.com/dotnet/arcade</Uri>
       <Sha>1fb1e240c889cd7f6e10cb1eacd129efa3ddb4b4</Sha>
->>>>>>> b26941b7
     </Dependency>
   </ToolsetDependencies>
 </Dependencies>