--- conflicted
+++ resolved
@@ -34,16 +34,7 @@
       <Sha>d3b8861e20aaf0179034c6076d156e2442b26f9b</Sha>
       <SourceBuild RepoName="arcade" ManagedOnly="true" />
     </Dependency>
-<<<<<<< HEAD
-    <Dependency Name="Microsoft.SourceLink.GitHub" Version="8.0.0-beta.23361.2" CoherentParentDependency="Microsoft.DotNet.Arcade.Sdk">
-      <Uri>https://github.com/dotnet/sourcelink</Uri>
-      <Sha>d2e046aec870a5a7601cc51c5607f34463cc2d42</Sha>
-      <SourceBuild RepoName="sourcelink" ManagedOnly="true" />
-    </Dependency>
-    <Dependency Name="Microsoft.DotNet.XliffTasks" Version="1.0.0-beta.23412.1" CoherentParentDependency="Microsoft.DotNet.Arcade.Sdk">
-=======
     <Dependency Name="Microsoft.DotNet.XliffTasks" Version="1.0.0-beta.23408.1" CoherentParentDependency="Microsoft.DotNet.Arcade.Sdk">
->>>>>>> 16fa9a5d
       <Uri>https://github.com/dotnet/xliff-tasks</Uri>
       <Sha>676974258e23c108cd6cb6fff97f5c3b5796693b</Sha>
       <SourceBuild RepoName="xliff-tasks" ManagedOnly="true" />
