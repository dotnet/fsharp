<?xml version="1.0" encoding="utf-8"?>
<Dependencies>
  <ProductDependencies>
    <Dependency Name="Microsoft.SourceBuild.Intermediate.xliff-tasks" Version="1.0.0-beta.21126.1">
      <Uri>https://github.com/dotnet/xliff-tasks</Uri>
      <Sha>7e80445ee82adbf9a8e6ae601ac5e239d982afaa</Sha>
      <SourceBuild RepoName="xliff-tasks" ManagedOnly="true" />
    </Dependency>
  </ProductDependencies>
  <ToolsetDependencies>
    <Dependency Name="Microsoft.DotNet.Arcade.Sdk" Version="6.0.0-beta.21215.5">
      <Uri>https://github.com/dotnet/arcade</Uri>
<<<<<<< HEAD
      <Sha>e76fe48d5eb894e58fe7841f3a2c0bcfa654ee80</Sha>
=======
      <Sha>28d9452d7e2ae4e98a1df735b90b03d3cac1f4e7</Sha>
      <SourceBuild RepoName="arcade" ManagedOnly="true"/>
>>>>>>> 242fbc5c
    </Dependency>
  </ToolsetDependencies>
</Dependencies><|MERGE_RESOLUTION|>--- conflicted
+++ resolved
@@ -10,12 +10,9 @@
   <ToolsetDependencies>
     <Dependency Name="Microsoft.DotNet.Arcade.Sdk" Version="6.0.0-beta.21215.5">
       <Uri>https://github.com/dotnet/arcade</Uri>
-<<<<<<< HEAD
       <Sha>e76fe48d5eb894e58fe7841f3a2c0bcfa654ee80</Sha>
-=======
       <Sha>28d9452d7e2ae4e98a1df735b90b03d3cac1f4e7</Sha>
       <SourceBuild RepoName="arcade" ManagedOnly="true"/>
->>>>>>> 242fbc5c
     </Dependency>
   </ToolsetDependencies>
 </Dependencies>