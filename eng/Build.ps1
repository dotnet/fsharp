--- conflicted
+++ resolved
@@ -555,11 +555,7 @@
         
         # Collect output from  background jobs
         Wait-job $bgJob | out-null
-<<<<<<< HEAD
-        Receive-Job $bgJob -ErrorAction Stop     
-=======
-        Receive-Job $bgJob    
->>>>>>> e6193c92
+        Receive-Job $bgJob -ErrorAction Stop  
     }
 
     if ($testFSharpQA) {
