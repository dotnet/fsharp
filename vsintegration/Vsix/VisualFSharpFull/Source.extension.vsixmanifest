﻿<?xml version="1.0" encoding="utf-8"?>
<!-- Copyright (c) Microsoft Corporation.  All Rights Reserved.  See License.txt in the project root for license information. -->
<PackageManifest Version="2.0.0" xmlns="http://schemas.microsoft.com/developer/vsx-schema/2011" xmlns:d="http://schemas.microsoft.com/developer/vsx-schema-design/2011">
  <Metadata>
    <Identity Id="VisualFSharp" Version="|%CurrentProject%;GetVsixVersion|" Language="en-US" Publisher="Microsoft.VisualFSharpTools" />
    <DisplayName>Visual F# Tools</DisplayName>
    <Description xml:space="preserve">Deploy Visual F# Tools Binaries to Visual Studio</Description>
    <PackageId>Microsoft.FSharp.VSIX.Full.Core</PackageId>
    <MoreInfo>https://docs.microsoft.com/en-us/dotnet/articles/fsharp/</MoreInfo>
  </Metadata>
  <Installation Experimental="true">
    <InstallationTarget Id="Microsoft.VisualStudio.Pro" Version="[|%CurrentProject%;GetVSGeneralVersion|,)" />
  </Installation>
  <Installer>
    <Actions>
      <Action Type="Ngen" Path="fsiAnyCpu.exe" />
      <Action Type="Ngen" Path="fsi.exe" />
      <Action Type="Ngen" Path="FSharp.Compiler.Private.dll" />
      <Action Type="Ngen" Path="FSharp.Compiler.Interactive.Settings.dll" />
      <Action Type="Ngen" Path="FSharp.Compiler.Server.Shared.dll" />
      <Action Type="Ngen" Path="FSharp.Core.dll" />
      <Action Type="Ngen" Path="FSharp.DependencyManager.Nuget.dll" />
      <Action Type="Ngen" Path="FSharp.Editor.dll" />
      <Action Type="Ngen" Path="FSharp.Editor.Helpers.dll" />
      <Action Type="Ngen" Path="FSharp.UIResources.dll" />
      <Action Type="Ngen" Path="FSharp.LanguageService.Base.dll" />
      <Action Type="Ngen" Path="FSharp.LanguageService.dll" />
      <Action Type="Ngen" Path="FSharp.ProjectSystem.Base.dll" />
      <Action Type="Ngen" Path="FSharp.ProjectSystem.FSharp.dll" />
      <Action Type="Ngen" Path="FSharp.ProjectSystem.PropertyPages.dll" />
      <Action Type="Ngen" Path="FSharp.VS.FSI.dll" />
<<<<<<< HEAD
=======
      <Action Type="Ngen" Path="Interactive.DependencyManager.dll" />
>>>>>>> 1c969cac
    </Actions>
  </Installer>
  <Dependencies>
    <Dependency Id="Microsoft.Framework.NDP" DisplayName="Microsoft .NET Framework" d:Source="Manual" Version="[4.6,)" />
  </Dependencies>
  <Assets>
    <Asset Type="Microsoft.VisualStudio.VsPackage" d:Source="File" Path="RegisterFsharpPackage.pkgdef" />

    <Asset Type="Microsoft.VisualStudio.VsPackage" d:Source="File" Path="FSharp.ProjectSystem.FSharp.pkgdef" />
    <Asset Type="Microsoft.VisualStudio.VsPackage" d:Source="File" Path="FSharp.ProjectSystem.Base.pkgdef" />
    <Asset Type="Microsoft.VisualStudio.VsPackage" d:Source="File" Path="FSharp.VS.FSI.pkgdef" />
    <Asset Type="Microsoft.VisualStudio.VsPackage" d:Source="File" Path="FSharp.LanguageService.Base.pkgdef" />
    <Asset Type="Microsoft.VisualStudio.VsPackage" d:Source="File" Path="FSharp.LanguageService.pkgdef" />
    <Asset Type="Microsoft.VisualStudio.VsPackage" d:Source="File" Path="FSharp.Editor.pkgdef" />
    <Asset Type="Microsoft.VisualStudio.VsPackage" d:Source="File" Path="FSharp.ProjectSystem.PropertyPages.pkgdef" />
    <Asset Type="Microsoft.VisualStudio.VsPackage" d:Source="File" Path="FSharp.Compiler.Server.Shared.pkgdef" />

    <Asset Type="Microsoft.VisualStudio.MefComponent" d:Source="Project" d:ProjectName="FSharp.Editor" Path="|FSharp.Editor|" />
    <Asset Type="Microsoft.VisualStudio.Analyzer" d:Source="Project" d:ProjectName="FSharp.Editor" Path="|FSharp.Editor|" />
    <Asset Type="Microsoft.VisualStudio.MefComponent" d:Source="Project" d:ProjectName="ProjectSystem.Base" Path="|ProjectSystem.Base|" />

    <Asset Type="Microsoft.VisualStudio.ItemTemplate" d:Source="Project" Path="ItemTemplates" d:TargetPath="|AppConfig;TemplateProjectOutputGroup|" d:ProjectName="AppConfig" d:VsixSubPath="ItemTemplates" />
    <Asset Type="Microsoft.VisualStudio.ItemTemplate" d:Source="Project" Path="ItemTemplates" d:TargetPath="|CodeFile;TemplateProjectOutputGroup|" d:ProjectName="CodeFile" d:VsixSubPath="ItemTemplates" />
    <Asset Type="Microsoft.VisualStudio.ItemTemplate" d:Source="Project" Path="ItemTemplates" d:TargetPath="|ScriptFile;TemplateProjectOutputGroup|" d:ProjectName="ScriptFile" d:VsixSubPath="ItemTemplates" />
    <Asset Type="Microsoft.VisualStudio.ItemTemplate" d:Source="Project" Path="ItemTemplates" d:TargetPath="|SignatureFile;TemplateProjectOutputGroup|" d:ProjectName="SignatureFile" d:VsixSubPath="ItemTemplates" />
    <Asset Type="Microsoft.VisualStudio.ItemTemplate" d:Source="Project" Path="ItemTemplates" d:TargetPath="|TextFile;TemplateProjectOutputGroup|" d:ProjectName="TextFile" d:VsixSubPath="ItemTemplates" />
    <Asset Type="Microsoft.VisualStudio.ItemTemplate" d:Source="Project" Path="ItemTemplates" d:TargetPath="|XMLFile;TemplateProjectOutputGroup|" d:ProjectName="XMLFile" d:VsixSubPath="ItemTemplates" />

  </Assets>
  <Prerequisites>
    <Prerequisite Id="Microsoft.VisualStudio.Component.CoreEditor" Version="[|%CurrentProject%;GetVSGeneralVersion|,)" DisplayName="Visual Studio core editor" />
  </Prerequisites>
</PackageManifest>
<|MERGE_RESOLUTION|>--- conflicted
+++ resolved
@@ -29,10 +29,7 @@
       <Action Type="Ngen" Path="FSharp.ProjectSystem.FSharp.dll" />
       <Action Type="Ngen" Path="FSharp.ProjectSystem.PropertyPages.dll" />
       <Action Type="Ngen" Path="FSharp.VS.FSI.dll" />
-<<<<<<< HEAD
-=======
       <Action Type="Ngen" Path="Interactive.DependencyManager.dll" />
->>>>>>> 1c969cac
     </Actions>
   </Installer>
   <Dependencies>
