--- conflicted
+++ resolved
@@ -286,11 +286,7 @@
 
 
 /// Represents an active F# Interactive process to which Visual Studio is connected via stdin/stdout/stderr and a remoting channel
-<<<<<<< HEAD
 type FsiSession(sourceFile: string option) = 
-=======
-type FsiSession(sourceFile) = 
->>>>>>> ab42a322
     let randomSalt = System.Random()
     let channelName =
         let pid  = Process.GetCurrentProcess().Id
