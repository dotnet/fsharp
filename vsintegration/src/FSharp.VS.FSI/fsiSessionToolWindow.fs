// Copyright (c) Microsoft Corporation.  All Rights Reserved.  See License.txt in the project root for license information.

namespace Microsoft.VisualStudio.FSharp.Interactive

open System
open System.Diagnostics
open System.Runtime.InteropServices
open System.ComponentModel.Design
open Microsoft.VisualStudio
open Microsoft.VisualStudio.Shell.Interop
open Microsoft.VisualStudio.OLE.Interop
open Microsoft.VisualStudio.Shell
open Microsoft.VisualStudio.TextManager.Interop
open Microsoft.VisualStudio.Package
open EnvDTE
open Util

open Microsoft.VisualStudio.ComponentModelHost
open Microsoft.VisualStudio.Editor
open Microsoft.VisualStudio.Text.Editor
open Microsoft.VisualStudio.Utilities

open Microsoft.VisualStudio.FSharp.Interactive.Session

type VSStd2KCmdID = VSConstants.VSStd2KCmdID // nested type
type VSStd97CmdID = VSConstants.VSStd97CmdID // nested type
type IOleServiceProvider = Microsoft.VisualStudio.OLE.Interop.IServiceProvider

type internal ITestVFSI =
    /// Send a string; the ';;' will be added to the end; does not interact with history
    abstract SendTextInteraction : string -> unit
    /// Returns the n most recent lines in the view.  After SendTextInteraction, can poll for a prompt to know when interaction finished.
    abstract GetMostRecentLines : int -> string[]

#nowarn "40"
#nowarn "47"
module internal Locals = 
    let fsiFontsAndColorsCategory = new Guid("{00CCEE86-3140-4E06-A65A-A92665A40D6F}")
    let defaultVSRegistryRoot = @"Software\Microsoft\VisualStudio\15.0"
    let settingsRegistrySubKey = @"General"
    let debugPromptRegistryValue = "FSharpHideScriptDebugWarning"
    // Prompts come through as "SERVER-PROMPT>" (when in "server mode").
    // In fsi.exe, the newline is needed to get the output send through to VS.
    // Here the reverse mapping is applied.
    let fixServerPrompt (str:string) =
        (* Replace 'prompt' by ">" throughout string, add newline, unless ending in prompt *)
        let str = if str.EndsWith(SessionsProperties.ServerPrompt) then str + " " else str
        let str = str.Replace(SessionsProperties.ServerPrompt,">")
        str


    let setSiteForObjectWithSite obj provider = (box obj :?> IObjectWithSite).SetSite(provider)

    type Response = StdOut | StdErr // keys for merge of stdout and stderr events from fsi.exe session

    let pair x y = x,y
    let equal x y = x=y
    /// Given a list of (key,value)
    /// Chunk into (key,values) where the values are keys of (key,value) with the same key.    
    /// Complexity: this code is linear in (length kxs).
    let chunkKeyValues allEntries =
        allEntries
        |> List.groupBy(fun (responseType, line) -> responseType)
        |> List.map(fun (responseType, entries) -> (responseType, entries |> List.map(fun (_, line) -> line)))

    
open Util
open Locals

type internal FsiDebuggerState =
    | NotRunning
    | AttachedToFSI
    | AttachedNotToFSI

type internal FsiEditorSendAction =
    | ExecuteSelection
    | ExecuteLine
    | DebugSelection

[<Guid(Guids.guidFsiSessionToolWindow)>]
type internal FsiToolWindow() as this = 
    inherit ToolWindowPane(null)
    
    let providerGlobal = Package.GetGlobalService(typeof<IOleServiceProvider>) :?> IOleServiceProvider
    let provider       = new ServiceProvider(providerGlobal) :> System.IServiceProvider
    let textViewAdapter, contentTypeRegistry =
        // end of 623708 workaround. 
        let componentModel = provider.GetService(typeof<SComponentModel>) :?> IComponentModel
        componentModel.GetService<IVsEditorAdaptersFactoryService>(), componentModel.GetService<IContentTypeRegistryService>()

    // REVIEW: trap provider nulls?    
    let providerNative = provider.GetService(typeof<IOleServiceProvider>) :?> IOleServiceProvider            
    let textLines      = Util.CreateObjectT<VsTextBufferClass,IVsTextLines> provider  
    do  setSiteForObjectWithSite textLines providerNative
    do  textLines.InitializeContent("", 0) |> throwOnFailure0
    let textView       = Util.CreateObjectT<VsTextViewClass,IVsTextView> provider
    do  setSiteForObjectWithSite textView  providerNative
    
    do  textView.Initialize(textLines,
                            IntPtr.Zero,
                            uint32 TextViewInitFlags.VIF_VSCROLL ||| uint32 TextViewInitFlags.VIF_HSCROLL ||| uint32 TextViewInitFlags3.VIF_NO_HWND_SUPPORT,
                            null) |> throwOnFailure0

    // Remove: after next submit (passing through SD)       
    // vsTextManager did not seem to yield current selection...

    // The IP sample called GetService() to obtain the LanguageService.
    let fsiLangService = provider.GetService(typeof<FsiLanguageService>) |> unbox : FsiLanguageService
    do  if isNull(box fsiLangService) then
            // This would be unexpected, since this package provides the service.
            System.Windows.Forms.MessageBox.Show(VFSIstrings.SR.couldNotObtainFSharpLS()) |> ignore
            failwith "No FsiLanguageService"
            // Q: what is the graceful way to error out inside VS?

    let scanner    = new FsiScanner(textLines)
    let colorizer  = new Colorizer(fsiLangService,textLines,scanner)
    let source     = new FsiSource(fsiLangService,textLines,colorizer)  
    let codeWinMan = fsiLangService.CreateCodeWindowManager(null,source)
    do  fsiLangService.AddCodeWindowManager(codeWinMan)
    do  codeWinMan.OnNewView(textView)  |> throwOnFailure0

    //  Create the stream on top of the text buffer.
    let textStream = new TextBufferStream(textViewAdapter.GetDataBuffer(textLines), contentTypeRegistry)
    let synchronizationContext = System.Threading.SynchronizationContext.Current
    let win32win = { new System.Windows.Forms.IWin32Window with member _.Handle = textView.GetWindowHandle()}
    let mutable textView : IVsTextView MaybeNull = textView
    let mutable textLines : IVsTextLines MaybeNull = textLines
    let mutable commandService : OleMenuCommandService MaybeNull = null
    let mutable commandList : OleMenuCommand list = []

    // Set a function that gets the current ReadOnly span for the text of this instance.
    do  fsiLangService.ReadOnlySpanGetter <- (fun () -> textStream.ReadOnlyMarkerSpan)

    // RE: Allowing WORD-WRAP to be enabled in the VFSI window.
    // It seems that WORD-WRAP is forced off by default.
    //   See "Forcing View Settings" at http://msdn.microsoft.com/en-us/library/bb164694.aspx.    
    //   See cmdwin.cpp which contains the following comment prior to removing VSEDITPROPID_ViewLangOpt_WordWrap.      
    //        "// remove this from the forced settings group, allowing it to toggle freely (but detached)".
    // 
    // removeWordWrapForcedProperty() follows cmdwin.cpp.
    // Removing VSEDITPROPID.VSEDITPROPID_ViewLangOpt_WordWrap allows word-wrap to toggle on/off, (e.g. ctrl-E, ctrl-W).
    //
    // REVIEW: Next question, can WORD-WRAP be toggled on by default? Do we want that? Maybe not!
    let setTextViewProperties() =
          let wpfTextView = textViewAdapter.GetWpfTextView(textView)
          // Enable find in the text view without implementing the IVsFindTarget interface (by allowing                
          // the active text view to directly respond to the find manager via the locate find target                
          // command)  
          wpfTextView.Options.SetOptionValue("Enable Autonomous Find", true)
          match textView with
            | :? IVsTextEditorPropertyCategoryContainer as vsTextEditorPropertyCategoryContainer -> 
                let mutable fontAndColorGuid = Locals.fsiFontsAndColorsCategory
                let mutable GUID_EditPropCategory_View_MasterSettings = new Guid("{D1756E7C-B7FD-49a8-B48E-87B14A55655A}") // see {VSIP}/Common/Inc/textmgr.h
                let viewMasterSettingsCategory = vsTextEditorPropertyCategoryContainer.GetPropertyCategory(&GUID_EditPropCategory_View_MasterSettings) |> throwOnFailure1
                viewMasterSettingsCategory.RemoveProperty(VSEDITPROPID.VSEDITPROPID_ViewLangOpt_WordWrap) |> throwOnFailure0
                viewMasterSettingsCategory.SetProperty(VSEDITPROPID.VSEDITPROPID_ViewGeneral_FontCategory, fontAndColorGuid) |> throwOnFailure0
                viewMasterSettingsCategory.SetProperty(VSEDITPROPID.VSEDITPROPID_ViewGeneral_ColorCategory, fontAndColorGuid) |> throwOnFailure0

            | _ -> ()
    do  setTextViewProperties()

#if TurnWordWrapOnByDefault
    // Currently off, but maybe on, depending on feedback.
    let toggleWordWrap() =  
        // From /Program Files/Microsoft Visual Studio 2008 SDK/VisualStudioIntegration/Common/Inc/stdidcmd.h
        let guid_CMDSETID_StandardCommandSet2K = Guid("{1496A755-94DE-11D0-8C3F-00C04FC2AAE2}")
        let ECMD_TOGGLEWORDWRAP = 121u
        let commandTarget = textView :?> IOleCommandTarget // object is VsTextViewClass :> VsTextView :> IOleCommandTarget
        commandTarget.Exec(ref guid_CMDSETID_StandardCommandSet2K,ECMD_TOGGLEWORDWRAP,0u,0n,0n) |> throwOnFailure0
    do  toggleWordWrap()
#endif  
    
    let setScrollToEndOfBuffer() =
        if null <> textView then
            let horizontalScrollbar = 0
            let verticalScrollbar   = 1                
            // Make sure that the last line of the buffer is visible. [ignore errors].            
            let buffer = textViewAdapter.GetDataBuffer(textLines)
            let lastLine = buffer.CurrentSnapshot.LineCount - 1
            if lastLine >= 0 then
                let lineStart = buffer.CurrentSnapshot.GetLineFromLineNumber(lastLine).Start
                let wpfTextView = textViewAdapter.GetWpfTextView(textView)
                wpfTextView.DisplayTextLineContainingBufferPosition(lineStart, 0.0, ViewRelativePosition.Bottom)

    let setScrollToStartOfLine() =
        if null <> textView then
            let horizontalScrollbar = 0
            let verticalScrollbar   = 1                                        
            // Make sure that the text view is showing the beginning of the new line.
            let res,minUnit,maxUnit,visibleUnits,firstVisibleUnit = textView.GetScrollInfo(horizontalScrollbar)            
            if ErrorHandler.Succeeded(res) then                    
                textView.SetScrollPosition(horizontalScrollbar,minUnit) |> ignore (* ignore error *)

    // F# Interactive sessions
    let history  = HistoryBuffer()
    let sessions = Session.FsiSessions()
    do  fsiLangService.Sessions <- sessions    

    let writeText scroll (str:string) =
        match textLines with
        | Null -> ()
        | NonNull lines -> 
            lock lines (fun () ->
                textStream.DirectWrite(fixServerPrompt str)
                if scroll then 
                    setScrollToEndOfBuffer()
            )

    let writeTextAndScroll (str:string) = writeText true str

    let writeTextNoScroll (str:string) = writeText false str

    // Merge stdout/stderr events prior to buffering. Paired with StdOut/StdErr keys so we can split them afterwards.  
    let responseE = Observable.merge (Observable.map (pair StdOut) sessions.Output) (Observable.map (pair StdErr) sessions.Error)
            
    // Buffer the output and error events. This makes text updates *MUCH* faster (since they are done as a block).
    // Also, the buffering invokes to the GUI thread.
    let bufferMS = 50
    let flushResponseBuffer,responseBufferE = Session.bufferEvent bufferMS  responseE

    // Wire up session outputs to write to textLines.
    // Recover the chunks (consecutive runs of stderr or stdout) and write as a single item.
    // responseEventE always triggers on Gui thread, so calling writeTextAndScroll is safe
    let writeKeyChunk = function
        | StdOut,strs -> writeTextAndScroll (String.concat "" strs)  // later: stdout and stderr may color differently
        | StdErr,strs -> writeTextAndScroll (String.concat "" strs)  // later: hence keep them split.
    do  responseBufferE.Add(fun keyStrings -> let keyChunks : (Response * string list) list = chunkKeyValues keyStrings
                                              List.iter writeKeyChunk keyChunks)
    let showInitialMessageNetCore scroll =
        if Session.SessionsProperties.fsiUseNetCore then
            writeText scroll ((VFSIstrings.SR.sessionInitialMessageNetCore() + Environment.NewLine + SessionsProperties.ServerPrompt))

    // Write message on a session termination. Should be called on Gui thread.
    let recordTermination () = 
        if not sessions.Alive then // check is likely redundant
            synchronizationContext.Post(
                System.Threading.SendOrPostCallback(
                    fun _ -> 
                        writeTextAndScroll ((VFSIstrings.SR.sessionTerminationDetected()) + Environment.NewLine)
                        showInitialMessageNetCore true
            ), null)
            
    do  sessions.Exited.Add(fun _ -> recordTermination())

    // For .NET Core the session doesn't start automatically.  Rather it may optionally be started by an Alt-Enter from a script,
    // or else by pressing Enter in the REPL window.
    do  showInitialMessageNetCore false
        if not Session.SessionsProperties.fsiUseNetCore then 
            sessions.Restart(None)

    let clearUndoStack (textLines:IVsTextLines) = // Clear the UNDO stack.
        let undoManager = textLines.GetUndoManager() |> throwOnFailure1
        undoManager.DiscardFrom(null)
            
    let setCursorAtEndOfBuffer() =
        match textView, textLines with
        | NonNull textView, NonNull textLines ->
            let lastLine,lastIndex = textLines.GetLastLineIndex() |> throwOnFailure2
            textView.SetCaretPos(lastLine, lastIndex)             |> throwOnFailure0                
            setScrollToEndOfBuffer()
            setScrollToStartOfLine()
        | _ -> ()
        
    /// Returns true if the current position is inside the writable section of the buffer.
    let isCurrentPositionInInputArea() =
        match textView with
        | Null -> false
        | NonNull textView ->
            let span = textStream.ReadOnlyMarkerSpan
            let line,column = textView.GetCaretPos() |> throwOnFailure2
            (line > span.iEndLine) || ((line = span.iEndLine) && (column >= span.iEndIndex))
            
    let isSelectionIntersectsWithReadonly() =
        match textView with
        | Null -> false
        | NonNull textView ->
            let span = textStream.ReadOnlyMarkerSpan
            let isInInputArea (line,column) = (line > span.iEndLine) || ((line = span.iEndLine) && (column >= span.iEndIndex))
            let (anchorLine,anchorCol,endLine,endCol) = textView.GetSelection() |> throwOnFailure4
            not (isInInputArea(anchorLine,anchorCol)) || not (isInInputArea(endLine,endCol))

    /// Returns true if the current position is at the start of the writable section of the buffer.
    let isCurrentPositionAtStartOfInputArea() =
        match textView with
        | Null -> false
        | NonNull textView ->
            let line,column = textView.GetCaretPos() |> throwOnFailure2
            let span = textStream.ReadOnlyMarkerSpan
            (line = span.iEndLine && column <= span.iEndIndex)
            
    let getInputAreaText() = 
        match textView, textLines with
        | NonNull textView, NonNull textLines ->
            let lastLine,lastIndex = textLines.GetLastLineIndex() |> throwOnFailure2
            let span = textStream.ReadOnlyMarkerSpan
            let text = textLines.GetLineText(span.iEndLine,span.iEndIndex,lastLine,lastIndex) |> throwOnFailure1
            text
        | _ -> ""

    let setInputAreaText (str:string) =        
<<<<<<< HEAD
        match textView, textLines with
        | NonNull textView, NonNull textLines ->
            lock textLines (fun () ->
                let  span = textStream.ReadOnlyMarkerSpan
                let lastLine,lastIndex = textLines.GetLastLineIndex() |> throwOnFailure2
                let strHandle = GCHandle.Alloc(str, GCHandleType.Pinned)
                try 
                    textLines.ReplaceLines(span.iEndLine, span.iEndIndex, lastLine, lastIndex, strHandle.AddrOfPinnedObject(), str.Length, null) |> throwOnFailure0
                finally
                    strHandle.Free()
            )
        | _ -> ()

    let executeTextNoHistory (sourceFile: string option) (text:string) =
=======
        lock textLines (fun () ->
            let  span = textStream.ReadOnlyMarkerSpan
            let lastLine,lastIndex = textLines.GetLastLineIndex() |> throwOnFailure2
            let strHandle = GCHandle.Alloc(str, GCHandleType.Pinned)
            try 
                textLines.ReplaceLines(span.iEndLine, span.iEndIndex, lastLine, lastIndex, strHandle.AddrOfPinnedObject(), str.Length, null) |> throwOnFailure0
            finally
                strHandle.Free()
        )

    let executeTextNoHistory sourceFile (text: unit -> string) =
>>>>>>> ab42a322
        sessions.Ensure(sourceFile)
        textStream.DirectWriteLine()
        sessions.SendInput(text())
        setCursorAtEndOfBuffer()
        
    let executeUserInput() = 
        if isCurrentPositionInInputArea() then
            sessions.Ensure(None)
            let text = getInputAreaText()
            textStream.ExtendReadOnlyMarker()
            textStream.DirectWriteLine()
            history.Add(text)
            sessions.SendInput(text)
            setCursorAtEndOfBuffer()

    // NOTE: SupportWhen* functions are guard conditions for command handlers

    /// Supported command when input is permitted.
    let supportWhenInInputArea (sender:obj) (args:EventArgs) =    
        let command = sender :?> MenuCommand
        let enabled = not source.IsCompletorActive && isCurrentPositionInInputArea()
        command.Supported <- enabled

    /// Support command except when completion is active.    
    let supportUnlessCompleting (sender:obj) (args:EventArgs) =    
        let command = sender :?> MenuCommand
        command.Supported <- not source.IsCompletorActive

    let haveTextViewSelection() =        
        let res,text = textView.GetSelectedText()
        (res = VSConstants.S_OK && text.Length>0)

    /// Support when at the start of the input area (e.g. to enable NoAction on LEFT).
    let supportWhenAtStartOfInputArea (sender:obj) (e:EventArgs) =
        let command = sender :?> MenuCommand
        command.Supported <- not source.IsCompletorActive && isCurrentPositionAtStartOfInputArea()

    /// Support when at the start of the input area AND no-selection (e.g. to enable NoAction on BACKSPACE).
    let supportWhenAtStartOfInputAreaAndNoSelection (sender:obj) (e:EventArgs) =
        let command = sender :?> MenuCommand
        command.Supported  <- isCurrentPositionAtStartOfInputArea()
            
    let supportWhenSelectionIntersectsWithReadonlyOrNoSelection (sender:obj) (_:EventArgs) =
        let command = sender :?> MenuCommand
        command.Supported  <- isSelectionIntersectsWithReadonly() || not (haveTextViewSelection())

    // NOTE: On* are command handlers.

    /// Handles HOME command, move to either start of line (or end of read only region is applicable).    
    let onHome (sender:obj) (e:EventArgs) =
        match textView, textLines with
        | NonNull textView, NonNull textLines ->
            let currentLine,currentColumn = textView.GetCaretPos() |> throwOnFailure2
            let span = textStream.ReadOnlyMarkerSpan
            if currentLine = span.iEndLine then
                textView.SetCaretPos(currentLine,span.iEndIndex) |> throwOnFailure0
            else
                textView.SetCaretPos(currentLine,0) |> throwOnFailure0
        | _ -> ()

    /// Handle 'Shift' + 'HOME', move to start of line (or end or readonly area if applicable).    
    let onShiftHome (sender:obj) (args:EventArgs) =        
        match textView, textLines with
        | NonNull textView, NonNull textLines ->
            let line,endColumn = textView.GetCaretPos() |> throwOnFailure2
            let span = textStream.ReadOnlyMarkerSpan
            let startColumn = 
                if line = span.iEndLine then
                    span.iEndIndex
                else
                    0
            textView.SetSelection(line, endColumn, line, startColumn) |> throwOnFailure0
        | _ -> ()

    /// Hanlde no-op, used to overwrite some standard command with an empty action.
    let onNoAction (sender:obj) (e:EventArgs) = ()
    
    /// Handle "Clear Pane". Clear input and all but the last ReadOnly line (probably the prompt).    
    let onClearPane (sender:obj) (args:EventArgs) =
        match textView, textLines with
        | NonNull textView, NonNull textLines ->
          lock textLines (fun () ->        
            // ReadOnly off, then upto the last line and then the input area, then ReadOnly on.
            let span = textStream.ReadOnlyMarkerSpan
            textStream.ResetReadOnlyMarker()
            if span.iEndLine > 0 then
                textLines.ReplaceLines(0, 0, span.iEndLine, 0, IntPtr.Zero, 0, null) |> throwOnFailure0

            // Clear (what is now) the input area text
            let lastLine,lastColumn = textLines.GetLastLineIndex() |> throwOnFailure2
            if lastLine > 0 || span.iEndIndex < lastColumn then
                textLines.ReplaceLines(0, span.iEndIndex, lastLine, lastColumn, IntPtr.Zero, 0, null) |> throwOnFailure0

            textStream.ExtendReadOnlyMarker()
            textView.SetCaretPos(0,span.iEndIndex) |> throwOnFailure0

            clearUndoStack textLines // ClearPane should not be an undo-able operation
          )
        | _ -> ()

    let showContextMenu (sender:obj) (args:EventArgs) =
        let uiShell = provider.GetService(typeof<SVsUIShell>) :?> IVsUIShell
        match box uiShell with
        | null -> ()
        | _ ->
            let pt   = System.Windows.Forms.Cursor.Position
            let pnts = [| new POINTS(x=int16 pt.X,y=int16 pt.Y) |]
            let mutable menuGuid = Guids.guidFsiConsoleCmdSet
            uiShell.ShowContextMenu(0u,&menuGuid, int32 Guids.cmdIDFsiConsoleContextMenu, pnts, (textView :?> IOleCommandTarget)) |> ignore // SDK doc says result is void not int?
  
    let onInterrupt (sender:obj) (args:EventArgs) =
        sessions.Interrupt() |> ignore
  
    let onRestart (sender:obj) (args:EventArgs) =
        match textView, textLines with
        | NonNull textView, NonNull textLines ->
            sessions.Kill() // When Kill() returns there should be no more output/events from that session
            flushResponseBuffer()  // flush output and errors from the killed session that have been buffered, but have not yet come through.
            lock textLines (fun () ->        
                // Clear all prior to restart
                textStream.ResetReadOnlyMarker()            
                textView.SetCaretPos(0,0) |> throwOnFailure0
                let lastLine,lastColumn = textLines.GetLastLineIndex() |> throwOnFailure2
                textLines.ReplaceLines(0, 0, lastLine, lastColumn, IntPtr.Zero, 0, null) |> throwOnFailure0
            )
            clearUndoStack textLines // The reset clear should not be undoable.
            showInitialMessageNetCore true
            if not Session.SessionsProperties.fsiUseNetCore then 
                sessions.Restart(None)
        | _ -> ()

    /// Handle RETURN, unless Intelisense completion is in progress.
    let onReturn (sender:obj) (e:EventArgs) =    
        match textView, textLines with
        | NonNull textView, NonNull textLines ->
            lock textLines (fun () ->
                if not sessions.Alive then
                    sessions.Restart(None)
                else
                    if isCurrentPositionInInputArea() then                                            
                        executeUserInput()
                        setCursorAtEndOfBuffer()
            )
        | _ -> ()

    let showNoActivate() = 
        let frame = this.Frame :?> IVsWindowFrame
        frame.ShowNoActivate() |> ignore
    
    let getDebuggerState () =
        let fsiProcId = sessions.ProcessID
        let dte = provider.GetService(typeof<DTE>) :?> DTE

        if isNull dte.Debugger.DebuggedProcesses || dte.Debugger.DebuggedProcesses.Count = 0 then
            FsiDebuggerState.NotRunning, None
        else
            let debuggedFsi =
                dte.Debugger.DebuggedProcesses
                |> Seq.cast<Process>
                |> Seq.tryFind (fun p -> p.ProcessID = fsiProcId)
            match debuggedFsi with
            | Some _ -> FsiDebuggerState.AttachedToFSI, debuggedFsi
            | None -> FsiDebuggerState.AttachedNotToFSI, None
    
    let getDebugAttachedFSIProcess () =
        match getDebuggerState () with
        | FsiDebuggerState.AttachedToFSI, opt -> opt
        | _ -> None

    let debuggerIsRunning () =
        match getDebuggerState () with
        | FsiDebuggerState.NotRunning, _ -> false
        | _ -> true

    // noop if debugger isn't attached to FSI
    let detachDebugger () =
        try
            match getDebugAttachedFSIProcess () with
            | Some(p) -> p.Detach(true)
            | _ -> ()
        with _ -> ()

    // noop if debugger is already running
    let attachDebugger () =
        if not (debuggerIsRunning ()) then
            let fsiProcId = sessions.ProcessID
            let dte = provider.GetService(typeof<DTE>) :?> DTE
            let fsiProc = 
                if isNull dte.Debugger.LocalProcesses then None else
                dte.Debugger.LocalProcesses
                |> Seq.cast<Process>
                |> Seq.tryFind (fun p -> p.ProcessID = fsiProcId)
            try
                match fsiProc with
                | Some(p) -> p.Attach()
                | _ -> ()
            with _ -> ()

    // checks if current session is configured such that debugging will work well
    // if not, pops a dialog warning the user
    let checkDebuggability () =       
        if not sessions.Alive then
            sessions.Restart(None)

        // debug experience is good when optimizations are off and debug info is produced
        if ArgParsing.debugInfoEnabled sessions.ProcessArgs && not (ArgParsing.optimizationsEnabled sessions.ProcessArgs) then
            true
        else
            match RegistryHelpers.tryReadHKCU (defaultVSRegistryRoot + "\\" + settingsRegistrySubKey) debugPromptRegistryValue with
            | Some(1) -> true  // warning dialog suppressed
            | _ ->
                let mutable suppressDiag = false
                let result =
                    Microsoft.VisualStudio.PlatformUI.MessageDialog.Show(
                        VFSIstrings.SR.fsharpInteractive(),
                        VFSIstrings.SR.sessionIsNotDebugFriendly(),
                        Microsoft.VisualStudio.PlatformUI.MessageDialogCommandSet.YesNo,
                        VFSIstrings.SR.doNotShowWarningInFuture(),
                        &suppressDiag
                    )
                
                if suppressDiag && result <> Microsoft.VisualStudio.PlatformUI.MessageDialogCommand.Abort then
                    RegistryHelpers.writeHKCU (defaultVSRegistryRoot + "\\" + settingsRegistrySubKey) debugPromptRegistryValue 1

                // if user picks YES, allow debugging anyways
                result = Microsoft.VisualStudio.PlatformUI.MessageDialogCommand.Yes

    let onAttachDebugger (sender:obj) (args:EventArgs) =
        if checkDebuggability() then
            attachDebugger()
            showNoActivate()

    let onDetachDebugger (sender:obj) (args:EventArgs) =
        detachDebugger()
        showNoActivate()

    let sendTextToFSI text = 
        try
            showNoActivate()
            let directiveC  = sprintf "# 1 \"stdin\""    (* stdin line number reset code *)                
<<<<<<< HEAD
            let text = "\n" + text + "\n" + directiveC + "\n;;\n"
            executeTextNoHistory None text
=======
            let text() = "\n" + text + "\n" + directiveC + "\n;;\n"
            executeTextNoHistory null text
>>>>>>> ab42a322
        with _ -> ()

    let hide () =
        if sessions.SupportsInteractivePrompt then
            """#interactiveprompt "hide" """
        else
            ""

<<<<<<< HEAD
        executeTextNoHistory (Some(filename)) interaction
=======
    let show () =
        if sessions.SupportsInteractivePrompt then
            """#interactiveprompt "show" """
        else
            ""

    let executeInteraction dbgBreak dir filename topLine (text:string) =
        let interaction() = $"""
{    hide()}
#silentCd @"{dir}";;
{if dbgBreak then "#dbgbreak" else ""}
#{topLine} @"{filename}"
{text.ToString()}
#1 "stdin"
{    show()};;
"""
        executeTextNoHistory filename interaction
>>>>>>> ab42a322

    let sendSelectionToFSI action =
        let dbgBreak,selectLine = 
            match action with
            | ExecuteSelection -> false, false
            | ExecuteLine -> false, true
            | DebugSelection -> true, false

        try
            let dte = provider.GetService(typeof<DTE>) :?> DTE
            let activeD = dte.ActiveDocument
            match activeD.Selection with
            | :? TextSelection as selection when selectLine || selection.Text = "" ->
                selection.SelectLine()
                showNoActivate()
                executeInteraction dbgBreak (System.IO.Path.GetDirectoryName(activeD.FullName)) activeD.FullName selection.TopLine selection.Text 
                // This has the effect of moving the line and de-selecting it.
                selection.LineDown(false, 0)
                selection.StartOfLine(vsStartOfLineOptions.vsStartOfLineOptionsFirstColumn, false)
            | :? TextSelection as selection ->
                showNoActivate()
                executeInteraction dbgBreak (System.IO.Path.GetDirectoryName(activeD.FullName)) activeD.FullName selection.TopLine selection.Text 
            | _ ->
                ()
        with
            e -> ()
                 // REVIEW: log error into Trace.
                 // Example errors include no active document.

    let onMLSendSelection () =       
        sendSelectionToFSI ExecuteSelection

    let onMLSendLine () =       
        sendSelectionToFSI ExecuteLine

    let onMLDebugSelection () = 
        if checkDebuggability () then
            attachDebugger ()
        sendSelectionToFSI DebugSelection

    /// Handle UP and DOWN. Cycle history.    
    let onHistory (sender:obj) (e:EventArgs) =
        let command = sender :?> OleMenuCommand
        if null <> box command && command.CommandID.Guid = typeof<VSConstants.VSStd2KCmdID>.GUID then
            // sanity check command and it's group
            let current = getInputAreaText()
            let nextO =
                if command.CommandID.ID = int32 VSConstants.VSStd2KCmdID.UP then
                    history.CycleUp(current)
                else if command.CommandID.ID = int32 VSConstants.VSStd2KCmdID.DOWN then
                    history.CycleDown(current)
                else
                    None
            match nextO with
              | None      -> ()
              | Some text -> setInputAreaText text
                             setScrollToEndOfBuffer()
                             setScrollToStartOfLine()
                
    let guidVSStd2KCmdID = typeof<VSConstants.VSStd2KCmdID>.GUID
    let guidVSStd97CmdID = typeof<VSConstants.VSStd97CmdID>.GUID
    
    let onCutDoCopy (_:obj) (_:EventArgs) =
        let oleCommandTarget = commandService :> IOleCommandTarget
        let mutable cmdSetGuid = guidVSStd97CmdID
        oleCommandTarget.Exec(&cmdSetGuid, uint32 VSStd97CmdID.Copy, 0u, IntPtr.Zero, IntPtr.Zero) |> ignore

    // Set the image that will appear on the tab of the window frame
    // when docked with an other window
    // The resource ID correspond to the one defined in the resx file
    // while the Index is the offset in the bitmap strip. Each image in
    // the strip being 16x16.
    do  this.BitmapResourceID <- 4200 
    do  this.BitmapIndex      <- 0  
    do  this.Caption          <- VFSIstrings.SR.fsharpInteractive()
   
    member _.MLSendSelection() = onMLSendSelection ()
    member _.MLSendLine() = onMLSendLine ()
    member _.MLDebugSelection() = onMLDebugSelection ()

    member _.GetDebuggerState() =
        let (state, _) = getDebuggerState ()
        state

    member _.AddReferences(references : string[]) = 
        let text = 
            references
            |> Array.map (sprintf "#r @\"%s\"")
            |> String.concat "\n"
        sendTextToFSI text
    
    override this.Dispose(disposing) =
        try 
            if disposing then
                sessions.Kill() 

                codeWinMan.Close()                                                         
                colorizer.Dispose()
                source.Dispose()
            
                if null <> commandService then
                    List.iter (fun mc -> (commandService :> MenuCommandService).RemoveCommand(mc)) commandList
                    commandService.Dispose()
                    commandService <- null
                                    
                // Q: Are explicit .Dispose() calls required for these objects? They are managed.
                if null <> textView then
                    textView.RemoveCommandFilter(this :> IOleCommandTarget) |> ignore                  
                    textView.CloseView() |> ignore                    
                    textView <- null
                if null <> textLines then
                    let persistDocData = textLines :?> IVsPersistDocData
                    persistDocData.Close() |> ignore
                    textLines <- null      
        finally
            base.Dispose(disposing)

    /// Function called when the window frame is set on this tool window.    
    override this.OnToolWindowCreated() =  
            base.OnToolWindowCreated()
            // Register this object as command filter for the text view so that it will be possible to intercept some command.

            let originalFilter = textView.AddCommandFilter(this :> IOleCommandTarget) |> throwOnFailure1
            // Create a command service that will use the previous command target
            // as parent target and will route to it the commands that it can not handle.
            if isNull commandService then
                commandService <-             
                    if isNull originalFilter then                    
                        new OleMenuCommandService(this)            
                    else
                        new OleMenuCommandService(this, originalFilter)

            let addCommand guid cmdId handler guard =
                let id  = new CommandID(guid,cmdId)
                let cmd = new OleMenuCommand(new EventHandler(handler),id)
                match guard with
                | None       -> ()
                | Some guard -> cmd.BeforeQueryStatus.AddHandler(new EventHandler(guard))
                commandService.AddCommand(cmd)
                commandList <- cmd :: commandList
                        
            //         GUID             commandID                                HandlerFun     OptionalGuardFun
            addCommand guidVSStd2KCmdID (int32 VSStd2KCmdID.RETURN)              onReturn       (Some supportUnlessCompleting)
            addCommand guidVSStd2KCmdID (int32 VSStd2KCmdID.BOL)                 onHome          None
            addCommand guidVSStd2KCmdID (int32 VSStd2KCmdID.BOL_EXT)             onShiftHome    (Some supportWhenInInputArea)
            addCommand guidVSStd2KCmdID (int32 VSStd2KCmdID.LEFT)                onNoAction     (Some supportWhenAtStartOfInputArea)
            addCommand guidVSStd2KCmdID (int32 VSStd2KCmdID.BACKSPACE)           onNoAction     (Some supportWhenAtStartOfInputAreaAndNoSelection)
            addCommand guidVSStd97CmdID (int32 VSStd97CmdID.Cut)                 onCutDoCopy    (Some supportWhenSelectionIntersectsWithReadonlyOrNoSelection)
            addCommand guidVSStd97CmdID (int32 VSStd97CmdID.ClearPane)           onClearPane     None
            addCommand guidVSStd2KCmdID (int32 VSStd2KCmdID.SHOWCONTEXTMENU)     showContextMenu None
            addCommand Guids.guidInteractiveCommands Guids.cmdIDSessionInterrupt onInterrupt     None
            addCommand Guids.guidInteractiveCommands Guids.cmdIDSessionRestart   onRestart       None
            addCommand Guids.guidFsiConsoleCmdSet Guids.cmdIDAttachDebugger      onAttachDebugger  None
            addCommand Guids.guidFsiConsoleCmdSet Guids.cmdIDDetachDebugger      onDetachDebugger  None
            
            addCommand Guids.guidInteractiveShell Guids.cmdIDSendSelection       (fun _ _ -> onMLSendSelection())   None
            addCommand Guids.guidInteractiveShell Guids.cmdIDSendLine            (fun _ _ -> onMLSendLine())        None

            addCommand Guids.guidInteractive Guids.cmdIDDebugSelection           (fun _ _ -> onMLDebugSelection())  None
            
            addCommand guidVSStd2KCmdID (int32 VSConstants.VSStd2KCmdID.UP)      onHistory      (Some supportWhenInInputArea)
            addCommand guidVSStd2KCmdID (int32 VSConstants.VSStd2KCmdID.DOWN)    onHistory      (Some supportWhenInInputArea)            
            // Now set the key binding for this frame to the same value as the text editor,
            // so that there will be the same mapping for the commands. [IronPython comment]
            let frame = this.Frame :?> IVsWindowFrame
            let CMDUIGUID_TextEditor = new Guid("{8B382828-6202-11d1-8870-0000F87579D2}") // Copied over from IP sample.
            let mutable commandUiGuid = CMDUIGUID_TextEditor
            let CMDUIGUID_ToolWindow = new Guid("{dee22b65-9761-4a26-8fb2-759b971d6dfc}")
            let mutable toolWindowGuid = CMDUIGUID_ToolWindow            
            frame.SetGuidProperty(int32 __VSFPROPID.VSFPROPID_InheritKeyBindings,&commandUiGuid) |> ignore
            frame.SetGuidProperty(int32 __VSFPROPID.VSFPROPID_CmdUIGuid, &toolWindowGuid) |> ignore
            let mutable obj = null
            frame.GetProperty(int32 __VSFPROPID.VSFPROPID_UserContext, &obj) |> ignore
            match obj with
            |   :? IVsUserContext as context ->
                    context.AddAttribute(VSUSERCONTEXTATTRIBUTEUSAGE.VSUC_Usage_LookupF1, "Keyword", "VS.FSharpInteractive") |> ignore
            |   _ -> Debug.Assert(false)

    member _.QueryCommandStatus(guidCmdGroup:Guid, nCmdId:uint32) =
        match () with
        | _ when guidCmdGroup = Guids.guidFsiConsoleCmdSet && nCmdId = uint32 Guids.cmdIDAttachDebugger ->
            if debuggerIsRunning () then Some(OLECMDF.OLECMDF_INVISIBLE)
            else Some(OLECMDF.OLECMDF_SUPPORTED ||| OLECMDF.OLECMDF_ENABLED)

        | _ when guidCmdGroup = Guids.guidFsiConsoleCmdSet && nCmdId = uint32 Guids.cmdIDDetachDebugger ->
            if getDebugAttachedFSIProcess () |> Option.isSome then Some(OLECMDF.OLECMDF_SUPPORTED ||| OLECMDF.OLECMDF_ENABLED)
            else Some(OLECMDF.OLECMDF_INVISIBLE)

        | _ -> None
                 
    interface ITestVFSI with
        /// Send a string; the ';;' will be added to the end; does not interact with history
        member _.SendTextInteraction(s:string) =
            let dummyLineNum = 1
            executeInteraction false (System.IO.Path.GetTempPath()) "DummyTestFilename.fs" 1 s

        /// Returns the n most recent lines in the view.  After SendTextInteraction, can poll for a prompt to know when interaction finished.
        member _.GetMostRecentLines(n:int) : string[] =
          match textView, textLines with
          | NonNull textView, NonNull textLines ->
            lock textLines (fun () ->
                try
                    let mutable lineCount = 0
                    textLines.GetLineCount(&lineCount) |> throwOnFailure0            

                    let mutable lastLineLen = 0
                    textLines.GetLengthOfLine(lineCount - 1, &lastLineLen) |> throwOnFailure0            

                    let mutable text = ""

                    // Cap number of lines returned to the total number of lines
                    let mutable startLine = max (lineCount - 1 - n) 0
                    let mutable endLine   = max (lineCount - 1) 0
                    let mutable startCol  = 0
                    let mutable endCol    = max (lastLineLen - 1) 0

                    textLines.GetLineText(startLine, startCol, endLine, endCol, &text) |> throwOnFailure0            
                    text.Split([|"\r\n"; "\r"; "\n"|], StringSplitOptions.RemoveEmptyEntries) 
                with 
                | ex -> 
                    let returnVal = [| "Unhandled Exception"; ex.Message |]
                    returnVal
              )
          | _ ->
            [| "Null textView" |]
            
    interface IOleCommandTarget with
        member _.QueryStatus (guid, cCmds, prgCmds, pCmdText)=

            // Added to prevent command processing when the zoom control in the margin is focused
            let wpfTextView = textViewAdapter.GetWpfTextView(textView)

            // Can't search in the F# Interactive window
            // InterceptsCommandRouting property denotes whether this element requires normal input as opposed to VS commands
            // if InterceptsCommandRouting then command should be suppressed
            // this is necessary i.e. in case when focused element is search adornment (that has InterceptsCommandRouting=true)
            // in this case we need to stop command execution and let WPF do the processing
            let isFocusedElementInterceptsCommandRouting() = 
                // focus is not on textview - exit immediately
                if not wpfTextView.VisualElement.IsKeyboardFocusWithin then false
                else
                match System.Windows.Input.Keyboard.FocusedElement with
                | :? System.Windows.DependencyObject as focused -> Microsoft.VisualStudio.Editor.CommandRouting.GetInterceptsCommandRouting focused
                | _ -> false
            if not (wpfTextView.HasAggregateFocus) || isFocusedElementInterceptsCommandRouting() then
                (int Microsoft.VisualStudio.OLE.Interop.Constants.OLECMDERR_E_NOTSUPPORTED)
            else
                let mutable allHandled = true
                for i = 0 to ((int cCmds) - 1) do
                    match this.QueryCommandStatus(guid, prgCmds.[i].cmdID) with
                    | Some(commandStatus) ->
                        prgCmds.[i].cmdf <- uint32 commandStatus
                    | None ->
                        allHandled <- false

                if allHandled then 0 else
                let target : IOleCommandTarget = upcast commandService
                target.QueryStatus(&guid, cCmds, prgCmds, pCmdText)
       
        member _.Exec (guid, nCmdId, nCmdExcept, pIn, pOut) =
            let target : IOleCommandTarget = upcast commandService
               
            // for typing, Delete and Paste:
            // if either caret in not in the iput area or selection is not fully in the input area, remove selection and move caret
            // to the end of input area
            if (guid = guidVSStd2KCmdID && (nCmdId = uint32 VSStd2KCmdID.TYPECHAR || nCmdId = uint32 VSStd2KCmdID.DELETE)) ||
               (guid = guidVSStd97CmdID && (nCmdId = uint32 VSStd97CmdID.Delete || nCmdId = uint32 VSStd97CmdID.Paste))
                then            
                if not (isCurrentPositionInInputArea()) || isSelectionIntersectsWithReadonly() then               
                    setScrollToEndOfBuffer ()
                    setCursorAtEndOfBuffer()            
            target.Exec(&guid, nCmdId, nCmdExcept, pIn, pOut)

    /// Return the service of the given type.
    /// This override supplies a different command service from the one implemented in the base class.
    override this.GetService(serviceType:Type) =
        let intercept = typeof<IOleCommandTarget> = serviceType (*|| typeof<System.ComponentModel.Design.IMenuCommandService> = serviceType*)
        if intercept && null <> commandService then
            commandService |> box
        else
            base.GetService(serviceType)

    override this.PreProcessMessage msg =
        // we do not want to process any keyboard commands; all shortcut are prrocessed by standard VS command routing machanism
        false

    interface IVsUIElementPane with
        member _.CloseUIElementPane() =
            let mutable hr = VSConstants.S_OK
            if null <> textView then
                hr <- (textView :?> IVsUIElementPane).CloseUIElementPane()
            this.Dispose(true)
            hr

        member _.CreateUIElementPane o =
            (textView :?> IVsUIElementPane).CreateUIElementPane(&o)
            
        member _.GetDefaultUIElementSize(pSize:SIZE[]) =
            (textView :?> IVsUIElementPane).GetDefaultUIElementSize(pSize)

        member _.LoadUIElementState(pStream:IStream) =
            (textView :?> IVsUIElementPane).LoadUIElementState(pStream)

        member _.SaveUIElementState(pStream:IStream) =
            (textView :?> IVsUIElementPane).SaveUIElementState(pStream)

        member _.SetUIElementSite(psp:Microsoft.VisualStudio.OLE.Interop.IServiceProvider) =
            (textView :?> IVsUIElementPane).SetUIElementSite(psp)

        member _.TranslateUIElementAccelerator(lpmsg:MSG[]) =
            (textView :?> IVsUIElementPane).TranslateUIElementAccelerator(lpmsg)

    // This follows directly the IronPython sample.
    interface IVsWindowPane with
        member this.ClosePane() =         
            let mutable hr = VSConstants.S_OK
            if null <> textView then
                hr <- (textView :?> IVsWindowPane).ClosePane()
            this.Dispose(true)
            hr

        member _.CreatePaneWindow(hwndParent:IntPtr,x:int,y:int,cx:int,cy:int,hwnd:IntPtr byref) =
            (textView :?> IVsWindowPane).CreatePaneWindow(hwndParent, x, y, cx, cy, &hwnd)

        member _.GetDefaultSize(pSize:SIZE[]) =
            (textView :?> IVsWindowPane).GetDefaultSize(pSize)

        member _.LoadViewState(pStream:IStream) =
            (textView :?> IVsWindowPane).LoadViewState(pStream)

        member _.SaveViewState(pStream:IStream) =
            (textView :?> IVsWindowPane).SaveViewState(pStream)

        member _.SetSite(psp:Microsoft.VisualStudio.OLE.Interop.IServiceProvider) =
            (textView :?> IVsWindowPane).SetSite(psp)

        member _.TranslateAccelerator(lpmsg:MSG[]) =
            (textView :?> IVsWindowPane).TranslateAccelerator(lpmsg)

<|MERGE_RESOLUTION|>--- conflicted
+++ resolved
@@ -298,7 +298,6 @@
         | _ -> ""
 
     let setInputAreaText (str:string) =        
-<<<<<<< HEAD
         match textView, textLines with
         | NonNull textView, NonNull textLines ->
             lock textLines (fun () ->
@@ -312,20 +311,7 @@
             )
         | _ -> ()
 
-    let executeTextNoHistory (sourceFile: string option) (text:string) =
-=======
-        lock textLines (fun () ->
-            let  span = textStream.ReadOnlyMarkerSpan
-            let lastLine,lastIndex = textLines.GetLastLineIndex() |> throwOnFailure2
-            let strHandle = GCHandle.Alloc(str, GCHandleType.Pinned)
-            try 
-                textLines.ReplaceLines(span.iEndLine, span.iEndIndex, lastLine, lastIndex, strHandle.AddrOfPinnedObject(), str.Length, null) |> throwOnFailure0
-            finally
-                strHandle.Free()
-        )
-
-    let executeTextNoHistory sourceFile (text: unit -> string) =
->>>>>>> ab42a322
+    let executeTextNoHistory (sourceFile: string option) (text: unit -> string) =
         sessions.Ensure(sourceFile)
         textStream.DirectWriteLine()
         sessions.SendInput(text())
@@ -566,13 +552,8 @@
         try
             showNoActivate()
             let directiveC  = sprintf "# 1 \"stdin\""    (* stdin line number reset code *)                
-<<<<<<< HEAD
-            let text = "\n" + text + "\n" + directiveC + "\n;;\n"
+            let text() = "\n" + text + "\n" + directiveC + "\n;;\n"
             executeTextNoHistory None text
-=======
-            let text() = "\n" + text + "\n" + directiveC + "\n;;\n"
-            executeTextNoHistory null text
->>>>>>> ab42a322
         with _ -> ()
 
     let hide () =
@@ -581,9 +562,6 @@
         else
             ""
 
-<<<<<<< HEAD
-        executeTextNoHistory (Some(filename)) interaction
-=======
     let show () =
         if sessions.SupportsInteractivePrompt then
             """#interactiveprompt "show" """
@@ -600,8 +578,7 @@
 #1 "stdin"
 {    show()};;
 """
-        executeTextNoHistory filename interaction
->>>>>>> ab42a322
+        executeTextNoHistory (Some(filename)) interaction
 
     let sendSelectionToFSI action =
         let dbgBreak,selectLine = 
