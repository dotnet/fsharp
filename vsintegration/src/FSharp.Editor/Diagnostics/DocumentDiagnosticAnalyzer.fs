--- conflicted
+++ resolved
@@ -55,7 +55,6 @@
                 hash 
         }
 
-<<<<<<< HEAD
     static member CleanDiagnostics(filePath: string, diagnostics: FSharpDiagnostic[], sourceText: SourceText) = 
         HashSet(diagnostics, errorInfoEqualityComparer)
         |> Seq.choose(fun error ->
@@ -82,10 +81,7 @@
                 Some(RoslynHelpers.ConvertError(error, location)))
         |> Seq.toImmutableArray
 
-    static member GetDiagnostics(checker: FSharpChecker, document: Document, parsingOptions: FSharpParsingOptions, options: FSharpProjectOptions, diagnosticType: DiagnosticsType) = 
-=======
     static member GetDiagnostics(document: Document, diagnosticType: DiagnosticsType) = 
->>>>>>> 48e06db0
         async {
             let! ct = Async.CancellationToken
 
