// Copyright (c) Microsoft Corporation.  All Rights Reserved.  See License.txt in the project root for license information.

namespace rec Microsoft.VisualStudio.FSharp.Editor

open System
open System.Composition
open System.Collections.Immutable
open System.Diagnostics
open System.Threading
open System.Threading.Tasks

open Microsoft.CodeAnalysis
open Microsoft.CodeAnalysis.Diagnostics
open FSharp.Compiler
open FSharp.Compiler.Range
open System.Runtime.Caching
open Microsoft.CodeAnalysis.Host.Mef
open Microsoft.CodeAnalysis.ExternalAccess.FSharp.Diagnostics

type private TextVersionHash = int
type private PerDocumentSavedData = { Hash: int; Diagnostics: ImmutableArray<Diagnostic> }

[<Export(typeof<IFSharpSimplifyNameDiagnosticAnalyzer>)>]
type internal SimplifyNameDiagnosticAnalyzer [<ImportingConstructor>] () =

    static let userOpName = "SimplifyNameDiagnosticAnalyzer"
    let getProjectInfoManager (document: Document) = document.Project.Solution.Workspace.Services.GetService<FSharpCheckerWorkspaceService>().FSharpProjectOptionsManager
    let getChecker (document: Document) = document.Project.Solution.Workspace.Services.GetService<FSharpCheckerWorkspaceService>().Checker
    let getPlidLength (plid: string list) = (plid |> List.sumBy String.length) + plid.Length
    static let cache = new MemoryCache("FSharp.Editor." + userOpName)
    // Make sure only one document is being analyzed at a time, to be nice
    static let guard = new SemaphoreSlim(1)

    static member LongIdentPropertyKey = "FullName"

    interface IFSharpSimplifyNameDiagnosticAnalyzer with

        member this.AnalyzeSemanticsAsync(descriptor, document: Document, cancellationToken: CancellationToken) =
            asyncMaybe {
                do! Option.guard document.FSharpOptions.CodeFixes.SimplifyName
                do Trace.TraceInformation("{0:n3} (start) SimplifyName", DateTime.Now.TimeOfDay.TotalSeconds)
                do! Async.Sleep DefaultTuning.SimplifyNameInitialDelay |> liftAsync 
                let! _parsingOptions, projectOptions = getProjectInfoManager(document).TryGetOptionsForEditingDocumentOrProject(document, cancellationToken)
                let! textVersion = document.GetTextVersionAsync(cancellationToken)
                let textVersionHash = textVersion.GetHashCode()
                let! _ = guard.WaitAsync(cancellationToken) |> Async.AwaitTask |> liftAsync
                try
                    let key = document.Id.ToString()
                    match cache.Get(key) with
                    | :? PerDocumentSavedData as data when data.Hash = textVersionHash -> return data.Diagnostics
                    | _ ->
                        let! sourceText = document.GetTextAsync()
                        let checker = getChecker document
                        let! _, _, checkResults = checker.ParseAndCheckDocument(document, projectOptions, sourceText = sourceText, userOpName=userOpName)
                        let! symbolUses = checkResults.GetAllUsesOfAllSymbolsInFile() |> liftAsync
                        let mutable result = ResizeArray()
                        let symbolUses =
                            symbolUses
                            |> Array.filter (fun symbolUse -> not symbolUse.IsFromOpenStatement)
                            |> Array.Parallel.map (fun symbolUse ->
                                let lineStr = sourceText.Lines.[Line.toZ symbolUse.RangeAlternate.StartLine].ToString()
                                // for `System.DateTime.Now` it returns ([|"System"; "DateTime"|], "Now")
                                let partialName = QuickParse.GetPartialLongNameEx(lineStr, symbolUse.RangeAlternate.EndColumn - 1)
                                // `symbolUse.RangeAlternate.Start` does not point to the start of plid, it points to start of `name`,
                                // so we have to calculate plid's start ourselves.
                                let plidStartCol = symbolUse.RangeAlternate.EndColumn - partialName.PartialIdent.Length - (getPlidLength partialName.QualifyingIdents)
                                symbolUse, partialName.QualifyingIdents, plidStartCol, partialName.PartialIdent)
                            |> Array.filter (fun (_, plid, _, name) -> name <> "" && not (List.isEmpty plid))
                            |> Array.groupBy (fun (symbolUse, _, plidStartCol, _) -> symbolUse.RangeAlternate.StartLine, plidStartCol)
                            |> Array.map (fun (_, xs) -> xs |> Array.maxBy (fun (symbolUse, _, _, _) -> symbolUse.RangeAlternate.EndColumn))
                    
                        for symbolUse, plid, plidStartCol, name in symbolUses do
                            if not symbolUse.IsFromDefinition then
                                let posAtStartOfName =
                                    let r = symbolUse.RangeAlternate
                                    if r.StartLine = r.EndLine then Range.mkPos r.StartLine (r.EndColumn - name.Length)
                                    else r.Start
                    
<<<<<<< HEAD
                                let getNecessaryPlid (plid: string list) : Async<string list> =
                                    let rec loop (rest: string list) (current: string list) =
                                        async {
                                            match rest with
                                            | [] -> return current
                                            | headIdent :: restPlid ->
                                                let! res = checkResults.IsRelativeNameResolvable(posAtStartOfName, current, symbolUse.Symbol.Item, userOpName=userOpName) 
                                                if res then return current
                                                else return! loop restPlid (headIdent :: current)
                                        }
                                    loop (List.rev plid) []
=======
                            let getNecessaryPlid (plid: string list) : Async<string list> =
                                let rec loop (rest: string list) (current: string list) =
                                    async {
                                        match rest with
                                        | [] -> return current
                                        | headIdent :: restPlid ->
                                            let! res = checkResults.IsRelativeNameResolvableFromSymbol(posAtStartOfName, current, symbolUse.Symbol, userOpName=userOpName)
                                            if res then return current
                                            else return! loop restPlid (headIdent :: current)
                                    }
                                loop (List.rev plid) []
>>>>>>> bff4fffd
                               
                                do! Async.Sleep DefaultTuning.SimplifyNameEachItemDelay |> liftAsync // be less intrusive, give other work priority most of the time
                                let! necessaryPlid = getNecessaryPlid plid |> liftAsync
                                
                                match necessaryPlid with
                                | necessaryPlid when necessaryPlid = plid -> ()
                                | necessaryPlid ->
                                    let r = symbolUse.RangeAlternate
                                    let necessaryPlidStartCol = r.EndColumn - name.Length - (getPlidLength necessaryPlid)
                    
                                    let unnecessaryRange = 
                                        Range.mkRange r.FileName (Range.mkPos r.StartLine plidStartCol) (Range.mkPos r.EndLine necessaryPlidStartCol)
                                
                                    let relativeName = (String.concat "." plid) + "." + name
                                    result.Add(
                                        Diagnostic.Create(
                                           descriptor,
                                           RoslynHelpers.RangeToLocation(unnecessaryRange, sourceText, document.FilePath),
                                           properties = (dict [SimplifyNameDiagnosticAnalyzer.LongIdentPropertyKey, relativeName]).ToImmutableDictionary()))
                    
                        let diagnostics = result.ToImmutableArray()
                        cache.Remove(key) |> ignore
                        let data = { Hash = textVersionHash; Diagnostics=diagnostics }
                        let cacheItem = CacheItem(key, data)
                        let policy = CacheItemPolicy(SlidingExpiration=DefaultTuning.PerDocumentSavedDataSlidingWindow)
                        cache.Set(cacheItem, policy)
                        return diagnostics
                finally guard.Release() |> ignore
            } 
            |> Async.map (Option.defaultValue ImmutableArray.Empty)
            |> RoslynHelpers.StartAsyncAsTask cancellationToken<|MERGE_RESOLUTION|>--- conflicted
+++ resolved
@@ -76,7 +76,6 @@
                                     if r.StartLine = r.EndLine then Range.mkPos r.StartLine (r.EndColumn - name.Length)
                                     else r.Start
                     
-<<<<<<< HEAD
                                 let getNecessaryPlid (plid: string list) : Async<string list> =
                                     let rec loop (rest: string list) (current: string list) =
                                         async {
@@ -88,19 +87,6 @@
                                                 else return! loop restPlid (headIdent :: current)
                                         }
                                     loop (List.rev plid) []
-=======
-                            let getNecessaryPlid (plid: string list) : Async<string list> =
-                                let rec loop (rest: string list) (current: string list) =
-                                    async {
-                                        match rest with
-                                        | [] -> return current
-                                        | headIdent :: restPlid ->
-                                            let! res = checkResults.IsRelativeNameResolvableFromSymbol(posAtStartOfName, current, symbolUse.Symbol, userOpName=userOpName)
-                                            if res then return current
-                                            else return! loop restPlid (headIdent :: current)
-                                    }
-                                loop (List.rev plid) []
->>>>>>> bff4fffd
                                
                                 do! Async.Sleep DefaultTuning.SimplifyNameEachItemDelay |> liftAsync // be less intrusive, give other work priority most of the time
                                 let! necessaryPlid = getNecessaryPlid plid |> liftAsync
