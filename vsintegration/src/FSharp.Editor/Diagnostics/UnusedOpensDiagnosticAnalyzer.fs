// Copyright (c) Microsoft Corporation.  All Rights Reserved.  See License.txt in the project root for license information.

namespace Microsoft.VisualStudio.FSharp.Editor

open System
open System.Collections.Immutable
open System.Diagnostics
open System.Threading
open System.Threading.Tasks

open Microsoft.CodeAnalysis
open Microsoft.CodeAnalysis.Text
open Microsoft.CodeAnalysis.Diagnostics
open Microsoft.FSharp.Compiler
open Microsoft.FSharp.Compiler.Ast
open Microsoft.FSharp.Compiler.Range
open Microsoft.FSharp.Compiler.SourceCodeServices
<<<<<<< HEAD
open Symbols


module private UnusedOpens =
    

    let rec visitSynModuleOrNamespaceDecls (parent: Ast.LongIdent) decls : (Set<string> * range) list =
        [ for decl in decls do
            match decl with
            | SynModuleDecl.Open(LongIdentWithDots.LongIdentWithDots(id = longId), range) ->
                yield
                    set [ yield (longId |> List.map(fun l -> l.idText) |> String.concat ".")
                          // `open N.M` can open N.M module from parent module as well, if it's non empty
                          if not (List.isEmpty parent) then
                            yield (parent @ longId |> List.map(fun l -> l.idText) |> String.concat ".") ], range
            | SynModuleDecl.NestedModule(SynComponentInfo.ComponentInfo(longId = longId),_, decls,_,_) ->
                yield! visitSynModuleOrNamespaceDecls longId decls
            | _ -> () ]

    let getOpenStatements = function
        | ParsedInput.ImplFile (ParsedImplFileInput(modules = modules)) ->
            [ for md in modules do
                let SynModuleOrNamespace(longId = longId; decls = decls) = md
                yield! visitSynModuleOrNamespaceDecls longId decls ]
        | _ -> []

    let getAutoOpenAccessPath (ent:FSharpEntity) =
        // Some.Namespace+AutoOpenedModule+Entity

        // HACK: I can't see a way to get the EnclosingEntity of an Entity
        // Some.Namespace + Some.Namespace.AutoOpenedModule are both valid
        ent.TryFullName |> Option.bind(fun _ ->
            if (not ent.IsNamespace) && ent.QualifiedName.Contains "+" then 
                Some ent.QualifiedName.[0..ent.QualifiedName.IndexOf "+" - 1]
            else
                None)

    let entityNamespace (entOpt: FSharpEntity option) =
        match entOpt with
        | Some ent ->
            if ent.IsFSharpModule then
                [ yield Some ent.QualifiedName
                  yield Some ent.LogicalName
                  yield Some ent.AccessPath
                  yield Some ent.FullName
                  yield Some ent.DisplayName
                  yield ent.TryGetFullDisplayName()
                  if ent.HasFSharpModuleSuffix then
                    yield Some (ent.AccessPath + "." + ent.DisplayName)]
            else
                [ yield ent.Namespace
                  yield Some ent.AccessPath
                  yield getAutoOpenAccessPath ent
                  for path in ent.AllCompilationPaths do
                    yield Some path 
                ]
        | None -> []

    let symbolIsFullyQualified (sourceText: SourceText) (sym: FSharpSymbolUse) (fullName: string) =
        match RoslynHelpers.TryFSharpRangeToTextSpan(sourceText, sym.RangeAlternate) with
        | Some span // check that the symbol hasn't provided an invalid span
            when sourceText.Length < span.Start 
              || sourceText.Length < span.End -> false
        | Some span -> sourceText.ToString span = fullName
        | None -> false

    let getUnusedOpens (sourceText: SourceText) (parsedInput: ParsedInput) (symbolUses: FSharpSymbolUse[]) =

        let getPartNamespace (symbolUse: FSharpSymbolUse) (fullName: string) =
            // given a symbol range such as `Text.ISegment` and a full name of `MonoDevelop.Core.Text.ISegment`, return `MonoDevelop.Core`
            let length = symbolUse.RangeAlternate.EndColumn - symbolUse.RangeAlternate.StartColumn
            let lengthDiff = fullName.Length - length - 2
            if lengthDiff <= 0 || lengthDiff > fullName.Length - 1 then None
            else Some fullName.[0..lengthDiff]

        let getPossibleNamespaces (symbolUse: FSharpSymbolUse) : string list =
            let isQualified = symbolIsFullyQualified sourceText symbolUse
            maybe {
                let! fullNames, declaringEntity =
                    match symbolUse with
                    | SymbolUse.Entity (ent, cleanFullNames) when not (cleanFullNames |> List.exists isQualified) ->
                        Some (cleanFullNames, Some ent)
                    | SymbolUse.Field f when not (isQualified f.FullName) -> 
                        Some ([f.FullName], f.DeclaringEntity)
                    | SymbolUse.MemberFunctionOrValue mfv when not (isQualified mfv.FullName) -> 
                        Some ([mfv.FullName], mfv.EnclosingEntity)
                    | SymbolUse.Operator op when not (isQualified op.FullName) ->
                        Some ([op.FullName], op.EnclosingEntity)
                    | SymbolUse.ActivePattern ap when not (isQualified ap.FullName) ->
                        Some ([ap.FullName], ap.EnclosingEntity)
                    | SymbolUse.ActivePatternCase apc when not (isQualified apc.FullName) ->
                        Some ([apc.FullName], apc.Group.EnclosingEntity)
                    | SymbolUse.UnionCase uc when not (isQualified uc.FullName) ->
                        Some ([uc.FullName], Some uc.ReturnType.TypeDefinition)
                    | SymbolUse.Parameter p when not (isQualified p.FullName) && p.Type.HasTypeDefinition ->
                        Some ([p.FullName], Some p.Type.TypeDefinition)
                    | _ -> None

                return
                    [ for name in fullNames do
                        yield getPartNamespace symbolUse name
                      yield! entityNamespace declaringEntity ]
            } |> Option.toList |> List.concat |> List.choose id

        let namespacesInUse =
            symbolUses
            |> Seq.filter (fun (s: FSharpSymbolUse) -> not s.IsFromDefinition)
            |> Seq.collect getPossibleNamespaces
            |> Set.ofSeq

        let filter list: (Set<string> * range) list =
            let rec filterInner acc list (seenNamespaces: Set<string>) = 
                let notUsed ns = not (namespacesInUse.Contains ns) || seenNamespaces.Contains ns
                match list with 
                | (ns, range) :: xs when ns |> Set.forall notUsed -> 
                    filterInner ((ns, range) :: acc) xs (seenNamespaces |> Set.union ns)
                | (ns, _) :: xs ->
                    filterInner acc xs (seenNamespaces |> Set.union ns)
                | [] -> List.rev acc
            filterInner [] list Set.empty

        let openStatements = getOpenStatements parsedInput
        openStatements |> filter |> List.map snd
=======
open Microsoft.VisualStudio.FSharp.Editor.Symbols
>>>>>>> 3f667b5f

[<DiagnosticAnalyzer(FSharpConstants.FSharpLanguageName)>]
type internal UnusedOpensDiagnosticAnalyzer() =
    inherit DocumentDiagnosticAnalyzer()
    
    let getProjectInfoManager (document: Document) = document.Project.Solution.Workspace.Services.GetService<FSharpCheckerWorkspaceService>().FSharpProjectOptionsManager
    let getChecker (document: Document) = document.Project.Solution.Workspace.Services.GetService<FSharpCheckerWorkspaceService>().Checker

    static let userOpName = "UnusedOpensAnalyzer"
    static let Descriptor = 
        DiagnosticDescriptor(
            id = IDEDiagnosticIds.RemoveUnnecessaryImportsDiagnosticId, 
            title = SR.RemoveUnusedOpens(),
            messageFormat = SR.UnusedOpens(),
            category = DiagnosticCategory.Style, 
            defaultSeverity = DiagnosticSeverity.Hidden, 
            isEnabledByDefault = true, 
            customTags = DiagnosticCustomTags.Unnecessary)

    override __.SupportedDiagnostics = ImmutableArray.Create Descriptor
    override this.AnalyzeSyntaxAsync(_, _) = Task.FromResult ImmutableArray<Diagnostic>.Empty

    static member GetUnusedOpenRanges(document: Document, options, checker: FSharpChecker) : Async<Option<range list>> =
        asyncMaybe {
            do! Option.guard Settings.CodeFixes.UnusedOpens
            let! sourceText = document.GetTextAsync()
            let! _, _, checkResults = checker.ParseAndCheckDocument(document, options, sourceText = sourceText, allowStaleResults = true, userOpName = userOpName)
#if DEBUG
            let sw = Stopwatch.StartNew()
#endif
            let! unusedOpens = UnusedOpens.getUnusedOpens(checkResults, fun lineNumber -> sourceText.Lines.[Line.toZ lineNumber].ToString()) |> liftAsync
#if DEBUG
            Logging.Logging.logInfof "*** Got %d unused opens in %O" unusedOpens.Length sw.Elapsed
#endif
            return unusedOpens
        } 

    override this.AnalyzeSemanticsAsync(document: Document, cancellationToken: CancellationToken) =
        asyncMaybe {
            do Trace.TraceInformation("{0:n3} (start) UnusedOpensAnalyzer", DateTime.Now.TimeOfDay.TotalSeconds)
            do! Async.Sleep DefaultTuning.UnusedOpensAnalyzerInitialDelay |> liftAsync // be less intrusive, give other work priority most of the time
            let! _parsingOptions, projectOptions = getProjectInfoManager(document).TryGetOptionsForEditingDocumentOrProject(document)
            let! sourceText = document.GetTextAsync()
            let checker = getChecker document
            let! unusedOpens = UnusedOpensDiagnosticAnalyzer.GetUnusedOpenRanges(document, projectOptions, checker)
            
            return 
                unusedOpens
                |> List.map (fun range ->
                      Diagnostic.Create(
                         Descriptor,
                         RoslynHelpers.RangeToLocation(range, sourceText, document.FilePath)))
                |> Seq.toImmutableArray
        } 
        |> Async.map (Option.defaultValue ImmutableArray.Empty)
        |> RoslynHelpers.StartAsyncAsTask cancellationToken

    interface IBuiltInAnalyzer with
        member __.OpenFileOnly _ = true
        member __.GetAnalyzerCategory() = DiagnosticAnalyzerCategory.SemanticDocumentAnalysis<|MERGE_RESOLUTION|>--- conflicted
+++ resolved
@@ -15,133 +15,7 @@
 open Microsoft.FSharp.Compiler.Ast
 open Microsoft.FSharp.Compiler.Range
 open Microsoft.FSharp.Compiler.SourceCodeServices
-<<<<<<< HEAD
-open Symbols
-
-
-module private UnusedOpens =
-    
-
-    let rec visitSynModuleOrNamespaceDecls (parent: Ast.LongIdent) decls : (Set<string> * range) list =
-        [ for decl in decls do
-            match decl with
-            | SynModuleDecl.Open(LongIdentWithDots.LongIdentWithDots(id = longId), range) ->
-                yield
-                    set [ yield (longId |> List.map(fun l -> l.idText) |> String.concat ".")
-                          // `open N.M` can open N.M module from parent module as well, if it's non empty
-                          if not (List.isEmpty parent) then
-                            yield (parent @ longId |> List.map(fun l -> l.idText) |> String.concat ".") ], range
-            | SynModuleDecl.NestedModule(SynComponentInfo.ComponentInfo(longId = longId),_, decls,_,_) ->
-                yield! visitSynModuleOrNamespaceDecls longId decls
-            | _ -> () ]
-
-    let getOpenStatements = function
-        | ParsedInput.ImplFile (ParsedImplFileInput(modules = modules)) ->
-            [ for md in modules do
-                let SynModuleOrNamespace(longId = longId; decls = decls) = md
-                yield! visitSynModuleOrNamespaceDecls longId decls ]
-        | _ -> []
-
-    let getAutoOpenAccessPath (ent:FSharpEntity) =
-        // Some.Namespace+AutoOpenedModule+Entity
-
-        // HACK: I can't see a way to get the EnclosingEntity of an Entity
-        // Some.Namespace + Some.Namespace.AutoOpenedModule are both valid
-        ent.TryFullName |> Option.bind(fun _ ->
-            if (not ent.IsNamespace) && ent.QualifiedName.Contains "+" then 
-                Some ent.QualifiedName.[0..ent.QualifiedName.IndexOf "+" - 1]
-            else
-                None)
-
-    let entityNamespace (entOpt: FSharpEntity option) =
-        match entOpt with
-        | Some ent ->
-            if ent.IsFSharpModule then
-                [ yield Some ent.QualifiedName
-                  yield Some ent.LogicalName
-                  yield Some ent.AccessPath
-                  yield Some ent.FullName
-                  yield Some ent.DisplayName
-                  yield ent.TryGetFullDisplayName()
-                  if ent.HasFSharpModuleSuffix then
-                    yield Some (ent.AccessPath + "." + ent.DisplayName)]
-            else
-                [ yield ent.Namespace
-                  yield Some ent.AccessPath
-                  yield getAutoOpenAccessPath ent
-                  for path in ent.AllCompilationPaths do
-                    yield Some path 
-                ]
-        | None -> []
-
-    let symbolIsFullyQualified (sourceText: SourceText) (sym: FSharpSymbolUse) (fullName: string) =
-        match RoslynHelpers.TryFSharpRangeToTextSpan(sourceText, sym.RangeAlternate) with
-        | Some span // check that the symbol hasn't provided an invalid span
-            when sourceText.Length < span.Start 
-              || sourceText.Length < span.End -> false
-        | Some span -> sourceText.ToString span = fullName
-        | None -> false
-
-    let getUnusedOpens (sourceText: SourceText) (parsedInput: ParsedInput) (symbolUses: FSharpSymbolUse[]) =
-
-        let getPartNamespace (symbolUse: FSharpSymbolUse) (fullName: string) =
-            // given a symbol range such as `Text.ISegment` and a full name of `MonoDevelop.Core.Text.ISegment`, return `MonoDevelop.Core`
-            let length = symbolUse.RangeAlternate.EndColumn - symbolUse.RangeAlternate.StartColumn
-            let lengthDiff = fullName.Length - length - 2
-            if lengthDiff <= 0 || lengthDiff > fullName.Length - 1 then None
-            else Some fullName.[0..lengthDiff]
-
-        let getPossibleNamespaces (symbolUse: FSharpSymbolUse) : string list =
-            let isQualified = symbolIsFullyQualified sourceText symbolUse
-            maybe {
-                let! fullNames, declaringEntity =
-                    match symbolUse with
-                    | SymbolUse.Entity (ent, cleanFullNames) when not (cleanFullNames |> List.exists isQualified) ->
-                        Some (cleanFullNames, Some ent)
-                    | SymbolUse.Field f when not (isQualified f.FullName) -> 
-                        Some ([f.FullName], f.DeclaringEntity)
-                    | SymbolUse.MemberFunctionOrValue mfv when not (isQualified mfv.FullName) -> 
-                        Some ([mfv.FullName], mfv.EnclosingEntity)
-                    | SymbolUse.Operator op when not (isQualified op.FullName) ->
-                        Some ([op.FullName], op.EnclosingEntity)
-                    | SymbolUse.ActivePattern ap when not (isQualified ap.FullName) ->
-                        Some ([ap.FullName], ap.EnclosingEntity)
-                    | SymbolUse.ActivePatternCase apc when not (isQualified apc.FullName) ->
-                        Some ([apc.FullName], apc.Group.EnclosingEntity)
-                    | SymbolUse.UnionCase uc when not (isQualified uc.FullName) ->
-                        Some ([uc.FullName], Some uc.ReturnType.TypeDefinition)
-                    | SymbolUse.Parameter p when not (isQualified p.FullName) && p.Type.HasTypeDefinition ->
-                        Some ([p.FullName], Some p.Type.TypeDefinition)
-                    | _ -> None
-
-                return
-                    [ for name in fullNames do
-                        yield getPartNamespace symbolUse name
-                      yield! entityNamespace declaringEntity ]
-            } |> Option.toList |> List.concat |> List.choose id
-
-        let namespacesInUse =
-            symbolUses
-            |> Seq.filter (fun (s: FSharpSymbolUse) -> not s.IsFromDefinition)
-            |> Seq.collect getPossibleNamespaces
-            |> Set.ofSeq
-
-        let filter list: (Set<string> * range) list =
-            let rec filterInner acc list (seenNamespaces: Set<string>) = 
-                let notUsed ns = not (namespacesInUse.Contains ns) || seenNamespaces.Contains ns
-                match list with 
-                | (ns, range) :: xs when ns |> Set.forall notUsed -> 
-                    filterInner ((ns, range) :: acc) xs (seenNamespaces |> Set.union ns)
-                | (ns, _) :: xs ->
-                    filterInner acc xs (seenNamespaces |> Set.union ns)
-                | [] -> List.rev acc
-            filterInner [] list Set.empty
-
-        let openStatements = getOpenStatements parsedInput
-        openStatements |> filter |> List.map snd
-=======
 open Microsoft.VisualStudio.FSharp.Editor.Symbols
->>>>>>> 3f667b5f
 
 [<DiagnosticAnalyzer(FSharpConstants.FSharpLanguageName)>]
 type internal UnusedOpensDiagnosticAnalyzer() =
