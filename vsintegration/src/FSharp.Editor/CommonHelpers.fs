--- conflicted
+++ resolved
@@ -198,8 +198,6 @@
         | -1 | 0 -> span
         | index -> TextSpan(span.Start + index + 1, text.Length - index - 1)
 
-<<<<<<< HEAD
-=======
     let glyphMajorToRoslynGlyph = function
         | GlyphMajor.Class
         | GlyphMajor.Typedef
@@ -310,7 +308,6 @@
             
             isPrivate && declaredInTheFile
 
->>>>>>> efde2a87
     let glyphMajorToRoslynGlyph = function
         | GlyphMajor.Class -> Glyph.ClassPublic
         | GlyphMajor.Constant -> Glyph.ConstantPublic
@@ -334,73 +331,6 @@
         | GlyphMajor.ValueType -> Glyph.StructurePublic
         | GlyphMajor.Error -> Glyph.Error
         | _ -> Glyph.None
-<<<<<<< HEAD
-
-[<RequireQualifiedAccess; NoComparison>]
-type internal SymbolDeclarationLocation = 
-    | CurrentDocument
-    | Projects of Project list * isLocalForProject: bool
-
-[<AutoOpen>]
-module internal Extensions =
-    open System.IO
-
-    type Path with
-        static member GetFullPathSafe path =
-            try Path.GetFullPath path
-            with _ -> path
-
-    type FSharpSymbol with
-        member this.IsPrivateToFile = 
-            match this with
-            | :? FSharpMemberOrFunctionOrValue as m -> not m.IsModuleValueOrMember
-            | :? FSharpEntity as m -> m.Accessibility.IsPrivate
-            | :? FSharpGenericParameter -> true
-            | :? FSharpUnionCase as m -> m.Accessibility.IsPrivate
-            | :? FSharpField as m -> m.Accessibility.IsPrivate
-            | _ -> false
-
-        member this.IsInternalToProject =
-            match this with 
-            | :? FSharpParameter -> true
-            | :? FSharpMemberOrFunctionOrValue as m -> not m.IsModuleValueOrMember || not m.Accessibility.IsPublic
-            | :? FSharpEntity as m -> not m.Accessibility.IsPublic
-            | :? FSharpGenericParameter -> true
-            | :? FSharpUnionCase as m -> not m.Accessibility.IsPublic
-            | :? FSharpField as m -> not m.Accessibility.IsPublic
-            | _ -> false
-
-        member this.GetDeclarationLocation (currentDocument: Document) : SymbolDeclarationLocation option =
-            if this.IsPrivateToFile then 
-                Some SymbolDeclarationLocation.CurrentDocument
-            else
-                let isSymbolLocalForProject = this.IsInternalToProject
-                
-                let declarationLocation = 
-                    match this.ImplementationLocation with
-                    | Some x -> Some x
-                    | None -> this.DeclarationLocation
-                
-                match declarationLocation with
-                | Some loc ->
-                    let filePath = Path.GetFullPathSafe loc.FileName
-                    let isScript = String.Equals(Path.GetExtension(filePath), ".fsx", StringComparison.OrdinalIgnoreCase)
-                    if isScript && filePath = currentDocument.FilePath then 
-                        Some SymbolDeclarationLocation.CurrentDocument
-                    elif isScript then
-                        // The standalone script might include other files via '#load'
-                        // These files appear in project options and the standalone file 
-                        // should be treated as an individual project
-                        Some (SymbolDeclarationLocation.Projects ([currentDocument.Project], isSymbolLocalForProject))
-                    else
-                        let projects =
-                            currentDocument.Project.Solution.Projects 
-                            |> Seq.filter (fun p -> p.Documents |> Seq.exists (fun doc -> doc.FilePath = filePath))
-                            |> Seq.toList
-                        match projects with
-                        | [] -> None
-                        | projects -> Some (SymbolDeclarationLocation.Projects (projects, isSymbolLocalForProject))
-                | None -> None
 
     type Async<'a> with
         /// Creates an asynchronous workflow that runs the asynchronous workflow given as an argument at most once. 
@@ -421,6 +351,4 @@
             async {
                 let! result = input
                 return f result 
-            }
-=======
->>>>>>> efde2a87
+            }