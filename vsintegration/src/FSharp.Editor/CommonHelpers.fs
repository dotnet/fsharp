﻿// Copyright (c) Microsoft Corporation.  All Rights Reserved.  Licensed under the Apache License, Version 2.0.  See License.txt in the project root for license information.

namespace Microsoft.VisualStudio.FSharp.Editor

open System
open System.Collections.Generic
open System.Threading
open System.Threading.Tasks
open System.Runtime.CompilerServices

open Microsoft.CodeAnalysis
open Microsoft.CodeAnalysis.Classification
open Microsoft.CodeAnalysis.Text

open Microsoft.VisualStudio.FSharp.LanguageService
open Microsoft.FSharp.Compiler.SourceCodeServices
open Microsoft.FSharp.Compiler.SourceCodeServices.ItemDescriptionIcons

module CommonHelpers =
    type private SourceLineData(lineStart: int, lexStateAtStartOfLine: FSharpTokenizerLexState, lexStateAtEndOfLine: FSharpTokenizerLexState, hashCode: int, classifiedSpans: IReadOnlyList<ClassifiedSpan>) =
        member val LineStart = lineStart
        member val LexStateAtStartOfLine = lexStateAtStartOfLine
        member val LexStateAtEndOfLine = lexStateAtEndOfLine
        member val HashCode = hashCode
        member val ClassifiedSpans = classifiedSpans
    
        member data.IsValid(textLine: TextLine) =
            data.LineStart = textLine.Start && 
            let lineContents = textLine.Text.ToString(textLine.Span)
            data.HashCode = lineContents.GetHashCode() 
    
    type private SourceTextData(approxLines: int) =
        let data = ResizeArray<SourceLineData option>(approxLines)
        let extendTo i =
            if i >= data.Count then 
                data.Capacity <- i + 1
                for j in data.Count .. i do
                    data.Add(None)
        member x.Item 
          with get (i:int) = extendTo  i; data.[i]
          and set (i:int) v = extendTo  i; data.[i] <- v
    
        member x.ClearFrom(n) =
            let mutable i = n
            while i < data.Count && data.[i].IsSome do
                data.[i] <- None
                i <- i + 1

    let private dataCache = ConditionalWeakTable<DocumentId, SourceTextData>()

    let internal compilerTokenToRoslynToken(colorKind: FSharpTokenColorKind) : string = 
        match colorKind with
        | FSharpTokenColorKind.Comment -> ClassificationTypeNames.Comment
        | FSharpTokenColorKind.Identifier -> ClassificationTypeNames.Identifier
        | FSharpTokenColorKind.Keyword -> ClassificationTypeNames.Keyword
        | FSharpTokenColorKind.String -> ClassificationTypeNames.StringLiteral
        | FSharpTokenColorKind.Text -> ClassificationTypeNames.Text
        | FSharpTokenColorKind.UpperIdentifier -> ClassificationTypeNames.Identifier
        | FSharpTokenColorKind.Number -> ClassificationTypeNames.NumericLiteral
        | FSharpTokenColorKind.InactiveCode -> ClassificationTypeNames.ExcludedCode 
        | FSharpTokenColorKind.PreprocessorKeyword -> ClassificationTypeNames.PreprocessorKeyword 
        | FSharpTokenColorKind.Operator -> ClassificationTypeNames.Operator
        | FSharpTokenColorKind.TypeName  -> ClassificationTypeNames.ClassName
        | FSharpTokenColorKind.Default 
        | _ -> ClassificationTypeNames.Text

    let private scanSourceLine(sourceTokenizer: FSharpSourceTokenizer, textLine: TextLine, lineContents: string, lexState: FSharpTokenizerLexState) : SourceLineData =
        let colorMap = Array.create textLine.Span.Length ClassificationTypeNames.Text
        let lineTokenizer = sourceTokenizer.CreateLineTokenizer(lineContents)
            
        let scanAndColorNextToken(lineTokenizer: FSharpLineTokenizer, lexState: Ref<FSharpTokenizerLexState>) : Option<FSharpTokenInfo> =
            let tokenInfoOption, nextLexState = lineTokenizer.ScanToken(lexState.Value)
            lexState.Value <- nextLexState
            if tokenInfoOption.IsSome then
                let classificationType = compilerTokenToRoslynToken(tokenInfoOption.Value.ColorClass)
                for i = tokenInfoOption.Value.LeftColumn to tokenInfoOption.Value.RightColumn do
                    Array.set colorMap i classificationType
            tokenInfoOption

        let previousLexState = ref lexState
        let mutable tokenInfoOption = scanAndColorNextToken(lineTokenizer, previousLexState)
        while tokenInfoOption.IsSome do
            tokenInfoOption <- scanAndColorNextToken(lineTokenizer, previousLexState)

        let mutable startPosition = 0
        let mutable endPosition = startPosition
        let classifiedSpans = new List<ClassifiedSpan>()

        while startPosition < colorMap.Length do
            let classificationType = colorMap.[startPosition]
            endPosition <- startPosition
            while endPosition < colorMap.Length && classificationType = colorMap.[endPosition] do
                endPosition <- endPosition + 1
            let textSpan = new TextSpan(textLine.Start + startPosition, endPosition - startPosition)
            classifiedSpans.Add(new ClassifiedSpan(classificationType, textSpan))
            startPosition <- endPosition

        SourceLineData(textLine.Start, lexState, previousLexState.Value, lineContents.GetHashCode(), classifiedSpans)

    let getColorizationData(documentKey: DocumentId, sourceText: SourceText, textSpan: TextSpan, fileName: string option, defines: string list, cancellationToken: CancellationToken) : List<ClassifiedSpan> =
        try
            let sourceTokenizer = FSharpSourceTokenizer(defines, fileName)
            let lines = sourceText.Lines
            // We keep incremental data per-document.  When text changes we correlate text line-by-line (by hash codes of lines)
            let sourceTextData = dataCache.GetValue(documentKey, fun key -> SourceTextData(lines.Count))

            let startLine = lines.GetLineFromPosition(textSpan.Start).LineNumber
            let endLine = lines.GetLineFromPosition(textSpan.End).LineNumber
            
            // Go backwards to find the last cached scanned line that is valid
            let scanStartLine = 
                let mutable i = startLine
                while i > 0 && (match sourceTextData.[i-1] with Some data -> not (data.IsValid(lines.[i])) | None -> true)  do
                    i <- i - 1
                i
                
            // Rescan the lines if necessary and report the information
            let result = new List<ClassifiedSpan>()
            let mutable lexState = if scanStartLine = 0 then 0L else sourceTextData.[scanStartLine - 1].Value.LexStateAtEndOfLine

            for i = scanStartLine to endLine do
                cancellationToken.ThrowIfCancellationRequested()
                let textLine = lines.[i]
                let lineContents = textLine.Text.ToString(textLine.Span)

                let lineData = 
                    // We can reuse the old data when 
                    //   1. the line starts at the same overall position
                    //   2. the hash codes match
                    //   3. the start-of-line lex states are the same
                    match sourceTextData.[i] with 
                    | Some data when data.IsValid(textLine) && data.LexStateAtStartOfLine = lexState -> 
                        data
                    | _ -> 
                        // Otherwise, we recompute
                        let newData = scanSourceLine(sourceTokenizer, textLine, lineContents, lexState)
                        sourceTextData.[i] <- Some newData
                        newData
                    
                lexState <- lineData.LexStateAtEndOfLine

                if startLine <= i then
                    result.AddRange(lineData.ClassifiedSpans |> Seq.filter(fun token ->
                        textSpan.Contains(token.TextSpan.Start) ||
                        textSpan.Contains(token.TextSpan.End - 1) ||
                        (token.TextSpan.Start <= textSpan.Start && textSpan.End <= token.TextSpan.End)))

            // If necessary, invalidate all subsequent lines after endLine
            if endLine < lines.Count - 1 then 
                match sourceTextData.[endLine+1] with 
                | Some data  -> 
                    if data.LexStateAtStartOfLine <> lexState then
                        sourceTextData.ClearFrom (endLine+1)
                | None -> ()

            result
        with 
        | :? System.OperationCanceledException -> reraise()
        |  ex -> 
            Assert.Exception(ex)
            List<ClassifiedSpan>()

    let tryClassifyAtPosition (documentKey, sourceText: SourceText, filePath, defines, position: int, cancellationToken) =
        let textLine = sourceText.Lines.GetLineFromPosition(position)
        let textLinePos = sourceText.Lines.GetLinePosition(position)
        let textLineColumn = textLinePos.Character

        let classifiedSpanOption =
            getColorizationData(documentKey, sourceText, textLine.Span, Some(filePath), defines, cancellationToken)
            |> Seq.tryFind(fun classifiedSpan -> classifiedSpan.TextSpan.Contains(position))

        match classifiedSpanOption with
        | Some(classifiedSpan) ->
            match classifiedSpan.ClassificationType with
            | ClassificationTypeNames.ClassName
            | ClassificationTypeNames.DelegateName
            | ClassificationTypeNames.EnumName
            | ClassificationTypeNames.InterfaceName
            | ClassificationTypeNames.ModuleName
            | ClassificationTypeNames.StructName
            | ClassificationTypeNames.TypeParameterName
            | ClassificationTypeNames.Identifier -> 
                match QuickParse.GetCompleteIdentifierIsland true (textLine.ToString()) textLineColumn with
                | Some (islandIdentifier, islandColumn, isQuoted) -> 
                    let qualifiers = if isQuoted then [islandIdentifier] else islandIdentifier.Split '.' |> Array.toList
                    Some (islandColumn, qualifiers, classifiedSpan.TextSpan)
                | None -> None
            | ClassificationTypeNames.Operator ->
                let islandColumn = sourceText.Lines.GetLinePositionSpan(classifiedSpan.TextSpan).End.Character
                Some (islandColumn, [""], classifiedSpan.TextSpan) 
            | _ -> None
        | _ -> None

<<<<<<< HEAD
    /// Fix invalid span if it appears to have redundant suffix and prefix.
    let fixupSpan (sourceText: SourceText, span: TextSpan) : TextSpan =
        let text = sourceText.GetSubText(span).ToString()
        match text.LastIndexOf '.' with
        | -1 | 0 -> span
        | index -> TextSpan(span.Start + index + 1, text.Length - index - 1)

[<RequireQualifiedAccess; NoComparison>]
type internal SymbolDeclarationLocation = 
    | CurrentDocument
    | Projects of Project list * isLocalForProject: bool

[<AutoOpen>]
module internal Extensions =
    open System.IO

    type Path with
        static member GetFullPathSafe path =
            try Path.GetFullPath path
            with _ -> path

    type FSharpSymbol with
        member this.IsPrivateToFile = 
            match this with
            | :? FSharpMemberOrFunctionOrValue as m -> not m.IsModuleValueOrMember
            | :? FSharpEntity as m -> m.Accessibility.IsPrivate
            | :? FSharpGenericParameter -> true
            | :? FSharpUnionCase as m -> m.Accessibility.IsPrivate
            | :? FSharpField as m -> m.Accessibility.IsPrivate
            | _ -> false

        member this.IsInternalToProject =
            match this with 
            | :? FSharpParameter -> true
            | :? FSharpMemberOrFunctionOrValue as m -> not m.IsModuleValueOrMember || not m.Accessibility.IsPublic
            | :? FSharpEntity as m -> not m.Accessibility.IsPublic
            | :? FSharpGenericParameter -> true
            | :? FSharpUnionCase as m -> not m.Accessibility.IsPublic
            | :? FSharpField as m -> not m.Accessibility.IsPublic
            | _ -> false

        member this.GetDeclarationLocation (currentDocument: Document) : SymbolDeclarationLocation option =
            if this.IsPrivateToFile then 
                Some SymbolDeclarationLocation.CurrentDocument
            else
                let isSymbolLocalForProject = this.IsInternalToProject
                
                let declarationLocation = 
                    match this.ImplementationLocation with
                    | Some x -> Some x
                    | None -> this.DeclarationLocation
                
                match declarationLocation with
                | Some loc ->
                    let filePath = Path.GetFullPathSafe loc.FileName
                    let isScript = String.Equals(Path.GetExtension(filePath), ".fsx", StringComparison.OrdinalIgnoreCase)
                    if isScript && filePath = currentDocument.FilePath then 
                        Some SymbolDeclarationLocation.CurrentDocument
                    elif isScript then
                        // The standalone script might include other files via '#load'
                        // These files appear in project options and the standalone file 
                        // should be treated as an individual project
                        Some (SymbolDeclarationLocation.Projects ([currentDocument.Project], isSymbolLocalForProject))
                    else
                        let projects =
                            currentDocument.Project.Solution.Projects 
                            |> Seq.filter (fun p -> p.Documents |> Seq.exists (fun doc -> doc.FilePath = filePath))
                            |> Seq.toList
                        match projects with
                        | [] -> None
                        | projects -> Some (SymbolDeclarationLocation.Projects (projects, isSymbolLocalForProject))
                | None -> None

    type Async<'a> with
        /// Creates an asynchronous workflow that runs the asynchronous workflow given as an argument at most once. 
        /// When the returned workflow is started for the second time, it reuses the result of the previous execution.
        static member Cache (input : Async<'T>) =
            let agent = MailboxProcessor<AsyncReplyChannel<_>>.Start <| fun agent ->
                async {
                    let! replyCh = agent.Receive ()
                    let! res = input
                    replyCh.Reply res
                    while true do
                        let! replyCh = agent.Receive ()
                        replyCh.Reply res 
                }
            async { return! agent.PostAndAsyncReply id }

        static member inline Map (f: 'a -> 'b) (input: Async<'a>) : Async<'b> = 
            async {
                let! result = input
                return f result 
            }
=======
    let glyphMajorToRoslynGlyph = function
        | GlyphMajor.Class -> Glyph.ClassPublic
        | GlyphMajor.Constant -> Glyph.ConstantPublic
        | GlyphMajor.Delegate -> Glyph.DelegatePublic
        | GlyphMajor.Enum -> Glyph.EnumPublic
        | GlyphMajor.EnumMember -> Glyph.FieldPublic
        | GlyphMajor.Event -> Glyph.EventPublic
        | GlyphMajor.Exception -> Glyph.ClassPublic
        | GlyphMajor.FieldBlue -> Glyph.FieldPublic
        | GlyphMajor.Interface -> Glyph.InterfacePublic
        | GlyphMajor.Method -> Glyph.MethodPublic
        | GlyphMajor.Method2 -> Glyph.MethodPublic
        | GlyphMajor.Module -> Glyph.ModulePublic
        | GlyphMajor.NameSpace -> Glyph.Namespace
        | GlyphMajor.Property -> Glyph.PropertyPublic
        | GlyphMajor.Struct -> Glyph.StructurePublic
        | GlyphMajor.Typedef -> Glyph.ClassPublic
        | GlyphMajor.Type -> Glyph.ClassPublic
        | GlyphMajor.Union -> Glyph.EnumPublic
        | GlyphMajor.Variable -> Glyph.FieldPublic
        | GlyphMajor.ValueType -> Glyph.StructurePublic
        | GlyphMajor.Error -> Glyph.Error
        | _ -> Glyph.None
>>>>>>> fe7f8597
<|MERGE_RESOLUTION|>--- conflicted
+++ resolved
@@ -191,7 +191,6 @@
             | _ -> None
         | _ -> None
 
-<<<<<<< HEAD
     /// Fix invalid span if it appears to have redundant suffix and prefix.
     let fixupSpan (sourceText: SourceText, span: TextSpan) : TextSpan =
         let text = sourceText.GetSubText(span).ToString()
@@ -215,6 +214,29 @@
 
     type FSharpSymbol with
         member this.IsPrivateToFile = 
+    let glyphMajorToRoslynGlyph = function
+        | GlyphMajor.Class -> Glyph.ClassPublic
+        | GlyphMajor.Constant -> Glyph.ConstantPublic
+        | GlyphMajor.Delegate -> Glyph.DelegatePublic
+        | GlyphMajor.Enum -> Glyph.EnumPublic
+        | GlyphMajor.EnumMember -> Glyph.FieldPublic
+        | GlyphMajor.Event -> Glyph.EventPublic
+        | GlyphMajor.Exception -> Glyph.ClassPublic
+        | GlyphMajor.FieldBlue -> Glyph.FieldPublic
+        | GlyphMajor.Interface -> Glyph.InterfacePublic
+        | GlyphMajor.Method -> Glyph.MethodPublic
+        | GlyphMajor.Method2 -> Glyph.MethodPublic
+        | GlyphMajor.Module -> Glyph.ModulePublic
+        | GlyphMajor.NameSpace -> Glyph.Namespace
+        | GlyphMajor.Property -> Glyph.PropertyPublic
+        | GlyphMajor.Struct -> Glyph.StructurePublic
+        | GlyphMajor.Typedef -> Glyph.ClassPublic
+        | GlyphMajor.Type -> Glyph.ClassPublic
+        | GlyphMajor.Union -> Glyph.EnumPublic
+        | GlyphMajor.Variable -> Glyph.FieldPublic
+        | GlyphMajor.ValueType -> Glyph.StructurePublic
+        | GlyphMajor.Error -> Glyph.Error
+        | _ -> Glyph.None
             match this with
             | :? FSharpMemberOrFunctionOrValue as m -> not m.IsModuleValueOrMember
             | :? FSharpEntity as m -> m.Accessibility.IsPrivate
@@ -284,29 +306,4 @@
             async {
                 let! result = input
                 return f result 
-            }
-=======
-    let glyphMajorToRoslynGlyph = function
-        | GlyphMajor.Class -> Glyph.ClassPublic
-        | GlyphMajor.Constant -> Glyph.ConstantPublic
-        | GlyphMajor.Delegate -> Glyph.DelegatePublic
-        | GlyphMajor.Enum -> Glyph.EnumPublic
-        | GlyphMajor.EnumMember -> Glyph.FieldPublic
-        | GlyphMajor.Event -> Glyph.EventPublic
-        | GlyphMajor.Exception -> Glyph.ClassPublic
-        | GlyphMajor.FieldBlue -> Glyph.FieldPublic
-        | GlyphMajor.Interface -> Glyph.InterfacePublic
-        | GlyphMajor.Method -> Glyph.MethodPublic
-        | GlyphMajor.Method2 -> Glyph.MethodPublic
-        | GlyphMajor.Module -> Glyph.ModulePublic
-        | GlyphMajor.NameSpace -> Glyph.Namespace
-        | GlyphMajor.Property -> Glyph.PropertyPublic
-        | GlyphMajor.Struct -> Glyph.StructurePublic
-        | GlyphMajor.Typedef -> Glyph.ClassPublic
-        | GlyphMajor.Type -> Glyph.ClassPublic
-        | GlyphMajor.Union -> Glyph.EnumPublic
-        | GlyphMajor.Variable -> Glyph.FieldPublic
-        | GlyphMajor.ValueType -> Glyph.StructurePublic
-        | GlyphMajor.Error -> Glyph.Error
-        | _ -> Glyph.None
->>>>>>> fe7f8597
+            }