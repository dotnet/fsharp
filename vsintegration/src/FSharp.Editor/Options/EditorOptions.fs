namespace Microsoft.VisualStudio.FSharp.Editor

open System
open System.ComponentModel.Composition
open System.Runtime.InteropServices
open Microsoft.VisualStudio.Shell

open Microsoft.VisualStudio.FSharp.UIResources
open OptionsUIHelpers

module DefaultTuning = 
    let UnusedDeclarationsAnalyzerInitialDelay = 0 (* 1000 *) (* milliseconds *)
    let UnusedOpensAnalyzerInitialDelay = 0 (* 2000 *) (* milliseconds *)
    let SimplifyNameInitialDelay = 2000 (* milliseconds *)
    let SimplifyNameEachItemDelay = 0 (* milliseconds *)

    /// How long is the per-document data saved before it is eligible for eviction from the cache? 10 seconds.
    /// Re-tokenizing is fast so we don't need to save this data long.
    let PerDocumentSavedDataSlidingWindow = TimeSpan(0,0,10)(* seconds *)

type EnterKeySetting =
    | NeverNewline
    | NewlineOnCompleteWord
    | AlwaysNewline

// CLIMutable to make the record work also as a view model
[<CLIMutable>]
type IntelliSenseOptions =
  { ShowAfterCharIsTyped: bool
    ShowAfterCharIsDeleted: bool
    IncludeSymbolsFromUnopenedNamespacesOrModules : bool
    EnterKeySetting : EnterKeySetting }
    static member Default =
      { ShowAfterCharIsTyped = true
        ShowAfterCharIsDeleted = true
        IncludeSymbolsFromUnopenedNamespacesOrModules = false
        EnterKeySetting = EnterKeySetting.NeverNewline}


[<RequireQualifiedAccess>]
type QuickInfoUnderlineStyle = Dot | Dash | Solid

[<CLIMutable>]
type QuickInfoOptions =
    { DisplayLinks: bool
      UnderlineStyle: QuickInfoUnderlineStyle }
    static member Default =
      { DisplayLinks = true
        UnderlineStyle = QuickInfoUnderlineStyle.Solid }

[<CLIMutable>]
type CodeFixesOptions =
    { SimplifyName: bool
      AlwaysPlaceOpensAtTopLevel: bool
      UnusedOpens: bool 
      UnusedDeclarations: bool }
    static member Default =
      { // We have this off by default, disable until we work out how to make this low priority 
        // See https://github.com/Microsoft/visualfsharp/pull/3238#issue-237699595
        SimplifyName = false 
        AlwaysPlaceOpensAtTopLevel = true
        UnusedOpens = true 
        UnusedDeclarations = true }

[<CLIMutable>]
type LanguageServicePerformanceOptions = 
    { EnableInMemoryCrossProjectReferences: bool
      AllowStaleCompletionResults: bool
      TimeUntilStaleCompletion: int
      ProjectCheckCacheSize: int }
    static member Default =
      { EnableInMemoryCrossProjectReferences = true
        AllowStaleCompletionResults = true
        TimeUntilStaleCompletion = 2000 // In ms, so this is 2 seconds
        ProjectCheckCacheSize = 200 }

[<CLIMutable>]
type CodeLensOptions =
  { Enabled : bool
    ReplaceWithLineLens: bool
    UseColors: bool
    Prefix : string }
    static member Default =
      { Enabled = false
        UseColors = false
        ReplaceWithLineLens = true
        Prefix = "// " }

[<CLIMutable>]
type AdvancedOptions =
    { IsBlockStructureEnabled: bool
      IsOutliningEnabled: bool }
<<<<<<< HEAD
      
[<CLIMutable>]
type FormattingOptions =
    { FormatOnPaste: bool }

[<Export(typeof<ISettings>)>]
type internal Settings [<ImportingConstructor>](store: SettingsStore) =
    do  // Initialize default settings
        
        store.RegisterDefault
            { ShowAfterCharIsTyped = true
              ShowAfterCharIsDeleted = true
              ShowAllSymbols = true }

        store.RegisterDefault
            { DisplayLinks = true
              UnderlineStyle = QuickInfoUnderlineStyle.Solid }

        store.RegisterDefault
            { // We have this off by default, disable until we work out how to make this low priority 
              // See https://github.com/Microsoft/visualfsharp/pull/3238#issue-237699595
              SimplifyName = false 
              AlwaysPlaceOpensAtTopLevel = false
              UnusedOpens = true 
              UnusedDeclarations = true }

        store.RegisterDefault
            { EnableInMemoryCrossProjectReferences = true
              ProjectCheckCacheSize = 200 }

        store.RegisterDefault
            { IsBlockStructureEnabled = true 
              IsOutliningEnabled = true }

        store.RegisterDefault
            { FormatOnPaste = true }

    interface ISettings

    static member IntelliSense : IntelliSenseOptions = getSettings()
    static member QuickInfo : QuickInfoOptions = getSettings()
    static member CodeFixes : CodeFixesOptions = getSettings()
    static member LanguageServicePerformance : LanguageServicePerformanceOptions = getSettings()
    static member Advanced : AdvancedOptions = getSettings()
    static member Formatting : FormattingOptions = getSettings()
=======
    static member Default =
      { IsBlockStructureEnabled = true
        IsOutliningEnabled = true }

[<Export>]
[<Export(typeof<IPersistSettings>)>]
type EditorOptions 
    [<ImportingConstructor>] 
    (
      [<Import(typeof<SVsServiceProvider>)>] serviceProvider: IServiceProvider
    ) =

    let store = SettingsStore(serviceProvider)
        
    do
        store.Register QuickInfoOptions.Default
        store.Register CodeFixesOptions.Default
        store.Register LanguageServicePerformanceOptions.Default
        store.Register AdvancedOptions.Default
        store.Register IntelliSenseOptions.Default
        store.Register CodeLensOptions.Default

    member __.IntelliSense : IntelliSenseOptions = store.Read()
    member __.QuickInfo : QuickInfoOptions = store.Read()
    member __.CodeFixes : CodeFixesOptions = store.Read()
    member __.LanguageServicePerformance : LanguageServicePerformanceOptions = store.Read()
    member __.Advanced: AdvancedOptions = store.Read()
    member __.CodeLens: CodeLensOptions = store.Read()

    interface Microsoft.CodeAnalysis.Host.IWorkspaceService

    interface IPersistSettings with
        member __.Read() = store.Read()
        member __.Write(settings) = store.Write(settings)


[<AutoOpen>]
module internal WorkspaceSettingFromDocumentExtension =
    type Microsoft.CodeAnalysis.Document with
        member this.FSharpOptions =
            this.Project.Solution.Workspace.Services.GetService() : EditorOptions
>>>>>>> 39fd7b82

module internal OptionsUI =

    [<Guid(Guids.intelliSenseOptionPageIdString)>]
    type internal IntelliSenseOptionPage() =
        inherit AbstractOptionPage<IntelliSenseOptions>()
        override this.CreateView() =
            let view = IntelliSenseOptionControl()
            view.charTyped.Unchecked.Add <| fun _ -> view.charDeleted.IsChecked <- System.Nullable false
           
            let path = "EnterKeySetting" 
            bindRadioButton view.nevernewline path EnterKeySetting.NeverNewline 
            bindRadioButton view.newlinecompleteline path EnterKeySetting.NewlineOnCompleteWord 
            bindRadioButton view.alwaysnewline path EnterKeySetting.AlwaysNewline

            upcast view              
            
    [<Guid(Guids.quickInfoOptionPageIdString)>]
    type internal QuickInfoOptionPage() =
        inherit AbstractOptionPage<QuickInfoOptions>()
        override this.CreateView() = 
            let view = QuickInfoOptionControl()
            let path = "UnderlineStyle"
            bindRadioButton view.solid path QuickInfoUnderlineStyle.Solid
            bindRadioButton view.dot path QuickInfoUnderlineStyle.Dot
            bindRadioButton view.dash path QuickInfoUnderlineStyle.Dash
            bindCheckBox view.displayLinks "DisplayLinks"
            upcast view

    [<Guid(Guids.codeFixesOptionPageIdString)>]
    type internal CodeFixesOptionPage() =
        inherit AbstractOptionPage<CodeFixesOptions>()
        override this.CreateView() =
            upcast CodeFixesOptionControl()            

    [<Guid(Guids.languageServicePerformanceOptionPageIdString)>]
    type internal LanguageServicePerformanceOptionPage() =
        inherit AbstractOptionPage<LanguageServicePerformanceOptions>()
        override this.CreateView() =
            upcast LanguageServicePerformanceOptionControl()
    
    [<Guid(Guids.codeLensOptionPageIdString)>]
    type internal CodeLensOptionPage() =
        inherit AbstractOptionPage<CodeLensOptions>()
        override this.CreateView() =
            upcast CodeLensOptionControl()

    [<Guid(Guids.advancedSettingsPageIdSring)>]
    type internal AdvancedSettingsOptionPage() =
        inherit AbstractOptionPage<AdvancedOptions>()
        override __.CreateView() =
            upcast AdvancedOptionsControl()
            
    [<Guid(Guids.formattingOptionPageIdString)>]
    type internal FormattingOptionPage() =
        inherit AbstractOptionPage<FormattingOptions>()
        override __.CreateView() =
            upcast FormattingOptionsControl()<|MERGE_RESOLUTION|>--- conflicted
+++ resolved
@@ -90,56 +90,15 @@
 type AdvancedOptions =
     { IsBlockStructureEnabled: bool
       IsOutliningEnabled: bool }
-<<<<<<< HEAD
-      
+    static member Default =
+      { IsBlockStructureEnabled = true
+        IsOutliningEnabled = true }
+
 [<CLIMutable>]
 type FormattingOptions =
     { FormatOnPaste: bool }
-
-[<Export(typeof<ISettings>)>]
-type internal Settings [<ImportingConstructor>](store: SettingsStore) =
-    do  // Initialize default settings
-        
-        store.RegisterDefault
-            { ShowAfterCharIsTyped = true
-              ShowAfterCharIsDeleted = true
-              ShowAllSymbols = true }
-
-        store.RegisterDefault
-            { DisplayLinks = true
-              UnderlineStyle = QuickInfoUnderlineStyle.Solid }
-
-        store.RegisterDefault
-            { // We have this off by default, disable until we work out how to make this low priority 
-              // See https://github.com/Microsoft/visualfsharp/pull/3238#issue-237699595
-              SimplifyName = false 
-              AlwaysPlaceOpensAtTopLevel = false
-              UnusedOpens = true 
-              UnusedDeclarations = true }
-
-        store.RegisterDefault
-            { EnableInMemoryCrossProjectReferences = true
-              ProjectCheckCacheSize = 200 }
-
-        store.RegisterDefault
-            { IsBlockStructureEnabled = true 
-              IsOutliningEnabled = true }
-
-        store.RegisterDefault
-            { FormatOnPaste = true }
-
-    interface ISettings
-
-    static member IntelliSense : IntelliSenseOptions = getSettings()
-    static member QuickInfo : QuickInfoOptions = getSettings()
-    static member CodeFixes : CodeFixesOptions = getSettings()
-    static member LanguageServicePerformance : LanguageServicePerformanceOptions = getSettings()
-    static member Advanced : AdvancedOptions = getSettings()
-    static member Formatting : FormattingOptions = getSettings()
-=======
     static member Default =
-      { IsBlockStructureEnabled = true
-        IsOutliningEnabled = true }
+        { FormatOnPaste = true }
 
 [<Export>]
 [<Export(typeof<IPersistSettings>)>]
@@ -158,6 +117,7 @@
         store.Register AdvancedOptions.Default
         store.Register IntelliSenseOptions.Default
         store.Register CodeLensOptions.Default
+        store.Register FormattingOptions.Default
 
     member __.IntelliSense : IntelliSenseOptions = store.Read()
     member __.QuickInfo : QuickInfoOptions = store.Read()
@@ -165,6 +125,7 @@
     member __.LanguageServicePerformance : LanguageServicePerformanceOptions = store.Read()
     member __.Advanced: AdvancedOptions = store.Read()
     member __.CodeLens: CodeLensOptions = store.Read()
+    member __.Formatting : FormattingOptions = store.Read()
 
     interface Microsoft.CodeAnalysis.Host.IWorkspaceService
 
@@ -178,7 +139,6 @@
     type Microsoft.CodeAnalysis.Document with
         member this.FSharpOptions =
             this.Project.Solution.Workspace.Services.GetService() : EditorOptions
->>>>>>> 39fd7b82
 
 module internal OptionsUI =
 
@@ -231,7 +191,7 @@
         inherit AbstractOptionPage<AdvancedOptions>()
         override __.CreateView() =
             upcast AdvancedOptionsControl()
-            
+
     [<Guid(Guids.formattingOptionPageIdString)>]
     type internal FormattingOptionPage() =
         inherit AbstractOptionPage<FormattingOptions>()
