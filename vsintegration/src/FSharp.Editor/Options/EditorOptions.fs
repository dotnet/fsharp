--- conflicted
+++ resolved
@@ -91,7 +91,6 @@
 
     let store = SettingsStore(serviceProvider)
         
-<<<<<<< HEAD
     do
         store.Register QuickInfoOptions.Default
         store.Register CodeFixesOptions.Default
@@ -111,40 +110,6 @@
         member __.Read() = store.Read()
         member __.Write(settings) = store.Write(settings)
 
-
-[<AutoOpen>]
-module internal WorkspaceSettingFromDocumentExtension =
-    type Microsoft.CodeAnalysis.Document with
-        member this.FSharpOptions =
-            this.Project.Solution.Workspace.Services.GetService() : EditorOptions
-=======
-        store.RegisterDefault
-            { ShowAfterCharIsTyped = true
-              ShowAfterCharIsDeleted = true
-              ShowAllSymbols = true }
-
-        store.RegisterDefault
-            { DisplayLinks = true
-              UnderlineStyle = QuickInfoUnderlineStyle.Solid }
-
-        store.RegisterDefault
-            { // We have this off by default, disable until we work out how to make this low priority 
-              // See https://github.com/Microsoft/visualfsharp/pull/3238#issue-237699595
-              SimplifyName = false 
-              AlwaysPlaceOpensAtTopLevel = false
-              UnusedOpens = true 
-              UnusedDeclarations = true }
-
-        store.RegisterDefault
-            { EnableInMemoryCrossProjectReferences = true
-              AllowStaleCompletionResults = true
-              TimeUntilStaleCompletion = 2000 // In ms, so this is 2 seconds
-              ProjectCheckCacheSize = 200 }
-
-        store.RegisterDefault
-            { IsBlockStructureEnabled = true 
-              IsOutliningEnabled = true }
-
         store.RegisterDefault
             { Enabled = false
               UseColors = false
@@ -153,13 +118,11 @@
 
     interface ISettings
 
-    static member IntelliSense : IntelliSenseOptions = getSettings()
-    static member QuickInfo : QuickInfoOptions = getSettings()
-    static member CodeFixes : CodeFixesOptions = getSettings()
-    static member LanguageServicePerformance : LanguageServicePerformanceOptions = getSettings()
-    static member CodeLens : CodeLensOptions = getSettings()
-    static member Advanced: AdvancedOptions = getSettings()
->>>>>>> d97c7976
+[<AutoOpen>]
+module internal WorkspaceSettingFromDocumentExtension =
+    type Microsoft.CodeAnalysis.Document with
+        member this.FSharpOptions =
+            this.Project.Solution.Workspace.Services.GetService() : EditorOptions
 
 module internal OptionsUI =
 
