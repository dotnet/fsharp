namespace Microsoft.VisualStudio.FSharp.Editor

open System.ComponentModel.Composition
open System.Runtime.InteropServices

open Microsoft.VisualStudio.FSharp.UIResources
open SettingsPersistence
open OptionsUIHelpers


module DefaultTuning = 
    let SemanticColorizationInitialDelay = 0 (* milliseconds *)
<<<<<<< HEAD
    let UnusedDeclarationsAnalyzerInitialDelay = 0 (* milliseconds *)
    let UnusedOpensAnalyzerInitialDelay = 2000 (* milliseconds *)
=======
    let UnusedDeclarationsAnalyzerInitialDelay = 0 (* 1000 *) (* milliseconds *)
    let UnusedOpensAnalyzerInitialDelay = 0 (* 2000 *) (* milliseconds *)
>>>>>>> b4c4d622
    let SimplifyNameInitialDelay = 2000 (* milliseconds *)
    let SimplifyNameEachItemDelay = 5 (* milliseconds *)

// CLIMutable to make the record work also as a view model
[<CLIMutable>]
type IntelliSenseOptions =
  { ShowAfterCharIsTyped: bool
    ShowAfterCharIsDeleted: bool
    ShowAllSymbols : bool }

[<RequireQualifiedAccess>]
type QuickInfoUnderlineStyle = Dot | Dash | Solid

[<CLIMutable>]
type QuickInfoOptions =
    { DisplayLinks: bool
      UnderlineStyle: QuickInfoUnderlineStyle }

[<CLIMutable>]
type CodeFixesOptions =
    { SimplifyName: bool
      AlwaysPlaceOpensAtTopLevel: bool
      UnusedOpens: bool }

[<Export(typeof<ISettings>)>]
type internal Settings [<ImportingConstructor>](store: SettingsStore) =
    do  // Initialize default settings
        
        store.RegisterDefault
            { ShowAfterCharIsTyped = true
              ShowAfterCharIsDeleted = true
              ShowAllSymbols = true }

        store.RegisterDefault
            { DisplayLinks = true
              UnderlineStyle = QuickInfoUnderlineStyle.Solid }

        store.RegisterDefault
            { // We have this off by default, disable until we work out how to make this low priority 
              // See https://github.com/Microsoft/visualfsharp/pull/3238#issue-237699595
              SimplifyName = false 
              AlwaysPlaceOpensAtTopLevel = false
              UnusedOpens = true }

    interface ISettings

    static member IntelliSense : IntelliSenseOptions = getSettings()
    static member QuickInfo : QuickInfoOptions = getSettings()
    static member CodeFixes : CodeFixesOptions = getSettings()

module internal OptionsUI =

    [<Guid(Guids.intelliSenseOptionPageIdString)>]
    type internal IntelliSenseOptionPage() =
        inherit AbstractOptionPage<IntelliSenseOptions>()
        override this.CreateView() =
            let view = IntelliSenseOptionControl()
            view.charTyped.Unchecked.Add <| fun _ -> view.charDeleted.IsChecked <- System.Nullable false
            upcast view              
            
    [<Guid(Guids.quickInfoOptionPageIdString)>]
    type internal QuickInfoOptionPage() =
        inherit AbstractOptionPage<QuickInfoOptions>()
        override this.CreateView() = 
            let view = QuickInfoOptionControl()
            let path = "UnderlineStyle"
            bindRadioButton view.solid path QuickInfoUnderlineStyle.Solid
            bindRadioButton view.dot path QuickInfoUnderlineStyle.Dot
            bindRadioButton view.dash path QuickInfoUnderlineStyle.Dash
            bindCheckBox view.displayLinks "DisplayLinks"
            upcast view

    [<Guid(Guids.codeFixesOptionPageIdString)>]
    type internal CodeFixesOptionPage() =
        inherit AbstractOptionPage<CodeFixesOptions>()
        override this.CreateView() =
            upcast CodeFixesOptionControl()            <|MERGE_RESOLUTION|>--- conflicted
+++ resolved
@@ -10,13 +10,8 @@
 
 module DefaultTuning = 
     let SemanticColorizationInitialDelay = 0 (* milliseconds *)
-<<<<<<< HEAD
-    let UnusedDeclarationsAnalyzerInitialDelay = 0 (* milliseconds *)
-    let UnusedOpensAnalyzerInitialDelay = 2000 (* milliseconds *)
-=======
     let UnusedDeclarationsAnalyzerInitialDelay = 0 (* 1000 *) (* milliseconds *)
     let UnusedOpensAnalyzerInitialDelay = 0 (* 2000 *) (* milliseconds *)
->>>>>>> b4c4d622
     let SimplifyNameInitialDelay = 2000 (* milliseconds *)
     let SimplifyNameEachItemDelay = 5 (* milliseconds *)
 
