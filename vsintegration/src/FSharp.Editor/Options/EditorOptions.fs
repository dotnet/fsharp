namespace Microsoft.VisualStudio.FSharp.Editor

open System
open System.Composition
open System.Runtime.InteropServices
open Microsoft.VisualStudio.FSharp.UIResources
open Microsoft.CodeAnalysis

module DefaultTuning =
    /// How long is the per-document data saved before it is eligible for eviction from the cache? 10 seconds.
    /// Re-tokenizing is fast so we don't need to save this data long.
    let PerDocumentSavedDataSlidingWindow = TimeSpan(0, 0, 10) (* seconds *)

type EnterKeySetting =
    | NeverNewline
    | NewlineOnCompleteWord
    | AlwaysNewline

// CLIMutable to make the record work also as a view model
[<CLIMutable>]
type IntelliSenseOptions =
    {
        ShowAfterCharIsTyped: bool
        ShowAfterCharIsDeleted: bool
        IncludeSymbolsFromUnopenedNamespacesOrModules: bool
        EnterKeySetting: EnterKeySetting
    }

    static member Default =
        {
            ShowAfterCharIsTyped = true
            ShowAfterCharIsDeleted = false
            IncludeSymbolsFromUnopenedNamespacesOrModules = false
            EnterKeySetting = EnterKeySetting.NeverNewline
        }

[<RequireQualifiedAccess>]
type QuickInfoUnderlineStyle =
    | Dot
    | Dash
    | Solid

[<CLIMutable>]
type QuickInfoOptions =
    {
        DisplayLinks: bool
        UnderlineStyle: QuickInfoUnderlineStyle
        DescriptionWidth: int option
    }

    static member Default =
        {
            DisplayLinks = true
            UnderlineStyle = QuickInfoUnderlineStyle.Solid
            DescriptionWidth = None
        }

[<CLIMutable>]
type CodeFixesOptions =
    {
        SimplifyName: bool
        AlwaysPlaceOpensAtTopLevel: bool
        UnusedOpens: bool
        UnusedDeclarations: bool
        SuggestNamesForErrors: bool
    }

    static member Default =
        { // We have this off by default, disable until we work out how to make this low priority
            // See https://github.com/dotnet/fsharp/pull/3238#issue-237699595
            SimplifyName = false
            AlwaysPlaceOpensAtTopLevel = true
            UnusedOpens = true
            UnusedDeclarations = true
            SuggestNamesForErrors = true
        }

[<CLIMutable>]
type LanguageServicePerformanceOptions =
    {
        AllowStaleCompletionResults: bool
        TimeUntilStaleCompletion: int
        EnableParallelReferenceResolution: bool
        EnableFastFindReferencesAndRename: bool
        EnablePartialTypeChecking: bool
        UseSyntaxTreeCache: bool
    }

    static member Default =
        {
            AllowStaleCompletionResults = true
            TimeUntilStaleCompletion = 2000 // In ms, so this is 2 seconds
            EnableParallelReferenceResolution = false
            EnableFastFindReferencesAndRename = true
            EnablePartialTypeChecking = true
            UseSyntaxTreeCache = FSharpExperimentalFeaturesEnabledAutomatically
        }

[<CLIMutable>]
type AdvancedOptions =
    {
        IsBlockStructureEnabled: bool
        IsOutliningEnabled: bool
        IsInlineTypeHintsEnabled: bool
        IsInlineParameterNameHintsEnabled: bool
        IsInlineReturnTypeHintsEnabled: bool
        IsLiveBuffersEnabled: bool
<<<<<<< HEAD
        UseTransparentCompiler: bool
=======
        SendAdditionalTelemetry: bool
>>>>>>> b9b69ff3
    }

    static member Default =
        {
            IsBlockStructureEnabled = true
            IsOutliningEnabled = true
            IsInlineTypeHintsEnabled = false
            IsInlineParameterNameHintsEnabled = false
            IsInlineReturnTypeHintsEnabled = false
            IsLiveBuffersEnabled = FSharpExperimentalFeaturesEnabledAutomatically
<<<<<<< HEAD
            UseTransparentCompiler = false
=======
            SendAdditionalTelemetry = FSharpExperimentalFeaturesEnabledAutomatically
>>>>>>> b9b69ff3
        }

[<CLIMutable>]
type FormattingOptions =
    {
        FormatOnPaste: bool
    }

    static member Default = { FormatOnPaste = false }

[<Shared; Export>]
type EditorOptions() =
    // we use in-memory store when outside of VS, e.g. in unit tests
    let store = SettingsStore.Create()

    do
        store.Register QuickInfoOptions.Default
        store.Register CodeFixesOptions.Default
        store.Register LanguageServicePerformanceOptions.Default
        store.Register AdvancedOptions.Default
        store.Register IntelliSenseOptions.Default
        store.Register FormattingOptions.Default

    member _.IntelliSense: IntelliSenseOptions = store.Get()
    member _.QuickInfo: QuickInfoOptions = store.Get()
    member _.CodeFixes: CodeFixesOptions = store.Get()
    member _.LanguageServicePerformance: LanguageServicePerformanceOptions = store.Get()
    member _.Advanced: AdvancedOptions = store.Get()
    member _.Formatting: FormattingOptions = store.Get()

    [<Export(typeof<SettingsStore.ISettingsStore>)>]
    member private _.SettingsStore = store

    interface Microsoft.CodeAnalysis.Host.IWorkspaceService

module internal OptionsUI =

    open OptionsUIHelpers

    [<Guid(Guids.intelliSenseOptionPageIdString)>]
    type internal IntelliSenseOptionPage() =
        inherit AbstractOptionPage<IntelliSenseOptions>()

        override this.CreateView() =
            let view = IntelliSenseOptionControl()

            view.charTyped.Unchecked.Add
            <| fun _ -> view.charDeleted.IsChecked <- System.Nullable false

            let path = nameof EnterKeySetting
            bindRadioButton view.nevernewline path EnterKeySetting.NeverNewline
            bindRadioButton view.newlinecompleteline path EnterKeySetting.NewlineOnCompleteWord
            bindRadioButton view.alwaysnewline path EnterKeySetting.AlwaysNewline

            upcast view

    [<Guid(Guids.quickInfoOptionPageIdString)>]
    type internal QuickInfoOptionPage() =
        inherit AbstractOptionPage<QuickInfoOptions>()

        override this.CreateView() =
            let view = QuickInfoOptionControl()
            let path = nameof QuickInfoOptions.Default.UnderlineStyle
            bindRadioButton view.solid path QuickInfoUnderlineStyle.Solid
            bindRadioButton view.dot path QuickInfoUnderlineStyle.Dot
            bindRadioButton view.dash path QuickInfoUnderlineStyle.Dash
            bindCheckBox view.displayLinks (nameof QuickInfoOptions.Default.DisplayLinks)
            bindDescriptionWidthTextBox view.descriptionWidth (nameof QuickInfoOptions.Default.DescriptionWidth)
            upcast view

    [<Guid(Guids.codeFixesOptionPageIdString)>]
    type internal CodeFixesOptionPage() =
        inherit AbstractOptionPage<CodeFixesOptions>()
        override this.CreateView() = upcast CodeFixesOptionControl()

    [<Guid(Guids.languageServicePerformanceOptionPageIdString)>]
    type internal LanguageServicePerformanceOptionPage() =
        inherit AbstractOptionPage<LanguageServicePerformanceOptions>()

        override this.CreateView() =
            upcast LanguageServicePerformanceOptionControl()

    [<Guid(Guids.advancedSettingsPageIdSring)>]
    type internal AdvancedSettingsOptionPage() =
        inherit AbstractOptionPage<AdvancedOptions>()
        override _.CreateView() = upcast AdvancedOptionsControl()

    [<Guid(Guids.formattingOptionPageIdString)>]
    type internal FormattingOptionPage() =
        inherit AbstractOptionPage<FormattingOptions>()
        override _.CreateView() = upcast FormattingOptionsControl()

[<AutoOpen>]
module EditorOptionsExtensions =

    type Project with

        member private this.EditorOptions =
            this.Solution.Workspace.Services.GetService<EditorOptions>()

        member this.IsFSharpCodeFixesAlwaysPlaceOpensAtTopLevelEnabled =
            this.EditorOptions.CodeFixes.AlwaysPlaceOpensAtTopLevel

        member this.IsFSharpCodeFixesUnusedDeclarationsEnabled =
            this.EditorOptions.CodeFixes.UnusedDeclarations

        member this.IsFSharpStaleCompletionResultsEnabled =
            this.EditorOptions.LanguageServicePerformance.AllowStaleCompletionResults

        member this.FSharpTimeUntilStaleCompletion =
            this.EditorOptions.LanguageServicePerformance.TimeUntilStaleCompletion

        member this.IsFSharpCodeFixesSimplifyNameEnabled =
            this.EditorOptions.CodeFixes.SimplifyName

        member this.IsFSharpCodeFixesUnusedOpensEnabled =
            this.EditorOptions.CodeFixes.UnusedOpens

        member this.IsFSharpBlockStructureEnabled =
            this.EditorOptions.Advanced.IsBlockStructureEnabled

        member this.IsFastFindReferencesEnabled =
            this.EditorOptions.LanguageServicePerformance.EnableFastFindReferencesAndRename

        member this.UseTransparentCompiler =
            this.EditorOptions.Advanced.UseTransparentCompiler<|MERGE_RESOLUTION|>--- conflicted
+++ resolved
@@ -105,11 +105,8 @@
         IsInlineParameterNameHintsEnabled: bool
         IsInlineReturnTypeHintsEnabled: bool
         IsLiveBuffersEnabled: bool
-<<<<<<< HEAD
         UseTransparentCompiler: bool
-=======
         SendAdditionalTelemetry: bool
->>>>>>> b9b69ff3
     }
 
     static member Default =
@@ -120,11 +117,8 @@
             IsInlineParameterNameHintsEnabled = false
             IsInlineReturnTypeHintsEnabled = false
             IsLiveBuffersEnabled = FSharpExperimentalFeaturesEnabledAutomatically
-<<<<<<< HEAD
+            SendAdditionalTelemetry = FSharpExperimentalFeaturesEnabledAutomatically
             UseTransparentCompiler = false
-=======
-            SendAdditionalTelemetry = FSharpExperimentalFeaturesEnabledAutomatically
->>>>>>> b9b69ff3
         }
 
 [<CLIMutable>]
