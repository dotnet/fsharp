<?xml version="1.0" encoding="utf-8"?>
<root>
  <!-- 
    Microsoft ResX Schema 
    
    Version 2.0
    
    The primary goals of this format is to allow a simple XML format 
    that is mostly human readable. The generation and parsing of the 
    various data types are done through the TypeConverter classes 
    associated with the data types.
    
    Example:
    
    ... ado.net/XML headers & schema ...
    <resheader name="resmimetype">text/microsoft-resx</resheader>
    <resheader name="version">2.0</resheader>
    <resheader name="reader">System.Resources.ResXResourceReader, System.Windows.Forms, ...</resheader>
    <resheader name="writer">System.Resources.ResXResourceWriter, System.Windows.Forms, ...</resheader>
    <data name="Name1"><value>this is my long string</value><comment>this is a comment</comment></data>
    <data name="Color1" type="System.Drawing.Color, System.Drawing">Blue</data>
    <data name="Bitmap1" mimetype="application/x-microsoft.net.object.binary.base64">
        <value>[base64 mime encoded serialized .NET Framework object]</value>
    </data>
    <data name="Icon1" type="System.Drawing.Icon, System.Drawing" mimetype="application/x-microsoft.net.object.bytearray.base64">
        <value>[base64 mime encoded string representing a byte array form of the .NET Framework object]</value>
        <comment>This is a comment</comment>
    </data>
                
    There are any number of "resheader" rows that contain simple 
    name/value pairs.
    
    Each data row contains a name, and value. The row also contains a 
    type or mimetype. Type corresponds to a .NET class that support 
    text/value conversion through the TypeConverter architecture. 
    Classes that don't support this are serialized and stored with the 
    mimetype set.
    
    The mimetype is used for serialized objects, and tells the 
    ResXResourceReader how to depersist the object. This is currently not 
    extensible. For a given mimetype the value must be set accordingly:
    
    Note - application/x-microsoft.net.object.binary.base64 is the format 
    that the ResXResourceWriter will generate, however the reader can 
    read any of the formats listed below.
    
    mimetype: application/x-microsoft.net.object.binary.base64
    value   : The object must be serialized with 
            : System.Runtime.Serialization.Formatters.Binary.BinaryFormatter
            : and then encoded with base64 encoding.
    
    mimetype: application/x-microsoft.net.object.soap.base64
    value   : The object must be serialized with 
            : System.Runtime.Serialization.Formatters.Soap.SoapFormatter
            : and then encoded with base64 encoding.

    mimetype: application/x-microsoft.net.object.bytearray.base64
    value   : The object must be serialized into a byte array 
            : using a System.ComponentModel.TypeConverter
            : and then encoded with base64 encoding.
    -->
  <xsd:schema id="root" xmlns="" xmlns:xsd="http://www.w3.org/2001/XMLSchema" xmlns:msdata="urn:schemas-microsoft-com:xml-msdata">
    <xsd:import namespace="http://www.w3.org/XML/1998/namespace" />
    <xsd:element name="root" msdata:IsDataSet="true">
      <xsd:complexType>
        <xsd:choice maxOccurs="unbounded">
          <xsd:element name="metadata">
            <xsd:complexType>
              <xsd:sequence>
                <xsd:element name="value" type="xsd:string" minOccurs="0" />
              </xsd:sequence>
              <xsd:attribute name="name" use="required" type="xsd:string" />
              <xsd:attribute name="type" type="xsd:string" />
              <xsd:attribute name="mimetype" type="xsd:string" />
              <xsd:attribute ref="xml:space" />
            </xsd:complexType>
          </xsd:element>
          <xsd:element name="assembly">
            <xsd:complexType>
              <xsd:attribute name="alias" type="xsd:string" />
              <xsd:attribute name="name" type="xsd:string" />
            </xsd:complexType>
          </xsd:element>
          <xsd:element name="data">
            <xsd:complexType>
              <xsd:sequence>
                <xsd:element name="value" type="xsd:string" minOccurs="0" msdata:Ordinal="1" />
                <xsd:element name="comment" type="xsd:string" minOccurs="0" msdata:Ordinal="2" />
              </xsd:sequence>
              <xsd:attribute name="name" type="xsd:string" use="required" msdata:Ordinal="1" />
              <xsd:attribute name="type" type="xsd:string" msdata:Ordinal="3" />
              <xsd:attribute name="mimetype" type="xsd:string" msdata:Ordinal="4" />
              <xsd:attribute ref="xml:space" />
            </xsd:complexType>
          </xsd:element>
          <xsd:element name="resheader">
            <xsd:complexType>
              <xsd:sequence>
                <xsd:element name="value" type="xsd:string" minOccurs="0" msdata:Ordinal="1" />
              </xsd:sequence>
              <xsd:attribute name="name" type="xsd:string" use="required" />
            </xsd:complexType>
          </xsd:element>
        </xsd:choice>
      </xsd:complexType>
    </xsd:element>
  </xsd:schema>
  <resheader name="resmimetype">
    <value>text/microsoft-resx</value>
  </resheader>
  <resheader name="version">
    <value>2.0</value>
  </resheader>
  <resheader name="reader">
    <value>System.Resources.ResXResourceReader, System.Windows.Forms, Version=4.0.0.0, Culture=neutral, PublicKeyToken=b77a5c561934e089</value>
  </resheader>
  <resheader name="writer">
    <value>System.Resources.ResXResourceWriter, System.Windows.Forms, Version=4.0.0.0, Culture=neutral, PublicKeyToken=b77a5c561934e089</value>
  </resheader>
  <data name="AddNewKeyword" xml:space="preserve">
    <value>Add 'new' keyword</value>
  </data>
  <data name="ImplementInterface" xml:space="preserve">
    <value>Implement interface</value>
  </data>
  <data name="ImplementInterfaceWithoutTypeAnnotation" xml:space="preserve">
    <value>Implement interface without type annotation</value>
  </data>
  <data name="PrefixValueNameWithUnderscore" xml:space="preserve">
    <value>Prefix '{0}' with underscore</value>
  </data>
  <data name="RenameValueToUnderscore" xml:space="preserve">
    <value>Rename '{0}' to '_'</value>
  </data>
  <data name="SimplifyName" xml:space="preserve">
    <value>Simplify name</value>
  </data>
  <data name="NameCanBeSimplified" xml:space="preserve">
    <value>Name can be simplified.</value>
  </data>
  <data name="FSharpFunctionsClassificationType" xml:space="preserve">
    <value>F# Functions</value>
  </data>
  <data name="FSharpMutableVarsClassificationType" xml:space="preserve">
    <value>F# Mutable Variables / Reference Cells</value>
  </data>
  <data name="FSharpPrintfFormatClassificationType" xml:space="preserve">
    <value>F# Printf Format</value>
  </data>
  <data name="FSharpDisposableTypesClassificationType" xml:space="preserve">
    <value>F# Disposable Types</value>
  </data>
  <data name="RemoveUnusedOpens" xml:space="preserve">
    <value>Remove unused open declarations</value>
  </data>
  <data name="UnusedOpens" xml:space="preserve">
    <value>Open declaration can be removed.</value>
  </data>
  <data name="6008" xml:space="preserve">
    <value>IntelliSense</value>
  </data>
  <data name="6009" xml:space="preserve">
    <value>QuickInfo</value>
  </data>
  <data name="AddAssemblyReference" xml:space="preserve">
    <value>Add an assembly reference to '{0}'</value>
  </data>
  <data name="AddProjectReference" xml:space="preserve">
    <value>Add a project reference to '{0}'</value>
  </data>
  <data name="6010" xml:space="preserve">
    <value>Code Fixes</value>
  </data>
  <data name="6011" xml:space="preserve">
    <value>Performance</value>
  </data>
  <data name="6012" xml:space="preserve">
    <value>Advanced</value>
  </data>
  <data name="6013" xml:space="preserve">
    <value>CodeLens</value>
  </data>
  <data name="6014" xml:space="preserve">
    <value>Formatting</value>
  </data>
  <data name="TheValueIsUnused" xml:space="preserve">
    <value>The value is unused</value>
  </data>
  <data name="CannotDetermineSymbol" xml:space="preserve">
    <value>Cannot determine the symbol under the caret</value>
  </data>
  <data name="CannotNavigateUnknown" xml:space="preserve">
    <value>Cannot navigate to the requested location</value>
  </data>
  <data name="LocatingSymbol" xml:space="preserve">
    <value>Locating the symbol under the caret...</value>
  </data>
  <data name="NavigatingTo" xml:space="preserve">
    <value>Navigating to symbol...</value>
  </data>
  <data name="NavigateToFailed" xml:space="preserve">
    <value>Navigate to symbol failed: {0}</value>
  </data>
  <data name="ExceptionsHeader" xml:space="preserve">
    <value>Exceptions:</value>
  </data>
  <data name="GenericParametersHeader" xml:space="preserve">
    <value>Generic parameters:</value>
  </data>
  <data name="RenameValueToDoubleUnderscore" xml:space="preserve">
    <value>Rename '{0}' to '__'</value>
  </data>
  <data name="FSharpDisposableLocalValuesClassificationType" xml:space="preserve">
    <value>F# Disposable Values (locals)</value>
  </data>
  <data name="FSharpPropertiesClassificationType" xml:space="preserve">
    <value>F# Properties</value>
  </data>
  <data name="FSharpDisposableTopLevelValuesClassificationType" xml:space="preserve">
    <value>F# Dispostable Values (top-level)</value>
  </data>
<<<<<<< HEAD
  <data name="MakeDeclarationMutable" xml:space="preserve">
    <value>Make declaration 'mutable'</value>
=======
  <data name="UseUpcastKeyword" xml:space="preserve">
    <value>Use 'upcast'</value>
  </data>
  <data name="UseUpcastOperator" xml:space="preserve">
    <value>Use ':&gt;' operator</value>
  </data>
  <data name="AddMissingEqualsToTypeDefinition" xml:space="preserve">
    <value>Add missing '=' to type definition</value>
  </data>
  <data name="ConvertToSingleEqualsEqualityExpression" xml:space="preserve">
    <value>Use '=' for equality check</value>
>>>>>>> 00f1c12d
  </data>
  <data name="UseNotForNegation" xml:space="preserve">
    <value>Use 'not' to negate expression</value>
  </data>
  <data name="WrapExpressionInParentheses" xml:space="preserve">
    <value>Wrap expression in parentheses</value>
  </data>
  <data name="ChangePrefixNegationToInfixSubtraction" xml:space="preserve">
    <value>Use subtraction instead of negation</value>
  </data>
</root><|MERGE_RESOLUTION|>--- conflicted
+++ resolved
@@ -219,10 +219,9 @@
   <data name="FSharpDisposableTopLevelValuesClassificationType" xml:space="preserve">
     <value>F# Dispostable Values (top-level)</value>
   </data>
-<<<<<<< HEAD
   <data name="MakeDeclarationMutable" xml:space="preserve">
     <value>Make declaration 'mutable'</value>
-=======
+  </data>
   <data name="UseUpcastKeyword" xml:space="preserve">
     <value>Use 'upcast'</value>
   </data>
@@ -234,7 +233,6 @@
   </data>
   <data name="ConvertToSingleEqualsEqualityExpression" xml:space="preserve">
     <value>Use '=' for equality check</value>
->>>>>>> 00f1c12d
   </data>
   <data name="UseNotForNegation" xml:space="preserve">
     <value>Use 'not' to negate expression</value>
