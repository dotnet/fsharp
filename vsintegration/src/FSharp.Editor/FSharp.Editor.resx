--- conflicted
+++ resolved
@@ -219,13 +219,11 @@
   <data name="FSharpDisposableTopLevelValuesClassificationType" xml:space="preserve">
     <value>F# Dispostable Values (top-level)</value>
   </data>
-<<<<<<< HEAD
   <data name="UseNotForNegation" xml:space="preserve">
     <value>Use 'not' to negate expression</value>
-=======
+  </data>
   <data name="WrapExpressionInParentheses" xml:space="preserve">
     <value>Wrap expression in parentheses</value>
->>>>>>> 250f8d77
   </data>
   <data name="ChangePrefixNegationToInfixSubtraction" xml:space="preserve">
     <value>Use subtraction instead of negation</value>
