<?xml version="1.0" encoding="utf-8"?>
<root>
  <!-- 
    Microsoft ResX Schema 
    
    Version 2.0
    
    The primary goals of this format is to allow a simple XML format 
    that is mostly human readable. The generation and parsing of the 
    various data types are done through the TypeConverter classes 
    associated with the data types.
    
    Example:
    
    ... ado.net/XML headers & schema ...
    <resheader name="resmimetype">text/microsoft-resx</resheader>
    <resheader name="version">2.0</resheader>
    <resheader name="reader">System.Resources.ResXResourceReader, System.Windows.Forms, ...</resheader>
    <resheader name="writer">System.Resources.ResXResourceWriter, System.Windows.Forms, ...</resheader>
    <data name="Name1"><value>this is my long string</value><comment>this is a comment</comment></data>
    <data name="Color1" type="System.Drawing.Color, System.Drawing">Blue</data>
    <data name="Bitmap1" mimetype="application/x-microsoft.net.object.binary.base64">
        <value>[base64 mime encoded serialized .NET Framework object]</value>
    </data>
    <data name="Icon1" type="System.Drawing.Icon, System.Drawing" mimetype="application/x-microsoft.net.object.bytearray.base64">
        <value>[base64 mime encoded string representing a byte array form of the .NET Framework object]</value>
        <comment>This is a comment</comment>
    </data>
                
    There are any number of "resheader" rows that contain simple 
    name/value pairs.
    
    Each data row contains a name, and value. The row also contains a 
    type or mimetype. Type corresponds to a .NET class that support 
    text/value conversion through the TypeConverter architecture. 
    Classes that don't support this are serialized and stored with the 
    mimetype set.
    
    The mimetype is used for serialized objects, and tells the 
    ResXResourceReader how to depersist the object. This is currently not 
    extensible. For a given mimetype the value must be set accordingly:
    
    Note - application/x-microsoft.net.object.binary.base64 is the format 
    that the ResXResourceWriter will generate, however the reader can 
    read any of the formats listed below.
    
    mimetype: application/x-microsoft.net.object.binary.base64
    value   : The object must be serialized with 
            : System.Runtime.Serialization.Formatters.Binary.BinaryFormatter
            : and then encoded with base64 encoding.
    
    mimetype: application/x-microsoft.net.object.soap.base64
    value   : The object must be serialized with 
            : System.Runtime.Serialization.Formatters.Soap.SoapFormatter
            : and then encoded with base64 encoding.

    mimetype: application/x-microsoft.net.object.bytearray.base64
    value   : The object must be serialized into a byte array 
            : using a System.ComponentModel.TypeConverter
            : and then encoded with base64 encoding.
    -->
  <xsd:schema id="root" xmlns="" xmlns:xsd="http://www.w3.org/2001/XMLSchema" xmlns:msdata="urn:schemas-microsoft-com:xml-msdata">
    <xsd:import namespace="http://www.w3.org/XML/1998/namespace" />
    <xsd:element name="root" msdata:IsDataSet="true">
      <xsd:complexType>
        <xsd:choice maxOccurs="unbounded">
          <xsd:element name="metadata">
            <xsd:complexType>
              <xsd:sequence>
                <xsd:element name="value" type="xsd:string" minOccurs="0" />
              </xsd:sequence>
              <xsd:attribute name="name" use="required" type="xsd:string" />
              <xsd:attribute name="type" type="xsd:string" />
              <xsd:attribute name="mimetype" type="xsd:string" />
              <xsd:attribute ref="xml:space" />
            </xsd:complexType>
          </xsd:element>
          <xsd:element name="assembly">
            <xsd:complexType>
              <xsd:attribute name="alias" type="xsd:string" />
              <xsd:attribute name="name" type="xsd:string" />
            </xsd:complexType>
          </xsd:element>
          <xsd:element name="data">
            <xsd:complexType>
              <xsd:sequence>
                <xsd:element name="value" type="xsd:string" minOccurs="0" msdata:Ordinal="1" />
                <xsd:element name="comment" type="xsd:string" minOccurs="0" msdata:Ordinal="2" />
              </xsd:sequence>
              <xsd:attribute name="name" type="xsd:string" use="required" msdata:Ordinal="1" />
              <xsd:attribute name="type" type="xsd:string" msdata:Ordinal="3" />
              <xsd:attribute name="mimetype" type="xsd:string" msdata:Ordinal="4" />
              <xsd:attribute ref="xml:space" />
            </xsd:complexType>
          </xsd:element>
          <xsd:element name="resheader">
            <xsd:complexType>
              <xsd:sequence>
                <xsd:element name="value" type="xsd:string" minOccurs="0" msdata:Ordinal="1" />
              </xsd:sequence>
              <xsd:attribute name="name" type="xsd:string" use="required" />
            </xsd:complexType>
          </xsd:element>
        </xsd:choice>
      </xsd:complexType>
    </xsd:element>
  </xsd:schema>
  <resheader name="resmimetype">
    <value>text/microsoft-resx</value>
  </resheader>
  <resheader name="version">
    <value>2.0</value>
  </resheader>
  <resheader name="reader">
    <value>System.Resources.ResXResourceReader, System.Windows.Forms, Version=4.0.0.0, Culture=neutral, PublicKeyToken=b77a5c561934e089</value>
  </resheader>
  <resheader name="writer">
    <value>System.Resources.ResXResourceWriter, System.Windows.Forms, Version=4.0.0.0, Culture=neutral, PublicKeyToken=b77a5c561934e089</value>
  </resheader>
  <data name="AddNewKeyword" xml:space="preserve">
    <value>Add 'new' keyword</value>
  </data>
  <data name="ImplementInterface" xml:space="preserve">
    <value>Implement interface</value>
  </data>
  <data name="ImplementInterfaceWithoutTypeAnnotation" xml:space="preserve">
    <value>Implement interface without type annotation</value>
  </data>
  <data name="PrefixValueNameWithUnderscore" xml:space="preserve">
    <value>Prefix '{0}' with underscore</value>
  </data>
  <data name="RenameValueToUnderscore" xml:space="preserve">
    <value>Rename '{0}' to '_'</value>
  </data>
  <data name="SimplifyName" xml:space="preserve">
    <value>Simplify name</value>
  </data>
  <data name="NameCanBeSimplified" xml:space="preserve">
    <value>Name can be simplified.</value>
  </data>
  <data name="FSharpFunctionsClassificationType" xml:space="preserve">
    <value>F# Functions</value>
  </data>
  <data name="FSharpMutableVarsClassificationType" xml:space="preserve">
    <value>F# Mutable Variables / Reference Cells</value>
  </data>
  <data name="FSharpPrintfFormatClassificationType" xml:space="preserve">
    <value>F# Printf Format</value>
  </data>
  <data name="FSharpDisposableTypesClassificationType" xml:space="preserve">
    <value>F# Disposable Types</value>
  </data>
  <data name="RemoveUnusedOpens" xml:space="preserve">
    <value>Remove unused open declarations</value>
  </data>
  <data name="UnusedOpens" xml:space="preserve">
    <value>Open declaration can be removed.</value>
  </data>
  <data name="6008" xml:space="preserve">
    <value>IntelliSense</value>
  </data>
  <data name="6009" xml:space="preserve">
    <value>QuickInfo</value>
  </data>
  <data name="AddAssemblyReference" xml:space="preserve">
    <value>Add an assembly reference to '{0}'</value>
  </data>
  <data name="AddProjectReference" xml:space="preserve">
    <value>Add a project reference to '{0}'</value>
  </data>
  <data name="6010" xml:space="preserve">
    <value>Code Fixes</value>
  </data>
  <data name="6011" xml:space="preserve">
    <value>Performance</value>
  </data>
  <data name="6012" xml:space="preserve">
    <value>Advanced</value>
  </data>
  <data name="6013" xml:space="preserve">
    <value>CodeLens</value>
  </data>
  <data name="6014" xml:space="preserve">
    <value>Formatting</value>
  </data>
  <data name="TheValueIsUnused" xml:space="preserve">
    <value>The value is unused</value>
  </data>
  <data name="CannotDetermineSymbol" xml:space="preserve">
    <value>Cannot determine the symbol under the caret</value>
  </data>
  <data name="CannotNavigateUnknown" xml:space="preserve">
    <value>Cannot navigate to the requested location</value>
  </data>
  <data name="LocatingSymbol" xml:space="preserve">
    <value>Locating the symbol under the caret...</value>
  </data>
  <data name="NavigatingTo" xml:space="preserve">
    <value>Navigating to symbol...</value>
  </data>
  <data name="NavigateToFailed" xml:space="preserve">
    <value>Navigate to symbol failed: {0}</value>
  </data>
  <data name="ExceptionsHeader" xml:space="preserve">
    <value>Exceptions:</value>
  </data>
  <data name="GenericParametersHeader" xml:space="preserve">
    <value>Generic parameters:</value>
  </data>
  <data name="RenameValueToDoubleUnderscore" xml:space="preserve">
    <value>Rename '{0}' to '__'</value>
  </data>
  <data name="FSharpDisposableLocalValuesClassificationType" xml:space="preserve">
    <value>F# Disposable Values (locals)</value>
  </data>
  <data name="FSharpPropertiesClassificationType" xml:space="preserve">
    <value>F# Properties</value>
  </data>
  <data name="FSharpDisposableTopLevelValuesClassificationType" xml:space="preserve">
    <value>F# Dispostable Values (top-level)</value>
  </data>
  <data name="MakeDeclarationMutable" xml:space="preserve">
    <value>Make declaration 'mutable'</value>
  </data>
  <data name="UseUpcastKeyword" xml:space="preserve">
    <value>Use 'upcast'</value>
  </data>
  <data name="UseUpcastOperator" xml:space="preserve">
    <value>Use ':&gt;' operator</value>
  </data>
  <data name="AddMissingEqualsToTypeDefinition" xml:space="preserve">
    <value>Add missing '=' to type definition</value>
  </data>
  <data name="ConvertToSingleEqualsEqualityExpression" xml:space="preserve">
    <value>Use '=' for equality check</value>
  </data>
  <data name="UseNotForNegation" xml:space="preserve">
    <value>Use 'not' to negate expression</value>
  </data>
  <data name="WrapExpressionInParentheses" xml:space="preserve">
    <value>Wrap expression in parentheses</value>
  </data>
  <data name="ChangePrefixNegationToInfixSubtraction" xml:space="preserve">
    <value>Use subtraction instead of negation</value>
  </data>
<<<<<<< HEAD
  <data name="RemoveReturn" xml:space="preserve">
    <value>Remove 'return'</value>
  </data>
  <data name="RemoveReturnBang" xml:space="preserve">
    <value>Remove 'return!'</value>
  </data>
  <data name="RemoveYield" xml:space="preserve">
    <value>Remove 'yield'</value>
  </data>
  <data name="RemoveYieldBang" xml:space="preserve">
    <value>Remove yield!'</value>
=======
  <data name="ConvertToAnonymousRecord" xml:space="preserve">
    <value>Convert to Anonymous Record</value>
  </data>
  <data name="UseMutationWhenValueIsMutable" xml:space="preserve">
    <value>Use '&lt;-' to mutate value</value>
>>>>>>> a54d33f9
  </data>
</root><|MERGE_RESOLUTION|>--- conflicted
+++ resolved
@@ -243,7 +243,6 @@
   <data name="ChangePrefixNegationToInfixSubtraction" xml:space="preserve">
     <value>Use subtraction instead of negation</value>
   </data>
-<<<<<<< HEAD
   <data name="RemoveReturn" xml:space="preserve">
     <value>Remove 'return'</value>
   </data>
@@ -255,12 +254,11 @@
   </data>
   <data name="RemoveYieldBang" xml:space="preserve">
     <value>Remove yield!'</value>
-=======
+  </data>
   <data name="ConvertToAnonymousRecord" xml:space="preserve">
     <value>Convert to Anonymous Record</value>
   </data>
   <data name="UseMutationWhenValueIsMutable" xml:space="preserve">
     <value>Use '&lt;-' to mutate value</value>
->>>>>>> a54d33f9
   </data>
 </root>