﻿// Copyright (c) Microsoft Corporation.  All Rights Reserved.  Licensed under the Apache License, Version 2.0.  See License.txt in the project root for license information.

namespace Microsoft.VisualStudio.FSharp.Editor

open System
open System.Collections.Immutable
open System.Threading.Tasks
open Microsoft.CodeAnalysis
open Microsoft.CodeAnalysis.Text
open Microsoft.FSharp.Compiler
open Microsoft.FSharp.Compiler.SourceCodeServices
open Microsoft.FSharp.Compiler.Range
open Microsoft.VisualStudio.FSharp.LanguageService

module internal CommonRoslynHelpers =

    let FSharpRangeToTextSpan(sourceText: SourceText, range: range) =
        // Roslyn TextLineCollection is zero-based, F# range lines are one-based
        let startPosition = sourceText.Lines.[range.StartLine - 1].Start + range.StartColumn
        let endPosition = sourceText.Lines.[range.EndLine - 1].Start + range.EndColumn
        TextSpan(startPosition, endPosition - startPosition)

<<<<<<< HEAD
=======
    let TryFSharpRangeToTextSpan(sourceText: SourceText, range: range) : TextSpan option =
        try Some(FSharpRangeToTextSpan(sourceText, range))
        with e -> 
            //Assert.Exception(e)
            None

>>>>>>> efde2a87
    let GetCompletedTaskResult(task: Task<'TResult>) =
        if task.Status = TaskStatus.RanToCompletion then
            task.Result
        else
            Assert.Exception(task.Exception.GetBaseException())
            raise(task.Exception.GetBaseException())

    let StartAsyncAsTask cancellationToken computation =
        let computation =
            async {
                try
                    return! computation
                with e ->
                    Assert.Exception(e)
                    return Unchecked.defaultof<_>
            }
        Async.StartAsTask(computation, TaskCreationOptions.None, cancellationToken)

    let StartAsyncUnitAsTask cancellationToken (computation:Async<unit>) = 
        StartAsyncAsTask cancellationToken computation  :> Task

    let SupportedDiagnostics() =
        // We are constructing our own descriptors at run-time. Compiler service is already doing error formatting and localization.
        let dummyDescriptor = DiagnosticDescriptor("0", String.Empty, String.Empty, String.Empty, DiagnosticSeverity.Error, true, null, null)
        ImmutableArray.Create<DiagnosticDescriptor>(dummyDescriptor)

    let ConvertError(error: FSharpErrorInfo, location: Location) =
        let id = "FS" + error.ErrorNumber.ToString("0000")
        let emptyString = LocalizableString.op_Implicit("")
        let description = LocalizableString.op_Implicit(error.Message)
        let severity = if error.Severity = FSharpErrorSeverity.Error then DiagnosticSeverity.Error else DiagnosticSeverity.Warning
        let descriptor = new DiagnosticDescriptor(id, emptyString, description, error.Subcategory, severity, true, emptyString, String.Empty, null)
        Diagnostic.Create(descriptor, location)

[<AutoOpen>]
module internal RoslynExtensions =
    type Project with
        /// The list of all other projects within the same solution that reference this project.
        member this.GetDependentProjects() =
            [ for project in this.Solution.Projects do
                if project.ProjectReferences |> Seq.exists (fun ref -> ref.ProjectId = this.Id) then 
                    yield project ] <|MERGE_RESOLUTION|>--- conflicted
+++ resolved
@@ -20,15 +20,11 @@
         let endPosition = sourceText.Lines.[range.EndLine - 1].Start + range.EndColumn
         TextSpan(startPosition, endPosition - startPosition)
 
-<<<<<<< HEAD
-=======
     let TryFSharpRangeToTextSpan(sourceText: SourceText, range: range) : TextSpan option =
         try Some(FSharpRangeToTextSpan(sourceText, range))
         with e -> 
             //Assert.Exception(e)
             None
-
->>>>>>> efde2a87
     let GetCompletedTaskResult(task: Task<'TResult>) =
         if task.Status = TaskStatus.RanToCompletion then
             task.Result
