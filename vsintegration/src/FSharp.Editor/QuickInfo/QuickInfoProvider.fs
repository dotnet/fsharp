--- conflicted
+++ resolved
@@ -107,66 +107,7 @@
     interface IAsyncQuickInfoSource with
         override _.Dispose() = () // no cleanup necessary
 
-<<<<<<< HEAD
-        // This method can be called from the background thread.
-        // Do not call IServiceProvider.GetService here.
-        override _.GetQuickInfoItemAsync(session:IAsyncQuickInfoSession, cancellationToken:CancellationToken) : Task<QuickInfoItem MaybeNull> =
-            let triggerPoint = session.GetTriggerPoint(textBuffer.CurrentSnapshot)
-            match triggerPoint.HasValue with
-            | false -> Task.FromResult<QuickInfoItem MaybeNull>(null)
-            | true ->
-                let triggerPoint = triggerPoint.GetValueOrDefault()
-                asyncMaybe {
-                    let document = textBuffer.CurrentSnapshot.GetOpenDocumentInCurrentContextWithChanges()
-                    let! symbolUseRange, sigQuickInfo, targetQuickInfo = FSharpQuickInfo.getQuickInfo(document, triggerPoint.Position, cancellationToken)
-                    let getTrackingSpan (span:TextSpan) =
-                        textBuffer.CurrentSnapshot.CreateTrackingSpan(span.Start, span.Length, SpanTrackingMode.EdgeInclusive)
-
-                    let documentationBuilder = XmlDocumentation.CreateDocumentationBuilder(xmlMemberIndexService)
-                    match sigQuickInfo, targetQuickInfo with
-                    | None, None -> return null
-                    | Some quickInfo, None
-                    | None, Some quickInfo ->
-                        let mainDescription, docs = FSharpAsyncQuickInfoSource.BuildSingleQuickInfoItem documentationBuilder quickInfo
-                        let imageId = Tokenizer.GetImageIdForSymbol(quickInfo.Symbol, quickInfo.SymbolKind)
-                        let navigation = FSharpNavigation(statusBar, metadataAsSource, document, symbolUseRange)
-                        let content = QuickInfoViewProvider.provideContent(imageId, mainDescription, docs, navigation)
-                        let span = getTrackingSpan quickInfo.Span
-                        return (QuickInfoItem(span, content) : QuickInfoItem MaybeNull)
-
-                    | Some sigQuickInfo, Some targetQuickInfo ->
-                        let mainDescription, targetDocumentation, sigDocumentation, typeParameterMap, exceptions, usage = ResizeArray(), ResizeArray(), ResizeArray(), ResizeArray(), ResizeArray(), ResizeArray()
-                        XmlDocumentation.BuildDataTipText(documentationBuilder, ignore, sigDocumentation.Add, ignore, ignore, ignore, sigQuickInfo.StructuredText)
-                        XmlDocumentation.BuildDataTipText(documentationBuilder, mainDescription.Add, targetDocumentation.Add, typeParameterMap.Add, exceptions.Add, usage.Add, targetQuickInfo.StructuredText)
-                        // get whitespace nomalized documentation text
-                        let getText (tts: seq<TaggedText>) =
-                            let text =
-                                (StringBuilder(), tts)
-                                ||> Seq.fold (fun sb tt ->
-                                    if String.IsNullOrWhiteSpace tt.Text then sb else sb.Append tt.Text)
-                                |> string
-                            if String.IsNullOrWhiteSpace text then None else Some text
-
-                        let documentation =
-                            [ match getText targetDocumentation, getText sigDocumentation with
-                              | None, None -> ()
-                              | None, Some _ -> yield! sigDocumentation
-                              | Some _, None -> yield! targetDocumentation
-                              | Some implText, Some sigText when implText.Equals (sigText, StringComparison.OrdinalIgnoreCase) ->
-                                    yield! sigDocumentation
-                              | Some _  , Some _ ->
-                                    yield! RoslynHelpers.joinWithLineBreaks [ sigDocumentation; [ TaggedText.tagText "-------------" ]; targetDocumentation ]
-                            ] |> ResizeArray
-                        let docs = RoslynHelpers.joinWithLineBreaks [documentation; typeParameterMap; usage; exceptions]
-                        let imageId = Tokenizer.GetImageIdForSymbol(targetQuickInfo.Symbol, targetQuickInfo.SymbolKind)
-                        let navigation = FSharpNavigation(statusBar, metadataAsSource, document, symbolUseRange)
-                        let content = QuickInfoViewProvider.provideContent(imageId, mainDescription, docs, navigation)
-                        let span = getTrackingSpan targetQuickInfo.Span
-                        return QuickInfoItem(span, content)
-                }   |> Async.map Option.toObj
-                    |> RoslynHelpers.StartAsyncAsTask cancellationToken
-=======
-        override _.GetQuickInfoItemAsync(session: IAsyncQuickInfoSession, cancellationToken: CancellationToken) : Task<QuickInfoItem> =
+        override _.GetQuickInfoItemAsync(session: IAsyncQuickInfoSession, cancellationToken: CancellationToken) : Task<QuickInfoItem MaybeNull> =
             asyncMaybe {
                 let document =
                     textBuffer.CurrentSnapshot.GetOpenDocumentInCurrentContextWithChanges()
@@ -181,7 +122,6 @@
             }
             |> Async.map Option.toObj
             |> RoslynHelpers.StartAsyncAsTask cancellationToken
->>>>>>> ab42a322
 
 [<Export(typeof<IAsyncQuickInfoSourceProvider>)>]
 [<Name("F# Quick Info Provider")>]
