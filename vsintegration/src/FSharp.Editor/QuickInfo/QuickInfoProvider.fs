﻿// Copyright (c) Microsoft Corporation.  All Rights Reserved.  See License.txt in the project root for license information.

namespace Microsoft.VisualStudio.FSharp.Editor

open System
open System.Threading
open System.Threading.Tasks
open System.ComponentModel.Composition
open System.Text

open Microsoft.CodeAnalysis
open Microsoft.CodeAnalysis.Text

open Microsoft.VisualStudio.Language.Intellisense
open Microsoft.VisualStudio.Shell
open Microsoft.VisualStudio.Shell.Interop
open Microsoft.VisualStudio.Text
open Microsoft.VisualStudio.Utilities

open FSharp.Compiler.SourceCodeServices
open FSharp.Compiler.Range
open FSharp.Compiler

open Internal.Utilities.StructuredFormat

type internal QuickInfo =
    { StructuredText: FSharpStructuredToolTipText
      Span: TextSpan
      Symbol: FSharpSymbol
      SymbolKind: LexerSymbolKind }

module internal FSharpQuickInfo =

    let userOpName = "QuickInfo"

    // when a construct has been declared in a signature file the documentation comments that are
    // written in that file are the ones that go into the generated xml when the project is compiled
    // therefore we should include these doccoms in our design time quick info
    let getQuickInfoFromRange
        (
            checker: FSharpChecker,
            projectInfoManager: FSharpProjectOptionsManager,
            document: Document,
            declRange: range,
            cancellationToken: CancellationToken
        )
        : Async<QuickInfo option> =

        asyncMaybe {
            let solution = document.Project.Solution
            // ascertain the location of the target declaration in the signature file
            let! extDocId = solution.GetDocumentIdsWithFilePath declRange.FileName |> Seq.tryHead
            let extDocument = solution.GetProject(extDocId.ProjectId).GetDocument extDocId
            let! extSourceText = extDocument.GetTextAsync cancellationToken
            let! extSpan = RoslynHelpers.TryFSharpRangeToTextSpan (extSourceText, declRange)
            let extLineText = (extSourceText.Lines.GetLineFromPosition extSpan.Start).ToString()

            // project options need to be retrieved because the signature file could be in another project
            let! extParsingOptions, extProjectOptions = projectInfoManager.TryGetOptionsByProject(document.Project, cancellationToken)
            let extDefines = CompilerEnvironment.GetCompilationDefinesForEditing extParsingOptions
            let! extLexerSymbol = Tokenizer.getSymbolAtPosition(extDocId, extSourceText, extSpan.Start, declRange.FileName, extDefines, SymbolLookupKind.Greedy, true)
            let! _, _, extCheckFileResults = checker.ParseAndCheckDocument(extDocument, extProjectOptions, allowStaleResults=true, sourceText=extSourceText, userOpName = userOpName)

            let! extQuickInfoText = 
                extCheckFileResults.GetStructuredToolTipText
                    (declRange.StartLine, extLexerSymbol.Ident.idRange.EndColumn, extLineText, extLexerSymbol.FullIsland, FSharpTokenTag.IDENT, userOpName=userOpName) |> liftAsync

            match extQuickInfoText with
            | FSharpToolTipText []
            | FSharpToolTipText [FSharpStructuredToolTipElement.None] -> return! None
            | extQuickInfoText  ->
                let! extSymbolUse =
                    extCheckFileResults.GetSymbolUseAtLocation(declRange.StartLine, extLexerSymbol.Ident.idRange.EndColumn, extLineText, extLexerSymbol.FullIsland, userOpName=userOpName)
                let! span = RoslynHelpers.TryFSharpRangeToTextSpan (extSourceText, extLexerSymbol.Range)

                return { StructuredText = extQuickInfoText
                         Span = span
                         Symbol = extSymbolUse.Symbol
                         SymbolKind = extLexerSymbol.Kind }
        }

    /// Get QuickInfo combined from doccom of Signature and definition
    let getQuickInfo
        (
            checker: FSharpChecker,
            projectInfoManager: FSharpProjectOptionsManager,
            document: Document,
            position: int,
            cancellationToken: CancellationToken
        )
        : Async<(FSharpSymbolUse * QuickInfo option * QuickInfo option) option> =

        asyncMaybe {
            let! sourceText = document.GetTextAsync cancellationToken
            let! parsingOptions, projectOptions = projectInfoManager.TryGetOptionsForEditingDocumentOrProject(document, cancellationToken)
            let defines = CompilerEnvironment.GetCompilationDefinesForEditing parsingOptions
            let! lexerSymbol = Tokenizer.getSymbolAtPosition(document.Id, sourceText, position, document.FilePath, defines, SymbolLookupKind.Greedy, true)
            let idRange = lexerSymbol.Ident.idRange  
            let! _, _, checkFileResults = checker.ParseAndCheckDocument(document, projectOptions, allowStaleResults = true, sourceText=sourceText, userOpName = userOpName)
            let textLinePos = sourceText.Lines.GetLinePosition position
            let fcsTextLineNumber = Line.fromZ textLinePos.Line
            let lineText = (sourceText.Lines.GetLineFromPosition position).ToString()
            let! symbolUse = checkFileResults.GetSymbolUseAtLocation (fcsTextLineNumber, idRange.EndColumn, lineText, lexerSymbol.FullIsland, userOpName=userOpName)

            /// Gets the QuickInfo information for the orignal target
            let getTargetSymbolQuickInfo () =
                asyncMaybe {
                    let! targetQuickInfo =
                        checkFileResults.GetStructuredToolTipText
                            (fcsTextLineNumber, idRange.EndColumn, lineText, lexerSymbol.FullIsland, FSharpTokenTag.IDENT, userOpName=userOpName) |> liftAsync

                    match targetQuickInfo with
                    | FSharpToolTipText []
                    | FSharpToolTipText [FSharpStructuredToolTipElement.None] -> return! None
                    | _ ->
                        let! targetTextSpan = RoslynHelpers.TryFSharpRangeToTextSpan (sourceText, lexerSymbol.Range)
                        return { StructuredText = targetQuickInfo
                                 Span = targetTextSpan
                                 Symbol = symbolUse.Symbol
                                 SymbolKind = lexerSymbol.Kind }
                }

            // if the target is in a signature file, adjusting the quick info is unnecessary
            if isSignatureFile document.FilePath then
                let! targetQuickInfo = getTargetSymbolQuickInfo()
                return symbolUse, None, Some targetQuickInfo
            else
                // find the declaration location of the target symbol, with a preference for signature files
                let! findSigDeclarationResult = checkFileResults.GetDeclarationLocation (idRange.StartLine, idRange.EndColumn, lineText, lexerSymbol.FullIsland, preferFlag=true, userOpName=userOpName) |> liftAsync

                // it is necessary to retrieve the backup quick info because this acquires
                // the textSpan designating where we want the quick info to appear.
                let! targetQuickInfo = getTargetSymbolQuickInfo()

                let! result =
                    match findSigDeclarationResult with 
                    | FSharpFindDeclResult.DeclFound declRange when isSignatureFile declRange.FileName ->
                        asyncMaybe {
                            let! sigQuickInfo = getQuickInfoFromRange(checker, projectInfoManager, document, declRange, cancellationToken)

                            // if the target was declared in a signature file, and the current file
                            // is not the corresponding module implementation file for that signature,
                            // the doccoms from the signature will overwrite any doccoms that might be
                            // present on the definition/implementation
                            let! findImplDefinitionResult = checkFileResults.GetDeclarationLocation (idRange.StartLine, idRange.EndColumn, lineText, lexerSymbol.FullIsland, preferFlag=false, userOpName=userOpName) |> liftAsync

                            match findImplDefinitionResult  with
                            | FSharpFindDeclResult.DeclNotFound _
                            | FSharpFindDeclResult.ExternalDecl _ -> return symbolUse, Some sigQuickInfo, None
                            | FSharpFindDeclResult.DeclFound declRange ->
                                let! implQuickInfo = getQuickInfoFromRange(checker, projectInfoManager, document, declRange, cancellationToken)
                                return symbolUse, Some sigQuickInfo, Some { implQuickInfo with Span = targetQuickInfo.Span }
                        }
                    | _ -> async.Return None
                    |> liftAsync

                return result |> Option.defaultValue (symbolUse, None, Some targetQuickInfo)
        }

type internal FSharpAsyncQuickInfoSource
    (
        statusBar: StatusBar,
        xmlMemberIndexService: IVsXMLMemberIndexService,
        checkerProvider:FSharpCheckerProvider,
        projectInfoManager:FSharpProjectOptionsManager,
        textBuffer:ITextBuffer,
        _settings: EditorOptions
    ) =

    static let joinWithLineBreaks segments =
        let lineBreak = TaggedTextOps.Literals.lineBreak
        match segments |> List.filter (Seq.isEmpty >> not) with
        | [] -> Seq.empty
        | xs -> xs |> List.reduce (fun acc elem -> seq { yield! acc; yield lineBreak; yield! elem })

    // test helper
    static member ProvideQuickInfo(checker:FSharpChecker, documentId:DocumentId, sourceText:SourceText, filePath:string, position:int, parsingOptions:FSharpParsingOptions, options:FSharpProjectOptions, textVersionHash:int, languageServicePerformanceOptions: LanguageServicePerformanceOptions) =
        asyncMaybe {
            let! _, _, checkFileResults = checker.ParseAndCheckDocument(filePath, textVersionHash, sourceText, options, languageServicePerformanceOptions, userOpName=FSharpQuickInfo.userOpName)
            let textLine = sourceText.Lines.GetLineFromPosition position
            let textLineNumber = textLine.LineNumber + 1 // Roslyn line numbers are zero-based
            let defines = CompilerEnvironment.GetCompilationDefinesForEditing parsingOptions
            let! symbol = Tokenizer.getSymbolAtPosition (documentId, sourceText, position, filePath, defines, SymbolLookupKind.Precise, true)
            let! res = checkFileResults.GetStructuredToolTipText (textLineNumber, symbol.Ident.idRange.EndColumn, textLine.ToString(), symbol.FullIsland, FSharpTokenTag.IDENT, userOpName=FSharpQuickInfo.userOpName) |> liftAsync
            match res with
            | FSharpToolTipText []
            | FSharpToolTipText [FSharpStructuredToolTipElement.None] -> return! None
            | _ ->
                let! symbolUse = checkFileResults.GetSymbolUseAtLocation (textLineNumber, symbol.Ident.idRange.EndColumn, textLine.ToString(), symbol.FullIsland, userOpName=FSharpQuickInfo.userOpName)
                let! symbolSpan = RoslynHelpers.TryFSharpRangeToTextSpan (sourceText, symbol.Range)
                return { StructuredText = res
                         Span = symbolSpan
                         Symbol = symbolUse.Symbol
                         SymbolKind = symbol.Kind }
        }

    static member BuildSingleQuickInfoItem (documentationBuilder:IDocumentationBuilder) (quickInfo:QuickInfo) =
        let mainDescription, documentation, typeParameterMap, usage, exceptions = ResizeArray(), ResizeArray(), ResizeArray(), ResizeArray(), ResizeArray()
        XmlDocumentation.BuildDataTipText(documentationBuilder, mainDescription.Add, documentation.Add, typeParameterMap.Add, usage.Add, exceptions.Add, quickInfo.StructuredText)
        let docs = joinWithLineBreaks [documentation; typeParameterMap; usage; exceptions]
        (mainDescription, docs)

    interface IAsyncQuickInfoSource with
        override __.Dispose() = () // no cleanup necessary

        // This method can be called from the background thread.
        // Do not call IServiceProvider.GetService here.
<<<<<<< HEAD
        override __.GetQuickInfoItemAsync(session:IAsyncQuickInfoSession, cancellationToken:CancellationToken) : Task<QuickInfoItem?> =
            // if using LSP, just bail early
            if settings.Advanced.UsePreviewTextHover then Task.FromResult<QuickInfoItem?>(null)
            else
=======
        override __.GetQuickInfoItemAsync(session:IAsyncQuickInfoSession, cancellationToken:CancellationToken) : Task<QuickInfoItem> =
            // The following lines should be disabled for branch `release/dev16.2`, enabled otherwise
            //// if using LSP, just bail early
            //if settings.Advanced.UsePreviewTextHover then Task.FromResult<QuickInfoItem>(null)
            //else
>>>>>>> 868b76a7
            let triggerPoint = session.GetTriggerPoint(textBuffer.CurrentSnapshot)
            match triggerPoint.HasValue with
            | false -> Task.FromResult<QuickInfoItem?>(null)
            | true ->
                let triggerPoint = triggerPoint.GetValueOrDefault()
                let documentationBuilder = XmlDocumentation.CreateDocumentationBuilder(xmlMemberIndexService)
                asyncMaybe {
                    let document = textBuffer.CurrentSnapshot.GetOpenDocumentInCurrentContextWithChanges()
                    let! symbolUse, sigQuickInfo, targetQuickInfo = FSharpQuickInfo.getQuickInfo(checkerProvider.Checker, projectInfoManager, document, triggerPoint.Position, cancellationToken)
                    let getTrackingSpan (span:TextSpan) =
                        textBuffer.CurrentSnapshot.CreateTrackingSpan(span.Start, span.Length, SpanTrackingMode.EdgeInclusive)

                    match sigQuickInfo, targetQuickInfo with
                    | None, None -> return null
                    | Some quickInfo, None
                    | None, Some quickInfo->
                        let mainDescription, docs = FSharpAsyncQuickInfoSource.BuildSingleQuickInfoItem documentationBuilder quickInfo
                        let imageId = Tokenizer.GetImageIdForSymbol(quickInfo.Symbol, quickInfo.SymbolKind)
                        let navigation = QuickInfoNavigation(statusBar, checkerProvider.Checker, projectInfoManager, document, symbolUse.RangeAlternate)
                        let content = QuickInfoViewProvider.provideContent(imageId, mainDescription, docs, navigation)
                        let span = getTrackingSpan quickInfo.Span
                        return (QuickInfoItem(span, content) : QuickInfoItem?)

                    | Some sigQuickInfo, Some targetQuickInfo ->
                        let mainDescription, targetDocumentation, sigDocumentation, typeParameterMap, exceptions, usage = ResizeArray(), ResizeArray(), ResizeArray(), ResizeArray(), ResizeArray(), ResizeArray()
                        XmlDocumentation.BuildDataTipText(documentationBuilder, ignore, sigDocumentation.Add, ignore, ignore, ignore, sigQuickInfo.StructuredText)
                        XmlDocumentation.BuildDataTipText(documentationBuilder, mainDescription.Add, targetDocumentation.Add, typeParameterMap.Add, exceptions.Add, usage.Add, targetQuickInfo.StructuredText)
                        // get whitespace nomalized documentation text
                        let getText (tts: seq<Layout.TaggedText>) =
                            let text =
                                (StringBuilder(), tts)
                                ||> Seq.fold (fun sb tt ->
                                    if String.IsNullOrWhiteSpace tt.Text then sb else sb.Append tt.Text)
                                |> string
                            if String.IsNullOrWhiteSpace text then None else Some text

                        let documentation =
                            [ match getText targetDocumentation, getText sigDocumentation with
                              | None, None -> ()
                              | None, Some _ -> yield! sigDocumentation
                              | Some _, None -> yield! targetDocumentation
                              | Some implText, Some sigText when implText.Equals (sigText, StringComparison.OrdinalIgnoreCase) ->
                                    yield! sigDocumentation
                              | Some _  , Some _ ->
                                    yield! joinWithLineBreaks [ sigDocumentation; [ TaggedTextOps.tagText "-------------" ]; targetDocumentation ]
                            ] |> ResizeArray
                        let docs = joinWithLineBreaks [documentation; typeParameterMap; usage; exceptions]
                        let imageId = Tokenizer.GetImageIdForSymbol(targetQuickInfo.Symbol, targetQuickInfo.SymbolKind)
                        let navigation = QuickInfoNavigation(statusBar, checkerProvider.Checker, projectInfoManager, document, symbolUse.RangeAlternate)
                        let content = QuickInfoViewProvider.provideContent(imageId, mainDescription, docs, navigation)
                        let span = getTrackingSpan targetQuickInfo.Span
                        return QuickInfoItem(span, content)
                }   |> Async.map Option.toObj
                    |> RoslynHelpers.StartAsyncAsTask cancellationToken

[<Export(typeof<IAsyncQuickInfoSourceProvider>)>]
[<Name("F# Quick Info Provider")>]
[<ContentType(FSharpConstants.FSharpLanguageName)>]
[<Order>]
type internal FSharpAsyncQuickInfoSourceProvider
    [<ImportingConstructor>]
    (
        [<Import(typeof<SVsServiceProvider>)>] serviceProvider: IServiceProvider,
        checkerProvider:FSharpCheckerProvider,
        projectInfoManager:FSharpProjectOptionsManager,
        settings: EditorOptions
    ) =

    interface IAsyncQuickInfoSourceProvider with
        override __.TryCreateQuickInfoSource(textBuffer:ITextBuffer) : IAsyncQuickInfoSource =
            // GetService calls must be made on the UI thread
            // It is safe to do it here (see #4713)
            let statusBar = StatusBar(serviceProvider.GetService<SVsStatusbar,IVsStatusbar>())
            let xmlMemberIndexService = serviceProvider.XMLMemberIndexService
            new FSharpAsyncQuickInfoSource(statusBar, xmlMemberIndexService, checkerProvider, projectInfoManager, textBuffer, settings) :> IAsyncQuickInfoSource<|MERGE_RESOLUTION|>--- conflicted
+++ resolved
@@ -205,18 +205,10 @@
 
         // This method can be called from the background thread.
         // Do not call IServiceProvider.GetService here.
-<<<<<<< HEAD
         override __.GetQuickInfoItemAsync(session:IAsyncQuickInfoSession, cancellationToken:CancellationToken) : Task<QuickInfoItem?> =
-            // if using LSP, just bail early
-            if settings.Advanced.UsePreviewTextHover then Task.FromResult<QuickInfoItem?>(null)
-            else
-=======
-        override __.GetQuickInfoItemAsync(session:IAsyncQuickInfoSession, cancellationToken:CancellationToken) : Task<QuickInfoItem> =
-            // The following lines should be disabled for branch `release/dev16.2`, enabled otherwise
             //// if using LSP, just bail early
-            //if settings.Advanced.UsePreviewTextHover then Task.FromResult<QuickInfoItem>(null)
+            //if settings.Advanced.UsePreviewTextHover then Task.FromResult<QuickInfoItem?>(null)
             //else
->>>>>>> 868b76a7
             let triggerPoint = session.GetTriggerPoint(textBuffer.CurrentSnapshot)
             match triggerPoint.HasValue with
             | false -> Task.FromResult<QuickInfoItem?>(null)
