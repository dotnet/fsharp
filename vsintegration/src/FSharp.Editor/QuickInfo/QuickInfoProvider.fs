﻿// Copyright (c) Microsoft Corporation.  All Rights Reserved.  Licensed under the Apache License, Version 2.0.  See License.txt in the project root for license information.

namespace Microsoft.VisualStudio.FSharp.Editor

open System
open System.Composition
open System.Threading
open System.Threading.Tasks

open Microsoft.CodeAnalysis
open Microsoft.CodeAnalysis.Classification
open Microsoft.CodeAnalysis.Editor
open Microsoft.CodeAnalysis.Editor.Implementation.IntelliSense.QuickInfo
open Microsoft.CodeAnalysis.Host.Mef
open Microsoft.CodeAnalysis.Text

open Microsoft.VisualStudio.FSharp.LanguageService
open Microsoft.VisualStudio.Shell
open Microsoft.VisualStudio.Shell.Interop
open Microsoft.VisualStudio.Language.Intellisense

open Microsoft.FSharp.Compiler.SourceCodeServices

[<Shared>]
[<ExportQuickInfoProvider(PredefinedQuickInfoProviderNames.Semantic, FSharpCommonConstants.FSharpLanguageName)>]
type internal FSharpQuickInfoProvider 
    [<System.ComponentModel.Composition.ImportingConstructor>] 
    (
        [<System.ComponentModel.Composition.Import(typeof<SVsServiceProvider>)>] serviceProvider: IServiceProvider,
        checkerProvider: FSharpCheckerProvider,
        projectInfoManager: ProjectInfoManager,
        typeMap: Shared.Utilities.ClassificationTypeMap,
        glyphService: IGlyphService
    ) =

    let xmlMemberIndexService = serviceProvider.GetService(typeof<SVsXMLMemberIndexService>) :?> IVsXMLMemberIndexService
    let documentationBuilder = XmlDocumentation.CreateDocumentationBuilder(xmlMemberIndexService, serviceProvider.DTE)
    
    static member ProvideQuickInfo(checker: FSharpChecker, documentId: DocumentId, sourceText: SourceText, filePath: string, position: int, options: FSharpProjectOptions, textVersionHash: int) =
        asyncMaybe {
            let! _, _, checkFileResults = checker.ParseAndCheckDocument(filePath, textVersionHash, sourceText.ToString(), options, allowStaleResults = true)
            let textLine = sourceText.Lines.GetLineFromPosition(position)
            let textLineNumber = textLine.LineNumber + 1 // Roslyn line numbers are zero-based
            let defines = CompilerEnvironment.GetCompilationDefinesForEditing(filePath, options.OtherOptions |> Seq.toList)
            let! symbol = CommonHelpers.getSymbolAtPosition(documentId, sourceText, position, filePath, defines, SymbolLookupKind.Precise)
            let! res = checkFileResults.GetStructuredToolTipTextAlternate(textLineNumber, symbol.Ident.idRange.EndColumn, textLine.ToString(), symbol.FullIsland, FSharpTokenTag.IDENT) |> liftAsync
            match res with
            | FSharpToolTipText [] 
            | FSharpToolTipText [FSharpStructuredToolTipElement.None] -> return! None
            | _ -> 
<<<<<<< HEAD
                let! symbolUse = checkFileResults.GetSymbolUseAtLocation(textLineNumber, symbol.RightColumn, textLine.ToString(), [symbol.Text])
                return! Some(res, CommonRoslynHelpers.FSharpRangeToTextSpan(sourceText, symbol.Range), symbolUse.Symbol, symbol.Kind)
=======
                let! symbolUse = checkFileResults.GetSymbolUseAtLocation(textLineNumber, symbol.Ident.idRange.EndColumn, textLine.ToString(), symbol.FullIsland)
                return! Some(res, CommonRoslynHelpers.FSharpRangeToTextSpan(sourceText, symbol.Range), symbolUse.Symbol)
>>>>>>> e76a7c0b
        }
    
    interface IQuickInfoProvider with
        override this.GetItemAsync(document: Document, position: int, cancellationToken: CancellationToken): Task<QuickInfoItem> =
            asyncMaybe {
                let! sourceText = document.GetTextAsync(cancellationToken)
                let defines = projectInfoManager.GetCompilationDefinesForEditingDocument(document)  
                let! _ = CommonHelpers.getSymbolAtPosition(document.Id, sourceText, position, document.FilePath, defines, SymbolLookupKind.Precise)
                let! options = projectInfoManager.TryGetOptionsForEditingDocumentOrProject(document)
                let! textVersion = document.GetTextVersionAsync(cancellationToken)
                let! toolTipElement, textSpan, symbol, symbolKind = 
                    FSharpQuickInfoProvider.ProvideQuickInfo(checkerProvider.Checker, document.Id, sourceText, document.FilePath, position, options, textVersion.GetHashCode())
                let mainDescription = Collections.Generic.List()
                let documentation = Collections.Generic.List()
                XmlDocumentation.BuildDataTipText(
                    documentationBuilder, 
                    CommonRoslynHelpers.CollectTaggedText mainDescription, 
                    CommonRoslynHelpers.CollectTaggedText documentation, 
                    toolTipElement)
                let empty = ClassifiableDeferredContent(Array.Empty<TaggedText>(), typeMap);
                let content = 
                    QuickInfoDisplayDeferredContent
                        (
                            symbolGlyph = SymbolGlyphDeferredContent(CommonRoslynHelpers.GetGlyphForSymbol(symbol, symbolKind), glyphService),
                            warningGlyph = null,
                            mainDescription = ClassifiableDeferredContent(mainDescription, typeMap),
                            documentation = ClassifiableDeferredContent(documentation, typeMap),
                            typeParameterMap = empty,
                            anonymousTypes = empty,
                            usageText = empty,
                            exceptionText = empty
                        )
                return QuickInfoItem(textSpan, content)
            } 
            |> Async.map Option.toObj
            |> CommonRoslynHelpers.StartAsyncAsTask(cancellationToken)<|MERGE_RESOLUTION|>--- conflicted
+++ resolved
@@ -48,13 +48,8 @@
             | FSharpToolTipText [] 
             | FSharpToolTipText [FSharpStructuredToolTipElement.None] -> return! None
             | _ -> 
-<<<<<<< HEAD
-                let! symbolUse = checkFileResults.GetSymbolUseAtLocation(textLineNumber, symbol.RightColumn, textLine.ToString(), [symbol.Text])
+                let! symbolUse = checkFileResults.GetSymbolUseAtLocation(textLineNumber, symbol.Ident.idRange.EndColumn, textLine.ToString(), symbol.FullIsland)
                 return! Some(res, CommonRoslynHelpers.FSharpRangeToTextSpan(sourceText, symbol.Range), symbolUse.Symbol, symbol.Kind)
-=======
-                let! symbolUse = checkFileResults.GetSymbolUseAtLocation(textLineNumber, symbol.Ident.idRange.EndColumn, textLine.ToString(), symbol.FullIsland)
-                return! Some(res, CommonRoslynHelpers.FSharpRangeToTextSpan(sourceText, symbol.Range), symbolUse.Symbol)
->>>>>>> e76a7c0b
         }
     
     interface IQuickInfoProvider with
