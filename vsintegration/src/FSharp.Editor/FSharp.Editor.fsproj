﻿<?xml version="1.0" encoding="utf-8"?>
<!-- Copyright (c) Microsoft Corporation.  All Rights Reserved.  Licensed under the Apache License, Version 2.0.  See License.txt in the project root for license information. -->
<Project ToolsVersion="15.0" DefaultTargets="Build" xmlns="http://schemas.microsoft.com/developer/msbuild/2003">
  <PropertyGroup>
    <FSharpSourcesRoot>$(MSBuildProjectDirectory)\..\..\..\src</FSharpSourcesRoot>
    <ProjectLanguage>FSharp</ProjectLanguage>
    <UseVsMicroBuildAssemblyVersion>true</UseVsMicroBuildAssemblyVersion>
  </PropertyGroup>
  <Import Project="$(FSharpSourcesRoot)\FSharpSource.settings.targets" />
  <PropertyGroup>
    <Configuration Condition=" '$(Configuration)' == '' ">Debug</Configuration>
    <Platform Condition=" '$(Platform)' == '' ">AnyCPU</Platform>
    <SchemaVersion>2.0</SchemaVersion>
    <ProjectGuid>{65E0E82A-EACE-4787-8994-888674C2FE87}</ProjectGuid>
    <OutputType>Library</OutputType>
    <AssemblyName>FSharp.Editor</AssemblyName>
    <UseVsVersion>true</UseVsVersion>
    <TargetType>LIBRARY</TargetType>
    <TargetFrameworkVersion>v4.6</TargetFrameworkVersion>
    <NoWarn>$(NoWarn);75</NoWarn>
    <Tailcalls Condition="'$(CodeCoverage)' != ''">false</Tailcalls>
    <OtherFlags>$(OtherFlags) --warnon:1182  --subsystemversion:6.00</OtherFlags>
    <AutoGenerateBindingRedirects>true</AutoGenerateBindingRedirects>
    <ImportVSSDKTargets>true</ImportVSSDKTargets>
    <CreateVsixContainer>false</CreateVsixContainer>
    <DeployExtension>false</DeployExtension>
    <UseCodebase>true</UseCodebase>
    <GeneratePkgDefFile>true</GeneratePkgDefFile>
    <IncludePkgdefInVSIXContainer>true</IncludePkgdefInVSIXContainer>
  </PropertyGroup>
  <ItemGroup>
    <EmbeddedResource Include="FSharp.Editor.resx" />
    <Compile Include="srFSharp.Editor.fs" />
    <Compile Include="Common\AssemblyInfo.fs" />
    <Compile Include="Common\Pervasive.fs" />
    <Compile Include="Common\Extensions.fs" />
    <Compile Include="Common\Constants.fs" />
    <Compile Include="Common\Logging.fs" />
    <Compile Include="Common\RoslynHelpers.fs" />
    <Compile Include="Common\CodeAnalysisExtensions.fs" />
    <Compile Include="Common\ContentType.fs" />
<<<<<<< HEAD
    <Compile Include="Common\LanguageService.fs" />
    <Compile Include="Common\SymbolHelpers.fs" />
    <Compile Include="Common\AssemblyContentProvider.fs" />
    <Compile Include="Common\SignatureGenerator.fs" />
    <Compile Include="Common\OpenDeclarationsGetter.fs" />
    <Compile Include="Properties\IntelliSensePropertyPage.fs" />
=======
    <Compile Include="Common\Error.fs" />
    <Compile Include="Common\Vs.fs" />
    <Compile Include="Options\SettingsPersistence.fs" />
    <Compile Include="Options\UIHelpers.fs" />
    <Compile Include="Options\EditorOptions.fs" />
    <Compile Include="LanguageService\Tokenizer.fs" />
    <Compile Include="LanguageService\Symbols.fs" />
    <Compile Include="LanguageService\TypedAstUtils.fs" />
    <Compile Include="LanguageService\FSharpCheckerExtensions.fs" />
    <Compile Include="LanguageService\LanguageService.fs" />
    <Compile Include="LanguageService\AssemblyContentProvider.fs" />
    <Compile Include="LanguageService\SymbolHelpers.fs" />
>>>>>>> a2ce228d
    <Compile Include="Classification\ClassificationDefinitions.fs" />
    <Compile Include="Classification\ColorizationService.fs" />
    <Compile Include="Formatting\BraceMatchingService.fs" />
    <Compile Include="Formatting\IndentationService.fs" />
    <Compile Include="Debugging\BreakpointResolutionService.fs" />
    <Compile Include="Debugging\LanguageDebugInfoService.fs" />
    <Compile Include="Diagnostics\DocumentDiagnosticAnalyzer.fs" />
    <Compile Include="Diagnostics\ProjectDiagnosticAnalyzer.fs" />
    <Compile Include="Diagnostics\SimplifyNameDiagnosticAnalyzer.fs" />
    <Compile Include="Diagnostics\UnusedDeclarationsAnalyzer.fs" />
    <Compile Include="Diagnostics\UnusedOpensDiagnosticAnalyzer.fs" />
    <Compile Include="DocComments\XMLDocumentation.fs" />
    <Compile Include="Completion\CompletionUtils.fs" />
    <Compile Include="Completion\CompletionProvider.fs" />
    <Compile Include="Completion\FileSystemCompletion.fs" />
    <Compile Include="Completion\CompletionService.fs" />
    <Compile Include="Completion\SignatureHelp.fs" />
    <Compile Include="InlineRename\InlineRenameService.fs" />
    <Compile Include="DocumentHighlights\DocumentHighlightsService.fs" />
    <Compile Include="Navigation\NavigateToSignatureMetadataService.fs" />
    <Compile Include="Navigation\GoToDefinitionService.fs" />
    <Compile Include="Navigation\NavigationBarItemService.fs" />
    <Compile Include="Navigation\NavigateToSearchService.fs" />
    <Compile Include="Navigation\FindUsagesService.fs" />
    <Compile Include="QuickInfo\Navigation.fs" />
    <Compile Include="QuickInfo\Views.fs" />
    <Compile Include="QuickInfo\QuickInfoProvider.fs" />
    <Compile Include="BlockComment\CommentUncommentService.fs" />
    <Compile Include="Structure\BlockStructureService.fs" />
    <Compile Include="Commands\HelpContextService.fs" />
    <Compile Include="Commands\FsiCommandService.fs" />
    <Compile Include="Commands\XmlDocCommandService.fs" />
    <Compile Include="CodeFix\AddNewKeywordToDisposableConstructorInvocation.fs" />
    <Compile Include="CodeFix\AddOpenCodeFixProvider.fs" />
    <Compile Include="CodeFix\ProposeUppercaseLabel.fs" />
    <Compile Include="CodeFix\ReplaceWithSuggestion.fs" />
    <Compile Include="CodeFix\RenameUnusedValue.fs" />
    <Compile Include="CodeFix\ImplementInterfaceCodeFixProvider.fs" />
    <Compile Include="CodeFix\SimplifyName.fs" />
    <Compile Include="CodeFix\RemoveUnusedOpens.fs" />
    <Compile Include="CodeFix\MissingReferenceCodeFixProvider.fs" />
    <Compile Include="CodeFix\FixIndexerAccess.fs" />
  </ItemGroup>
  <ItemGroup>
    <ProjectReference Include="$(FSharpSourcesRoot)\fsharp\FSharp.Core\FSharp.Core.fsproj">
      <Project>{DED3BBD7-53F4-428A-8C9F-27968E768605}</Project>
      <Name>FSharp.Core</Name>
    </ProjectReference>
    <ProjectReference Include="$(FSharpSourcesRoot)\..\vsintegration\src\FSharp.LanguageService\FSharp.LanguageService.fsproj">
      <Name>FSharp.LanguageService</Name>
      <Project>{ee85aab7-cda0-4c4e-bda0-a64ccc413e3f}</Project>
      <Private>True</Private>
    </ProjectReference>
    <ProjectReference Include="$(FSharpSourcesRoot)\..\vsintegration\src\FSharp.LanguageService.Base\FSharp.LanguageService.Base.csproj">
      <Name>FSharp.LanguageService.Base</Name>
      <Project>{1c5c163c-37ea-4a3c-8ccc-0d34b74bf8ef}</Project>
      <Private>True</Private>
    </ProjectReference>
    <ProjectReference Include="$(FSharpSourcesRoot)\fsharp\FSharp.Compiler.Private\FSharp.Compiler.Private.fsproj">
      <Project>{2E4D67B4-522D-4CF7-97E4-BA940F0B18F3}</Project>
      <Name>FSharp.Compiler.Private</Name>
      <Private>True</Private>
    </ProjectReference>
    <ProjectReference Include="$(FSharpSourcesRoot)\..\vsintegration\src\FSharp.UIResources\FSharp.UIResources.csproj">
      <Name>FSharp.UIResources</Name>
      <Project>{c4586a06-1402-48bc-8e35-a1b8642f895b}</Project>
      <Private>True</Private>
    </ProjectReference>
    <ProjectReference Include="..\FSharp.VS.FSI\FSharp.VS.FSI.fsproj">
      <Name>FSharp.VS.FSI</Name>
      <Project>{991dcf75-c2eb-42b6-9a0d-aa1d2409d519}</Project>
      <Private>True</Private>
    </ProjectReference>
  </ItemGroup>
  <ItemGroup>
    <Reference Include="mscorlib" />
    <Reference Include="PresentationFramework" />
    <Reference Include="System.Windows.Forms" />
    <Reference Include="System.Drawing" />
    <Reference Include="System.Xaml" />
    <Reference Include="System.Xml" />
    <Reference Include="System.Xml.Linq" />
    <Reference Include="UIAutomationTypes" />
    <Reference Include="WindowsBase" />
    <Reference Include="System" />
    <Reference Include="PresentationCore" />
    <Reference Include="System.ComponentModel.Composition" />
  </ItemGroup>
  <ItemGroup>
    <Reference Include="EnvDTE">
      <HintPath>$(FSharpSourcesRoot)\..\packages\EnvDTE.8.0.1\lib\net10\EnvDTE.dll</HintPath>
      <Private>True</Private>
    </Reference>
    <Reference Include="EnvDTE80">
      <HintPath>$(FSharpSourcesRoot)\..\packages\EnvDTE80.8.0.1\lib\net10\EnvDTE80.dll</HintPath>
      <Private>True</Private>
    </Reference>
    <Reference Include="Microsoft.VisualStudio.Threading">
      <HintPath>$(FSharpSourcesRoot)\..\packages\Microsoft.VisualStudio.Threading.$(MicrosoftVisualStudioThreadingVersion)\lib\net45\Microsoft.VisualStudio.Threading.dll</HintPath>
    </Reference>
    <Reference Include="Microsoft.VisualStudio.Editor, Version=$(RoslynVSBinariesVersion).0.0, Culture=neutral, PublicKeyToken=b03f5f7f11d50a3a">
      <HintPath>$(FSharpSourcesRoot)\..\packages\Microsoft.VisualStudio.Editor.$(RoslynVSPackagesVersion)\lib\net45\Microsoft.VisualStudio.Editor.dll</HintPath>
    </Reference>
    <Reference Include="Microsoft.VisualStudio.Text.UI, Version=$(RoslynVSBinariesVersion).0.0, Culture=neutral, PublicKeyToken=b03f5f7f11d50a3a">
      <HintPath>$(FSharpSourcesRoot)\..\packages\Microsoft.VisualStudio.Text.UI.$(RoslynVSPackagesVersion)\lib\net45\Microsoft.VisualStudio.Text.UI.dll</HintPath>
    </Reference>
    <Reference Include="Microsoft.VisualStudio.Text.UI.Wpf, Version=$(RoslynVSBinariesVersion).0.0, Culture=neutral, PublicKeyToken=b03f5f7f11d50a3a">
      <HintPath>$(FSharpSourcesRoot)\..\packages\Microsoft.VisualStudio.Text.UI.Wpf.$(RoslynVSPackagesVersion)\lib\net45\Microsoft.VisualStudio.Text.UI.Wpf.dll</HintPath>
    </Reference>
    <Reference Include="Microsoft.VisualStudio.Language.Intellisense, Version=$(RoslynVSBinariesVersion).0.0, Culture=neutral, PublicKeyToken=b03f5f7f11d50a3a">
      <HintPath>$(FSharpSourcesRoot)\..\packages\Microsoft.VisualStudio.Language.Intellisense.$(RoslynVSPackagesVersion)\lib\net45\Microsoft.VisualStudio.Language.Intellisense.dll</HintPath>
    </Reference>
    <Reference Include="Microsoft.VisualStudio.Text.Data, Version=$(RoslynVSBinariesVersion).0.0, Culture=neutral, PublicKeyToken=b03f5f7f11d50a3a">
      <HintPath>$(FSharpSourcesRoot)\..\packages\Microsoft.VisualStudio.Text.Data.$(RoslynVSPackagesVersion)\lib\net45\Microsoft.VisualStudio.Text.Data.dll</HintPath>
    </Reference>
    <Reference Include="Microsoft.VisualStudio.Text.Logic, Version=$(RoslynVSBinariesVersion).0.0, Culture=neutral, PublicKeyToken=b03f5f7f11d50a3a">
      <HintPath>$(FSharpSourcesRoot)\..\packages\Microsoft.VisualStudio.Text.Logic.$(RoslynVSPackagesVersion)\lib\net45\Microsoft.VisualStudio.Text.Logic.dll</HintPath>
    </Reference>
    <Reference Include="Microsoft.VisualStudio.CoreUtility, Version=$(RoslynVSBinariesVersion).0.0, Culture=neutral, PublicKeyToken=b03f5f7f11d50a3a">
      <HintPath>$(FSharpSourcesRoot)\..\packages\Microsoft.VisualStudio.CoreUtility.$(RoslynVSPackagesVersion)\lib\net45\Microsoft.VisualStudio.CoreUtility.dll</HintPath>
    </Reference>
    <Reference Include="Microsoft.VisualStudio.Utilities, Version=$(RoslynVSBinariesVersion).0.0, Culture=neutral, PublicKeyToken=b03f5f7f11d50a3a">
      <HintPath>$(FSharpSourcesRoot)\..\packages\Microsoft.VisualStudio.Utilities.$(RoslynVSPackagesVersion)\lib\net45\Microsoft.VisualStudio.Utilities.dll</HintPath>
    </Reference>
    <Reference Include="Microsoft.VisualStudio.Shell.Design, Version=$(RoslynVSBinariesVersion).0.0, Culture=neutral, PublicKeyToken=b03f5f7f11d50a3a">
      <HintPath>$(FSharpSourcesRoot)\..\packages\Microsoft.VisualStudio.Shell.Design.$(RoslynVSPackagesVersion)\lib\net45\Microsoft.VisualStudio.Shell.Design.dll</HintPath>
    </Reference>
    <Reference Include="Microsoft.VisualStudio.Shell.$(RoslynVSBinariesVersion), Version=$(RoslynVSBinariesVersion).0.0, Culture=neutral, PublicKeyToken=b03f5f7f11d50a3a">
      <HintPath>$(FSharpSourcesRoot)\..\packages\Microsoft.VisualStudio.Shell.$(RoslynVSBinariesVersion).$(RoslynVSPackagesVersion)\lib\Microsoft.VisualStudio.Shell.$(RoslynVSBinariesVersion).dll</HintPath>
    </Reference>
    <Reference Include="Microsoft.VisualStudio.Shell.Framework, Version=$(RoslynVSBinariesVersion).0.0, Culture=neutral, PublicKeyToken=b03f5f7f11d50a3a">
      <HintPath>$(FSharpSourcesRoot)\..\packages\Microsoft.VisualStudio.Shell.Framework.$(RoslynVSPackagesVersion)\lib\net45\Microsoft.VisualStudio.Shell.Framework.dll</HintPath>
    </Reference>
    <Reference Include="Microsoft.VisualStudio.Package.LanguageService.$(RoslynVSBinariesVersion), Version=$(RoslynVSBinariesVersion).0.0, Culture=neutral, PublicKeyToken=b03f5f7f11d50a3a">
      <HintPath>$(FSharpSourcesRoot)\..\packages\Microsoft.VisualStudio.Package.LanguageService.$(RoslynVSBinariesVersion).$(RoslynVSPackagesVersion)\lib\Microsoft.VisualStudio.Package.LanguageService.$(RoslynVSBinariesVersion).dll</HintPath>
    </Reference>
    <Reference Include="Microsoft.VisualStudio.Language.StandardClassification, Version=$(RoslynVSBinariesVersion).0.0, Culture=neutral, PublicKeyToken=b03f5f7f11d50a3a">
      <HintPath>$(FSharpSourcesRoot)\..\packages\Microsoft.VisualStudio.Language.StandardClassification.$(RoslynVSPackagesVersion)\lib\net45\Microsoft.VisualStudio.Language.StandardClassification.dll</HintPath>
    </Reference>
    <Reference Include="Microsoft.VisualStudio.ComponentModelHost, Version=$(RoslynVSBinariesVersion).0.0, Culture=neutral, PublicKeyToken=b03f5f7f11d50a3a">
      <HintPath>$(FSharpSourcesRoot)\..\packages\Microsoft.VisualStudio.ComponentModelHost.15.0.26201-alpha\lib\net46\Microsoft.VisualStudio.ComponentModelHost.dll</HintPath>
    </Reference>
    <Reference Include="Microsoft.VisualStudio.OLE.Interop">
      <HintPath>$(FSharpSourcesRoot)\..\packages\Microsoft.VisualStudio.OLE.Interop.7.10.6070\lib\Microsoft.VisualStudio.OLE.Interops.dll</HintPath>
      <Private>True</Private>
    </Reference>
    <Reference Include="Microsoft.VisualStudio.Shell.Immutable.10.0">
      <HintPath>$(FSharpSourcesRoot)\..\packages\Microsoft.VisualStudio.Shell.Immutable.10.0.10.0.30319\lib\net40\Microsoft.VisualStudio.Shell.Immutable.10.0.dll</HintPath>
    </Reference>
    <Reference Include="Microsoft.VisualStudio.Shell.Immutable.11.0">
      <HintPath>$(FSharpSourcesRoot)\..\packages\Microsoft.VisualStudio.Shell.Immutable.11.0.11.0.50727\lib\net45\Microsoft.VisualStudio.Shell.Immutable.11.0.dll</HintPath>
      <Private>True</Private>
    </Reference>
    <Reference Include="Microsoft.VisualStudio.ProjectAggregator">
      <HintPath>$(FSharpSourcesRoot)\..\packages\Microsoft.VisualStudio.ProjectAggregator.8.0.50727\lib\net45\Microsoft.VisualStudio.ProjectAggregator.dll</HintPath>
      <Private>True</Private>
    </Reference>
    <Reference Include="Microsoft.VisualStudio.Shell.Interop">
      <HintPath>$(FSharpSourcesRoot)\..\packages\Microsoft.VisualStudio.Shell.Interop.7.10.6071\lib\Microsoft.VisualStudio.Shell.Interop.dll</HintPath>
      <Private>True</Private>
    </Reference>
    <Reference Include="Microsoft.VisualStudio.Shell.Interop.8.0">
      <HintPath>$(FSharpSourcesRoot)\..\packages\Microsoft.VisualStudio.Shell.Interop.8.0.8.0.50727\lib\Microsoft.VisualStudio.Shell.Interop.8.0.dll</HintPath>
      <Private>True</Private>
    </Reference>
    <Reference Include="Microsoft.VisualStudio.Shell.Interop.9.0">
      <HintPath>$(FSharpSourcesRoot)\..\packages\Microsoft.VisualStudio.Shell.Interop.9.0.9.0.30729\lib\Microsoft.VisualStudio.Shell.Interop.9.0.dll</HintPath>
      <Private>True</Private>
    </Reference>
    <Reference Include="Microsoft.VisualStudio.Shell.Interop.10.0">
      <HintPath>$(FSharpSourcesRoot)\..\packages\Microsoft.VisualStudio.Shell.Interop.10.0.10.0.30319\lib\Microsoft.VisualStudio.Shell.Interop.10.0.dll</HintPath>
      <Private>True</Private>
    </Reference>
    <Reference Include="Microsoft.VisualStudio.Shell.Interop.11.0">
      <HintPath>$(FSharpSourcesRoot)\..\packages\Microsoft.VisualStudio.Shell.Interop.11.0.11.0.61030\lib\Microsoft.VisualStudio.Shell.Interop.11.0.dll</HintPath>
      <Private>True</Private>
    </Reference>
    <Reference Include="Microsoft.VisualStudio.TextManager.Interop">
      <HintPath>$(FSharpSourcesRoot)\..\packages\Microsoft.VisualStudio.TextManager.Interop.7.10.6070\lib\Microsoft.VisualStudio.TextManager.Interop.dll</HintPath>
      <Private>True</Private>
    </Reference>
    <Reference Include="Microsoft.VisualStudio.TextManager.Interop.8.0">
      <HintPath>$(FSharpSourcesRoot)\..\packages\Microsoft.VisualStudio.TextManager.Interop.8.0.8.0.50727\lib\Microsoft.VisualStudio.TextManager.Interop.8.0.dll</HintPath>
      <Private>True</Private>
    </Reference>
    <Reference Include="Microsoft.CodeAnalysis">
      <HintPath>$(FSharpSourcesRoot)\..\packages\Microsoft.CodeAnalysis.Common.$(RoslynVersion)\lib\netstandard1.3\Microsoft.CodeAnalysis.dll</HintPath>
      <Private>True</Private>
    </Reference>
    <Reference Include="Microsoft.CodeAnalysis.EditorFeatures">
      <HintPath>$(FSharpSourcesRoot)\..\packages\Microsoft.CodeAnalysis.EditorFeatures.$(RoslynVersion)\lib\net46\Microsoft.CodeAnalysis.EditorFeatures.dll</HintPath>
      <Private>True</Private>
    </Reference>
    <Reference Include="Microsoft.CodeAnalysis.EditorFeatures.Text">
      <HintPath>$(FSharpSourcesRoot)\..\packages\Microsoft.CodeAnalysis.EditorFeatures.Text.$(RoslynVersion)\lib\net46\Microsoft.CodeAnalysis.EditorFeatures.Text.dll</HintPath>
      <Private>True</Private>
    </Reference>
    <Reference Include="Microsoft.CodeAnalysis.Features">
      <HintPath>$(FSharpSourcesRoot)\..\packages\Microsoft.CodeAnalysis.Features.$(RoslynVersion)\lib\netstandard1.3\Microsoft.CodeAnalysis.Features.dll</HintPath>
      <Private>True</Private>
    </Reference>
    <Reference Include="Microsoft.CodeAnalysis.Workspaces">
      <HintPath>$(FSharpSourcesRoot)\..\packages\Microsoft.CodeAnalysis.Workspaces.Common.$(RoslynVersion)\lib\netstandard1.3\Microsoft.CodeAnalysis.Workspaces.dll</HintPath>
      <Private>True</Private>
    </Reference>
    <Reference Include="Microsoft.VisualStudio.LanguageServices">
      <HintPath>$(FSharpSourcesRoot)\..\packages\Microsoft.VisualStudio.LanguageServices.$(RoslynVersion)\lib\net46\Microsoft.VisualStudio.LanguageServices.dll</HintPath>
      <Private>True</Private>
    </Reference>
    <Reference Include="System.Composition.AttributedModel">
      <HintPath>$(FSharpSourcesRoot)\..\packages\Microsoft.Composition.1.0.30\lib\portable-net45+win8+wp8+wpa81\System.Composition.AttributedModel.dll</HintPath>
      <Private>True</Private>
    </Reference>
    <Reference Include="System.Collections.Immutable">
      <HintPath>$(FSharpSourcesRoot)\..\packages\System.Collections.Immutable.1.2.0\lib\portable-net45+win8+wp8+wpa81\System.Collections.Immutable.dll</HintPath>
      <Private>True</Private>
    </Reference>
    <Reference Include="Newtonsoft.Json">
      <HintPath>$(FSharpSourcesRoot)\..\packages\Newtonsoft.Json.10.0.2\lib\net45\Newtonsoft.Json.dll</HintPath>
    </Reference>
  </ItemGroup>
  <Import Project="$(FSharpSourcesRoot)\FSharpSource.targets" />
  <Import Project="$(VsSDKTargets)" />
  <Import Project="$(FSharpSourcesRoot)\..\vsintegration\vsintegration.targets" />
  <Target Name="GatherBinariesToBeSigned" AfterTargets="Localize" Condition="'$(UseGatherBinaries)' == 'true'">
    <ItemGroup>
      <BinariesToBeSigned Include="$(OutDir)$(AssemblyName).dll" />
      <FilesToSign Include="@(BinariesToBeSigned)">
        <Authenticode>Microsoft</Authenticode>
        <StrongName>StrongName</StrongName>
      </FilesToSign>
    </ItemGroup>
  </Target>
</Project><|MERGE_RESOLUTION|>--- conflicted
+++ resolved
@@ -39,14 +39,6 @@
     <Compile Include="Common\RoslynHelpers.fs" />
     <Compile Include="Common\CodeAnalysisExtensions.fs" />
     <Compile Include="Common\ContentType.fs" />
-<<<<<<< HEAD
-    <Compile Include="Common\LanguageService.fs" />
-    <Compile Include="Common\SymbolHelpers.fs" />
-    <Compile Include="Common\AssemblyContentProvider.fs" />
-    <Compile Include="Common\SignatureGenerator.fs" />
-    <Compile Include="Common\OpenDeclarationsGetter.fs" />
-    <Compile Include="Properties\IntelliSensePropertyPage.fs" />
-=======
     <Compile Include="Common\Error.fs" />
     <Compile Include="Common\Vs.fs" />
     <Compile Include="Options\SettingsPersistence.fs" />
@@ -59,7 +51,8 @@
     <Compile Include="LanguageService\LanguageService.fs" />
     <Compile Include="LanguageService\AssemblyContentProvider.fs" />
     <Compile Include="LanguageService\SymbolHelpers.fs" />
->>>>>>> a2ce228d
+    <Compile Include="LanguageService\UntypedAstUtils.fs" />
+    <Compile Include="LanguageService\IdentifierUtils.fs" />
     <Compile Include="Classification\ClassificationDefinitions.fs" />
     <Compile Include="Classification\ColorizationService.fs" />
     <Compile Include="Formatting\BraceMatchingService.fs" />
@@ -79,6 +72,8 @@
     <Compile Include="Completion\SignatureHelp.fs" />
     <Compile Include="InlineRename\InlineRenameService.fs" />
     <Compile Include="DocumentHighlights\DocumentHighlightsService.fs" />
+    <Compile Include="Navigation\SignatureGenerator.fs" />
+    <Compile Include="Navigation\OpenDeclarationsGetter.fs" />
     <Compile Include="Navigation\NavigateToSignatureMetadataService.fs" />
     <Compile Include="Navigation\GoToDefinitionService.fs" />
     <Compile Include="Navigation\NavigationBarItemService.fs" />
