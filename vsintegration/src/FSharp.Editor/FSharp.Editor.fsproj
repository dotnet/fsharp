--- conflicted
+++ resolved
@@ -89,11 +89,8 @@
     <Compile Include="Commands\FsiCommandService.fs" />
     <Compile Include="Commands\XmlDocCommandService.fs" />
     <Compile Include="CodeFix\CodeFixHelpers.fs" />
-<<<<<<< HEAD
     <Compile Include="CodeFix\ChangeRefCellDerefToNotExpression.fs" />
-=======
     <Compile Include="CodeFix\WrapExpressionInParentheses.fs" />
->>>>>>> 250f8d77
     <Compile Include="CodeFix\ChangePrefixNegationToInfixSubtraction.fs" />
     <Compile Include="CodeFix\AddNewKeywordToDisposableConstructorInvocation.fs" />
     <Compile Include="CodeFix\AddOpenCodeFixProvider.fs" />
