--- conflicted
+++ resolved
@@ -1,4 +1,4 @@
-﻿<?xml version="1.0" encoding="utf-8"?>
+<?xml version="1.0" encoding="utf-8"?>
 <!-- Copyright (c) Microsoft Corporation.  All Rights Reserved.  See License.txt in the project root for license information. -->
 <Project Sdk="Microsoft.NET.Sdk">
 
@@ -89,12 +89,9 @@
     <Compile Include="Commands\FsiCommandService.fs" />
     <Compile Include="Commands\XmlDocCommandService.fs" />
     <Compile Include="CodeFix\CodeFixHelpers.fs" />
-<<<<<<< HEAD
     <Compile Include="CodeFix\ConvertToSingleEqualsEqualityExpression.fs" />
-=======
     <Compile Include="CodeFix\ChangeRefCellDerefToNotExpression.fs" />
     <Compile Include="CodeFix\WrapExpressionInParentheses.fs" />
->>>>>>> a4f9bcf7
     <Compile Include="CodeFix\ChangePrefixNegationToInfixSubtraction.fs" />
     <Compile Include="CodeFix\AddNewKeywordToDisposableConstructorInvocation.fs" />
     <Compile Include="CodeFix\AddOpenCodeFixProvider.fs" />
