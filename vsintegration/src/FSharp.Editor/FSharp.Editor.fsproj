--- conflicted
+++ resolved
@@ -89,11 +89,8 @@
     <Compile Include="Commands\FsiCommandService.fs" />
     <Compile Include="Commands\XmlDocCommandService.fs" />
     <Compile Include="CodeFix\CodeFixHelpers.fs" />
-<<<<<<< HEAD
     <Compile Include="CodeFix\AddMissingEqualsToTypeDefinition.fs" />
-=======
     <Compile Include="CodeFix\ChangePrefixNegationToInfixSubtraction.fs" />
->>>>>>> ca464f88
     <Compile Include="CodeFix\AddNewKeywordToDisposableConstructorInvocation.fs" />
     <Compile Include="CodeFix\AddOpenCodeFixProvider.fs" />
     <Compile Include="CodeFix\ProposeUppercaseLabel.fs" />
