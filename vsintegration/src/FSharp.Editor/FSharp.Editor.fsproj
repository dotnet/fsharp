--- conflicted
+++ resolved
@@ -62,18 +62,12 @@
     <Compile Include="Structure\BlockStructureService.fs" />
     <Compile Include="Commands\HelpContextService.fs" />
     <Compile Include="Commands\FsiCommandService.fs" />
-<<<<<<< HEAD
     <Compile Include="CodeFixes\AddNewKeywordToDisposableConstructorInvocation.fs" />
     <Compile Include="CodeFixes\AddOpen.fs" />
     <Compile Include="CodeFixes\PrefixUnusedValueWithUnderscore.fs" />
     <Compile Include="CodeFixes\RemoveTrailingSemicolon.fs" />
-=======
-    <Compile Include="CodeFix\AddNewKeywordToDisposableConstructorInvocation.fs" />
-    <Compile Include="CodeFix\AddOpenCodeFixProvider.fs" />
-    <Compile Include="CodeFix\ReplaceWithSuggestion.fs" />
-    <Compile Include="CodeFix\PrefixUnusedValueWithUnderscore.fs" />
-    <Compile Include="CodeFix\ImplementInterfaceCodeFixProvider.fs" />
->>>>>>> aef573ed
+    <Compile Include="CodeFixes\ReplaceWithSuggestion.fs" />
+    <Compile Include="CodeFixes\ImplementInterfaceCodeFixProvider.fs" />
   </ItemGroup>
   <ItemGroup>
     <ProjectReference Include="$(FSharpSourcesRoot)\fsharp\FSharp.Core\FSharp.Core.fsproj">
