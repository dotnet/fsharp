--- conflicted
+++ resolved
@@ -150,15 +150,9 @@
             let textLine = sourceText.Lines.GetLineFromPosition(position)
             let textLinePos = sourceText.Lines.GetLinePosition(position)
             let fcsTextLineNumber = textLinePos.Line + 1 // Roslyn line numbers are zero-based, FSharp.Compiler.Service line numbers are 1-based
-<<<<<<< HEAD
             let! symbol = CommonHelpers.getSymbolAtPosition(document.Id, sourceText, position, document.FilePath, defines, SymbolLookupKind.Greedy)
-            let! _parseResults, checkFileResults = checker.ParseAndCheckDocument(document, options)
+            let! _, _, checkFileResults = checker.ParseAndCheckDocument(document, options, allowStaleResults = true)
             let! symbolUse = checkFileResults.GetSymbolUseAtLocation(fcsTextLineNumber, symbol.Ident.idRange.EndColumn, textLine.Text.ToString(), symbol.FullIsland)
-=======
-            let! symbol = CommonHelpers.getSymbolAtPosition(document.Id, sourceText, position, document.FilePath, defines, SymbolLookupKind.Fuzzy)
-            let! _, _, checkFileResults = checker.ParseAndCheckDocument(document, options, allowStaleResults = true)
-            let! symbolUse = checkFileResults.GetSymbolUseAtLocation(fcsTextLineNumber, symbol.RightColumn, textLine.Text.ToString(), [symbol.Text])
->>>>>>> a16cdc2e
             let! declLoc = symbolUse.GetDeclarationLocation(document)
             return InlineRenameInfo(checker, projectInfoManager, document, sourceText, symbolUse, declLoc, checkFileResults) :> IInlineRenameInfo
         }
