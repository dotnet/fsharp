﻿// Copyright (c) Microsoft Corporation.  All Rights Reserved.  Licensed under the Apache License, Version 2.0.  See License.txt in the project root for license information.

namespace Microsoft.VisualStudio.FSharp.Editor

open System
open System.Collections.Generic
open System.Collections.Immutable
open System.Threading
open System.Threading.Tasks
open System.Runtime.CompilerServices

open Microsoft.CodeAnalysis
open Microsoft.CodeAnalysis.Completion
open Microsoft.CodeAnalysis.Classification
open Microsoft.CodeAnalysis.Options
open Microsoft.CodeAnalysis.Text

open Microsoft.VisualStudio.FSharp.LanguageService
open Microsoft.VisualStudio.Shell
open Microsoft.VisualStudio.Shell.Interop

open Microsoft.FSharp.Compiler.Range
open Microsoft.FSharp.Compiler.SourceCodeServices
open System.Globalization

type internal FSharpCompletionProvider
    (
        workspace: Workspace,
        serviceProvider: SVsServiceProvider,
        checkerProvider: FSharpCheckerProvider,
        projectInfoManager: ProjectInfoManager
    ) =
    inherit CompletionProvider()

    static let completionTriggers = [| '.' |]
    static let declarationItemsCache = ConditionalWeakTable<string, FSharpDeclarationListItem>()
    static let [<Literal>] NameInCodePropName = "NameInCode"
    static let [<Literal>] FullNamePropName = "FullName"
    static let [<Literal>] IsExtensionMemberPropName = "IsExtensionMember"
    
    let xmlMemberIndexService = serviceProvider.GetService(typeof<IVsXMLMemberIndexService>) :?> IVsXMLMemberIndexService
    let documentationBuilder = XmlDocumentation.CreateDocumentationBuilder(xmlMemberIndexService, serviceProvider.DTE)
    static let attributeSuffixLength = "Attribute".Length

    static let shouldProvideCompletion (documentId: DocumentId, filePath: string, defines: string list, text: SourceText, position: int) : bool =
        let textLines = text.Lines
        let triggerLine = textLines.GetLineFromPosition position
        let colorizationData = CommonHelpers.getColorizationData(documentId, text, triggerLine.Span, Some filePath, defines, CancellationToken.None)
        colorizationData.Count = 0 || // we should provide completion at the start of empty line, where there are no tokens at all
        colorizationData.Exists (fun classifiedSpan -> 
            classifiedSpan.TextSpan.IntersectsWith position &&
            (
                match classifiedSpan.ClassificationType with
                | ClassificationTypeNames.Comment
                | ClassificationTypeNames.StringLiteral
                | ClassificationTypeNames.ExcludedCode
                | ClassificationTypeNames.NumericLiteral -> false
                | _ -> true // anything else is a valid classification type
            ))

    static let mruItems = Dictionary<(* Item.FullName *) string, (* hints *) int>()

<<<<<<< HEAD
    /// Normalizes hints to monothonically increasing sequence ("name1" => 1, "name2" => 110, "name3" => 25) to ("name1" => 1, "name2" => 3, "name3" => 2)
    static let getNormalizedMruHints () =
        let items = mruItems |> Seq.map (fun (KeyValue(fullName, hints)) -> fullName, hints) |> Seq.sortBy snd |> Seq.toList
        match items with
        | [] -> mruItems
        | _ ->
            // items with no hints are not represented in the dictionary, so we start from 1
            ((1, 1, Dictionary()), items)
            ||> List.fold (fun (lastRealHints, lastNormalizedHints, acc: Dictionary<_,_>) (fullName, hints) ->
                if hints = lastRealHints then
                    acc.[fullName] <- lastNormalizedHints
                    lastRealHints, lastNormalizedHints, acc
                else
                    let lastRealHints = hints
                    let lastNormalizedHints = lastNormalizedHints + 1
                    acc.[fullName] <- lastNormalizedHints
                    lastRealHints, lastNormalizedHints, acc

            ) 
            |> fun (_, _, acc) -> acc

    static let isLetterChar (cat: UnicodeCategory) =
        // letter-character:
        //   A Unicode character of classes Lu, Ll, Lt, Lm, Lo, or Nl 
        //   A Unicode-escape-sequence representing a character of classes Lu, Ll, Lt, Lm, Lo, or Nl

        match cat with
        | UnicodeCategory.UppercaseLetter
        | UnicodeCategory.LowercaseLetter
        | UnicodeCategory.TitlecaseLetter
        | UnicodeCategory.ModifierLetter
        | UnicodeCategory.OtherLetter
        | UnicodeCategory.LetterNumber -> true
        | _ -> false

    /// Defines a set of helper methods to classify Unicode characters.
    static let isIdentifierStartCharacter(ch: char) =
        // identifier-start-character:
        //   letter-character
        //   _ (the underscore character U+005F)

        if ch < 'a' then // '\u0061'
            if ch < 'A' then // '\u0041'
                false
            else ch <= 'Z'   // '\u005A'
                || ch = '_' // '\u005F'

        elif ch <= 'z' then // '\u007A'
            true
        elif ch <= '\u007F' then // max ASCII
            false
        
        else isLetterChar(CharUnicodeInfo.GetUnicodeCategory(ch))
 
        /// Returns true if the Unicode character can be a part of an identifier.
    static let isIdentifierPartCharacter(ch: char) =
        // identifier-part-character:
        //   letter-character
        //   decimal-digit-character
        //   connecting-character
        //   combining-character
        //   formatting-character

        if ch < 'a' then // '\u0061'
            if ch < 'A' then // '\u0041'
                ch >= '0'  // '\u0030'
                && ch <= '9' // '\u0039'
            else
                ch <= 'Z'  // '\u005A'
                || ch = '_' // '\u005F'
        elif ch <= 'z' then // '\u007A'
            true
        elif ch <= '\u007F' then // max ASCII
            false

        else
            let cat = CharUnicodeInfo.GetUnicodeCategory(ch)
            isLetterChar(cat)
            ||
            match cat with
            | UnicodeCategory.DecimalDigitNumber
            | UnicodeCategory.ConnectorPunctuation
            | UnicodeCategory.NonSpacingMark
            | UnicodeCategory.SpacingCombiningMark -> true
            | _ when int ch > 127 ->
                CharUnicodeInfo.GetUnicodeCategory(ch) = UnicodeCategory.Format
            | _ -> false
    
=======
>>>>>>> 4a43f48a
    static member ShouldTriggerCompletionAux(sourceText: SourceText, caretPosition: int, trigger: CompletionTriggerKind, getInfo: (unit -> DocumentId * string * string list)) =
        // Skip if we are at the start of a document
        if caretPosition = 0 then false
        // Skip if it was triggered by an operation other than insertion
        elif not (trigger = CompletionTriggerKind.Insertion) then false
        // Skip if we are not on a completion trigger
        else
            let triggerPosition = caretPosition - 1
            let c = sourceText.[triggerPosition]
            
            if completionTriggers |> Array.contains c then
                true
            
            // do not trigger completion if it's not single dot, i.e. range expression
            elif triggerPosition > 0 && sourceText.[triggerPosition - 1] = '.' then
                false
            
            // Trigger completion if we are on a valid classification type
            else
                let documentId, filePath, defines = getInfo()
                shouldProvideCompletion(documentId, filePath, defines, sourceText, triggerPosition) &&
                CommonCompletionUtilities.IsStartingNewWord(sourceText, triggerPosition, (fun ch -> isIdentifierStartCharacter ch), (fun ch -> isIdentifierPartCharacter ch))

    static member ProvideCompletionsAsyncAux(checker: FSharpChecker, sourceText: SourceText, caretPosition: int, options: FSharpProjectOptions, filePath: string, textVersionHash: int) = 
        asyncMaybe {
            let! parseResults, parsedInput, checkFileResults = checker.ParseAndCheckDocument(filePath, textVersionHash, sourceText.ToString(), options, allowStaleResults = true)

            let textLines = sourceText.Lines
            let caretLinePos = textLines.GetLinePosition(caretPosition)
            let entityKind = UntypedParseImpl.GetEntityKind(Pos.fromZ caretLinePos.Line caretLinePos.Character, parsedInput)
            
            let caretLine = textLines.GetLineFromPosition(caretPosition)
            let fcsCaretLineNumber = Line.fromZ caretLinePos.Line  // Roslyn line numbers are zero-based, FSharp.Compiler.Service line numbers are 1-based
            let caretLineColumn = caretLinePos.Character
            
            let qualifyingNames, partialName = QuickParse.GetPartialLongNameEx(caretLine.ToString(), caretLineColumn - 1) 
            
            let! declarations =
                checkFileResults.GetDeclarationListInfo(Some(parseResults), fcsCaretLineNumber, caretLineColumn, caretLine.ToString(), qualifyingNames, partialName) |> liftAsync
            
            let results = List<Completion.CompletionItem>()
            
            let sortedDeclItems =
                declarations.Items
                |> Array.sortBy (fun item ->
                    let kindPriority =
                        match item.Kind with
                        | CompletionItemKind.Property -> 0
                        | CompletionItemKind.Field -> 1
                        | CompletionItemKind.Method (isExtension = false) -> 2
                        | CompletionItemKind.Event -> 3
                        | CompletionItemKind.Argument -> 4
                        | CompletionItemKind.Other -> 5
                        | CompletionItemKind.Method (isExtension = true) -> 6
                    kindPriority, not item.IsOwnMember, item.MinorPriority, item.Name)

            let maxHints = if mruItems.Values.Count = 0 then 0 else Seq.max mruItems.Values

            sortedDeclItems |> Array.iteri (fun number declarationItem ->
                let glyph = CommonRoslynHelpers.FSharpGlyphToRoslynGlyph (declarationItem.Glyph, declarationItem.Accessibility)
                let name =
                    match entityKind with
                    | Some EntityKind.Attribute when declarationItem.IsAttribute && declarationItem.Name.EndsWith "Attribute"  ->
                        declarationItem.Name.[0..declarationItem.Name.Length - attributeSuffixLength - 1] 
                    | _ -> declarationItem.Name

                let completionItem = CommonCompletionItem.Create(name, glyph = Nullable glyph).AddProperty(FullNamePropName, declarationItem.FullName)
                        
                let completionItem =
                    match declarationItem.Kind with
                    | CompletionItemKind.Method (isExtension = true) ->
                          completionItem.AddProperty(IsExtensionMemberPropName, "")
                    | _ -> completionItem
                
                let completionItem =
                    if declarationItem.Name <> declarationItem.NameInCode then
                        completionItem.AddProperty(NameInCodePropName, declarationItem.NameInCode)
                    else completionItem

                let priority = 
                    match mruItems.TryGetValue declarationItem.FullName with
                    | true, hints -> maxHints - hints
                    | _ -> number + maxHints + 1

                let sortText = sprintf "%06d" priority

                //Logging.Logging.logInfof "***** %s => %s" name sortText

                let completionItem = completionItem.WithSortText(sortText)

                declarationItemsCache.Remove(completionItem.DisplayText) |> ignore // clear out stale entries if they exist
                declarationItemsCache.Add(completionItem.DisplayText, declarationItem)
                results.Add(completionItem))
            
            return results
        }

    override this.ShouldTriggerCompletion(sourceText: SourceText, caretPosition: int, trigger: CompletionTrigger, _: OptionSet) =
        let getInfo() = 
            let documentId = workspace.GetDocumentIdInCurrentContext(sourceText.Container)
            let document = workspace.CurrentSolution.GetDocument(documentId)
            let defines = projectInfoManager.GetCompilationDefinesForEditingDocument(document)
            (documentId, document.FilePath, defines)

        FSharpCompletionProvider.ShouldTriggerCompletionAux(sourceText, caretPosition, trigger.Kind, getInfo)
    
    override this.ProvideCompletionsAsync(context: Completion.CompletionContext) =
        asyncMaybe {
            let document = context.Document
            let! sourceText = context.Document.GetTextAsync(context.CancellationToken)
            let defines = projectInfoManager.GetCompilationDefinesForEditingDocument(document)
            do! Option.guard (shouldProvideCompletion(document.Id, document.FilePath, defines, sourceText, context.Position))
            let! options = projectInfoManager.TryGetOptionsForEditingDocumentOrProject(document)
            let! textVersion = context.Document.GetTextVersionAsync(context.CancellationToken)
            let! results = FSharpCompletionProvider.ProvideCompletionsAsyncAux(checkerProvider.Checker, sourceText, context.Position, options, document.FilePath, textVersion.GetHashCode())
            context.AddItems(results)
        } |> Async.Ignore |> CommonRoslynHelpers.StartAsyncUnitAsTask context.CancellationToken
        

    override this.GetDescriptionAsync(_: Document, completionItem: Completion.CompletionItem, cancellationToken: CancellationToken): Task<CompletionDescription> =
        async {
            let exists, declarationItem = declarationItemsCache.TryGetValue(completionItem.DisplayText)
            if exists then
                let! description = declarationItem.StructuredDescriptionTextAsync
                let documentation = List()
                let collector = CommonRoslynHelpers.CollectTaggedText documentation
                // mix main description and xmldoc by using one collector
                XmlDocumentation.BuildDataTipText(documentationBuilder, collector, collector, description) 
                return CompletionDescription.Create(documentation.ToImmutableArray())
            else
                return CompletionDescription.Empty
        } |> CommonRoslynHelpers.StartAsyncAsTask cancellationToken

    override this.GetChangeAsync(_, item, _, _) : Task<CompletionChange> =
        match item.Properties.TryGetValue IsExtensionMemberPropName with
        | true, _ -> ()  // do not add extension members to the MRU list
        | _ ->
            match item.Properties.TryGetValue FullNamePropName with
            | true, fullName ->
                match mruItems.TryGetValue fullName with
                | true, hints -> mruItems.[fullName] <- hints + 1
                | _ -> mruItems.[fullName] <- 1
            | _ -> ()
        
        let nameInCode =
            match item.Properties.TryGetValue NameInCodePropName with
            | true, x -> x
            | _ -> item.DisplayText
        
        Task.FromResult(CompletionChange.Create(new TextChange(item.Span, nameInCode)))<|MERGE_RESOLUTION|>--- conflicted
+++ resolved
@@ -60,28 +60,6 @@
 
     static let mruItems = Dictionary<(* Item.FullName *) string, (* hints *) int>()
 
-<<<<<<< HEAD
-    /// Normalizes hints to monothonically increasing sequence ("name1" => 1, "name2" => 110, "name3" => 25) to ("name1" => 1, "name2" => 3, "name3" => 2)
-    static let getNormalizedMruHints () =
-        let items = mruItems |> Seq.map (fun (KeyValue(fullName, hints)) -> fullName, hints) |> Seq.sortBy snd |> Seq.toList
-        match items with
-        | [] -> mruItems
-        | _ ->
-            // items with no hints are not represented in the dictionary, so we start from 1
-            ((1, 1, Dictionary()), items)
-            ||> List.fold (fun (lastRealHints, lastNormalizedHints, acc: Dictionary<_,_>) (fullName, hints) ->
-                if hints = lastRealHints then
-                    acc.[fullName] <- lastNormalizedHints
-                    lastRealHints, lastNormalizedHints, acc
-                else
-                    let lastRealHints = hints
-                    let lastNormalizedHints = lastNormalizedHints + 1
-                    acc.[fullName] <- lastNormalizedHints
-                    lastRealHints, lastNormalizedHints, acc
-
-            ) 
-            |> fun (_, _, acc) -> acc
-
     static let isLetterChar (cat: UnicodeCategory) =
         // letter-character:
         //   A Unicode character of classes Lu, Ll, Lt, Lm, Lo, or Nl 
@@ -149,8 +127,6 @@
                 CharUnicodeInfo.GetUnicodeCategory(ch) = UnicodeCategory.Format
             | _ -> false
     
-=======
->>>>>>> 4a43f48a
     static member ShouldTriggerCompletionAux(sourceText: SourceText, caretPosition: int, trigger: CompletionTriggerKind, getInfo: (unit -> DocumentId * string * string list)) =
         // Skip if we are at the start of a document
         if caretPosition = 0 then false
