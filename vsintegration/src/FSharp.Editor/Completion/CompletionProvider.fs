--- conflicted
+++ resolved
@@ -450,8 +450,6 @@
                     let textWithItemCommitted =
                         sourceText.WithChanges(TextChange(item.Span, nameInCode))
 
-<<<<<<< HEAD
-=======
                 let! _, checkFileResults = document.GetFSharpParseAndCheckResultsAsync("ProvideCompletionsAsyncAux")
 
                 let completionInsertRange =
@@ -475,7 +473,6 @@
                     let textWithItemCommitted =
                         sourceText.WithChanges(TextChange(item.Span, nameInCode))
 
->>>>>>> bcffdf70
                     let line = sourceText.Lines.GetLineFromPosition(item.Span.Start)
 
                     let! parseResults = document.GetFSharpParseResultsAsync(nameof (FSharpCompletionProvider))
@@ -492,15 +489,11 @@
                             OpenStatementInsertionPoint.Nearest
 
                     let ctx =
-<<<<<<< HEAD
-                        ParsedInput.FindNearestPointToInsertOpenDeclaration line.LineNumber parseResults.ParseTree fullNameIdents insertionPoint
-=======
                         ParsedInput.FindNearestPointToInsertOpenDeclaration
                             line.LineNumber
                             parseResults.ParseTree
                             fullNameIdents
                             insertionPoint
->>>>>>> bcffdf70
 
                     let finalSourceText, changedSpanStartPos =
                         OpenDeclarationHelper.insertOpenDeclaration textWithItemCommitted ctx ns
