﻿// Copyright (c) Microsoft Corporation.  All Rights Reserved.  See License.txt in the project root for license information.

namespace Microsoft.VisualStudio.FSharp.Editor

open System
open System.Collections.Generic
open System.Collections.Immutable
open System.Threading
open System.Threading.Tasks

open Microsoft.CodeAnalysis
open Microsoft.CodeAnalysis.Completion
open Microsoft.CodeAnalysis.Options
open Microsoft.CodeAnalysis.Text
open Microsoft.CodeAnalysis.ExternalAccess.FSharp.Completion

open Microsoft.VisualStudio.Shell

open FSharp.Compiler
open FSharp.Compiler.Range
open FSharp.Compiler.SourceCodeServices

module Logger = Microsoft.VisualStudio.FSharp.Editor.Logger

type internal FSharpCompletionProvider
    (
        workspace: Workspace,
        serviceProvider: SVsServiceProvider,
        checkerProvider: FSharpCheckerProvider,
        projectInfoManager: FSharpProjectOptionsManager,
        assemblyContentProvider: AssemblyContentProvider
    ) =

    inherit CompletionProvider()

    static let userOpName = "CompletionProvider"
    // Save the backing data in a cache, we need to save for at least the length of the completion session
    // See https://github.com/Microsoft/visualfsharp/issues/4714
    static let mutable declarationItems: FSharpDeclarationListItem[] = [||]
    static let [<Literal>] NameInCodePropName = "NameInCode"
    static let [<Literal>] FullNamePropName = "FullName"
    static let [<Literal>] IsExtensionMemberPropName = "IsExtensionMember"
    static let [<Literal>] NamespaceToOpenPropName = "NamespaceToOpen"
    static let [<Literal>] IsKeywordPropName = "IsKeyword"
    static let [<Literal>] IndexPropName = "Index"

    static let keywordCompletionItems =
        Keywords.KeywordsWithDescription
        |> List.filter (fun (keyword, _) -> not (PrettyNaming.IsOperatorName keyword))
        |> List.sortBy (fun (keyword, _) -> keyword)
        |> List.mapi (fun n (keyword, description) ->
             FSharpCommonCompletionItem.Create(keyword, null, CompletionItemRules.Default, Nullable Glyph.Keyword, sortText = sprintf "%06d" (1000000 + n))
                .AddProperty("description", description)
                .AddProperty(IsKeywordPropName, ""))
    
    let checker = checkerProvider.Checker
    
    let settings: EditorOptions = workspace.Services.GetService()

    let documentationBuilder = XmlDocumentation.CreateDocumentationBuilder(serviceProvider.XMLMemberIndexService)
        
    static let noCommitOnSpaceRules = 
        // These are important.  They make sure we don't _commit_ autocompletion when people don't expect them to.  Some examples:
        //
        // * type Foo() =
        //       member val a = 12 with get, <<---- Don't commit autocomplete!
        //
        // * type MyRecord = { name: <<---- Don't commit autocomplete!
        //
        // * type My< <<---- Don't commit autocomplete!
        //
        // * let myClassInstance = MyClass(Date= <<---- Don't commit autocomplete!
        //
        // * let xs = [1..10] <<---- Don't commit autocomplete! (same for arrays)
        let noCommitChars = [|' '; '='; ','; '.'; '<'; '>'; '('; ')'; '!'; ':'; '['; ']'; '|'|].ToImmutableArray()

        CompletionItemRules.Default.WithCommitCharacterRules(ImmutableArray.Create (CharacterSetModificationRule.Create(CharacterSetModificationKind.Remove, noCommitChars)))
    
    static let getRules showAfterCharIsTyped = if showAfterCharIsTyped then noCommitOnSpaceRules else CompletionItemRules.Default

    static let mruItems = Dictionary<(* Item.FullName *) string, (* hints *) int>()
    
    static member ShouldTriggerCompletionAux(sourceText: SourceText, caretPosition: int, trigger: CompletionTriggerKind, getInfo: (unit -> DocumentId * string * string list), intelliSenseOptions: IntelliSenseOptions) =
        if caretPosition = 0 then
            false
        else
            let triggerPosition = caretPosition - 1
            let triggerChar = sourceText.[triggerPosition]

            if trigger = CompletionTriggerKind.Deletion && intelliSenseOptions.ShowAfterCharIsDeleted then
                Char.IsLetterOrDigit(sourceText.[triggerPosition]) || triggerChar = '.'
            elif not (trigger = CompletionTriggerKind.Insertion) then
                false
            else
                // Do not trigger completion if it's not single dot, i.e. range expression
                if not intelliSenseOptions.ShowAfterCharIsTyped && triggerPosition > 0 && sourceText.[triggerPosition - 1] = '.' then
                    false
                else
                    let documentId, filePath, defines = getInfo()
                    CompletionUtils.shouldProvideCompletion(documentId, filePath, defines, sourceText, triggerPosition) &&
                    (triggerChar = '.' || (intelliSenseOptions.ShowAfterCharIsTyped && CompletionUtils.isStartingNewWord(sourceText, triggerPosition)))
                

    static member ProvideCompletionsAsyncAux(checker: FSharpChecker, sourceText: SourceText, caretPosition: int, options: FSharpProjectOptions, filePath: string, 
                                             textVersionHash: int, getAllSymbols: FSharpCheckFileResults -> AssemblySymbol list, languageServicePerformanceOptions: LanguageServicePerformanceOptions, intellisenseOptions: IntelliSenseOptions) = 
        asyncMaybe {
            let! parseResults, _, checkFileResults = checker.ParseAndCheckDocument(filePath, textVersionHash, sourceText, options, languageServicePerformanceOptions, userOpName = userOpName)

            let textLines = sourceText.Lines
            let caretLinePos = textLines.GetLinePosition(caretPosition)
            let caretLine = textLines.GetLineFromPosition(caretPosition)
            let fcsCaretLineNumber = Line.fromZ caretLinePos.Line  // Roslyn line numbers are zero-based, FSharp.Compiler.Service line numbers are 1-based
            let caretLineColumn = caretLinePos.Character
            let partialName = QuickParse.GetPartialLongNameEx(caretLine.ToString(), caretLineColumn - 1) 
            
            let getAllSymbols() =
                getAllSymbols checkFileResults 
                |> List.filter (fun assemblySymbol -> 
                     assemblySymbol.FullName.Contains "." && not (PrettyNaming.IsOperatorName assemblySymbol.Symbol.DisplayName))

            let! declarations = checkFileResults.GetDeclarationListInfo(Some(parseResults), fcsCaretLineNumber, caretLine.ToString(), 
                                                                        partialName, getAllSymbols, userOpName=userOpName) |> liftAsync
            let results = List<Completion.CompletionItem>()
            
            declarationItems <-
                declarations.Items
                |> Array.sortWith (fun x y ->
                    let mutable n = (not x.IsResolved).CompareTo(not y.IsResolved)
                    if n <> 0 then n else
                        n <- (CompletionUtils.getKindPriority x.Kind).CompareTo(CompletionUtils.getKindPriority y.Kind) 
                        if n <> 0 then n else
                            n <- (not x.IsOwnMember).CompareTo(not y.IsOwnMember)
                            if n <> 0 then n else
                                n <- String.Compare(x.Name, y.Name, StringComparison.OrdinalIgnoreCase)
                                if n <> 0 then n else
                                    x.MinorPriority.CompareTo(y.MinorPriority))

            let maxHints = if mruItems.Values.Count = 0 then 0 else Seq.max mruItems.Values

            declarationItems |> Array.iteri (fun number declarationItem ->
                let glyph = Tokenizer.FSharpGlyphToRoslynGlyph (declarationItem.Glyph, declarationItem.Accessibility)
                let name =
                    match declarationItem.NamespaceToOpen with
                    | Some namespaceToOpen -> sprintf "%s (open %s)" declarationItem.Name namespaceToOpen
                    | _ -> declarationItem.Name
                    
                let filterText =
                    match declarationItem.NamespaceToOpen, declarationItem.Name.Split '.' with
                    // There is no namespace to open and the item name does not contain dots, so we don't need to pass special FilterText to Roslyn.
                    | None, [|_|] -> null
                    // Either we have a namespace to open ("DateTime (open System)") or item name contains dots ("Array.map"), or both.
                    // We are passing last part of long ident as FilterText.
                    | _, idents -> Array.last idents

                let completionItem = 
<<<<<<< HEAD
                    let glyph = Microsoft.CodeAnalysis.ExternalAccess.FSharp.FSharpGlyphHelpersObsolete.Convert(glyph)
                    CommonCompletionItem.Create(name, displayTextSuffix = null, glyph = Nullable glyph, rules = getRules intellisenseOptions.ShowAfterCharIsTyped, filterText = filterText)
=======
                    FSharpCommonCompletionItem.Create(name, null, rules = getRules intellisenseOptions.ShowAfterCharIsTyped, glyph = Nullable glyph, filterText = filterText)
>>>>>>> 868b76a7
                                        .AddProperty(FullNamePropName, declarationItem.FullName)
                        
                let completionItem =
                    match declarationItem.Kind with
                    | CompletionItemKind.Method (isExtension = true) ->
                            completionItem.AddProperty(IsExtensionMemberPropName, "")
                    | _ -> completionItem
                
                let completionItem =
                    if name <> declarationItem.NameInCode then
                        completionItem.AddProperty(NameInCodePropName, declarationItem.NameInCode)
                    else completionItem

                let completionItem =
                    match declarationItem.NamespaceToOpen with
                    | Some ns -> completionItem.AddProperty(NamespaceToOpenPropName, ns)
                    | None -> completionItem

                let completionItem = completionItem.AddProperty(IndexPropName, string number)

                let priority = 
                    match mruItems.TryGetValue declarationItem.FullName with
                    | true, hints -> maxHints - hints
                    | _ -> number + maxHints + 1

                let sortText = priority.ToString("D6")
                let completionItem = completionItem.WithSortText(sortText)
                results.Add(completionItem))

            if results.Count > 0 && not declarations.IsForType && not declarations.IsError && List.isEmpty partialName.QualifyingIdents then
                let lineStr = textLines.[caretLinePos.Line].ToString()
                
                let completionContext =
                    parseResults.ParseTree 
                    |> Option.bind (fun parseTree ->
                         UntypedParseImpl.TryGetCompletionContext(Pos.fromZ caretLinePos.Line caretLinePos.Character, parseTree, lineStr))
                
                match completionContext with
                | None -> results.AddRange(keywordCompletionItems)
                | _ -> ()
            
            return results
        }

    override this.ShouldTriggerCompletion(sourceText: SourceText, caretPosition: int, trigger: CompletionTrigger, _: OptionSet) =
        use _logBlock = Logger.LogBlock LogEditorFunctionId.Completion_ShouldTrigger

        let getInfo() = 
            let documentId = workspace.GetDocumentIdInCurrentContext(sourceText.Container)
            let document = workspace.CurrentSolution.GetDocument(documentId)
            let defines = projectInfoManager.GetCompilationDefinesForEditingDocument(document)
            (documentId, document.FilePath, defines)

        FSharpCompletionProvider.ShouldTriggerCompletionAux(sourceText, caretPosition, trigger.Kind, getInfo, settings.IntelliSense)
        
    override this.ProvideCompletionsAsync(context: Completion.CompletionContext) =
        asyncMaybe {
            use _logBlock = Logger.LogBlockMessage context.Document.Name LogEditorFunctionId.Completion_ProvideCompletionsAsync

            let document = context.Document
            let! sourceText = context.Document.GetTextAsync(context.CancellationToken)
            let defines = projectInfoManager.GetCompilationDefinesForEditingDocument(document)
            do! Option.guard (CompletionUtils.shouldProvideCompletion(document.Id, document.FilePath, defines, sourceText, context.Position))
            let! _parsingOptions, projectOptions = projectInfoManager.TryGetOptionsForEditingDocumentOrProject(document, context.CancellationToken)
            let! textVersion = context.Document.GetTextVersionAsync(context.CancellationToken)
            let getAllSymbols(fileCheckResults: FSharpCheckFileResults) =
                if settings.IntelliSense.IncludeSymbolsFromUnopenedNamespacesOrModules
                then assemblyContentProvider.GetAllEntitiesInProjectAndReferencedAssemblies(fileCheckResults)
                else []
            let! results = 
                FSharpCompletionProvider.ProvideCompletionsAsyncAux(checker, sourceText, context.Position, projectOptions, document.FilePath,
                                                                    textVersion.GetHashCode(), getAllSymbols, settings.LanguageServicePerformance, settings.IntelliSense)
            
            context.AddItems(results)
        } |> Async.Ignore |> RoslynHelpers.StartAsyncUnitAsTask context.CancellationToken
        
    override this.GetDescriptionAsync(document: Document, completionItem: Completion.CompletionItem, cancellationToken: CancellationToken): Task<CompletionDescription> =
        async {
            use _logBlock = Logger.LogBlockMessage document.Name LogEditorFunctionId.Completion_GetDescriptionAsync
            match completionItem.Properties.TryGetValue IndexPropName with
            | true, completionItemIndexStr ->
                let completionItemIndex = int completionItemIndexStr
                if completionItemIndex < declarationItems.Length then
                    let declarationItem = declarationItems.[completionItemIndex]
                    let! description = declarationItem.StructuredDescriptionTextAsync
                    let documentation = List()
                    let collector = RoslynHelpers.CollectTaggedText documentation
                    // mix main description and xmldoc by using one collector
                    XmlDocumentation.BuildDataTipText(documentationBuilder, collector, collector, collector, collector, collector, description) 
                    return CompletionDescription.Create(documentation.ToImmutableArray())
                else 
                    return CompletionDescription.Empty
            | _ -> 
                return CompletionDescription.Empty
        } |> RoslynHelpers.StartAsyncAsTask cancellationToken

    override this.GetChangeAsync(document, item, _, cancellationToken) : Task<CompletionChange> =
        async {
            use _logBlock = Logger.LogBlockMessage document.Name LogEditorFunctionId.Completion_GetChangeAsync

            let fullName =
                match item.Properties.TryGetValue FullNamePropName with
                | true, x -> Some x
                | _ -> None

            // do not add extension members, keywords and not yet resolved symbols to the MRU list
            if not (item.Properties.ContainsKey NamespaceToOpenPropName) && not (item.Properties.ContainsKey IsExtensionMemberPropName) &&
               not (item.Properties.ContainsKey IsKeywordPropName) then
                match fullName with
                | Some fullName ->
                    match mruItems.TryGetValue fullName with
                    | true, hints -> mruItems.[fullName] <- hints + 1
                    | _ -> mruItems.[fullName] <- 1
                | _ -> ()
            
            let nameInCode =
                match item.Properties.TryGetValue NameInCodePropName with
                | true, x -> x
                | _ -> item.DisplayText

            return!
                asyncMaybe {
                    let! ns = 
                        match item.Properties.TryGetValue NamespaceToOpenPropName with
                        | true, ns -> Some ns
                        | _ -> None
                    let! sourceText = document.GetTextAsync(cancellationToken)
                    let textWithItemCommitted = sourceText.WithChanges(TextChange(item.Span, nameInCode))
                    let line = sourceText.Lines.GetLineFromPosition(item.Span.Start)
                    let! parsingOptions, _options = projectInfoManager.TryGetOptionsForEditingDocumentOrProject(document, cancellationToken)
                    let! parsedInput = checker.ParseDocument(document, parsingOptions, sourceText, userOpName)
                    let fullNameIdents = fullName |> Option.map (fun x -> x.Split '.') |> Option.defaultValue [||]
                    
                    let insertionPoint = 
                        if settings.CodeFixes.AlwaysPlaceOpensAtTopLevel then OpenStatementInsertionPoint.TopLevel
                        else OpenStatementInsertionPoint.Nearest

                    let ctx = ParsedInput.findNearestPointToInsertOpenDeclaration line.LineNumber parsedInput fullNameIdents insertionPoint
                    let finalSourceText, changedSpanStartPos = OpenDeclarationHelper.insertOpenDeclaration textWithItemCommitted ctx ns
                    let fullChangingSpan = TextSpan.FromBounds(changedSpanStartPos, item.Span.End)
                    let changedSpan = TextSpan.FromBounds(changedSpanStartPos, item.Span.End + (finalSourceText.Length - sourceText.Length))
                    let changedText = finalSourceText.ToString(changedSpan)
                    return CompletionChange.Create(TextChange(fullChangingSpan, changedText)).WithNewPosition(Nullable (changedSpan.End))
                }
                |> Async.map (Option.defaultValue (CompletionChange.Create(TextChange(item.Span, nameInCode))))

        } |> RoslynHelpers.StartAsyncAsTask cancellationToken<|MERGE_RESOLUTION|>--- conflicted
+++ resolved
@@ -138,7 +138,6 @@
             let maxHints = if mruItems.Values.Count = 0 then 0 else Seq.max mruItems.Values
 
             declarationItems |> Array.iteri (fun number declarationItem ->
-                let glyph = Tokenizer.FSharpGlyphToRoslynGlyph (declarationItem.Glyph, declarationItem.Accessibility)
                 let name =
                     match declarationItem.NamespaceToOpen with
                     | Some namespaceToOpen -> sprintf "%s (open %s)" declarationItem.Name namespaceToOpen
@@ -153,12 +152,8 @@
                     | _, idents -> Array.last idents
 
                 let completionItem = 
-<<<<<<< HEAD
-                    let glyph = Microsoft.CodeAnalysis.ExternalAccess.FSharp.FSharpGlyphHelpersObsolete.Convert(glyph)
-                    CommonCompletionItem.Create(name, displayTextSuffix = null, glyph = Nullable glyph, rules = getRules intellisenseOptions.ShowAfterCharIsTyped, filterText = filterText)
-=======
-                    FSharpCommonCompletionItem.Create(name, null, rules = getRules intellisenseOptions.ShowAfterCharIsTyped, glyph = Nullable glyph, filterText = filterText)
->>>>>>> 868b76a7
+                    let glyph = Tokenizer.FSharpGlyphToRoslynGlyph (declarationItem.Glyph, declarationItem.Accessibility)
+                    FSharpCommonCompletionItem.Create(name, displayTextSuffix = null, glyph = Nullable glyph, rules = getRules intellisenseOptions.ShowAfterCharIsTyped, filterText = filterText)
                                         .AddProperty(FullNamePropName, declarationItem.FullName)
                         
                 let completionItem =
