﻿// Copyright (c) Microsoft Corporation.  All Rights Reserved.  See License.txt in the project root for license information.

namespace Microsoft.VisualStudio.FSharp.Editor

open System
open System.Collections.Generic
open System.Collections.Immutable
open System.Threading
open System.Threading.Tasks

open Microsoft.CodeAnalysis
open Microsoft.CodeAnalysis.Completion
open Microsoft.CodeAnalysis.Text
open Microsoft.CodeAnalysis.ExternalAccess.FSharp.Completion

open Microsoft.VisualStudio.FSharp.Editor.Telemetry
open Microsoft.VisualStudio.Shell

open FSharp.Compiler.CodeAnalysis
open FSharp.Compiler.EditorServices
open FSharp.Compiler.Syntax
open FSharp.Compiler.Text
open FSharp.Compiler.Tokenization
open CancellableTasks

module Logger = Microsoft.VisualStudio.FSharp.Editor.Logger

type internal FSharpCompletionProvider
    (
        workspace: Workspace,
        serviceProvider: SVsServiceProvider,
        assemblyContentProvider: AssemblyContentProvider
    ) =

    inherit FSharpCompletionProviderBase()

    // Save the backing data in a cache, we need to save for at least the length of the completion session
    // See https://github.com/dotnet/fsharp/issues/4714
    static let mutable declarationItems: DeclarationListItem[] = [||]

    [<Literal>]
    static let NameInCodePropName = "NameInCode"

    [<Literal>]
    static let FullNamePropName = "FullName"

    [<Literal>]
    static let IsExtensionMemberPropName = "IsExtensionMember"

    [<Literal>]
    static let NamespaceToOpenPropName = "NamespaceToOpen"

    [<Literal>]
    static let IndexPropName = "Index"

    [<Literal>]
    static let KeywordDescription = "KeywordDescription"

    // These are important.  They make sure we don't _commit_ autocompletion when people don't expect them to.  Some examples:
    //
    // * type Foo() =
    //       member val a = 12 with get, <<---- Don't commit autocomplete!
    //
    // * type MyRecord = { name: <<---- Don't commit autocomplete!
    //
    // * type My< <<---- Don't commit autocomplete!
    //
    // * let myClassInstance = MyClass(Date= <<---- Don't commit autocomplete!
    //
    // * let xs = [1..10] <<---- Don't commit autocomplete! (same for arrays)
    static let noCommitOnSpaceRules =
        let noCommitChars =
            [| ' '; '='; ','; '.'; '<'; '>'; '('; ')'; '!'; ':'; '['; ']'; '|' |]
                .ToImmutableArray()

        CompletionItemRules.Default.WithCommitCharacterRules(
            ImmutableArray.Create(CharacterSetModificationRule.Create(CharacterSetModificationKind.Remove, noCommitChars))
        )

    static let keywordCompletionItems =
        FSharpKeywords.KeywordsWithDescription
        |> List.filter (fun (keyword, _) -> not (PrettyNaming.IsOperatorDisplayName keyword))
        |> List.sortBy (fun (keyword, _) -> keyword)
        |> List.mapi (fun n (keyword, description) ->
            FSharpCommonCompletionItem
                .Create(
                    displayText = keyword,
                    displayTextSuffix = "",
                    rules = noCommitOnSpaceRules,
                    glyph = Nullable Glyph.Keyword,
                    sortText = sprintf "%06d" (1000000 + n)
                )
                .AddProperty(KeywordDescription, description))

    let settings: EditorOptions = workspace.Services.GetService()

    let documentationBuilder =
        XmlDocumentation.CreateDocumentationBuilder(serviceProvider.XMLMemberIndexService)

    static let mruItems = Dictionary< (* Item.FullName *) string (* hints *) , int>()

    static member ShouldTriggerCompletionAux
        (
            sourceText: SourceText,
            caretPosition: int,
            trigger: CompletionTriggerKind,
            getInfo: (unit -> DocumentId * string * string list * string option),
            intelliSenseOptions: IntelliSenseOptions,
            cancellationToken: CancellationToken
        ) =
        if caretPosition = 0 then
            false
        else
            let triggerPosition = caretPosition - 1
            let triggerChar = sourceText.[triggerPosition]

            if
                trigger = CompletionTriggerKind.Deletion
                && intelliSenseOptions.ShowAfterCharIsDeleted
            then
                Char.IsLetterOrDigit(sourceText.[triggerPosition]) || triggerChar = '.'
            elif not (trigger = CompletionTriggerKind.Insertion) then
                false
            else
            // Do not trigger completion if it's not single dot, i.e. range expression
            if
                not intelliSenseOptions.ShowAfterCharIsTyped
                && triggerPosition > 0
                && sourceText.[triggerPosition - 1] = '.'
            then
                false
            else
                let documentId, filePath, defines, langVersion = getInfo ()

                CompletionUtils.shouldProvideCompletion (
                    documentId,
                    filePath,
                    defines,
                    langVersion,
                    sourceText,
                    triggerPosition,
                    cancellationToken
                )
                && (triggerChar = '.'
                    || (intelliSenseOptions.ShowAfterCharIsTyped
                        && CompletionUtils.isStartingNewWord (sourceText, triggerPosition)))

    static member ProvideCompletionsAsyncAux
        (
            document: Document,
            caretPosition: int,
            getAllSymbols: FSharpCheckFileResults -> AssemblySymbol list
        ) =

<<<<<<< HEAD
        cancellableTask {
            let! parseResults, checkFileResults = document.GetFSharpParseAndCheckResultsAsync("ProvideCompletionsAsyncAux")
=======
        asyncMaybe {

            let! parseResults, checkFileResults =
                document.GetFSharpParseAndCheckResultsAsync("ProvideCompletionsAsyncAux")
                |> liftAsync
>>>>>>> 5b749957

            let! ct = CancellableTask.getCurrentCancellationToken ()

            let! sourceText = document.GetTextAsync(ct)
            let textLines = sourceText.Lines
            let caretLinePos = textLines.GetLinePosition(caretPosition)
            let caretLine = textLines.GetLineFromPosition(caretPosition)
            let fcsCaretLineNumber = Line.fromZ caretLinePos.Line // Roslyn line numbers are zero-based, FSharp.Compiler.Service line numbers are 1-based
            let caretLineColumn = caretLinePos.Character
            let line = caretLine.ToString()
            let partialName = QuickParse.GetPartialLongNameEx(line, caretLineColumn - 1)

            let getAllSymbols () =
                getAllSymbols checkFileResults
                |> List.filter (fun assemblySymbol ->
                    assemblySymbol.FullName.Contains "."
                    && not (PrettyNaming.IsOperatorDisplayName assemblySymbol.Symbol.DisplayName))

            let completionContextPos = Position.fromZ caretLinePos.Line caretLinePos.Character

            let completionContext =
                ParsedInput.TryGetCompletionContext(completionContextPos, parseResults.ParseTree, line)

            let declarations =
                checkFileResults.GetDeclarationListInfo(
                    Some(parseResults),
                    fcsCaretLineNumber,
                    line,
                    partialName,
                    getAllSymbols,
                    (completionContextPos, completionContext)
                )

            let results = List<Completion.CompletionItem>()

            declarationItems <-
                declarations.Items
                |> Array.sortWith (fun x y ->
                    let mutable n = (not x.IsResolved).CompareTo(not y.IsResolved)

                    if n <> 0 then
                        n
                    else
                        n <-
                            (CompletionUtils.getKindPriority x.Kind)
                                .CompareTo(CompletionUtils.getKindPriority y.Kind)

                        if n <> 0 then
                            n
                        else
                            n <- (not x.IsOwnMember).CompareTo(not y.IsOwnMember)

                            if n <> 0 then
                                n
                            else
                                n <- String.Compare(x.NameInList, y.NameInList, StringComparison.OrdinalIgnoreCase)

                                if n <> 0 then
                                    n
                                else
                                    x.MinorPriority.CompareTo(y.MinorPriority))

            let maxHints =
                if mruItems.Values.Count = 0 then
                    0
                else
                    Seq.max mruItems.Values

            declarationItems
            |> Array.iteri (fun number declarationItem ->
                let glyph =
                    Tokenizer.FSharpGlyphToRoslynGlyph(declarationItem.Glyph, declarationItem.Accessibility)

                let namespaceName =
                    match declarationItem.NamespaceToOpen with
                    | Some namespaceToOpen -> namespaceToOpen
                    | _ -> null // Icky, but this is how roslyn handles it

                let filterText =
                    match declarationItem.NamespaceToOpen, declarationItem.NameInList.Split '.' with
                    // There is no namespace to open and the item name does not contain dots, so we don't need to pass special FilterText to Roslyn.
                    | None, [| _ |] -> null
                    // Either we have a namespace to open ("DateTime (open System)") or item name contains dots ("Array.map"), or both.
                    // We are passing last part of long ident as FilterText.
                    | _, idents -> Array.last idents

                let completionItem =
                    FSharpCommonCompletionItem
                        .Create(
                            declarationItem.NameInList,
                            null,
                            rules = noCommitOnSpaceRules,
                            glyph = Nullable glyph,
                            filterText = filterText,
                            inlineDescription = namespaceName
                        )
                        .AddProperty(FullNamePropName, declarationItem.FullName)

                let completionItem =
                    match declarationItem.Kind with
                    | CompletionItemKind.Method(isExtension = true) -> completionItem.AddProperty(IsExtensionMemberPropName, "")
                    | _ -> completionItem

                let completionItem =
                    if declarationItem.NameInList <> declarationItem.NameInCode then
                        completionItem.AddProperty(NameInCodePropName, declarationItem.NameInCode)
                    else
                        completionItem

                let completionItem =
                    match declarationItem.NamespaceToOpen with
                    | Some ns -> completionItem.AddProperty(NamespaceToOpenPropName, ns)
                    | None -> completionItem

                let completionItem = completionItem.AddProperty(IndexPropName, string number)

                let priority =
                    match mruItems.TryGetValue declarationItem.FullName with
                    | true, hints -> maxHints - hints
                    | _ -> number + maxHints + 1

                let sortText = priority.ToString("D6")
                let completionItem = completionItem.WithSortText(sortText)
                results.Add(completionItem))

            if
                results.Count > 0
                && not declarations.IsForType
                && not declarations.IsError
                && List.isEmpty partialName.QualifyingIdents
            then
                match completionContext with
                | None -> results.AddRange(keywordCompletionItems)
                | _ -> ()

            return results
        }

    override _.ShouldTriggerCompletionImpl(sourceText: SourceText, caretPosition: int, trigger: CompletionTrigger) =
        use _logBlock = Logger.LogBlock LogEditorFunctionId.Completion_ShouldTrigger

        let getInfo () =
            let documentId = workspace.GetDocumentIdInCurrentContext(sourceText.Container)
            let document = workspace.CurrentSolution.GetDocument(documentId)
            let defines, langVersion = document.GetFSharpQuickDefinesAndLangVersion()
            (documentId, document.FilePath, defines, Some langVersion)

        FSharpCompletionProvider.ShouldTriggerCompletionAux(
            sourceText,
            caretPosition,
            trigger.Kind,
            getInfo,
            settings.IntelliSense,
            CancellationToken.None
        )

    override _.ProvideCompletionsAsync(context: Completion.CompletionContext) =
        cancellableTask {
            use _logBlock =
                Logger.LogBlockMessage context.Document.Name LogEditorFunctionId.Completion_ProvideCompletionsAsync

            let! ct = CancellableTask.getCurrentCancellationToken ()

            let document = context.Document
<<<<<<< HEAD
            let! sourceText = context.Document.GetTextAsync(ct)
=======

            let eventProps: (string * obj) array =
                [|
                    "context.document.project.id", document.Project.Id.Id.ToString()
                    "context.document.id", document.Id.Id.ToString()
                |]

            use _eventDuration =
                TelemetryReporter.ReportSingleEventWithDuration(TelemetryEvents.ProvideCompletions, eventProps)

            let! sourceText = context.Document.GetTextAsync(context.CancellationToken)
>>>>>>> 5b749957
            let defines, langVersion = document.GetFSharpQuickDefinesAndLangVersion()

            let shouldProvideCompetion =
                CompletionUtils.shouldProvideCompletion (
                    document.Id,
                    document.FilePath,
                    defines,
                    Some langVersion,
                    sourceText,
                    context.Position,
                    ct
                )

            if shouldProvideCompetion then
                let getAllSymbols (fileCheckResults: FSharpCheckFileResults) =
                    if settings.IntelliSense.IncludeSymbolsFromUnopenedNamespacesOrModules then
                        assemblyContentProvider.GetAllEntitiesInProjectAndReferencedAssemblies(fileCheckResults)
                    else
                        []

                let! results = FSharpCompletionProvider.ProvideCompletionsAsyncAux(context.Document, context.Position, getAllSymbols)

                context.AddItems results

        }
        |> CancellableTask.startAsTask context.CancellationToken

    override _.GetDescriptionAsync
        (
            document: Document,
            completionItem: Completion.CompletionItem,
            cancellationToken: CancellationToken
        ) : Task<CompletionDescription> =
        cancellableTask {
            use _logBlock =
                Logger.LogBlockMessage document.Name LogEditorFunctionId.Completion_GetDescriptionAsync

            match completionItem.Properties.TryGetValue IndexPropName with
            | true, completionItemIndexStr ->
                let completionItemIndex = int completionItemIndexStr

                if completionItemIndex < declarationItems.Length then
                    let declarationItem = declarationItems.[completionItemIndex]
                    let description = declarationItem.Description
                    let documentation = List()
                    let collector = RoslynHelpers.CollectTaggedText documentation
                    // mix main description and xmldoc by using one collector
                    XmlDocumentation.BuildDataTipText(
                        documentationBuilder,
                        collector,
                        collector,
                        collector,
                        collector,
                        collector,
                        description
                    )

                    return CompletionDescription.Create(documentation.ToImmutableArray())
                else
                    return CompletionDescription.Empty
            | _ ->
                // Try keyword descriptions if they exist
                match completionItem.Properties.TryGetValue KeywordDescription with
                | true, keywordDescription -> return CompletionDescription.FromText(keywordDescription)
                | false, _ -> return CompletionDescription.Empty
        }
        |> CancellableTask.start cancellationToken

    override _.GetChangeAsync(document, item, _, cancellationToken) : Task<CompletionChange> =
        cancellableTask {
            use _logBlock =
                Logger.LogBlockMessage document.Name LogEditorFunctionId.Completion_GetChangeAsync

            let fullName =
                match item.Properties.TryGetValue FullNamePropName with
                | true, x -> Some x
                | _ -> None

            // do not add extension members and unresolved symbols to the MRU list
            if
                not (item.Properties.ContainsKey NamespaceToOpenPropName)
                && not (item.Properties.ContainsKey IsExtensionMemberPropName)
            then
                match fullName with
                | Some fullName ->
                    match mruItems.TryGetValue fullName with
                    | true, hints -> mruItems.[fullName] <- hints + 1
                    | _ -> mruItems.[fullName] <- 1
                | _ -> ()

            let nameInCode =
                match item.Properties.TryGetValue NameInCodePropName with
                | true, x -> x
                | _ -> item.DisplayText

            match item.Properties.TryGetValue NamespaceToOpenPropName with
            | false, _ -> return CompletionChange.Create(TextChange(item.Span, nameInCode))
            | true, ns ->
                let! sourceText = document.GetTextAsync(cancellationToken)

                let textWithItemCommitted =
                    sourceText.WithChanges(TextChange(item.Span, nameInCode))

                let line = sourceText.Lines.GetLineFromPosition(item.Span.Start)

                let! parseResults = document.GetFSharpParseResultsAsync(nameof (FSharpCompletionProvider))

                let fullNameIdents =
                    fullName |> Option.map (fun x -> x.Split '.') |> Option.defaultValue [||]

                let insertionPoint =
                    if settings.CodeFixes.AlwaysPlaceOpensAtTopLevel then
                        OpenStatementInsertionPoint.TopLevel
                    else
                        OpenStatementInsertionPoint.Nearest

                let ctx =
                    ParsedInput.FindNearestPointToInsertOpenDeclaration line.LineNumber parseResults.ParseTree fullNameIdents insertionPoint

                let finalSourceText, changedSpanStartPos =
                    OpenDeclarationHelper.insertOpenDeclaration textWithItemCommitted ctx ns

                let fullChangingSpan = TextSpan.FromBounds(changedSpanStartPos, item.Span.End)

                let changedSpan =
                    TextSpan.FromBounds(changedSpanStartPos, item.Span.End + (finalSourceText.Length - sourceText.Length))

                let changedText = finalSourceText.ToString(changedSpan)

                return
                    CompletionChange
                        .Create(TextChange(fullChangingSpan, changedText))
                        .WithNewPosition(Nullable(changedSpan.End))
        }
        |> CancellableTask.start cancellationToken<|MERGE_RESOLUTION|>--- conflicted
+++ resolved
@@ -152,16 +152,8 @@
             getAllSymbols: FSharpCheckFileResults -> AssemblySymbol list
         ) =
 
-<<<<<<< HEAD
         cancellableTask {
             let! parseResults, checkFileResults = document.GetFSharpParseAndCheckResultsAsync("ProvideCompletionsAsyncAux")
-=======
-        asyncMaybe {
-
-            let! parseResults, checkFileResults =
-                document.GetFSharpParseAndCheckResultsAsync("ProvideCompletionsAsyncAux")
-                |> liftAsync
->>>>>>> 5b749957
 
             let! ct = CancellableTask.getCurrentCancellationToken ()
 
@@ -326,9 +318,6 @@
             let! ct = CancellableTask.getCurrentCancellationToken ()
 
             let document = context.Document
-<<<<<<< HEAD
-            let! sourceText = context.Document.GetTextAsync(ct)
-=======
 
             let eventProps: (string * obj) array =
                 [|
@@ -339,8 +328,7 @@
             use _eventDuration =
                 TelemetryReporter.ReportSingleEventWithDuration(TelemetryEvents.ProvideCompletions, eventProps)
 
-            let! sourceText = context.Document.GetTextAsync(context.CancellationToken)
->>>>>>> 5b749957
+            let! sourceText = context.Document.GetTextAsync(ct)
             let defines, langVersion = document.GetFSharpQuickDefinesAndLangVersion()
 
             let shouldProvideCompetion =
