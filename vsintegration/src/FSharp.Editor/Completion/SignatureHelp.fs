﻿// Copyright (c) Microsoft Corporation.  All Rights Reserved.  See License.txt in the project root for license information.

namespace Microsoft.VisualStudio.FSharp.Editor

open System
open System.Composition

open Microsoft.CodeAnalysis
open Microsoft.CodeAnalysis.Text
open Microsoft.CodeAnalysis.ExternalAccess.FSharp.SignatureHelp

open Microsoft.VisualStudio.Shell

open FSharp.Compiler.CodeAnalysis
open FSharp.Compiler.EditorServices
open FSharp.Compiler.Symbols
open FSharp.Compiler.Syntax
open FSharp.Compiler.Text
open FSharp.Compiler.Text.Position
open FSharp.Compiler.Text.Range
open FSharp.Compiler.Tokenization

type SignatureHelpParameterInfo =
    {
        ParameterName: string
        IsOptional: bool
        CanonicalTypeTextForSorting: string
        Documentation: ResizeArray<RoslynTaggedText>
        DisplayParts: ResizeArray<RoslynTaggedText>
    }

type SignatureHelpItem =
    {
        HasParamArrayArg: bool
        Documentation: ResizeArray<RoslynTaggedText>
        PrefixParts: RoslynTaggedText[]
        SeparatorParts: RoslynTaggedText[]
        SuffixParts: RoslynTaggedText[]
        Parameters: SignatureHelpParameterInfo[]
        MainDescription: ResizeArray<RoslynTaggedText>
    }

type CurrentSignatureHelpSessionKind =
    | FunctionApplication
    | MethodCall

type SignatureHelpData =
    {
        SignatureHelpItems: SignatureHelpItem[]
        ApplicableSpan: TextSpan
        ArgumentIndex: int
        ArgumentCount: int
        ArgumentName: string option
        CurrentSignatureHelpSessionKind: CurrentSignatureHelpSessionKind
    }

[<Shared>]
[<Export(typeof<IFSharpSignatureHelpProvider>)>]
type internal FSharpSignatureHelpProvider [<ImportingConstructor>] (serviceProvider: SVsServiceProvider) =

    let documentationBuilder =
        XmlDocumentation.CreateDocumentationBuilder(serviceProvider.XMLMemberIndexService)

    static let oneColAfter (lp: LinePosition) = LinePosition(lp.Line, lp.Character + 1)

    static let oneColBefore (lp: LinePosition) =
        LinePosition(lp.Line, max 0 (lp.Character - 1))

    let mutable possibleCurrentSignatureHelpSessionKind = None

    static member internal ProvideMethodsAsyncAux
        (
            caretLinePos: LinePosition,
            caretLineColumn: int,
            paramLocations: ParameterLocations,
            checkFileResults: FSharpCheckFileResults,
            documentationBuilder: IDocumentationBuilder,
            sourceText: SourceText,
            caretPosition: int,
            triggerIsTypedChar: char option
        ) =
        asyncMaybe {
            let textLines = sourceText.Lines
            let names = paramLocations.LongId
            let lidEnd = paramLocations.LongIdEndLocation

            let methodGroup =
                checkFileResults.GetMethods(lidEnd.Line, lidEnd.Column, "", Some names)

            let methods = methodGroup.Methods

            do! Option.guard (methods.Length > 0 && not (methodGroup.MethodName.EndsWith("> )")))

            let isStaticArgTip =
                let parenLine, parenCol = Position.toZ paramLocations.OpenParenLocation
                assert (parenLine < textLines.Count)
                let parenLineText = sourceText.GetSubText(textLines.[parenLine].Span)
                parenCol < parenLineText.Length && parenLineText.[parenCol] = '<'

            let filteredMethods =
                [|
                    for m in methods do
                        if
                            (isStaticArgTip && m.StaticParameters.Length > 0)
                            || (not isStaticArgTip && m.HasParameters)
                        then // need to distinguish TP<...>(...)  angle brackets tip from parens tip
                            m
                |]

            do! Option.guard (filteredMethods.Length > 0)

            let posToLinePosition pos =
                let (l, c) = Position.toZ pos
                let result = LinePosition(l, c)

                let lastPosInDocument =
                    textLines.GetLinePosition(textLines.[textLines.Count - 1].End)

                if lastPosInDocument.CompareTo(result) > 0 then
                    result
                else
                    lastPosInDocument

            let startPos = paramLocations.LongIdStartLocation |> posToLinePosition

            let endPos =
                let last =
                    paramLocations.TupleEndLocations.[paramLocations.TupleEndLocations.Length - 1]
                    |> posToLinePosition

                (if paramLocations.IsThereACloseParen then
                     oneColBefore last
                 else
                     last)

            assert (startPos.CompareTo(endPos) <= 0)

            let applicableSpan = textLines.GetTextSpan(LinePositionSpan(startPos, endPos))

            let startOfArgs =
                paramLocations.OpenParenLocation |> posToLinePosition |> oneColAfter

            let tupleEnds =
                [|
                    startOfArgs
                    for i in 0 .. paramLocations.TupleEndLocations.Length - 2 do
                        paramLocations.TupleEndLocations.[i] |> posToLinePosition
                    endPos
                |]

            // If we are pressing "(" or "<" or ",", then only pop up the info if this is one of the actual, real detected positions in the detected promptable call
            //
            // For example the last "(" in
            //    List.map (fun a -> (
            // should not result in a prompt.
            //
            // Likewise the last "," in
            //    Console.WriteLine( [(1,
            // should not result in a prompt, whereas this one will:
            //    Console.WriteLine( [(1,2)],
            match triggerIsTypedChar with
            | Some ('<' | '(' | ',') when not (tupleEnds |> Array.exists (fun lp -> lp.Character = caretLineColumn)) -> return! None // comma or paren at wrong location = remove help display
            | _ ->

                // Compute the argument index by working out where the caret is between the various commas.
                let argumentIndex =
                    let computedTextSpans =
                        tupleEnds
                        |> Array.pairwise
                        |> Array.map (fun (lp1, lp2) -> textLines.GetTextSpan(LinePositionSpan(lp1, lp2)))

                    match (computedTextSpans |> Array.tryFindIndex (fun t -> t.Contains(caretPosition))) with
                    | None ->
                        // Because 'TextSpan.Contains' only succeeds if 'TextSpan.Start <= caretPosition < TextSpan.End' is true,
                        // we need to check if the caret is at the very last position in the TextSpan.
                        //
                        // We default to 0, which is the first argument, if the caret position was nowhere to be found.
                        if computedTextSpans.[computedTextSpans.Length - 1].End = caretPosition then
                            computedTextSpans.Length - 1
                        else
                            0
                    | Some n -> n

                let argumentCount =
                    match paramLocations.TupleEndLocations.Length with
                    | 1 when caretLinePos.Character = startOfArgs.Character -> 0 // count "WriteLine(" as zero arguments
                    | n -> n

                // Compute the current argument name if it is named.
                let namedArgumentName =
                    if argumentIndex < paramLocations.NamedParamNames.Length then
                        paramLocations.NamedParamNames.[argumentIndex]
                    else
                        None

                let results =
                    [|
                        for method in methods do
                            let mainDescription = ResizeArray()
                            let documentation = ResizeArray()

                            XmlDocumentation.BuildMethodOverloadTipText(
                                documentationBuilder,
                                RoslynHelpers.CollectTaggedText mainDescription,
                                RoslynHelpers.CollectTaggedText documentation,
                                method.Description,
                                false
                            )

                            let parameters =
                                let parameters =
                                    if isStaticArgTip then
                                        method.StaticParameters
                                    else
                                        method.Parameters

                                [|
                                    for p in parameters do
                                        let doc = ResizeArray()
                                        let parts = ResizeArray()

                                        XmlDocumentation.BuildMethodParamText(
                                            documentationBuilder,
                                            RoslynHelpers.CollectTaggedText doc,
                                            method.XmlDoc,
                                            p.ParameterName
                                        )

                                        p.Display |> Seq.iter (RoslynHelpers.CollectTaggedText parts)

                                        {
                                            ParameterName = p.ParameterName
                                            IsOptional = p.IsOptional
                                            CanonicalTypeTextForSorting = p.CanonicalTypeTextForSorting
                                            Documentation = doc
                                            DisplayParts = parts
                                        }
                                |]

                            let prefixParts =
                                [|
                                    RoslynTaggedText(TextTags.Method, methodGroup.MethodName)
                                    RoslynTaggedText(TextTags.Punctuation, (if isStaticArgTip then "<" else "("))
                                |]

                            let separatorParts =
                                [|
                                    RoslynTaggedText(TextTags.Punctuation, ",")
                                    RoslynTaggedText(TextTags.Space, " ")
                                |]

                            let suffixParts =
                                [|
                                    RoslynTaggedText(TextTags.Punctuation, (if isStaticArgTip then ">" else ")"))
                                |]

                            {
                                HasParamArrayArg = method.HasParamArrayArg
                                Documentation = documentation
                                PrefixParts = prefixParts
                                SeparatorParts = separatorParts
                                SuffixParts = suffixParts
                                Parameters = parameters
                                MainDescription = mainDescription
                            }
                    |]

                let data =
                    {
                        SignatureHelpItems = results
                        ApplicableSpan = applicableSpan
                        ArgumentIndex = argumentIndex
                        ArgumentCount = argumentCount
                        ArgumentName = namedArgumentName
                        CurrentSignatureHelpSessionKind = MethodCall
                    }

                return! Some data
        }

    static member internal ProvideParametersAsyncAux
        (
            parseResults: FSharpParseFileResults,
            checkFileResults: FSharpCheckFileResults,
            documentId: DocumentId,
            defines: string list,
            documentationBuilder: IDocumentationBuilder,
            sourceText: SourceText,
            caretPosition: int,
            adjustedColumnInSource: int,
            filePath: string
        ) =
        asyncMaybe {
            let textLine = sourceText.Lines.GetLineFromPosition(adjustedColumnInSource)
            let textLinePos = sourceText.Lines.GetLinePosition(adjustedColumnInSource)
            let textLineText = textLine.ToString()
            let pos = mkPos (Line.fromZ textLinePos.Line) textLinePos.Character
            let textLinePos = sourceText.Lines.GetLinePosition(adjustedColumnInSource)
            let fcsTextLineNumber = Line.fromZ textLinePos.Line

            let! possibleApplicableSymbolEndColumn =
                maybe {
                    if parseResults.IsPosContainedInApplication pos then
                        let! funcRange = parseResults.TryRangeOfFunctionOrMethodBeingApplied pos
                        let! funcSpan = RoslynHelpers.TryFSharpRangeToTextSpan(sourceText, funcRange)
                        return funcSpan.End
                    else
                        return adjustedColumnInSource
                }

<<<<<<< HEAD
            let! ct = Async.CancellationToken |> liftAsync
            let! lexerSymbol = Tokenizer.getSymbolAtPosition(documentId, sourceText, possibleApplicableSymbolEndColumn, filePath, defines, SymbolLookupKind.Greedy, false, false, ct)
            let! symbolUse = checkFileResults.GetSymbolUseAtLocation(fcsTextLineNumber, lexerSymbol.Ident.idRange.EndColumn, textLineText, lexerSymbol.FullIsland)
=======
            let! lexerSymbol =
                Tokenizer.getSymbolAtPosition (
                    documentId,
                    sourceText,
                    possibleApplicableSymbolEndColumn,
                    filePath,
                    defines,
                    SymbolLookupKind.Greedy,
                    false,
                    false
                )

            let! symbolUse =
                checkFileResults.GetSymbolUseAtLocation(
                    fcsTextLineNumber,
                    lexerSymbol.Ident.idRange.EndColumn,
                    textLineText,
                    lexerSymbol.FullIsland
                )
>>>>>>> 2f58aecb

            let isValid (mfv: FSharpMemberOrFunctionOrValue) =
                not (PrettyNaming.IsOperatorDisplayName mfv.DisplayName)
                && not mfv.IsProperty
                && mfv.CurriedParameterGroups.Count > 0

            match symbolUse.Symbol with
            | :? FSharpMemberOrFunctionOrValue as mfv when isValid mfv ->
                let tooltip =
                    checkFileResults.GetToolTip(
                        fcsTextLineNumber,
                        lexerSymbol.Ident.idRange.EndColumn,
                        textLineText,
                        lexerSymbol.FullIsland,
                        FSharpTokenTag.IDENT
                    )

                match tooltip with
                | ToolTipText []
                | ToolTipText [ ToolTipElement.None ] -> return! None
                | _ ->
                    let possiblePipelineIdent =
                        parseResults.TryIdentOfPipelineContainingPosAndNumArgsApplied symbolUse.Range.Start

                    let numArgsAlreadyAppliedViaPipeline =
                        match possiblePipelineIdent with
                        | None -> 0
                        | Some (_, numArgsApplied) -> numArgsApplied

                    let definedArgs = mfv.CurriedParameterGroups |> Array.ofSeq

                    let numDefinedArgs = definedArgs.Length

                    let curriedArgsInSource =
                        parseResults.GetAllArgumentsForFunctionApplicationAtPosition symbolUse.Range.Start
                        |> Option.defaultValue []
                        |> Array.ofList

                    do! Option.guard (numDefinedArgs >= curriedArgsInSource.Length)

                    (*
                       Calculate the argument index for fun and profit! It's a doozy...
                   
                       Firstly, we need to use the caret position unlike before.
                   
                       If the caret position is exactly in range of an existing argument, pick its index.
                   
                       The rest answers the question of, "what is the NEXT index to show?", because
                       when you're not cycling through parameters with the caret, you're typing,
                       and you want to know what the next argument should be.
                   
                       A possibility is you've deleted a parameter and want to enter a new one that
                       corresponds to the argument you're "at". We need to find the correct next index.
                       This could also correspond to an existing argument application. Buuuuuut that's okay.
                       If you want the "used to be 3rd arg, but is now 2nd arg" to remain, when you cycle
                       past the "now 2nd arg", it will calculate the 3rd arg as the next argument.
                   
                       If none of that applies, then we apply the magic of arithmetic
                       to find the next index if we're not at the max defined args for the application.
                       Otherwise, we're outa here!
                   *)
                    let! argumentIndex =
                        let caretTextLinePos = sourceText.Lines.GetLinePosition(caretPosition)
                        let caretPos = mkPos (Line.fromZ caretTextLinePos.Line) caretTextLinePos.Character

                        let possibleExactIndex =
                            curriedArgsInSource
                            |> Array.tryFindIndex (fun argRange -> rangeContainsPos argRange caretPos)

                        match possibleExactIndex with
                        | Some index -> Some index
                        | None ->
                            let possibleNextIndex =
                                curriedArgsInSource
                                |> Array.tryFindIndex (fun argRange -> Position.posGeq argRange.Start caretPos)

                            match possibleNextIndex with
                            | Some index -> Some index
                            | None ->
                                if numDefinedArgs - numArgsAlreadyAppliedViaPipeline > curriedArgsInSource.Length then
                                    Some(numDefinedArgs - (numDefinedArgs - curriedArgsInSource.Length))
                                else
                                    None

                    let mainDescription, documentation, typeParameterMap, usage, exceptions =
                        ResizeArray(), ResizeArray(), ResizeArray(), ResizeArray(), ResizeArray()

                    XmlDocumentation.BuildDataTipText(
                        documentationBuilder,
                        mainDescription.Add,
                        documentation.Add,
                        typeParameterMap.Add,
                        usage.Add,
                        exceptions.Add,
                        tooltip
                    )

                    let fsharpDocs =
                        RoslynHelpers.joinWithLineBreaks [ documentation; typeParameterMap; usage; exceptions ]

                    let docs = ResizeArray()
                    fsharpDocs |> Seq.iter (RoslynHelpers.CollectTaggedText docs)

                    let parts = ResizeArray()
                    mainDescription |> Seq.iter (RoslynHelpers.CollectTaggedText parts)

                    let displayArgs = ResizeArray()

                    // Offset by 1 here until we support reverse indexes in this codebase
                    definedArgs.[.. definedArgs.Length - 1 - numArgsAlreadyAppliedViaPipeline]
                    |> Array.iteri (fun index argument ->
                        let tt = ResizeArray()

                        if argument.Count = 1 then
                            let argument = argument.[0]
                            let taggedText = argument.Type.FormatLayout symbolUse.DisplayContext
                            taggedText |> Seq.iter (RoslynHelpers.CollectTaggedText tt)

                            let name =
                                let displayName = argument.DisplayName

                                if String.IsNullOrWhiteSpace displayName then
                                    "arg" + string index
                                else
                                    displayName

                            let display =
                                [|
                                    RoslynTaggedText(TextTags.Local, name)
                                    RoslynTaggedText(TextTags.Punctuation, ":")
                                    RoslynTaggedText(TextTags.Space, " ")
                                |]
                                |> ResizeArray

                            if argument.Type.IsFunctionType then
                                display.Add(RoslynTaggedText(TextTags.Punctuation, "("))

                            display.AddRange(tt)

                            if argument.Type.IsFunctionType then
                                display.Add(RoslynTaggedText(TextTags.Punctuation, ")"))

                            let info =
                                {
                                    ParameterName = name
                                    IsOptional = false
                                    CanonicalTypeTextForSorting = name
                                    Documentation = ResizeArray()
                                    DisplayParts = display
                                }

                            displayArgs.Add(info)
                        else
                            let display = ResizeArray()
                            display.Add(RoslynTaggedText(TextTags.Punctuation, "("))

                            let separatorParts =
                                [|
                                    RoslynTaggedText(TextTags.Space, " ")
                                    RoslynTaggedText(TextTags.Operator, "*")
                                    RoslynTaggedText(TextTags.Space, " ")
                                |]

                            let mutable first = true

                            argument
                            |> Seq.iteri (fun index arg ->
                                if first then
                                    first <- false
                                else
                                    display.AddRange(separatorParts)

                                let tt = ResizeArray()

                                let taggedText = arg.Type.FormatLayout symbolUse.DisplayContext
                                taggedText |> Seq.iter (RoslynHelpers.CollectTaggedText tt)

                                let name =
                                    if String.IsNullOrWhiteSpace(arg.DisplayName) then
                                        "arg" + string index
                                    else
                                        arg.DisplayName

                                let namePart =
                                    [|
                                        RoslynTaggedText(TextTags.Local, name)
                                        RoslynTaggedText(TextTags.Punctuation, ":")
                                        RoslynTaggedText(TextTags.Space, " ")
                                    |]

                                display.AddRange(namePart)

                                if arg.Type.IsFunctionType then
                                    display.Add(RoslynTaggedText(TextTags.Punctuation, "("))

                                display.AddRange(tt)

                                if arg.Type.IsFunctionType then
                                    display.Add(RoslynTaggedText(TextTags.Punctuation, ")")))

                            display.Add(RoslynTaggedText(TextTags.Punctuation, ")"))

                            let info =
                                {
                                    ParameterName = "" // No name here, since it's a tuple of arguments has no name in the F# symbol info
                                    IsOptional = false
                                    CanonicalTypeTextForSorting = ""
                                    Documentation = ResizeArray()
                                    DisplayParts = display
                                }

                            displayArgs.Add(info))

                    do! Option.guard (displayArgs.Count > 0)

                    let prefixParts =
                        [|
                            if mfv.IsMember then
                                RoslynTaggedText(TextTags.Keyword, "member")
                            else
                                RoslynTaggedText(TextTags.Keyword, "val")
                            RoslynTaggedText(TextTags.Space, " ")
                            RoslynTaggedText(TextTags.Method, mfv.DisplayName)
                            RoslynTaggedText(TextTags.Punctuation, ":")
                            RoslynTaggedText(TextTags.Space, " ")
                        |]

                    let separatorParts =
                        [|
                            RoslynTaggedText(TextTags.Space, " ")
                            RoslynTaggedText(TextTags.Operator, "->")
                            RoslynTaggedText(TextTags.Space, " ")
                        |]

                    let sigHelpItem =
                        {
                            HasParamArrayArg = false
                            Documentation = docs
                            PrefixParts = prefixParts
                            SeparatorParts = separatorParts
                            SuffixParts = [||]
                            Parameters = displayArgs.ToArray()
                            MainDescription = ResizeArray()
                        }

                    let! symbolSpan = RoslynHelpers.TryFSharpRangeToTextSpan(sourceText, symbolUse.Range)

                    let data =
                        {
                            SignatureHelpItems = [| sigHelpItem |]
                            ApplicableSpan = TextSpan(symbolSpan.End, caretPosition - symbolSpan.End)
                            ArgumentIndex = argumentIndex
                            ArgumentCount = displayArgs.Count
                            ArgumentName = None
                            CurrentSignatureHelpSessionKind = FunctionApplication
                        }

                    return! Some data
            | _ -> return! None
        }

    static member ProvideSignatureHelp
        (
            document: Document,
            defines: string list,
            documentationBuilder: IDocumentationBuilder,
            caretPosition: int,
            triggerTypedChar: char option,
            possibleCurrentSignatureHelpSessionKind: CurrentSignatureHelpSessionKind option
        ) =
        asyncMaybe {
            let! parseResults, checkFileResults = document.GetFSharpParseAndCheckResultsAsync("ProvideSignatureHelp") |> liftAsync

            let! sourceText = document.GetTextAsync() |> liftTaskAsync

            let textLines = sourceText.Lines
            let caretLinePos = textLines.GetLinePosition(caretPosition)
            let caretLineColumn = caretLinePos.Character

            let adjustedColumnInSource =

                let rec loop ch pos =
                    if Char.IsWhiteSpace(ch) then
                        loop sourceText.[pos - 1] (pos - 1)
                    else
                        pos

                loop sourceText.[caretPosition - 1] (caretPosition - 1)

            let adjustedColumnChar = sourceText.[adjustedColumnInSource]

            match triggerTypedChar, possibleCurrentSignatureHelpSessionKind with
            // Generally ' ' indicates a function application, but it's also used commonly after a comma in a method call.
            // This means that the adjusted position relative to the caret could be a ',' or a '(' or '<',
            // which would mean we're already inside of a method call - not a function argument. So we bail if that's the case.
            | Some ' ', _ when
                adjustedColumnChar <> ','
                && adjustedColumnChar <> '('
                && adjustedColumnChar <> '<'
                ->
                return!
                    FSharpSignatureHelpProvider.ProvideParametersAsyncAux(
                        parseResults,
                        checkFileResults,
                        document.Id,
                        defines,
                        documentationBuilder,
                        sourceText,
                        caretPosition,
                        adjustedColumnInSource,
                        document.FilePath
                    )
            | _, Some FunctionApplication when
                adjustedColumnChar <> ','
                && adjustedColumnChar <> '('
                && adjustedColumnChar <> '<'
                ->
                return!
                    FSharpSignatureHelpProvider.ProvideParametersAsyncAux(
                        parseResults,
                        checkFileResults,
                        document.Id,
                        defines,
                        documentationBuilder,
                        sourceText,
                        caretPosition,
                        adjustedColumnInSource,
                        document.FilePath
                    )
            | _ ->
                let! paramInfoLocations = parseResults.FindParameterLocations(Position.fromZ caretLinePos.Line caretLineColumn)

                return!
                    FSharpSignatureHelpProvider.ProvideMethodsAsyncAux(
                        caretLinePos,
                        caretLineColumn,
                        paramInfoLocations,
                        checkFileResults,
                        documentationBuilder,
                        sourceText,
                        caretPosition,
                        triggerTypedChar
                    )
        }

    interface IFSharpSignatureHelpProvider with
        member _.IsTriggerCharacter(c) =
            c = '(' || c = '<' || c = ',' || c = ' '

        member _.IsRetriggerCharacter(c) = c = ')' || c = '>' || c = '='

        member _.GetItemsAsync(document, position, triggerInfo, cancellationToken) =
            asyncMaybe {
                let defines = document.GetFSharpQuickDefines()

                let triggerTypedChar =
                    if
                        triggerInfo.TriggerCharacter.HasValue
                        && triggerInfo.TriggerReason = FSharpSignatureHelpTriggerReason.TypeCharCommand
                    then
                        Some triggerInfo.TriggerCharacter.Value
                    else
                        None

                let doWork () =
                    async {
                        let! signatureHelpDataOpt =
                            FSharpSignatureHelpProvider.ProvideSignatureHelp(
                                document,
                                defines,
                                documentationBuilder,
                                position,
                                triggerTypedChar,
                                possibleCurrentSignatureHelpSessionKind
                            )

                        match signatureHelpDataOpt with
                        | None ->
                            possibleCurrentSignatureHelpSessionKind <- None
                            return None
                        | Some signatureHelpData ->
                            let items =
                                signatureHelpData.SignatureHelpItems
                                |> Array.map (fun item ->
                                    let parameters =
                                        item.Parameters
                                        |> Array.map (fun paramInfo ->
                                            FSharpSignatureHelpParameter(
                                                paramInfo.ParameterName,
                                                paramInfo.IsOptional,
                                                documentationFactory = (fun _ -> paramInfo.Documentation :> seq<_>),
                                                displayParts = paramInfo.DisplayParts
                                            ))

                                    FSharpSignatureHelpItem(
                                        isVariadic = item.HasParamArrayArg,
                                        documentationFactory = (fun _ -> item.Documentation :> seq<_>),
                                        prefixParts = item.PrefixParts,
                                        separatorParts = item.SeparatorParts,
                                        suffixParts = item.SuffixParts,
                                        parameters = parameters,
                                        descriptionParts = item.MainDescription
                                    ))

                            match signatureHelpData.CurrentSignatureHelpSessionKind with
                            | MethodCall -> possibleCurrentSignatureHelpSessionKind <- Some MethodCall
                            | FunctionApplication -> possibleCurrentSignatureHelpSessionKind <- Some FunctionApplication

                            return
                                FSharpSignatureHelpItems(
                                    items,
                                    signatureHelpData.ApplicableSpan,
                                    signatureHelpData.ArgumentIndex,
                                    signatureHelpData.ArgumentCount,
                                    Option.toObj signatureHelpData.ArgumentName
                                )
                                |> Some
                    }

                return! doWork ()
            }
            |> Async.map Option.toObj
            |> RoslynHelpers.StartAsyncAsTask cancellationToken<|MERGE_RESOLUTION|>--- conflicted
+++ resolved
@@ -308,11 +308,6 @@
                         return adjustedColumnInSource
                 }
 
-<<<<<<< HEAD
-            let! ct = Async.CancellationToken |> liftAsync
-            let! lexerSymbol = Tokenizer.getSymbolAtPosition(documentId, sourceText, possibleApplicableSymbolEndColumn, filePath, defines, SymbolLookupKind.Greedy, false, false, ct)
-            let! symbolUse = checkFileResults.GetSymbolUseAtLocation(fcsTextLineNumber, lexerSymbol.Ident.idRange.EndColumn, textLineText, lexerSymbol.FullIsland)
-=======
             let! lexerSymbol =
                 Tokenizer.getSymbolAtPosition (
                     documentId,
@@ -322,7 +317,8 @@
                     defines,
                     SymbolLookupKind.Greedy,
                     false,
-                    false
+                    false,
+                    ct
                 )
 
             let! symbolUse =
@@ -332,7 +328,6 @@
                     textLineText,
                     lexerSymbol.FullIsland
                 )
->>>>>>> 2f58aecb
 
             let isValid (mfv: FSharpMemberOrFunctionOrValue) =
                 not (PrettyNaming.IsOperatorDisplayName mfv.DisplayName)
