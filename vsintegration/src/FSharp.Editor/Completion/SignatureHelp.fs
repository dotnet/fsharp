﻿// Copyright (c) Microsoft Corporation.  All Rights Reserved.  See License.txt in the project root for license information.

namespace Microsoft.VisualStudio.FSharp.Editor

open System
open System.Composition

open Microsoft.CodeAnalysis
open Microsoft.CodeAnalysis.Text
open Microsoft.CodeAnalysis.ExternalAccess.FSharp.SignatureHelp

open Microsoft.VisualStudio.Shell

open FSharp.Compiler
open FSharp.Compiler.TextLayout
open FSharp.Compiler.Range
open FSharp.Compiler.SourceCodeServices

type SignatureHelpParameterInfo =
    { ParameterName: string
      IsOptional: bool
      CanonicalTypeTextForSorting: string
      Documentation: ResizeArray<RoslynTaggedText>
      DisplayParts: ResizeArray<RoslynTaggedText> }

type SignatureHelpItem =
    { HasParamArrayArg: bool
      Documentation: ResizeArray<RoslynTaggedText>
      PrefixParts: RoslynTaggedText[]
      SeparatorParts: RoslynTaggedText[]
      SuffixParts: RoslynTaggedText[]
      Parameters: SignatureHelpParameterInfo[]
      MainDescription: ResizeArray<RoslynTaggedText> }

type SignatureHelpData =
    { SignatureHelpItems: SignatureHelpItem[]
      ApplicableSpan: TextSpan
      ArgumentIndex: int
      ArgumentCount: int
      ArgumentName: string option }

[<Shared>]
[<Export(typeof<IFSharpSignatureHelpProvider>)>]
type internal FSharpSignatureHelpProvider 
    [<ImportingConstructor>]
    (
        serviceProvider: SVsServiceProvider,
        checkerProvider: FSharpCheckerProvider,
        projectInfoManager: FSharpProjectOptionsManager
    ) =

    static let userOpName = "SignatureHelpProvider"
    let documentationBuilder = XmlDocumentation.CreateDocumentationBuilder(serviceProvider.XMLMemberIndexService)

    static let oneColAfter (lp: LinePosition) = LinePosition(lp.Line,lp.Character+1)
    static let oneColBefore (lp: LinePosition) = LinePosition(lp.Line,max 0 (lp.Character-1))

    static member internal ProvideMethodsAsyncAux
        (
            caretLinePos: LinePosition,
            caretLineColumn: int,
            paramLocations: FSharpNoteworthyParamInfoLocations,
            checkFileResults: FSharpCheckFileResults,
            documentationBuilder: IDocumentationBuilder,
            sourceText: SourceText,
            caretPosition: int,
            triggerIsTypedChar: char option
        ) =
        asyncMaybe {
            let textLines = sourceText.Lines
            let names = paramLocations.LongId
            let lidEnd = paramLocations.LongIdEndLocation

            let methodGroup = checkFileResults.GetMethods(lidEnd.Line, lidEnd.Column, "", Some names)

            let methods = methodGroup.Methods

            do! Option.guard (methods.Length > 0 && not(methodGroup.MethodName.EndsWith("> )")))

            let isStaticArgTip =
                let parenLine, parenCol = Pos.toZ paramLocations.OpenParenLocation 
                assert (parenLine < textLines.Count)
                let parenLineText = textLines.[parenLine].ToString()
                parenCol < parenLineText.Length && parenLineText.[parenCol] = '<'

            let filteredMethods =
                [|
                    for m in methods do 
                        if (isStaticArgTip && m.StaticParameters.Length > 0) ||
                            (not isStaticArgTip && m.HasParameters) then   // need to distinguish TP<...>(...)  angle brackets tip from parens tip
                            m
                |]

            do! Option.guard (filteredMethods.Length > 0)

            let posToLinePosition pos = 
                let (l,c) = Pos.toZ  pos
                let result = LinePosition(l,c)
                let lastPosInDocument = textLines.GetLinePosition(textLines.[textLines.Count-1].End)
                if lastPosInDocument.CompareTo(result) > 0 then result else lastPosInDocument

            let startPos = paramLocations.LongIdStartLocation |> posToLinePosition
            let endPos = 
                let last = paramLocations.TupleEndLocations.[paramLocations.TupleEndLocations.Length-1] |> posToLinePosition
                (if paramLocations.IsThereACloseParen then oneColBefore last else last)  

            assert (startPos.CompareTo(endPos) <= 0)

            let applicableSpan = 
                textLines.GetTextSpan(LinePositionSpan(startPos, endPos))

            let startOfArgs = paramLocations.OpenParenLocation |> posToLinePosition |> oneColAfter 

            let tupleEnds = 
                [|
                    startOfArgs
                    for i in 0..paramLocations.TupleEndLocations.Length-2 do
                        paramLocations.TupleEndLocations.[i] |> posToLinePosition
                    endPos 
                |]

            // If we are pressing "(" or "<" or ",", then only pop up the info if this is one of the actual, real detected positions in the detected promptable call
            //
            // For example the last "(" in 
            //    List.map (fun a -> (
            // should not result in a prompt.
            //
            // Likewise the last "," in 
            //    Console.WriteLine( [(1, 
            // should not result in a prompt, whereas this one will:
            //    Console.WriteLine( [(1,2)],
            match triggerIsTypedChar with 
            | Some('<' | '(' | ',') when not (tupleEnds |> Array.exists (fun lp -> lp.Character = caretLineColumn))  -> 
                return! None // comma or paren at wrong location = remove help display
            | _ -> 

                // Compute the argument index by working out where the caret is between the various commas.
                let argumentIndex = 
                    let computedTextSpans =
                        tupleEnds 
                        |> Array.pairwise 
                        |> Array.map (fun (lp1, lp2) -> textLines.GetTextSpan(LinePositionSpan(lp1, lp2)))
                
                    match (computedTextSpans|> Array.tryFindIndex (fun t -> t.Contains(caretPosition))) with 
                    | None -> 
                        // Because 'TextSpan.Contains' only succeeds if 'TextSpan.Start <= caretPosition < TextSpan.End' is true,
                        // we need to check if the caret is at the very last position in the TextSpan.
                        //
                        // We default to 0, which is the first argument, if the caret position was nowhere to be found.
                        if computedTextSpans.[computedTextSpans.Length-1].End = caretPosition then
                            computedTextSpans.Length-1 
                        else 0
                    | Some n -> n
         
                let argumentCount = 
                    match paramLocations.TupleEndLocations.Length with 
                    | 1 when caretLinePos.Character = startOfArgs.Character -> 0  // count "WriteLine(" as zero arguments
                    | n -> n

                // Compute the current argument name if it is named.
                let argumentName = 
                    if argumentIndex < paramLocations.NamedParamNames.Length then 
                        paramLocations.NamedParamNames.[argumentIndex] 
                    else 
                        None

                let results =
                    [|
                        for method in methods do
                            let mainDescription = ResizeArray()
                            let documentation = ResizeArray()
                            XmlDocumentation.BuildMethodOverloadTipText(
                                documentationBuilder,
                                RoslynHelpers.CollectTaggedText mainDescription,
                                RoslynHelpers.CollectTaggedText documentation,
                                method.StructuredDescription, false)

                            let parameters = 
                                let parameters = if isStaticArgTip then method.StaticParameters else method.Parameters
                                [|
                                    for p in parameters do 
                                        let doc = ResizeArray()
                                        let parts = ResizeArray()
                                        XmlDocumentation.BuildMethodParamText(documentationBuilder, RoslynHelpers.CollectTaggedText doc, method.XmlDoc, p.ParameterName)
                                        LayoutRender.emitL (RoslynHelpers.CollectTaggedText parts) p.StructuredDisplay |> ignore
                                        { ParameterName = p.ParameterName
                                          IsOptional = p.IsOptional
                                          CanonicalTypeTextForSorting = p.CanonicalTypeTextForSorting
                                          Documentation = doc
                                          DisplayParts = parts }
                                |]

                            let prefixParts = 
                                [| RoslynTaggedText(TextTags.Method, methodGroup.MethodName);  
                                   RoslynTaggedText(TextTags.Punctuation, (if isStaticArgTip then "<" else "(")) |]

                            let separatorParts = [| RoslynTaggedText(TextTags.Punctuation, ","); RoslynTaggedText(TextTags.Space, " ") |]
                            let suffixParts = [| RoslynTaggedText(TextTags.Punctuation, (if isStaticArgTip then ">" else ")")) |]

                            { HasParamArrayArg = method.HasParamArrayArg
                              Documentation = documentation
                              PrefixParts = prefixParts
                              SeparatorParts = separatorParts
                              SuffixParts = suffixParts
                              Parameters = parameters
                              MainDescription = mainDescription }
                        |]

                let data =
                    { SignatureHelpItems = results
                      ApplicableSpan = applicableSpan
                      ArgumentIndex = argumentIndex
                      ArgumentCount = argumentCount
                      ArgumentName = argumentName }

                return! Some data
    }

    static member internal ProvideParametersAsyncAux
        (
            parseResults: FSharpParseFileResults,
            checkFileResults: FSharpCheckFileResults,
            documentId: DocumentId,
            defines: string list,
            documentationBuilder: IDocumentationBuilder,
            sourceText: SourceText,
            caretPosition: int,
            filePath: string
        ) =
        asyncMaybe {
            // Backtrack to find a non-whitespace character to get curried arg infos (if present) and a symbol to inspect.
            let adjustedColumnInSource =
                let rec loop s c =
                    if String.IsNullOrWhiteSpace(s.ToString()) then
                        loop (sourceText.GetSubText(c - 1)) (c - 1)
                    else
                        c
                let startText =
                    if caretPosition = sourceText.Length then
                        sourceText.GetSubText(caretPosition)
                    else
                        sourceText.GetSubText(TextSpan(caretPosition, 1))
                
                loop startText caretPosition

            let textLine = sourceText.Lines.GetLineFromPosition(adjustedColumnInSource)
            let textLinePos = sourceText.Lines.GetLinePosition(adjustedColumnInSource)
            let pos = mkPos (Line.fromZ textLinePos.Line) textLinePos.Character
            let textLinePos = sourceText.Lines.GetLinePosition(adjustedColumnInSource)
            let fcsTextLineNumber = Line.fromZ textLinePos.Line
                
            let! possibleApplicableSymbolEndColumn =
                maybe {
                    if parseResults.IsPosContainedInApplication pos then
                        let! funcRange = parseResults.TryRangeOfFunctionOrMethodBeingApplied pos 
                        let! funcSpan = RoslynHelpers.TryFSharpRangeToTextSpan(sourceText, funcRange)
                        return funcSpan.End
                    else
                        return adjustedColumnInSource
                }

            let! lexerSymbol = Tokenizer.getSymbolAtPosition(documentId, sourceText, possibleApplicableSymbolEndColumn, filePath, defines, SymbolLookupKind.Greedy, false, false)
            let! symbolUse = checkFileResults.GetSymbolUseAtLocation(fcsTextLineNumber, lexerSymbol.Ident.idRange.EndColumn, textLine.ToString(), lexerSymbol.FullIsland)

            let isValid (mfv: FSharpMemberOrFunctionOrValue) =
                not (PrettyNaming.IsOperatorName mfv.DisplayName) &&
                not mfv.IsProperty &&
                mfv.CurriedParameterGroups.Count > 0

            match symbolUse.Symbol with
            | :? FSharpMemberOrFunctionOrValue as mfv when isValid mfv ->
                let tooltip = checkFileResults.GetStructuredToolTipText(fcsTextLineNumber, lexerSymbol.Ident.idRange.EndColumn, textLine.ToString(), lexerSymbol.FullIsland, FSharpTokenTag.IDENT)
                match tooltip with
                | FSharpToolTipText []
                | FSharpToolTipText [FSharpStructuredToolTipElement.None] -> return! None
                | _ ->                    
                    let possiblePipelineIdent = parseResults.TryIdentOfPipelineContainingPosAndNumArgsApplied symbolUse.RangeAlternate.Start
                    let numArgsAlreadyApplied =
                        match possiblePipelineIdent with
                        | None -> 0
                        | Some (_, numArgsApplied) -> numArgsApplied

                    let definedArgs = mfv.CurriedParameterGroups |> Seq.concat |> Array.ofSeq
                        
                    let numDefinedArgs = definedArgs.Length

                    let curriedArgsInSource =
                        parseResults.GetAllArgumentsForFunctionApplicationAtPostion symbolUse.RangeAlternate.Start
                        |> Option.defaultValue []
                        |> Array.ofList

                    do! Option.guard (numDefinedArgs >= curriedArgsInSource.Length)

                    (*
                       Calculate the argument index for fun and profit! It's a doozy...
                   
                       Firstly, we need to use the caret position unlike before.
                   
                       If the caret position is exactly in range of an existing argument, pick its index.
                   
                       The rest answers the question of, "what is the NEXT index to show?", because
                       when you're not cycling through parameters with the caret, you're typing,
                       and you want to know what the next argument should be.
                   
                       A possibility is you've deleted a parameter and want to enter a new one that
                       corresponds to the argument you're "at". We need to find the correct next index.
                       This could also correspond to an existing argument application. Buuuuuut that's okay.
                       If you want the "used to be 3rd arg, but is now 2nd arg" to remain, when you cycle
                       past the "now 2nd arg", it will calculate the 3rd arg as the next argument.
                   
                       If none of that applies, then we apply the magic of arithmetic
                       to find the next index if we're not at the max defined args for the application.
                       Otherwise, we're outa here!
                   *)
                    let! argumentIndex =
                        let caretTextLinePos = sourceText.Lines.GetLinePosition(caretPosition)
                        let caretPos = mkPos (Line.fromZ caretTextLinePos.Line) caretTextLinePos.Character

                        let possibleExactIndex =
                            curriedArgsInSource
                            |> Array.tryFindIndex(fun argRange -> rangeContainsPos argRange caretPos)

                        match possibleExactIndex with
                        | Some index -> Some index
                        | None ->
                            let possibleNextIndex =
                                curriedArgsInSource
                                |> Array.tryFindIndex(fun argRange -> Range.posGeq argRange.Start caretPos)

                            match possibleNextIndex with
                            | Some index -> Some index
                            | None ->
                                if numDefinedArgs - numArgsAlreadyApplied > curriedArgsInSource.Length then
                                    Some (numDefinedArgs - (numDefinedArgs - curriedArgsInSource.Length))
                                else
                                    None

                    let mainDescription, documentation, typeParameterMap, usage, exceptions =
                        ResizeArray(), ResizeArray(), ResizeArray(), ResizeArray(), ResizeArray()

                    XmlDocumentation.BuildDataTipText(
                        documentationBuilder,
                        mainDescription.Add,
                        documentation.Add,
                        typeParameterMap.Add,
                        usage.Add,
                        exceptions.Add,
                        tooltip)

                    let fsharpDocs = RoslynHelpers.joinWithLineBreaks [documentation; typeParameterMap; usage; exceptions]
                                       
                    let docs = ResizeArray()
                    for fsharpDoc in fsharpDocs do
                        RoslynHelpers.CollectTaggedText docs fsharpDoc

                    let parts = ResizeArray()
                    for part in mainDescription do
                        RoslynHelpers.CollectTaggedText parts part

                    let displayArgs = ResizeArray()

                    // Offset by 1 here until we support reverse indexes in this codebase
                    definedArgs.[.. definedArgs.Length - 1 - numArgsAlreadyApplied] |> Array.iteri (fun index argument ->
                        let taggedText = ResizeArray()
                        let tt = ResizeArray()
                        let layout = argument.Type.FormatLayout symbolUse.DisplayContext
                        LayoutRender.emitL taggedText.Add layout |> ignore
                        for part in taggedText do
                            RoslynHelpers.CollectTaggedText tt part
                            
                        let name =
                            if String.IsNullOrWhiteSpace(argument.DisplayName) then
                                "arg" + string index
                            else
                                argument.DisplayName

                        let display =
                            [|
<<<<<<< HEAD
                                TaggedText(TextTags.Local, name)
                                TaggedText(TextTags.Punctuation, ":")
                                TaggedText(TextTags.Space, " ")
=======
                                RoslynTaggedText(TextTags.Local, argument.DisplayName)
                                RoslynTaggedText(TextTags.Punctuation, ":")
                                RoslynTaggedText(TextTags.Space, " ")
>>>>>>> 23dd80e2
                            |]
                            |> ResizeArray

                        if argument.Type.IsFunctionType then
                            display.Add(TaggedText(TextTags.Punctuation, "("))

                        display.AddRange(tt)

                        if argument.Type.IsFunctionType then
                            display.Add(TaggedText(TextTags.Punctuation, ")"))

                        let info =
                            { ParameterName = name
                              IsOptional = false
                              // No need to do anything different here, as this field is only relevant for overloaded parameter names in methods.
                              CanonicalTypeTextForSorting = name
                              Documentation = ResizeArray()
                              DisplayParts = display }

                        displayArgs.Add(info))

                    do! Option.guard (displayArgs.Count > 0)

                    let prefixParts =
                        [|
                            if mfv.IsMember then
                                RoslynTaggedText(TextTags.Keyword, "member")
                            else
                                RoslynTaggedText(TextTags.Keyword, "val")
                            RoslynTaggedText(TextTags.Space, " ")
                            RoslynTaggedText(TextTags.Method, mfv.DisplayName)
                            RoslynTaggedText(TextTags.Punctuation, ":")
                            RoslynTaggedText(TextTags.Space, " ")
                        |]

                    let separatorParts =
                        [|
                            RoslynTaggedText(TextTags.Space, " ")
                            RoslynTaggedText(TextTags.Operator, "->")
                            RoslynTaggedText(TextTags.Space, " ")
                        |]

                    let sigHelpItem =
                        { HasParamArrayArg = false
                          Documentation = docs
                          PrefixParts = prefixParts
                          SeparatorParts = separatorParts
                          SuffixParts = [||]
                          Parameters = displayArgs.ToArray()
                          MainDescription = ResizeArray() }

                    let! symbolSpan = RoslynHelpers.TryFSharpRangeToTextSpan(sourceText, symbolUse.RangeAlternate)

                    let data =
                        { SignatureHelpItems = [| sigHelpItem |]
                          ApplicableSpan = TextSpan(symbolSpan.End, caretPosition - symbolSpan.End)
                          ArgumentIndex = argumentIndex
                          ArgumentCount = displayArgs.Count
                          ArgumentName = None }

                    return! Some data
            | _ ->
                return! None
        }

    static member ProvideSignatureHelp
        (
            document: Document,
            defines: string list,
            checker: FSharpChecker,
            documentationBuilder: IDocumentationBuilder,
            sourceText: SourceText,
            caretPosition: int,
            options: FSharpProjectOptions,
            filePath: string,
            textVersionHash: int,
            triggerTypedChar: char option
        ) =
        asyncMaybe {
            let textLines = sourceText.Lines
            let caretLinePos = textLines.GetLinePosition(caretPosition)
            let caretLineColumn = caretLinePos.Character
            let perfOptions = document.FSharpOptions.LanguageServicePerformance

            let! parseResults, _, checkFileResults = checker.ParseAndCheckDocument(filePath, textVersionHash, sourceText, options, perfOptions, userOpName = userOpName)
            match parseResults.FindNoteworthyParamInfoLocations(Pos.fromZ caretLinePos.Line caretLineColumn) with
            | Some paramInfoLocations ->
                return!
                    FSharpSignatureHelpProvider.ProvideMethodsAsyncAux(
                        caretLinePos,
                        caretLineColumn,
                        paramInfoLocations,
                        checkFileResults,
                        documentationBuilder,
                        sourceText,
                        caretPosition,
                        triggerTypedChar)
            | None ->
                return!
                    FSharpSignatureHelpProvider.ProvideParametersAsyncAux(
                        parseResults,
                        checkFileResults,
                        document.Id,
                        defines,
                        documentationBuilder,
                        sourceText,
                        caretPosition,
                        filePath)
        }

    interface IFSharpSignatureHelpProvider with
        member _.IsTriggerCharacter(c) = c ='(' || c = '<' || c = ',' || c = ' '
        member _.IsRetriggerCharacter(c) = c = ')' || c = '>' || c = '='

        member _.GetItemsAsync(document, position, triggerInfo, cancellationToken) = 
            asyncMaybe {
                let! _, projectOptions = projectInfoManager.TryGetOptionsForEditingDocumentOrProject(document, cancellationToken, userOpName)
                let defines = projectInfoManager.GetCompilationDefinesForEditingDocument(document)
                let! sourceText = document.GetTextAsync(cancellationToken)
                let! textVersion = document.GetTextVersionAsync(cancellationToken)
                let checker = checkerProvider.Checker

                let triggerTypedChar = 
                    if triggerInfo.TriggerCharacter.HasValue && triggerInfo.TriggerReason = FSharpSignatureHelpTriggerReason.TypeCharCommand then
                        Some triggerInfo.TriggerCharacter.Value
                    else None

                let! signatureHelpData =
                    FSharpSignatureHelpProvider.ProvideSignatureHelp(
                        document,
                        defines,
                        checker,
                        documentationBuilder,
                        sourceText,
                        position,
                        projectOptions,
                        document.FilePath,
                        textVersion.GetHashCode(),
                        triggerTypedChar)
                let items =
                    signatureHelpData.SignatureHelpItems
                    |> Array.map (fun item ->
                        let parameters =
                            item.Parameters
                            |> Array.map (fun paramInfo ->
                                FSharpSignatureHelpParameter(
                                    paramInfo.ParameterName,
                                    paramInfo.IsOptional,
                                    documentationFactory = (fun _ -> paramInfo.Documentation :> seq<_>),
                                    displayParts = paramInfo.DisplayParts))
                                            
                        FSharpSignatureHelpItem(
                            isVariadic=item.HasParamArrayArg,
                            documentationFactory=(fun _ -> item.Documentation :> seq<_>),
                            prefixParts=item.PrefixParts,
                            separatorParts=item.SeparatorParts,
                            suffixParts=item.SuffixParts,
                            parameters=parameters,
                            descriptionParts=item.MainDescription))
                                    
                return
                    FSharpSignatureHelpItems(
                        items,
                        signatureHelpData.ApplicableSpan,
                        signatureHelpData.ArgumentIndex,
                        signatureHelpData.ArgumentCount,
                        Option.toObj signatureHelpData.ArgumentName)
            } 
            |> Async.map Option.toObj
            |> RoslynHelpers.StartAsyncAsTask cancellationToken<|MERGE_RESOLUTION|>--- conflicted
+++ resolved
@@ -376,15 +376,9 @@
 
                         let display =
                             [|
-<<<<<<< HEAD
-                                TaggedText(TextTags.Local, name)
-                                TaggedText(TextTags.Punctuation, ":")
-                                TaggedText(TextTags.Space, " ")
-=======
-                                RoslynTaggedText(TextTags.Local, argument.DisplayName)
+                                RoslynTaggedText(TextTags.Local, name)
                                 RoslynTaggedText(TextTags.Punctuation, ":")
                                 RoslynTaggedText(TextTags.Space, " ")
->>>>>>> 23dd80e2
                             |]
                             |> ResizeArray
 
