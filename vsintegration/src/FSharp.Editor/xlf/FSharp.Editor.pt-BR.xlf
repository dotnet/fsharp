--- conflicted
+++ resolved
@@ -24,7 +24,7 @@
       </trans-unit>
       <trans-unit id="AddReturnTypeAnnotation">
         <source>Add return type annotation</source>
-        <target state="translated">Adicionar anotação de tipo de retorno</target>
+        <target state="new">Add return type annotation</target>
         <note />
       </trans-unit>
       <trans-unit id="AddTypeAnnotation">
@@ -44,20 +44,7 @@
 Use Transparent Compiler (experimental);
 Live Buffers;
 Use live (unsaved) buffers for analysis</source>
-<<<<<<< HEAD
-        <target state="new">Block Structure Guides;
-Show structure guidelines for F# code;
-Outlining;
-Show outlining and collapsible nodes for F# code;
-Inline hints;
-Display inline type hints (preview);
-Display return type hints (preview);
-Display inline parameter name hints (preview);
-Use Transparent Compiler (experimental);
-Live Buffers;
-Use live (unsaved) buffers for analysis</target>
-=======
-        <target state="translated">Guias de Estrutura de Bloco;
+        <target state="needs-review-translation">Guias de Estrutura de Bloco;
 Mostrar diretrizes de estrutura para código F#;
 Estrutura de tópicos;
 Mostrar nós de estrutura de tópicos e recolhíveis para código F#;
@@ -67,12 +54,11 @@
 Exibir dicas de nome de parâmetro embutido (versão prévia);
 Buffers Dinâmicos;
 Usar buffers dinâmicos (não salvos) para verificação</target>
->>>>>>> e106ca4d
         <note />
       </trans-unit>
       <trans-unit id="ChangeEqualsInFieldTypeToColon">
         <source>Use ':' for type in field declaration</source>
-        <target state="new">Use ':' for type in field declaration</target>
+        <target state="translated">Usar ":" para tipo na declaração de campo</target>
         <note />
       </trans-unit>
       <trans-unit id="CodeFixesPageKeywords">
@@ -189,17 +175,17 @@
 Enable parallel reference resolution;
 Enable fast find references &amp; rename (restart required);
 Cache parsing results (experimental)</source>
-        <target state="translated">Projeto em F# e opções de desempenho em cache;
-_Habilitar referências de projeto cruzado na memória;
-Habilitar verificação parcial de tipo;
-Opções de desempenho do IntelliSense;
-Habilitar dados obsoletos para os recursos do IntelliSense;
-Tempo até que os resultados obsoletos sejam utilizados (em milissegundos);
-Paralelização (requer reinicialização);
-Habilitar a verificação de tipo paralelo com arquivos de assinatura;
-Habilitar a resolução de referência paralela;
-Habilitar referências de localização rápida e renomear (reinicialização necessária);
-Resultados da análise de cache (experimental)</target>
+        <target state="needs-review-translation">Opções de desempenho de projeto e cache do F#;
+ Habilitar referências de projeto cruzado na memória;
+ Enable_partial_type_checking;
+ Opções de desempenho do IntelliSense;
+ Habilitar dados obsoletos para recursos do IntelliSense;
+ Tempo até que os resultados obsoletos sejam usados (em milissegundos);
+ Paralelização (requer reinicialização);
+ Habilitar a verificação de tipo paralelo com arquivos de assinatura;
+ Habilitar resolução de referência paralela;
+ Habilitar referências de localização rápida e renomear (experimental);
+ Resultados da análise de cache (experimental)</target>
         <note />
       </trans-unit>
       <trans-unit id="PrefixValueNameWithUnderscore">
@@ -217,20 +203,19 @@
 Dot underline;
 Dash underline;
 Show remarks in Quick Info</source>
-        <target state="translated">Formatação;
-Largura de descrição preferencial em caracteres;
-Formate a assinatura para a largura fornecida adicionando quebras de linha em conformidade com as regras de sintaxe de F#;
+        <target state="needs-review-translation">Formatação;
+Largura da descrição preferida em caracteres;
+Formate a assinatura para a largura especificada adicionando quebras de linha em conformidade com as regras de sintaxe do F#;
 Links de navegação;
-Exibir link de navegação como;
+Mostrar links de navegação como;
 Sublinhado sólido;
-Sublinhado pontilhado;
-Sublinhado tracejado;
-Mostrar os comentários nas Informações Rápidas</target>
+Ponto sublinhado;
+Traço sublinhado;</target>
         <note />
       </trans-unit>
       <trans-unit id="RemarksHeader">
         <source>Remarks:</source>
-        <target state="translated">Comentários:</target>
+        <target state="new">Remarks:</target>
         <note />
       </trans-unit>
       <trans-unit id="RemoveReturn">
@@ -245,7 +230,7 @@
       </trans-unit>
       <trans-unit id="RemoveUnnecessaryParentheses">
         <source>Remove unnecessary parentheses</source>
-        <target state="translated">Remover os parênteses desnecessários</target>
+        <target state="new">Remove unnecessary parentheses</target>
         <note />
       </trans-unit>
       <trans-unit id="RemoveUnusedBinding">
@@ -270,7 +255,7 @@
       </trans-unit>
       <trans-unit id="ReturnsHeader">
         <source>Returns:</source>
-        <target state="translated">Retorna:</target>
+        <target state="new">Returns:</target>
         <note />
       </trans-unit>
       <trans-unit id="SimplifyName">
@@ -305,7 +290,7 @@
       </trans-unit>
       <trans-unit id="UnexpectedEqualsInFieldExpectedColon">
         <source>Unexpected symbol '=' in field declaration. Expected ':' or other token.</source>
-        <target state="new">Unexpected symbol '=' in field declaration. Expected ':' or other token.</target>
+        <target state="translated">Símbolo inesperado "=" na declaração de campo. "." ou outro token é esperado.</target>
         <note />
       </trans-unit>
       <trans-unit id="UnusedOpens">
