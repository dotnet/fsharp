﻿<?xml version="1.0" encoding="utf-8"?>
<xliff xmlns="urn:oasis:names:tc:xliff:document:1.2" xmlns:xsi="http://www.w3.org/2001/XMLSchema-instance" version="1.2" xsi:schemaLocation="urn:oasis:names:tc:xliff:document:1.2 xliff-core-1.2-transitional.xsd">
  <file datatype="xml" source-language="en" target-language="pt-BR" original="../FSharp.Editor.resx">
    <body>
      <trans-unit id="AddMissingEqualsToTypeDefinition">
        <source>Add missing '=' to type definition</source>
        <target state="translated">Adicionar o '=' ausente à definição de tipo</target>
        <note />
      </trans-unit>
      <trans-unit id="AddMissingFunKeyword">
        <source>Add missing 'fun' keyword</source>
        <target state="translated">Adicionar palavra-chave 'fun' ausente</target>
        <note />
      </trans-unit>
      <trans-unit id="AddMissingInstanceMemberParameter">
        <source>Add missing instance member parameter</source>
        <target state="translated">Adicionar parâmetro de membro de instância ausente</target>
        <note />
      </trans-unit>
      <trans-unit id="AddNewKeyword">
        <source>Add 'new' keyword</source>
        <target state="translated">Adicionar a palavra-chave 'new'</target>
        <note />
      </trans-unit>
      <trans-unit id="AddTypeAnnotation">
        <source>Add type annotation</source>
        <target state="translated">Adicionar uma anotação de tipo</target>
        <note />
      </trans-unit>
      <trans-unit id="AdvancedPageKeywords">
        <source>Block Structure Guides;
Show structure guidelines for F# code;
Outlining;
Show outlining and collapsible nodes for F# code;
Inline hints;
Display inline type hints (preview);
Display inline parameter name hints (preview);Beer;
Live Buffers;
Use live (unsaved) buffers for checking</source>
        <target state="new">Block Structure Guides;
Show structure guidelines for F# code;
Outlining;
Show outlining and collapsible nodes for F# code;
Inline hints;
Display inline type hints (preview);
Display inline parameter name hints (preview);Beer;
Live Buffers;
Use live (unsaved) buffers for checking</target>
        <note />
      </trans-unit>
      <trans-unit id="CodeFixesPageKeywords">
        <source>Simplify names (remove unnecessary qualifiers);
Always place open statements at the top level;
Remove unused open statements;
Analyze and suggest fixes for unused values;
Suggest names for unresolved identifiers;</source>
        <target state="translated">Simplificar nomes (remover qualificadores desnecessários);
Sempre colocar instruções abertas no nível superior;
Remover instruções abertas não utilizadas;
Analisar e sugerir correções para valores não utilizados;
Sugerir nomes para identificadores não resolvidos;</target>
        <note />
      </trans-unit>
      <trans-unit id="ConvertCSharpUsingToFSharpOpen">
        <source>Convert C# 'using' to F# 'open'</source>
        <target state="translated">Converter 'using' de C# em 'open' de F#</target>
        <note />
      </trans-unit>
      <trans-unit id="ConvertToAnonymousRecord">
        <source>Convert to Anonymous Record</source>
        <target state="translated">Converter em Registro Anônimo</target>
        <note />
      </trans-unit>
      <trans-unit id="ConvertToNotEqualsEqualityExpression">
        <source>Use '&lt;&gt;' for inequality check</source>
        <target state="translated">Usar '&lt;&gt;' para a verificação de desigualdade</target>
        <note />
      </trans-unit>
      <trans-unit id="ConvertToSingleEqualsEqualityExpression">
        <source>Use '=' for equality check</source>
        <target state="translated">Usar '=' para verificação de igualdade</target>
        <note />
      </trans-unit>
      <trans-unit id="ChangePrefixNegationToInfixSubtraction">
        <source>Use subtraction instead of negation</source>
        <target state="translated">Use a subtração em vez da negação</target>
        <note />
      </trans-unit>
      <trans-unit id="FSharpDisposableLocalValuesClassificationType">
        <source>F# Disposable Values (locals)</source>
        <target state="translated">Valores F# Descartáveis (locais)</target>
        <note />
      </trans-unit>
      <trans-unit id="FSharpDisposableTopLevelValuesClassificationType">
        <source>F# Disposable Values (top-level)</source>
        <target state="translated">Valores F# Descartáveis (nível superior)</target>
        <note />
      </trans-unit>
      <trans-unit id="FSharpDisposableTypesClassificationType">
        <source>F# Disposable Types</source>
        <target state="translated">Tipos Descartáveis do F#</target>
        <note />
      </trans-unit>
      <trans-unit id="FSharpFunctionsClassificationType">
        <source>F# Functions</source>
        <target state="translated">Funções F#</target>
        <note />
      </trans-unit>
      <trans-unit id="FormattingPageKeywords">
        <source>Re-format indentation on paste (Experimental)</source>
        <target state="translated">Reformatar o recuo na pasta (Experimental)</target>
        <note />
      </trans-unit>
      <trans-unit id="ImplementInterface">
        <source>Implement interface</source>
        <target state="translated">Implementar a interface</target>
        <note />
      </trans-unit>
      <trans-unit id="ImplementInterfaceWithoutTypeAnnotation">
        <source>Implement interface without type annotation</source>
        <target state="translated">Implementar a interface sem a anotação de tipo</target>
        <note />
      </trans-unit>
      <trans-unit id="IntelliSensePageKeywords">
        <source>Completion Lists;
Show completion list after a character is deleted;
Show completion list after a character is typed;
Show symbols in unopened namespaces;
Enter key behavior;
Never add new line on enter;
Only add new line on enter after end of fully typed word;
Always add new line on enter;</source>
        <target state="translated">Listas de Conclusão;
Mostrar a lista de conclusão após a exclusão de um caractere;
Mostrar a lista de conclusão depois que um caractere for digitado;
Mostrar símbolos em namespaces não abertos;
Inserir o comportamento da tecla;
Nunca adicionar uma nova linha ao pressionar Enter;
Somente adicionar uma nova linha ao pressionar Enter após digitar toda a palavra;
Sempre adicionar uma nova linha ao pressionar Enter;</target>
        <note />
      </trans-unit>
      <trans-unit id="MakeDeclarationMutable">
        <source>Make declaration 'mutable'</source>
        <target state="translated">Fazer com que a declaração seja 'mutable'</target>
        <note />
      </trans-unit>
      <trans-unit id="MakeOuterBindingRecursive">
        <source>Make '{0}' recursive</source>
        <target state="translated">Tornar '{0}' recursiva</target>
        <note />
      </trans-unit>
      <trans-unit id="PerformancePageKeywords">
        <source>F# Project and Caching Performance Options;
Enable in-memory cross project references;
IntelliSense Performance Options;
Enable stale data for IntelliSense features;
Time until stale results are used (in milliseconds);
Parallelization (requires restart);
Enable parallel type checking with signature files;
Enable parallel reference resolution;
<<<<<<< HEAD
Enable fast find references &amp; rename (experimental);Cache parsing results (experimental)</source>
        <target state="new">F# Project and Caching Performance Options;
Enable in-memory cross project references;
IntelliSense Performance Options;
Enable stale data for IntelliSense features;
Time until stale results are used (in milliseconds);
Parallelization (requires restart);
Enable parallel type checking with signature files;
Enable parallel reference resolution;
Enable fast find references &amp; rename (experimental);Cache parsing results (experimental)</target>
=======
Enable fast find references &amp; rename (experimental)</source>
        <target state="translated">Opções de Desempenho de Projeto e Cache do F#;
Habilitar referências entre projetos na memória;
Opções de Desempenho do IntelliSense;
Habilitar dados obsoletos para recursos do IntelliSense;
Tempo até que os resultados obsoletos sejam usados (em milissegundos);
Paralelização (requer reinicialização);
Habilitar a verificação de tipo paralelo com arquivos de assinatura;
Habilitar a resolução de referência paralela;
Habilitar localizar referências rapidamente e renomear (experimental)</target>
>>>>>>> c941623c
        <note />
      </trans-unit>
      <trans-unit id="PrefixValueNameWithUnderscore">
        <source>Prefix '{0}' with underscore</source>
        <target state="translated">Prefixo '{0}' sem sublinhado</target>
        <note />
      </trans-unit>
      <trans-unit id="QuickInfoPageKeywords">
        <source>Navigation links;
Show navigation links as;
Solid underline;
Dot underline;
Dash underline;</source>
        <target state="translated">Links de navegação;
Mostrar links de navegação como;
Sublinhado sólido;
Sublinhado pontilhado;
Sublinhado tracejado;</target>
        <note />
      </trans-unit>
      <trans-unit id="RemoveReturn">
        <source>Remove 'return'</source>
        <target state="translated">Remover 'return'</target>
        <note />
      </trans-unit>
      <trans-unit id="RemoveReturnBang">
        <source>Remove 'return!'</source>
        <target state="translated">Remover 'return!'</target>
        <note />
      </trans-unit>
      <trans-unit id="RemoveUnusedBinding">
        <source>Remove unused binding</source>
        <target state="translated">Remover associação não usada</target>
        <note />
      </trans-unit>
      <trans-unit id="RemoveYield">
        <source>Remove 'yield'</source>
        <target state="translated">Remover 'yield'</target>
        <note />
      </trans-unit>
      <trans-unit id="RemoveYieldBang">
        <source>Remove 'yield!'</source>
        <target state="translated">Remover 'yield!'</target>
        <note />
      </trans-unit>
      <trans-unit id="RenameValueToUnderscore">
        <source>Rename '{0}' to '_'</source>
        <target state="translated">Renomear '{0}' para '_'</target>
        <note />
      </trans-unit>
      <trans-unit id="SimplifyName">
        <source>Simplify name</source>
        <target state="translated">Simplificar o nome</target>
        <note />
      </trans-unit>
      <trans-unit id="NameCanBeSimplified">
        <source>Name can be simplified.</source>
        <target state="translated">Nome pode ser simplificado.</target>
        <note />
      </trans-unit>
      <trans-unit id="FSharpMutableVarsClassificationType">
        <source>F# Mutable Variables / Reference Cells</source>
        <target state="translated">Variações Mutáveis/Células de Referência do F#</target>
        <note />
      </trans-unit>
      <trans-unit id="FSharpPrintfFormatClassificationType">
        <source>F# Printf Format</source>
        <target state="translated">Formato de Impressão do F#</target>
        <note />
      </trans-unit>
      <trans-unit id="FSharpPropertiesClassificationType">
        <source>F# Properties</source>
        <target state="translated">Propriedades do F#</target>
        <note />
      </trans-unit>
      <trans-unit id="RemoveUnusedOpens">
        <source>Remove unused open declarations</source>
        <target state="translated">Remover declarações abertas não usadas</target>
        <note />
      </trans-unit>
      <trans-unit id="UnusedOpens">
        <source>Open declaration can be removed.</source>
        <target state="translated">A declaração aberta pode ser removida.</target>
        <note />
      </trans-unit>
      <trans-unit id="6008">
        <source>IntelliSense</source>
        <target state="translated">IntelliSense</target>
        <note />
      </trans-unit>
      <trans-unit id="6009">
        <source>QuickInfo</source>
        <target state="translated">QuickInfo</target>
        <note />
      </trans-unit>
      <trans-unit id="AddAssemblyReference">
        <source>Add an assembly reference to '{0}'</source>
        <target state="translated">Adicionar uma referência de assembly para '{0}'</target>
        <note />
      </trans-unit>
      <trans-unit id="AddProjectReference">
        <source>Add a project reference to '{0}'</source>
        <target state="translated">Adicionar uma referência de projeto para '{0}'</target>
        <note />
      </trans-unit>
      <trans-unit id="6010">
        <source>Code Fixes</source>
        <target state="translated">Correções de Código</target>
        <note />
      </trans-unit>
      <trans-unit id="6011">
        <source>Performance</source>
        <target state="translated">Desempenho</target>
        <note />
      </trans-unit>
      <trans-unit id="TheValueIsUnused">
        <source>The value is unused</source>
        <target state="translated">O valor é não usado</target>
        <note />
      </trans-unit>
      <trans-unit id="CannotDetermineSymbol">
        <source>Cannot determine the symbol under the caret</source>
        <target state="translated">Não é possível determinar o símbolo sob o acento circunflexo</target>
        <note />
      </trans-unit>
      <trans-unit id="CannotNavigateUnknown">
        <source>Cannot navigate to the requested location</source>
        <target state="translated">Não é possível navegar para a localização solicitada</target>
        <note />
      </trans-unit>
      <trans-unit id="LocatingSymbol">
        <source>Locating the symbol under the caret...</source>
        <target state="translated">Localizando o símbolo sob o acento circunflexo...</target>
        <note />
      </trans-unit>
      <trans-unit id="NavigatingTo">
        <source>Navigating to symbol...</source>
        <target state="translated">Navegando para o símbolo...</target>
        <note />
      </trans-unit>
      <trans-unit id="NavigateToFailed">
        <source>Navigate to symbol failed: {0}</source>
        <target state="translated">Navegação para o símbolo com falha: {0}</target>
        <note />
      </trans-unit>
      <trans-unit id="ExceptionsHeader">
        <source>Exceptions:</source>
        <target state="translated">Exceções:</target>
        <note />
      </trans-unit>
      <trans-unit id="GenericParametersHeader">
        <source>Generic parameters:</source>
        <target state="translated">Parâmetros genéricos:</target>
        <note />
      </trans-unit>
      <trans-unit id="RenameValueToDoubleUnderscore">
        <source>Rename '{0}' to '__'</source>
        <target state="translated">Renomear '{0}' para '__'</target>
        <note />
      </trans-unit>
      <trans-unit id="6012">
        <source>Advanced</source>
        <target state="translated">Avançado</target>
        <note />
      </trans-unit>
      <trans-unit id="6014">
        <source>Formatting</source>
        <target state="translated">Formatação</target>
        <note />
      </trans-unit>
      <trans-unit id="UseFSharpLambda">
        <source>Use F# lambda syntax</source>
        <target state="translated">Usar a sintaxe lambda F#</target>
        <note />
      </trans-unit>
      <trans-unit id="UseMutationWhenValueIsMutable">
        <source>Use '&lt;-' to mutate value</source>
        <target state="translated">Usar '&lt;-' para modificar o valor</target>
        <note />
      </trans-unit>
      <trans-unit id="UseNameof">
        <source>Use 'nameof'</source>
        <target state="translated">Usar 'nameof'</target>
        <note />
      </trans-unit>
      <trans-unit id="UseTripleQuotedInterpolation">
        <source>Use triple quoted string interpolation.</source>
        <target state="translated">Usar interpolação de cadeia de caracteres entre aspas triplas.</target>
        <note />
      </trans-unit>
      <trans-unit id="UseUpcastKeyword">
        <source>Use 'upcast'</source>
        <target state="translated">Usar 'upcast'</target>
        <note />
      </trans-unit>
      <trans-unit id="UseUpcastOperator">
        <source>Use ':&gt;' operator</source>
        <target state="translated">Usar o operador ':&gt;'</target>
        <note />
      </trans-unit>
      <trans-unit id="UseNotForNegation">
        <source>Use 'not' to negate expression</source>
        <target state="translated">Use 'not' para negar a expressão</target>
        <note />
      </trans-unit>
      <trans-unit id="UseValueInsteadOfDeref">
        <source>Use '.Value' to dereference expression</source>
        <target state="translated">Use '.Value' para desreferenciar a expressão</target>
        <note />
      </trans-unit>
      <trans-unit id="WrapExpressionInParentheses">
        <source>Wrap expression in parentheses</source>
        <target state="translated">Coloque a expressão entre parênteses</target>
        <note />
      </trans-unit>
    </body>
  </file>
</xliff><|MERGE_RESOLUTION|>--- conflicted
+++ resolved
@@ -159,7 +159,6 @@
 Parallelization (requires restart);
 Enable parallel type checking with signature files;
 Enable parallel reference resolution;
-<<<<<<< HEAD
 Enable fast find references &amp; rename (experimental);Cache parsing results (experimental)</source>
         <target state="new">F# Project and Caching Performance Options;
 Enable in-memory cross project references;
@@ -170,18 +169,6 @@
 Enable parallel type checking with signature files;
 Enable parallel reference resolution;
 Enable fast find references &amp; rename (experimental);Cache parsing results (experimental)</target>
-=======
-Enable fast find references &amp; rename (experimental)</source>
-        <target state="translated">Opções de Desempenho de Projeto e Cache do F#;
-Habilitar referências entre projetos na memória;
-Opções de Desempenho do IntelliSense;
-Habilitar dados obsoletos para recursos do IntelliSense;
-Tempo até que os resultados obsoletos sejam usados (em milissegundos);
-Paralelização (requer reinicialização);
-Habilitar a verificação de tipo paralelo com arquivos de assinatura;
-Habilitar a resolução de referência paralela;
-Habilitar localizar referências rapidamente e renomear (experimental)</target>
->>>>>>> c941623c
         <note />
       </trans-unit>
       <trans-unit id="PrefixValueNameWithUnderscore">
