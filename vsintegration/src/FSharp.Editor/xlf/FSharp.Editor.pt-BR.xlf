--- conflicted
+++ resolved
@@ -24,7 +24,7 @@
       </trans-unit>
       <trans-unit id="AddReturnTypeAnnotation">
         <source>Add return type annotation</source>
-        <target state="new">Add return type annotation</target>
+        <target state="translated">Adicionar anotação de tipo de retorno</target>
         <note />
       </trans-unit>
       <trans-unit id="AddTypeAnnotation">
@@ -44,18 +44,6 @@
 Use Transparent Compiler (experimental);
 Live Buffers;
 Use live (unsaved) buffers for analysis</source>
-<<<<<<< HEAD
-        <target state="needs-review-translation">Guias de Estrutura de Bloco;
-Mostrar diretrizes de estrutura para código F#;
-Estrutura de tópicos;
-Mostrar nós de estrutura de tópicos e recolhíveis para código F#;
-Dicas embutidas;
-Exibir dicas de tipo embutido (versão prévia);
-Exibir dicas de tipo de retorno (versão prévia);
-Exibir dicas de nome de parâmetro embutido (versão prévia);
-Buffers Dinâmicos;
-Usar buffers dinâmicos (não salvos) para verificação</target>
-=======
         <target state="new">Block Structure Guides;
 Show structure guidelines for F# code;
 Outlining;
@@ -67,7 +55,6 @@
 Use Transparent Compiler (experimental);
 Live Buffers;
 Use live (unsaved) buffers for analysis</target>
->>>>>>> 099e0ae7
         <note />
       </trans-unit>
       <trans-unit id="ChangeEqualsInFieldTypeToColon">
@@ -245,7 +232,7 @@
       </trans-unit>
       <trans-unit id="RemoveUnnecessaryParentheses">
         <source>Remove unnecessary parentheses</source>
-        <target state="new">Remove unnecessary parentheses</target>
+        <target state="translated">Remover os parênteses desnecessários</target>
         <note />
       </trans-unit>
       <trans-unit id="RemoveUnusedBinding">
@@ -270,7 +257,7 @@
       </trans-unit>
       <trans-unit id="ReturnsHeader">
         <source>Returns:</source>
-        <target state="new">Returns:</target>
+        <target state="translated">Retorna:</target>
         <note />
       </trans-unit>
       <trans-unit id="SimplifyName">
