﻿<?xml version="1.0" encoding="utf-8"?>
<xliff xmlns="urn:oasis:names:tc:xliff:document:1.2" xmlns:xsi="http://www.w3.org/2001/XMLSchema-instance" version="1.2" xsi:schemaLocation="urn:oasis:names:tc:xliff:document:1.2 xliff-core-1.2-transitional.xsd">
  <file datatype="xml" source-language="en" target-language="it" original="../FSharp.Editor.resx">
    <body>
      <trans-unit id="AddMissingEqualsToTypeDefinition">
        <source>Add missing '=' to type definition</source>
        <target state="translated">Aggiungere il carattere '=' mancante alla definizione di tipo</target>
        <note />
      </trans-unit>
      <trans-unit id="AddMissingFunKeyword">
        <source>Add missing 'fun' keyword</source>
        <target state="translated">Aggiungi la parola chiave mancante 'fun'</target>
        <note />
      </trans-unit>
      <trans-unit id="AddMissingInstanceMemberParameter">
        <source>Add missing instance member parameter</source>
        <target state="translated">Aggiungi parametro membro di istanza mancante</target>
        <note />
      </trans-unit>
      <trans-unit id="AddNewKeyword">
        <source>Add 'new' keyword</source>
        <target state="translated">Aggiungi la parola chiave 'new'</target>
        <note />
      </trans-unit>
      <trans-unit id="AddReturnTypeAnnotation">
        <source>Add return type annotation</source>
        <target state="new">Add return type annotation</target>
        <note />
      </trans-unit>
      <trans-unit id="AddTypeAnnotation">
        <source>Add type annotation</source>
        <target state="translated">Aggiungere l'annotazione di tipo</target>
        <note />
      </trans-unit>
      <trans-unit id="AdvancedPageKeywords">
        <source>Block Structure Guides;
Show structure guidelines for F# code;
Outlining;
Show outlining and collapsible nodes for F# code;
Inline hints;
Display inline type hints (preview);
Display return type hints (preview);
Display inline parameter name hints (preview);
Use Transparent Compiler (experimental);
Live Buffers;
Use live (unsaved) buffers for analysis</source>
        <target state="needs-review-translation">Guide per strutture a blocchi;
Mostra le linee guida per la struttura per il codice F#;
Struttura;
Mostra i nodi struttura e comprimibili per il codice F#;
Suggerimenti inline;
Visualizza suggerimenti di tipo inline (anteprima);
Visualizza suggerimenti di tipo restituito (anteprima);
Visualizza suggerimenti per i nomi di parametro inline (anteprima);
Buffer in tempo reale;
Usa buffer in tempo reale (non salvati) per il controllo</target>
        <note />
      </trans-unit>
      <trans-unit id="ChangeEqualsInFieldTypeToColon">
        <source>Use ':' for type in field declaration</source>
        <target state="translated">Use ":" per il tipo nella dichiarazione di campo</target>
        <note />
      </trans-unit>
      <trans-unit id="CodeFixesPageKeywords">
        <source>Simplify names (remove unnecessary qualifiers);
Always place open statements at the top level;
Remove unused open statements;
Analyze and suggest fixes for unused values;
Suggest names for unresolved identifiers;</source>
        <target state="translated">Semplifica i nomi (rimuovere qualificatori non necessari);
Posiziona sempre le istruzioni open al primo livello;
Rimuovi le istruzioni open non usate;
Analizza e suggerisci le correzioni per i valori inutilizzati;
Suggerisci i nomi per gli identificatori non risolti;</target>
        <note />
      </trans-unit>
      <trans-unit id="ConvertCSharpUsingToFSharpOpen">
        <source>Convert C# 'using' to F# 'open'</source>
        <target state="translated">Convertire 'using' di C# in F# 'open'</target>
        <note />
      </trans-unit>
      <trans-unit id="ConvertToAnonymousRecord">
        <source>Convert to Anonymous Record</source>
        <target state="translated">Converti in record anonimo</target>
        <note />
      </trans-unit>
      <trans-unit id="ConvertToNotEqualsEqualityExpression">
        <source>Use '&lt;&gt;' for inequality check</source>
        <target state="translated">Usare '&lt;&gt;' per il controllo di disuguaglianza</target>
        <note />
      </trans-unit>
      <trans-unit id="ConvertToSingleEqualsEqualityExpression">
        <source>Use '=' for equality check</source>
        <target state="translated">Usare '=' per il controllo di uguaglianza</target>
        <note />
      </trans-unit>
      <trans-unit id="ChangePrefixNegationToInfixSubtraction">
        <source>Use subtraction instead of negation</source>
        <target state="translated">Usare la sottrazione invece della negazione</target>
        <note />
      </trans-unit>
      <trans-unit id="FSharpDisposableLocalValuesClassificationType">
        <source>F# Disposable Values (locals)</source>
        <target state="translated">Valori eliminabili F# (variabili locali)</target>
        <note />
      </trans-unit>
      <trans-unit id="FSharpDisposableTopLevelValuesClassificationType">
        <source>F# Disposable Values (top-level)</source>
        <target state="translated">Valori eliminabili F# (primo livello)</target>
        <note />
      </trans-unit>
      <trans-unit id="FSharpDisposableTypesClassificationType">
        <source>F# Disposable Types</source>
        <target state="translated">Tipi eliminabili F#</target>
        <note />
      </trans-unit>
      <trans-unit id="FSharpFunctionsClassificationType">
        <source>F# Functions</source>
        <target state="translated">Funzioni F#</target>
        <note />
      </trans-unit>
      <trans-unit id="FormattingPageKeywords">
        <source>Re-format indentation on paste (Experimental)</source>
        <target state="translated">Riformattar il rientro dopo operazione incolla (sperimentale)</target>
        <note />
      </trans-unit>
      <trans-unit id="ImplementInterface">
        <source>Implement interface</source>
        <target state="translated">Implementa l'interfaccia</target>
        <note />
      </trans-unit>
      <trans-unit id="ImplementInterfaceWithoutTypeAnnotation">
        <source>Implement interface without type annotation</source>
        <target state="translated">Implementa l'interfaccia senza annotazione di tipo</target>
        <note />
      </trans-unit>
      <trans-unit id="IntelliSensePageKeywords">
        <source>Completion Lists;
Show completion list after a character is deleted;
Show completion list after a character is typed;
Show symbols in unopened namespaces;
Enter key behavior;
Never add new line on enter;
Only add new line on enter after end of fully typed word;
Always add new line on enter;</source>
        <target state="translated">Elenchi di completamento;
Mostra elenco di completamento dopo l'eliminazione di un carattere;
Mostra elenco di completamento dopo la digitazione di un carattere;
Mostra simboli negli spazi dei nomi non aperti;
Immetti comportamento chiave;
Non aggiungere mai una nuova riga su Invio;
Aggiungi nuova riga su Invio solo dopo aver digitato la parola completa;
Aggiungi sempre nuova riga su Invio;</target>
        <note />
      </trans-unit>
      <trans-unit id="MakeDeclarationMutable">
        <source>Make declaration 'mutable'</source>
        <target state="translated">Impostare la dichiarazione come 'mutable'</target>
        <note />
      </trans-unit>
      <trans-unit id="MakeOuterBindingRecursive">
        <source>Make '{0}' recursive</source>
        <target state="translated">Imposta '{0}' come ricorsivo</target>
        <note />
      </trans-unit>
      <trans-unit id="PerformancePageKeywords">
        <source>F# Project and Caching Performance Options;
Enable in-memory cross project references;
Enable_partial_type_checking;
IntelliSense Performance Options;
Enable stale data for IntelliSense features;
Time until stale results are used (in milliseconds);
Parallelization (requires restart);
Enable parallel type checking with signature files;
Enable parallel reference resolution;
Enable fast find references &amp; rename (restart required);
Cache parsing results (experimental)</source>
<<<<<<< HEAD
        <target state="translated">Opzioni per le prestazioni di memorizzazione nella cache e progetti F#;
_Abilita i riferimenti tra progetti in memoria;
Abilita il controllo parziale dei tipi;
Opzioni per le prestazioni IntelliSense;
Abilita dati non aggiornati per le funzionalità IntelliSense;
Intervallo di utilizzo dei risultati non aggiornati (in millisecondi);
=======
        <target state="needs-review-translation">Opzioni prestazioni progetto F# e memorizzazione nella cache;
Abilita riferimenti tra progetti in memoria;
Enable_partial_type_checking;
Opzioni prestazioni IntelliSense;
Abilita dati non aggiornati per le funzionalità di IntelliSense;
Tempo prima dell'utilizzo dei risultati non aggiornati (in millisecondi);
>>>>>>> 51874613
Parallelizzazione (richiede il riavvio);
Abilitare il controllo dei tipi paralleli con i file di firma;
Abilitare risoluzione riferimenti paralleli;
Abilitare i riferimenti di ricerca rapida &gt; ridenominazione (riavvio necessario);
Risultati dell'analisi della cache (sperimentale)</target>
        <note />
      </trans-unit>
      <trans-unit id="PrefixValueNameWithUnderscore">
        <source>Prefix '{0}' with underscore</source>
        <target state="translated">Anteponi a '{0}' un carattere di sottolineatura</target>
        <note />
      </trans-unit>
      <trans-unit id="QuickInfoPageKeywords">
        <source>Formatting;
Preferred description width in characters;
Format signature to the given width by adding line breaks conforming with F# syntax rules;
Navigation links;
Show navigation links as;
Solid underline;
Dot underline;
Dash underline;
Show remarks in Quick Info</source>
        <target state="translated">Formattazione;
Larghezza descrizione preferita in caratteri;
Consente di formattare la firma in base alla larghezza specificata aggiungendo interruzioni di riga conformi alle regole di sintassi F#;
Collegamenti di navigazione;
Mostra collegamenti di navigazione come;
Sottolineatura continua;
Sottolineatura punto;
Sottolineatura tratteggiata;
Mostra i commenti in Informazioni rapide</target>
        <note />
      </trans-unit>
      <trans-unit id="RemarksHeader">
        <source>Remarks:</source>
        <target state="translated">Note:</target>
        <note />
      </trans-unit>
      <trans-unit id="RemoveReturn">
        <source>Remove 'return'</source>
        <target state="translated">Rimuovi 'return'</target>
        <note />
      </trans-unit>
      <trans-unit id="RemoveReturnBang">
        <source>Remove 'return!'</source>
        <target state="translated">Rimuovi 'return!'</target>
        <note />
      </trans-unit>
      <trans-unit id="RemoveUnnecessaryParentheses">
        <source>Remove unnecessary parentheses</source>
        <target state="new">Remove unnecessary parentheses</target>
        <note />
      </trans-unit>
      <trans-unit id="RemoveUnusedBinding">
        <source>Remove unused binding</source>
        <target state="translated">Rimuovi il binding inutilizzato</target>
        <note />
      </trans-unit>
      <trans-unit id="RemoveYield">
        <source>Remove 'yield'</source>
        <target state="translated">Rimuovi 'yield'</target>
        <note />
      </trans-unit>
      <trans-unit id="RemoveYieldBang">
        <source>Remove 'yield!'</source>
        <target state="translated">Rimuovi 'yield!'</target>
        <note />
      </trans-unit>
      <trans-unit id="RenameValueToUnderscore">
        <source>Rename '{0}' to '_'</source>
        <target state="translated">Rinomina '{0}' in '_'</target>
        <note />
      </trans-unit>
      <trans-unit id="ReturnsHeader">
        <source>Returns:</source>
        <target state="new">Returns:</target>
        <note />
      </trans-unit>
      <trans-unit id="SimplifyName">
        <source>Simplify name</source>
        <target state="translated">Semplifica nome</target>
        <note />
      </trans-unit>
      <trans-unit id="NameCanBeSimplified">
        <source>Name can be simplified.</source>
        <target state="translated">Il nome può essere semplificato.</target>
        <note />
      </trans-unit>
      <trans-unit id="FSharpMutableVarsClassificationType">
        <source>F# Mutable Variables / Reference Cells</source>
        <target state="translated">Variabili modificabili/Celle di riferimento F#</target>
        <note />
      </trans-unit>
      <trans-unit id="FSharpPrintfFormatClassificationType">
        <source>F# Printf Format</source>
        <target state="translated">Formato printf F#</target>
        <note />
      </trans-unit>
      <trans-unit id="FSharpPropertiesClassificationType">
        <source>F# Properties</source>
        <target state="translated">Proprietà F#</target>
        <note />
      </trans-unit>
      <trans-unit id="RemoveUnusedOpens">
        <source>Remove unused open declarations</source>
        <target state="translated">Rimuovi dichiarazioni OPEN inutilizzate</target>
        <note />
      </trans-unit>
      <trans-unit id="UnexpectedEqualsInFieldExpectedColon">
        <source>Unexpected symbol '=' in field declaration. Expected ':' or other token.</source>
        <target state="translated">Simbolo "=" imprevisto nella dichiarazione di campo. Previsto ":" o altro token.</target>
        <note />
      </trans-unit>
      <trans-unit id="UnusedOpens">
        <source>Open declaration can be removed.</source>
        <target state="translated">La dichiarazione OPEN può essere rimossa.</target>
        <note />
      </trans-unit>
      <trans-unit id="6008">
        <source>IntelliSense</source>
        <target state="translated">IntelliSense</target>
        <note />
      </trans-unit>
      <trans-unit id="6009">
        <source>QuickInfo</source>
        <target state="translated">Informazioni rapide</target>
        <note />
      </trans-unit>
      <trans-unit id="AddAssemblyReference">
        <source>Add an assembly reference to '{0}'</source>
        <target state="translated">Aggiungi un riferimento all'assembly a '{0}'</target>
        <note />
      </trans-unit>
      <trans-unit id="AddProjectReference">
        <source>Add a project reference to '{0}'</source>
        <target state="translated">Aggiungi un riferimento al progetto a '{0}'</target>
        <note />
      </trans-unit>
      <trans-unit id="6010">
        <source>Code Fixes</source>
        <target state="translated">Correzioni del codice</target>
        <note />
      </trans-unit>
      <trans-unit id="6011">
        <source>Performance</source>
        <target state="translated">Prestazioni</target>
        <note />
      </trans-unit>
      <trans-unit id="TheValueIsUnused">
        <source>The value is unused</source>
        <target state="translated">Il valore è inutilizzato</target>
        <note />
      </trans-unit>
      <trans-unit id="CannotDetermineSymbol">
        <source>Cannot determine the symbol under the caret</source>
        <target state="translated">Non è possibile determinare il simbolo sotto il cursore</target>
        <note />
      </trans-unit>
      <trans-unit id="CannotNavigateUnknown">
        <source>Cannot navigate to the requested location</source>
        <target state="translated">Non è possibile passare alla posizione richiesta</target>
        <note />
      </trans-unit>
      <trans-unit id="LocatingSymbol">
        <source>Locating the symbol under the caret...</source>
        <target state="translated">Individuazione del simbolo sotto il cursore...</target>
        <note />
      </trans-unit>
      <trans-unit id="NavigatingTo">
        <source>Navigating to symbol...</source>
        <target state="translated">Passaggio al simbolo...</target>
        <note />
      </trans-unit>
      <trans-unit id="NavigateToFailed">
        <source>Navigate to symbol failed: {0}</source>
        <target state="translated">Il passaggio al simbolo non è riuscito: {0}</target>
        <note />
      </trans-unit>
      <trans-unit id="ExceptionsHeader">
        <source>Exceptions:</source>
        <target state="translated">Eccezioni:</target>
        <note />
      </trans-unit>
      <trans-unit id="GenericParametersHeader">
        <source>Generic parameters:</source>
        <target state="translated">Parametri generici:</target>
        <note />
      </trans-unit>
      <trans-unit id="RenameValueToDoubleUnderscore">
        <source>Rename '{0}' to '__'</source>
        <target state="translated">Rinomina '{0}' in '__'</target>
        <note />
      </trans-unit>
      <trans-unit id="6012">
        <source>Advanced</source>
        <target state="translated">Avanzate</target>
        <note />
      </trans-unit>
      <trans-unit id="6014">
        <source>Formatting</source>
        <target state="translated">Formattazione</target>
        <note />
      </trans-unit>
      <trans-unit id="UseFSharpLambda">
        <source>Use F# lambda syntax</source>
        <target state="translated">Usa la sintassi lambda di F#</target>
        <note />
      </trans-unit>
      <trans-unit id="UseMutationWhenValueIsMutable">
        <source>Use '&lt;-' to mutate value</source>
        <target state="translated">Usare '&lt;-' per modificare il valore</target>
        <note />
      </trans-unit>
      <trans-unit id="UseNameof">
        <source>Use 'nameof'</source>
        <target state="translated">Usa 'nameof'</target>
        <note />
      </trans-unit>
      <trans-unit id="UseTripleQuotedInterpolation">
        <source>Use triple quoted string interpolation.</source>
        <target state="translated">Usare l'interpolazione di stringhe con virgolette triple.</target>
        <note />
      </trans-unit>
      <trans-unit id="UseUpcastKeyword">
        <source>Use 'upcast'</source>
        <target state="translated">Usare 'upcast'</target>
        <note />
      </trans-unit>
      <trans-unit id="UseUpcastOperator">
        <source>Use ':&gt;' operator</source>
        <target state="translated">Usare l'operatore ':&gt;'</target>
        <note />
      </trans-unit>
      <trans-unit id="UseNotForNegation">
        <source>Use 'not' to negate expression</source>
        <target state="translated">Usare 'not' per negare l'espressione</target>
        <note />
      </trans-unit>
      <trans-unit id="UseValueInsteadOfDeref">
        <source>Use '.Value' to dereference expression</source>
        <target state="translated">Usa '.Value' per dereferenziare l'espressione</target>
        <note />
      </trans-unit>
      <trans-unit id="WrapExpressionInParentheses">
        <source>Wrap expression in parentheses</source>
        <target state="translated">Racchiudere l'espressione tra parentesi</target>
        <note />
      </trans-unit>
    </body>
  </file>
</xliff><|MERGE_RESOLUTION|>--- conflicted
+++ resolved
@@ -175,21 +175,12 @@
 Enable parallel reference resolution;
 Enable fast find references &amp; rename (restart required);
 Cache parsing results (experimental)</source>
-<<<<<<< HEAD
         <target state="translated">Opzioni per le prestazioni di memorizzazione nella cache e progetti F#;
 _Abilita i riferimenti tra progetti in memoria;
 Abilita il controllo parziale dei tipi;
 Opzioni per le prestazioni IntelliSense;
 Abilita dati non aggiornati per le funzionalità IntelliSense;
 Intervallo di utilizzo dei risultati non aggiornati (in millisecondi);
-=======
-        <target state="needs-review-translation">Opzioni prestazioni progetto F# e memorizzazione nella cache;
-Abilita riferimenti tra progetti in memoria;
-Enable_partial_type_checking;
-Opzioni prestazioni IntelliSense;
-Abilita dati non aggiornati per le funzionalità di IntelliSense;
-Tempo prima dell'utilizzo dei risultati non aggiornati (in millisecondi);
->>>>>>> 51874613
 Parallelizzazione (richiede il riavvio);
 Abilitare il controllo dei tipi paralleli con i file di firma;
 Abilitare risoluzione riferimenti paralleli;
