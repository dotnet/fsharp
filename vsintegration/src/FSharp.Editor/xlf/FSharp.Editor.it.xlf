--- conflicted
+++ resolved
@@ -33,22 +33,19 @@
 Outlining;
 Show outlining and collapsible nodes for F# code;
 Inline hints;
-<<<<<<< HEAD
-Display inline type hints (experimental);
-Display inline parameter name hints (experimental);Beer
+Display inline type hints (preview);
+Display inline parameter name hints (preview);Beer;
 Live Buffers;
 Use live (unsaved) buffers for checking</source>
-=======
+        <target state="new">Block Structure Guides;
+Show structure guidelines for F# code;
+Outlining;
+Show outlining and collapsible nodes for F# code;
+Inline hints;
 Display inline type hints (preview);
-Display inline parameter name hints (preview);Beer</source>
->>>>>>> 47a42410
-        <target state="needs-review-translation">Guide struttura a blocchi;
-Mostra le linee guida per la struttura per il codice F#;
-Delinea;
-Mostra nodi struttura e comprimibili per il codice F#;
-Suggerimenti incorporati;
-Visualizza suggerimenti di tipo inline (sperimentale);
-Visualizza suggerimenti per i nomi di parametro inline (sperimentale); Birra</target>
+Display inline parameter name hints (preview);Beer;
+Live Buffers;
+Use live (unsaved) buffers for checking</target>
         <note />
       </trans-unit>
       <trans-unit id="CodeFixesPageKeywords">
@@ -57,16 +54,16 @@
 Remove unused open statements;
 Analyze and suggest fixes for unused values;
 Suggest names for unresolved identifiers;</source>
-        <target state="translated">Semplifica i nomi (rimuovere qualificatori non necessari);
-Posiziona sempre le istruzioni open al primo livello;
-Rimuovi le istruzioni open non usate;
-Analizza e suggerisci le correzioni per i valori inutilizzati;
-Suggerisci i nomi per gli identificatori non risolti;</target>
+        <target state="new">Simplify names (remove unnecessary qualifiers);
+Always place open statements at the top level;
+Remove unused open statements;
+Analyze and suggest fixes for unused values;
+Suggest names for unresolved identifiers;</target>
         <note />
       </trans-unit>
       <trans-unit id="ConvertCSharpUsingToFSharpOpen">
         <source>Convert C# 'using' to F# 'open'</source>
-        <target state="translated">Convertire 'using' di C# in F# 'open'</target>
+        <target state="new">Convert C# 'using' to F# 'open'</target>
         <note />
       </trans-unit>
       <trans-unit id="ConvertToAnonymousRecord">
@@ -111,7 +108,7 @@
       </trans-unit>
       <trans-unit id="FormattingPageKeywords">
         <source>Re-format indentation on paste (Experimental)</source>
-        <target state="translated">Riformattar il rientro dopo operazione incolla (sperimentale)</target>
+        <target state="new">Re-format indentation on paste (Experimental)</target>
         <note />
       </trans-unit>
       <trans-unit id="ImplementInterface">
@@ -133,14 +130,14 @@
 Never add new line on enter;
 Only add new line on enter after end of fully typed word;
 Always add new line on enter;</source>
-        <target state="translated">Elenchi di completamento;
-Mostra elenco di completamento dopo l'eliminazione di un carattere;
-Mostra elenco di completamento dopo la digitazione di un carattere;
-Mostra simboli negli spazi dei nomi non aperti;
-Immetti comportamento chiave;
-Non aggiungere mai una nuova riga su Invio;
-Aggiungi nuova riga su Invio solo dopo aver digitato la parola completa;
-Aggiungi sempre nuova riga su Invio;</target>
+        <target state="new">Completion Lists;
+Show completion list after a character is deleted;
+Show completion list after a character is typed;
+Show symbols in unopened namespaces;
+Enter key behavior;
+Never add new line on enter;
+Only add new line on enter after end of fully typed word;
+Always add new line on enter;</target>
         <note />
       </trans-unit>
       <trans-unit id="MakeDeclarationMutable">
@@ -163,15 +160,15 @@
 Enable parallel type checking with signature files;
 Enable parallel reference resolution;
 Enable fast find references &amp; rename (experimental)</source>
-        <target state="translated">Opzioni prestazioni progetto F# e memorizzazione nella cache;
-Abilita riferimenti tra progetti in memoria;
-Opzioni prestazioni IntelliSense;
-Abilita dati non aggiornati per le funzionalità di IntelliSense;
-Tempo prima dell'utilizzo dei risultati non aggiornati (in millisecondi);
-Parallelizzazione (richiede il riavvio);
-Abilita il controllo dei tipi paralleli con i file di firma;
-Abilita risoluzione riferimenti paralleli;
-Abilita la ricerca rapida dei riferimenti e la ridenominazione (sperimentale)</target>
+        <target state="new">F# Project and Caching Performance Options;
+Enable in-memory cross project references;
+IntelliSense Performance Options;
+Enable stale data for IntelliSense features;
+Time until stale results are used (in milliseconds);
+Parallelization (requires restart);
+Enable parallel type checking with signature files;
+Enable parallel reference resolution;
+Enable fast find references &amp; rename (experimental)</target>
         <note />
       </trans-unit>
       <trans-unit id="PrefixValueNameWithUnderscore">
@@ -185,11 +182,11 @@
 Solid underline;
 Dot underline;
 Dash underline;</source>
-        <target state="translated">Collegamenti di spostamento;
-Mostra collegamenti di spostamento come;
-Sottolineatura a tinta unita;
-Sottolineatura punto;
-Trattino sottolineato;</target>
+        <target state="new">Navigation links;
+Show navigation links as;
+Solid underline;
+Dot underline;
+Dash underline;</target>
         <note />
       </trans-unit>
       <trans-unit id="RemoveReturn">
@@ -259,7 +256,7 @@
       </trans-unit>
       <trans-unit id="6008">
         <source>IntelliSense</source>
-        <target state="translated">IntelliSense</target>
+        <target state="needs-review-translation">IntelliSense</target>
         <note />
       </trans-unit>
       <trans-unit id="6009">
