﻿<?xml version="1.0" encoding="utf-8"?>
<xliff xmlns="urn:oasis:names:tc:xliff:document:1.2" xmlns:xsi="http://www.w3.org/2001/XMLSchema-instance" version="1.2" xsi:schemaLocation="urn:oasis:names:tc:xliff:document:1.2 xliff-core-1.2-transitional.xsd">
  <file datatype="xml" source-language="en" target-language="it" original="../FSharp.Editor.resx">
    <body>
      <trans-unit id="AddMissingEqualsToTypeDefinition">
        <source>Add missing '=' to type definition</source>
        <target state="translated">Aggiungere il carattere '=' mancante alla definizione di tipo</target>
        <note />
      </trans-unit>
      <trans-unit id="AddMissingFunKeyword">
        <source>Add missing 'fun' keyword</source>
        <target state="translated">Aggiungi la parola chiave mancante 'fun'</target>
        <note />
      </trans-unit>
      <trans-unit id="AddMissingInstanceMemberParameter">
        <source>Add missing instance member parameter</source>
        <target state="translated">Aggiungi parametro membro di istanza mancante</target>
        <note />
      </trans-unit>
      <trans-unit id="AddNewKeyword">
        <source>Add 'new' keyword</source>
        <target state="translated">Aggiungi la parola chiave 'new'</target>
        <note />
      </trans-unit>
      <trans-unit id="AddTypeAnnotation">
        <source>Add type annotation</source>
        <target state="translated">Aggiungere l'annotazione di tipo</target>
        <note />
      </trans-unit>
      <trans-unit id="AdvancedPageKeywords">
        <source>Block Structure Guides;
Show structure guidelines for F# code;
Outlining;
Show outlining and collapsible nodes for F# code;
Inline hints;
Display inline type hints (preview);
Display return type hints (preview);
Display inline parameter name hints (preview);
Use Transparent Compiler (experimental);
Live Buffers;
<<<<<<< HEAD
Use live (unsaved) buffers for checking</source>
        <target state="new">Block Structure Guides;
Show structure guidelines for F# code;
Outlining;
Show outlining and collapsible nodes for F# code;
Inline hints;
Display inline type hints (preview);
Display return type hints (preview);
Display inline parameter name hints (preview);
Use Transparent Compiler (experimental);
Live Buffers;
Use live (unsaved) buffers for checking</target>
=======
Use live (unsaved) buffers for analysis</source>
        <target state="needs-review-translation">Guide per strutture a blocchi;
Mostra le linee guida per la struttura per il codice F#;
Struttura;
Mostra i nodi struttura e comprimibili per il codice F#;
Suggerimenti inline;
Visualizza suggerimenti di tipo inline (anteprima);
Visualizza suggerimenti di tipo restituito (anteprima);
Visualizza suggerimenti per i nomi di parametro inline (anteprima);
Buffer in tempo reale;
Usa buffer in tempo reale (non salvati) per il controllo</target>
>>>>>>> 70bd177d
        <note />
      </trans-unit>
      <trans-unit id="ChangeEqualsInFieldTypeToColon">
        <source>Use ':' for type in field declaration</source>
        <target state="translated">Use ":" per il tipo nella dichiarazione di campo</target>
        <note />
      </trans-unit>
      <trans-unit id="CodeFixesPageKeywords">
        <source>Simplify names (remove unnecessary qualifiers);
Always place open statements at the top level;
Remove unused open statements;
Analyze and suggest fixes for unused values;
Suggest names for unresolved identifiers;</source>
        <target state="translated">Semplifica i nomi (rimuovere qualificatori non necessari);
Posiziona sempre le istruzioni open al primo livello;
Rimuovi le istruzioni open non usate;
Analizza e suggerisci le correzioni per i valori inutilizzati;
Suggerisci i nomi per gli identificatori non risolti;</target>
        <note />
      </trans-unit>
      <trans-unit id="ConvertCSharpUsingToFSharpOpen">
        <source>Convert C# 'using' to F# 'open'</source>
        <target state="translated">Convertire 'using' di C# in F# 'open'</target>
        <note />
      </trans-unit>
      <trans-unit id="ConvertToAnonymousRecord">
        <source>Convert to Anonymous Record</source>
        <target state="translated">Converti in record anonimo</target>
        <note />
      </trans-unit>
      <trans-unit id="ConvertToNotEqualsEqualityExpression">
        <source>Use '&lt;&gt;' for inequality check</source>
        <target state="translated">Usare '&lt;&gt;' per il controllo di disuguaglianza</target>
        <note />
      </trans-unit>
      <trans-unit id="ConvertToSingleEqualsEqualityExpression">
        <source>Use '=' for equality check</source>
        <target state="translated">Usare '=' per il controllo di uguaglianza</target>
        <note />
      </trans-unit>
      <trans-unit id="ChangePrefixNegationToInfixSubtraction">
        <source>Use subtraction instead of negation</source>
        <target state="translated">Usare la sottrazione invece della negazione</target>
        <note />
      </trans-unit>
      <trans-unit id="FSharpDisposableLocalValuesClassificationType">
        <source>F# Disposable Values (locals)</source>
        <target state="translated">Valori eliminabili F# (variabili locali)</target>
        <note />
      </trans-unit>
      <trans-unit id="FSharpDisposableTopLevelValuesClassificationType">
        <source>F# Disposable Values (top-level)</source>
        <target state="translated">Valori eliminabili F# (primo livello)</target>
        <note />
      </trans-unit>
      <trans-unit id="FSharpDisposableTypesClassificationType">
        <source>F# Disposable Types</source>
        <target state="translated">Tipi eliminabili F#</target>
        <note />
      </trans-unit>
      <trans-unit id="FSharpFunctionsClassificationType">
        <source>F# Functions</source>
        <target state="translated">Funzioni F#</target>
        <note />
      </trans-unit>
      <trans-unit id="FormattingPageKeywords">
        <source>Re-format indentation on paste (Experimental)</source>
        <target state="translated">Riformattar il rientro dopo operazione incolla (sperimentale)</target>
        <note />
      </trans-unit>
      <trans-unit id="ImplementInterface">
        <source>Implement interface</source>
        <target state="translated">Implementa l'interfaccia</target>
        <note />
      </trans-unit>
      <trans-unit id="ImplementInterfaceWithoutTypeAnnotation">
        <source>Implement interface without type annotation</source>
        <target state="translated">Implementa l'interfaccia senza annotazione di tipo</target>
        <note />
      </trans-unit>
      <trans-unit id="IntelliSensePageKeywords">
        <source>Completion Lists;
Show completion list after a character is deleted;
Show completion list after a character is typed;
Show symbols in unopened namespaces;
Enter key behavior;
Never add new line on enter;
Only add new line on enter after end of fully typed word;
Always add new line on enter;</source>
        <target state="translated">Elenchi di completamento;
Mostra elenco di completamento dopo l'eliminazione di un carattere;
Mostra elenco di completamento dopo la digitazione di un carattere;
Mostra simboli negli spazi dei nomi non aperti;
Immetti comportamento chiave;
Non aggiungere mai una nuova riga su Invio;
Aggiungi nuova riga su Invio solo dopo aver digitato la parola completa;
Aggiungi sempre nuova riga su Invio;</target>
        <note />
      </trans-unit>
      <trans-unit id="MakeDeclarationMutable">
        <source>Make declaration 'mutable'</source>
        <target state="translated">Impostare la dichiarazione come 'mutable'</target>
        <note />
      </trans-unit>
      <trans-unit id="MakeOuterBindingRecursive">
        <source>Make '{0}' recursive</source>
        <target state="translated">Imposta '{0}' come ricorsivo</target>
        <note />
      </trans-unit>
      <trans-unit id="PerformancePageKeywords">
        <source>F# Project and Caching Performance Options;
Enable in-memory cross project references;
Enable_partial_type_checking;
IntelliSense Performance Options;
Enable stale data for IntelliSense features;
Time until stale results are used (in milliseconds);
Parallelization (requires restart);
Enable parallel type checking with signature files;
Enable parallel reference resolution;
Enable fast find references &amp; rename (restart required);
Cache parsing results (experimental)</source>
        <target state="needs-review-translation">Opzioni prestazioni progetto F# e memorizzazione nella cache;
Abilita riferimenti tra progetti in memoria;
Enable_partial_type_checking;
Opzioni prestazioni IntelliSense;
Abilita dati non aggiornati per le funzionalità di IntelliSense;
Tempo prima dell'utilizzo dei risultati non aggiornati (in millisecondi);
Parallelizzazione (richiede il riavvio);
Abilita il controllo dei tipi paralleli con i file di firma;
Abilita risoluzione riferimenti paralleli;
Abilita la ricerca rapida dei riferimenti e la ridenominazione (sperimentale);
Memorizza nella cache i risultati dell'analisi (sperimentale)</target>
        <note />
      </trans-unit>
      <trans-unit id="PrefixValueNameWithUnderscore">
        <source>Prefix '{0}' with underscore</source>
        <target state="translated">Anteponi a '{0}' un carattere di sottolineatura</target>
        <note />
      </trans-unit>
      <trans-unit id="QuickInfoPageKeywords">
        <source>Formatting;
Preferred description width in characters;
Format signature to the given width by adding line breaks conforming with F# syntax rules;
Navigation links;
Show navigation links as;
Solid underline;
Dot underline;
Dash underline;</source>
        <target state="translated">Formattazione;
Larghezza descrizione preferita in caratteri;
Formatta la firma in base alla larghezza specificata aggiungendo interruzioni di riga conformi alle regole di sintassi F#;
Collegamenti di spostamento;
Mostra collegamenti di spostamento come;
Sottolineatura a tinta unita;
Sottolineatura a punto;
Sottolineatura a trattini;</target>
        <note />
      </trans-unit>
      <trans-unit id="RemoveReturn">
        <source>Remove 'return'</source>
        <target state="translated">Rimuovi 'return'</target>
        <note />
      </trans-unit>
      <trans-unit id="RemoveReturnBang">
        <source>Remove 'return!'</source>
        <target state="translated">Rimuovi 'return!'</target>
        <note />
      </trans-unit>
      <trans-unit id="RemoveUnnecessaryParentheses">
        <source>Remove unnecessary parentheses</source>
        <target state="new">Remove unnecessary parentheses</target>
        <note />
      </trans-unit>
      <trans-unit id="RemoveUnusedBinding">
        <source>Remove unused binding</source>
        <target state="translated">Rimuovi il binding inutilizzato</target>
        <note />
      </trans-unit>
      <trans-unit id="RemoveYield">
        <source>Remove 'yield'</source>
        <target state="translated">Rimuovi 'yield'</target>
        <note />
      </trans-unit>
      <trans-unit id="RemoveYieldBang">
        <source>Remove 'yield!'</source>
        <target state="translated">Rimuovi 'yield!'</target>
        <note />
      </trans-unit>
      <trans-unit id="RenameValueToUnderscore">
        <source>Rename '{0}' to '_'</source>
        <target state="translated">Rinomina '{0}' in '_'</target>
        <note />
      </trans-unit>
      <trans-unit id="SimplifyName">
        <source>Simplify name</source>
        <target state="translated">Semplifica nome</target>
        <note />
      </trans-unit>
      <trans-unit id="NameCanBeSimplified">
        <source>Name can be simplified.</source>
        <target state="translated">Il nome può essere semplificato.</target>
        <note />
      </trans-unit>
      <trans-unit id="FSharpMutableVarsClassificationType">
        <source>F# Mutable Variables / Reference Cells</source>
        <target state="translated">Variabili modificabili/Celle di riferimento F#</target>
        <note />
      </trans-unit>
      <trans-unit id="FSharpPrintfFormatClassificationType">
        <source>F# Printf Format</source>
        <target state="translated">Formato printf F#</target>
        <note />
      </trans-unit>
      <trans-unit id="FSharpPropertiesClassificationType">
        <source>F# Properties</source>
        <target state="translated">Proprietà F#</target>
        <note />
      </trans-unit>
      <trans-unit id="RemoveUnusedOpens">
        <source>Remove unused open declarations</source>
        <target state="translated">Rimuovi dichiarazioni OPEN inutilizzate</target>
        <note />
      </trans-unit>
      <trans-unit id="UnexpectedEqualsInFieldExpectedColon">
        <source>Unexpected symbol '=' in field declaration. Expected ':' or other token.</source>
        <target state="translated">Simbolo "=" imprevisto nella dichiarazione di campo. Previsto ":" o altro token.</target>
        <note />
      </trans-unit>
      <trans-unit id="UnusedOpens">
        <source>Open declaration can be removed.</source>
        <target state="translated">La dichiarazione OPEN può essere rimossa.</target>
        <note />
      </trans-unit>
      <trans-unit id="6008">
        <source>IntelliSense</source>
        <target state="translated">IntelliSense</target>
        <note />
      </trans-unit>
      <trans-unit id="6009">
        <source>QuickInfo</source>
        <target state="translated">Informazioni rapide</target>
        <note />
      </trans-unit>
      <trans-unit id="AddAssemblyReference">
        <source>Add an assembly reference to '{0}'</source>
        <target state="translated">Aggiungi un riferimento all'assembly a '{0}'</target>
        <note />
      </trans-unit>
      <trans-unit id="AddProjectReference">
        <source>Add a project reference to '{0}'</source>
        <target state="translated">Aggiungi un riferimento al progetto a '{0}'</target>
        <note />
      </trans-unit>
      <trans-unit id="6010">
        <source>Code Fixes</source>
        <target state="translated">Correzioni del codice</target>
        <note />
      </trans-unit>
      <trans-unit id="6011">
        <source>Performance</source>
        <target state="translated">Prestazioni</target>
        <note />
      </trans-unit>
      <trans-unit id="TheValueIsUnused">
        <source>The value is unused</source>
        <target state="translated">Il valore è inutilizzato</target>
        <note />
      </trans-unit>
      <trans-unit id="CannotDetermineSymbol">
        <source>Cannot determine the symbol under the caret</source>
        <target state="translated">Non è possibile determinare il simbolo sotto il cursore</target>
        <note />
      </trans-unit>
      <trans-unit id="CannotNavigateUnknown">
        <source>Cannot navigate to the requested location</source>
        <target state="translated">Non è possibile passare alla posizione richiesta</target>
        <note />
      </trans-unit>
      <trans-unit id="LocatingSymbol">
        <source>Locating the symbol under the caret...</source>
        <target state="translated">Individuazione del simbolo sotto il cursore...</target>
        <note />
      </trans-unit>
      <trans-unit id="NavigatingTo">
        <source>Navigating to symbol...</source>
        <target state="translated">Passaggio al simbolo...</target>
        <note />
      </trans-unit>
      <trans-unit id="NavigateToFailed">
        <source>Navigate to symbol failed: {0}</source>
        <target state="translated">Il passaggio al simbolo non è riuscito: {0}</target>
        <note />
      </trans-unit>
      <trans-unit id="ExceptionsHeader">
        <source>Exceptions:</source>
        <target state="translated">Eccezioni:</target>
        <note />
      </trans-unit>
      <trans-unit id="GenericParametersHeader">
        <source>Generic parameters:</source>
        <target state="translated">Parametri generici:</target>
        <note />
      </trans-unit>
      <trans-unit id="RenameValueToDoubleUnderscore">
        <source>Rename '{0}' to '__'</source>
        <target state="translated">Rinomina '{0}' in '__'</target>
        <note />
      </trans-unit>
      <trans-unit id="6012">
        <source>Advanced</source>
        <target state="translated">Avanzate</target>
        <note />
      </trans-unit>
      <trans-unit id="6014">
        <source>Formatting</source>
        <target state="translated">Formattazione</target>
        <note />
      </trans-unit>
      <trans-unit id="UseFSharpLambda">
        <source>Use F# lambda syntax</source>
        <target state="translated">Usa la sintassi lambda di F#</target>
        <note />
      </trans-unit>
      <trans-unit id="UseMutationWhenValueIsMutable">
        <source>Use '&lt;-' to mutate value</source>
        <target state="translated">Usare '&lt;-' per modificare il valore</target>
        <note />
      </trans-unit>
      <trans-unit id="UseNameof">
        <source>Use 'nameof'</source>
        <target state="translated">Usa 'nameof'</target>
        <note />
      </trans-unit>
      <trans-unit id="UseTripleQuotedInterpolation">
        <source>Use triple quoted string interpolation.</source>
        <target state="translated">Usare l'interpolazione di stringhe con virgolette triple.</target>
        <note />
      </trans-unit>
      <trans-unit id="UseUpcastKeyword">
        <source>Use 'upcast'</source>
        <target state="translated">Usare 'upcast'</target>
        <note />
      </trans-unit>
      <trans-unit id="UseUpcastOperator">
        <source>Use ':&gt;' operator</source>
        <target state="translated">Usare l'operatore ':&gt;'</target>
        <note />
      </trans-unit>
      <trans-unit id="UseNotForNegation">
        <source>Use 'not' to negate expression</source>
        <target state="translated">Usare 'not' per negare l'espressione</target>
        <note />
      </trans-unit>
      <trans-unit id="UseValueInsteadOfDeref">
        <source>Use '.Value' to dereference expression</source>
        <target state="translated">Usa '.Value' per dereferenziare l'espressione</target>
        <note />
      </trans-unit>
      <trans-unit id="WrapExpressionInParentheses">
        <source>Wrap expression in parentheses</source>
        <target state="translated">Racchiudere l'espressione tra parentesi</target>
        <note />
      </trans-unit>
    </body>
  </file>
</xliff><|MERGE_RESOLUTION|>--- conflicted
+++ resolved
@@ -38,8 +38,7 @@
 Display inline parameter name hints (preview);
 Use Transparent Compiler (experimental);
 Live Buffers;
-<<<<<<< HEAD
-Use live (unsaved) buffers for checking</source>
+Use live (unsaved) buffers for analysis</source>
         <target state="new">Block Structure Guides;
 Show structure guidelines for F# code;
 Outlining;
@@ -50,25 +49,12 @@
 Display inline parameter name hints (preview);
 Use Transparent Compiler (experimental);
 Live Buffers;
-Use live (unsaved) buffers for checking</target>
-=======
-Use live (unsaved) buffers for analysis</source>
-        <target state="needs-review-translation">Guide per strutture a blocchi;
-Mostra le linee guida per la struttura per il codice F#;
-Struttura;
-Mostra i nodi struttura e comprimibili per il codice F#;
-Suggerimenti inline;
-Visualizza suggerimenti di tipo inline (anteprima);
-Visualizza suggerimenti di tipo restituito (anteprima);
-Visualizza suggerimenti per i nomi di parametro inline (anteprima);
-Buffer in tempo reale;
-Usa buffer in tempo reale (non salvati) per il controllo</target>
->>>>>>> 70bd177d
+Use live (unsaved) buffers for analysis</target>
         <note />
       </trans-unit>
       <trans-unit id="ChangeEqualsInFieldTypeToColon">
         <source>Use ':' for type in field declaration</source>
-        <target state="translated">Use ":" per il tipo nella dichiarazione di campo</target>
+        <target state="new">Use ':' for type in field declaration</target>
         <note />
       </trans-unit>
       <trans-unit id="CodeFixesPageKeywords">
@@ -289,7 +275,7 @@
       </trans-unit>
       <trans-unit id="UnexpectedEqualsInFieldExpectedColon">
         <source>Unexpected symbol '=' in field declaration. Expected ':' or other token.</source>
-        <target state="translated">Simbolo "=" imprevisto nella dichiarazione di campo. Previsto ":" o altro token.</target>
+        <target state="new">Unexpected symbol '=' in field declaration. Expected ':' or other token.</target>
         <note />
       </trans-unit>
       <trans-unit id="UnusedOpens">
