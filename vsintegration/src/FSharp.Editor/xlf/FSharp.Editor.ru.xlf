--- conflicted
+++ resolved
@@ -177,15 +177,14 @@
         <target state="translated">Форматирование</target>
         <note />
       </trans-unit>
-<<<<<<< HEAD
       <trans-unit id="UseNotForNegation">
         <source>Use 'not' to negate expression</source>
         <target state="new">Use 'not' to negate expression</target>
-=======
+        <note />
+      </trans-unit>
       <trans-unit id="WrapExpressionInParentheses">
         <source>Wrap expression in parentheses</source>
         <target state="new">Wrap expression in parentheses</target>
->>>>>>> 250f8d77
         <note />
       </trans-unit>
     </body>
