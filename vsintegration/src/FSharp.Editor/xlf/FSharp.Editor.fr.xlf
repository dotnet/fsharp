﻿<?xml version="1.0" encoding="utf-8"?>
<xliff xmlns="urn:oasis:names:tc:xliff:document:1.2" xmlns:xsi="http://www.w3.org/2001/XMLSchema-instance" version="1.2" xsi:schemaLocation="urn:oasis:names:tc:xliff:document:1.2 xliff-core-1.2-transitional.xsd">
  <file datatype="xml" source-language="en" target-language="fr" original="../FSharp.Editor.resx">
    <body>
      <trans-unit id="AddMissingEqualsToTypeDefinition">
        <source>Add missing '=' to type definition</source>
        <target state="translated">Ajouter un '=' manquant à la définition de type</target>
        <note />
      </trans-unit>
      <trans-unit id="AddMissingFunKeyword">
        <source>Add missing 'fun' keyword</source>
        <target state="translated">Ajouter le mot clé 'fun' manquant</target>
        <note />
      </trans-unit>
      <trans-unit id="AddMissingInstanceMemberParameter">
        <source>Add missing instance member parameter</source>
        <target state="translated">Ajouter un paramètre de membre d’instance manquant</target>
        <note />
      </trans-unit>
      <trans-unit id="AddNewKeyword">
        <source>Add 'new' keyword</source>
        <target state="translated">Ajouter le mot clé 'new'</target>
        <note />
      </trans-unit>
      <trans-unit id="AddTypeAnnotation">
        <source>Add type annotation</source>
        <target state="translated">Ajouter une annotation de type</target>
        <note />
      </trans-unit>
      <trans-unit id="AdvancedPageKeywords">
        <source>Block Structure Guides;
Show structure guidelines for F# code;
Outlining;
Show outlining and collapsible nodes for F# code;
Inline hints;
Display inline type hints (preview);
Display return type hints (preview);
Display inline parameter name hints (preview);
Use Transparent Compiler (experimental);
Live Buffers;
<<<<<<< HEAD
Use live (unsaved) buffers for checking</source>
        <target state="new">Block Structure Guides;
Show structure guidelines for F# code;
Outlining;
Show outlining and collapsible nodes for F# code;
Inline hints;
Display inline type hints (preview);
Display return type hints (preview);
Display inline parameter name hints (preview);
Use Transparent Compiler (experimental);
Live Buffers;
Use live (unsaved) buffers for checking</target>
=======
Use live (unsaved) buffers for analysis</source>
        <target state="needs-review-translation">Guides de structure de bloc ;
Afficher les directives de structure pour le code F# ;
Décrire ;
Afficher les nœuds de plan et réductibles pour le code F# ;
Conseils en ligne ;
Afficher les conseils de type en ligne (aperçu) ;
Afficher les conseils sur le type de retour (aperçu) ;
Afficher les conseils sur le nom des paramètres en ligne (aperçu) ;
Tampons en direct ;
Utilisez des tampons en direct (non enregistrés) pour vérifier</target>
>>>>>>> 70bd177d
        <note />
      </trans-unit>
      <trans-unit id="ChangeEqualsInFieldTypeToColon">
        <source>Use ':' for type in field declaration</source>
        <target state="translated">Utilisez ':' pour saisir la déclaration de champ</target>
        <note />
      </trans-unit>
      <trans-unit id="CodeFixesPageKeywords">
        <source>Simplify names (remove unnecessary qualifiers);
Always place open statements at the top level;
Remove unused open statements;
Analyze and suggest fixes for unused values;
Suggest names for unresolved identifiers;</source>
        <target state="translated">Simplifier les noms (supprimer les qualificateurs inutiles) ;
Toujours placer les instructions ouvertes au niveau supérieur ;
Supprimer les instructions open inutilisées ;
Analyser et suggérer des correctifs pour les valeurs inutilisées ;
Suggérer des noms pour les identificateurs non résolus ;</target>
        <note />
      </trans-unit>
      <trans-unit id="ConvertCSharpUsingToFSharpOpen">
        <source>Convert C# 'using' to F# 'open'</source>
        <target state="translated">Convertir 'using' C# en F# 'open'</target>
        <note />
      </trans-unit>
      <trans-unit id="ConvertToAnonymousRecord">
        <source>Convert to Anonymous Record</source>
        <target state="translated">Convertir en enregistrement anonyme</target>
        <note />
      </trans-unit>
      <trans-unit id="ConvertToNotEqualsEqualityExpression">
        <source>Use '&lt;&gt;' for inequality check</source>
        <target state="translated">Utiliser '&lt;&gt;' pour vérifier l'inégalité</target>
        <note />
      </trans-unit>
      <trans-unit id="ConvertToSingleEqualsEqualityExpression">
        <source>Use '=' for equality check</source>
        <target state="translated">Utiliser '=' pour vérifier l'égalité</target>
        <note />
      </trans-unit>
      <trans-unit id="ChangePrefixNegationToInfixSubtraction">
        <source>Use subtraction instead of negation</source>
        <target state="translated">Utiliser la soustraction à la place de la négation</target>
        <note />
      </trans-unit>
      <trans-unit id="FSharpDisposableLocalValuesClassificationType">
        <source>F# Disposable Values (locals)</source>
        <target state="translated">Valeurs F# pouvant être supprimées (variables locales)</target>
        <note />
      </trans-unit>
      <trans-unit id="FSharpDisposableTopLevelValuesClassificationType">
        <source>F# Disposable Values (top-level)</source>
        <target state="translated">Valeurs F# pouvant être supprimées (niveau supérieur)</target>
        <note />
      </trans-unit>
      <trans-unit id="FSharpDisposableTypesClassificationType">
        <source>F# Disposable Types</source>
        <target state="translated">Types F# pouvant être supprimés</target>
        <note />
      </trans-unit>
      <trans-unit id="FSharpFunctionsClassificationType">
        <source>F# Functions</source>
        <target state="translated">Fonctions F#</target>
        <note />
      </trans-unit>
      <trans-unit id="FormattingPageKeywords">
        <source>Re-format indentation on paste (Experimental)</source>
        <target state="translated">Formater de nouveau la mise en retrait lors du collage (expérimental)</target>
        <note />
      </trans-unit>
      <trans-unit id="ImplementInterface">
        <source>Implement interface</source>
        <target state="translated">Implémenter l'interface</target>
        <note />
      </trans-unit>
      <trans-unit id="ImplementInterfaceWithoutTypeAnnotation">
        <source>Implement interface without type annotation</source>
        <target state="translated">Implémenter l'interface sans annotation de type</target>
        <note />
      </trans-unit>
      <trans-unit id="IntelliSensePageKeywords">
        <source>Completion Lists;
Show completion list after a character is deleted;
Show completion list after a character is typed;
Show symbols in unopened namespaces;
Enter key behavior;
Never add new line on enter;
Only add new line on enter after end of fully typed word;
Always add new line on enter;</source>
        <target state="translated">Listes de saisie semi-automatique ;
 Afficher la liste de saisie semi-automatique après la suppression d’un caractère ;
 Afficher la liste de saisie semi-automatique après la saisie d’un caractère ;
 Afficher les symboles dans les espaces de noms non ouverts ;
 Entrer le comportement de la clé ;
 Ne jamais ajouter de nouvelle ligne lors de l’entrée ;
 Ajouter uniquement une nouvelle ligne à l’entrée après la fin du mot entièrement typé ;
 Toujours ajouter une nouvelle ligne lors de l’entrée ;</target>
        <note />
      </trans-unit>
      <trans-unit id="MakeDeclarationMutable">
        <source>Make declaration 'mutable'</source>
        <target state="translated">Rendre la déclaration 'mutable'</target>
        <note />
      </trans-unit>
      <trans-unit id="MakeOuterBindingRecursive">
        <source>Make '{0}' recursive</source>
        <target state="translated">Rendre '{0}' récursif</target>
        <note />
      </trans-unit>
      <trans-unit id="PerformancePageKeywords">
        <source>F# Project and Caching Performance Options;
Enable in-memory cross project references;
Enable_partial_type_checking;
IntelliSense Performance Options;
Enable stale data for IntelliSense features;
Time until stale results are used (in milliseconds);
Parallelization (requires restart);
Enable parallel type checking with signature files;
Enable parallel reference resolution;
Enable fast find references &amp; rename (restart required);
Cache parsing results (experimental)</source>
        <target state="needs-review-translation">Options de performances du projet F # et de la mise en cache ;
Activer les références de projets croisés en mémoire ;
Enable_partial_type_checking ;
Options de performances IntelliSense ;
Activer les données obsolètes pour les fonctionnalités IntelliSense ;
Temps jusqu'à ce que les résultats obsolètes soient utilisés (en millisecondes) ;
Parallélisation (nécessite un redémarrage) ;
Activer la vérification de type parallèle avec les fichiers de signature ;
Activer la résolution de référence parallèle ;
Activer les références de recherche rapide et renommer (expérimental) ;
Résultats de l'analyse du cache (expérimental)</target>
        <note />
      </trans-unit>
      <trans-unit id="PrefixValueNameWithUnderscore">
        <source>Prefix '{0}' with underscore</source>
        <target state="translated">Faire précéder '{0}' d'un trait de soulignement</target>
        <note />
      </trans-unit>
      <trans-unit id="QuickInfoPageKeywords">
        <source>Formatting;
Preferred description width in characters;
Format signature to the given width by adding line breaks conforming with F# syntax rules;
Navigation links;
Show navigation links as;
Solid underline;
Dot underline;
Dash underline;</source>
        <target state="translated">Formatage;
Largeur de description préférée en caractères ;
Mettre en forme la signature à la largeur donnée en ajoutant des sauts de ligne conformes aux règles de syntaxe F# ;
Liens de navigation ;
Afficher les liens de navigation en tant que ;
Soulignement uni ;
Soulignement pointé ;
Soulignement en tirets ;</target>
        <note />
      </trans-unit>
      <trans-unit id="RemoveReturn">
        <source>Remove 'return'</source>
        <target state="translated">Supprimer 'return'</target>
        <note />
      </trans-unit>
      <trans-unit id="RemoveReturnBang">
        <source>Remove 'return!'</source>
        <target state="translated">Supprimer 'return!'</target>
        <note />
      </trans-unit>
      <trans-unit id="RemoveUnnecessaryParentheses">
        <source>Remove unnecessary parentheses</source>
        <target state="new">Remove unnecessary parentheses</target>
        <note />
      </trans-unit>
      <trans-unit id="RemoveUnusedBinding">
        <source>Remove unused binding</source>
        <target state="translated">Supprimer la liaison inutilisée</target>
        <note />
      </trans-unit>
      <trans-unit id="RemoveYield">
        <source>Remove 'yield'</source>
        <target state="translated">Supprimer 'yield'</target>
        <note />
      </trans-unit>
      <trans-unit id="RemoveYieldBang">
        <source>Remove 'yield!'</source>
        <target state="translated">Supprimer 'yield!'</target>
        <note />
      </trans-unit>
      <trans-unit id="RenameValueToUnderscore">
        <source>Rename '{0}' to '_'</source>
        <target state="translated">Renommer '{0}' en '_'</target>
        <note />
      </trans-unit>
      <trans-unit id="SimplifyName">
        <source>Simplify name</source>
        <target state="translated">Simplifier le nom</target>
        <note />
      </trans-unit>
      <trans-unit id="NameCanBeSimplified">
        <source>Name can be simplified.</source>
        <target state="translated">Le nom peut être simplifié.</target>
        <note />
      </trans-unit>
      <trans-unit id="FSharpMutableVarsClassificationType">
        <source>F# Mutable Variables / Reference Cells</source>
        <target state="translated">Variables mutables / Cellules de référence F#</target>
        <note />
      </trans-unit>
      <trans-unit id="FSharpPrintfFormatClassificationType">
        <source>F# Printf Format</source>
        <target state="translated">Format Printf F#</target>
        <note />
      </trans-unit>
      <trans-unit id="FSharpPropertiesClassificationType">
        <source>F# Properties</source>
        <target state="translated">Propriétés F#</target>
        <note />
      </trans-unit>
      <trans-unit id="RemoveUnusedOpens">
        <source>Remove unused open declarations</source>
        <target state="translated">Supprimer les déclarations open inutilisées</target>
        <note />
      </trans-unit>
      <trans-unit id="UnexpectedEqualsInFieldExpectedColon">
        <source>Unexpected symbol '=' in field declaration. Expected ':' or other token.</source>
        <target state="translated">Symbole inattendu '=' dans la déclaration de champ. ':' attendu ou autre jeton.</target>
        <note />
      </trans-unit>
      <trans-unit id="UnusedOpens">
        <source>Open declaration can be removed.</source>
        <target state="translated">La déclaration open peut être supprimée.</target>
        <note />
      </trans-unit>
      <trans-unit id="6008">
        <source>IntelliSense</source>
        <target state="translated">IntelliSense</target>
        <note />
      </trans-unit>
      <trans-unit id="6009">
        <source>QuickInfo</source>
        <target state="translated">QuickInfo</target>
        <note />
      </trans-unit>
      <trans-unit id="AddAssemblyReference">
        <source>Add an assembly reference to '{0}'</source>
        <target state="translated">Ajouter une référence d'assembly à '{0}'</target>
        <note />
      </trans-unit>
      <trans-unit id="AddProjectReference">
        <source>Add a project reference to '{0}'</source>
        <target state="translated">Ajouter une référence de projet à '{0}'</target>
        <note />
      </trans-unit>
      <trans-unit id="6010">
        <source>Code Fixes</source>
        <target state="translated">Correctifs du code</target>
        <note />
      </trans-unit>
      <trans-unit id="6011">
        <source>Performance</source>
        <target state="translated">Performances</target>
        <note />
      </trans-unit>
      <trans-unit id="TheValueIsUnused">
        <source>The value is unused</source>
        <target state="translated">La valeur est inutilisée</target>
        <note />
      </trans-unit>
      <trans-unit id="CannotDetermineSymbol">
        <source>Cannot determine the symbol under the caret</source>
        <target state="translated">Impossible de déterminer le symbole sous le point d'insertion</target>
        <note />
      </trans-unit>
      <trans-unit id="CannotNavigateUnknown">
        <source>Cannot navigate to the requested location</source>
        <target state="translated">Impossible de naviguer à l'emplacement demandé</target>
        <note />
      </trans-unit>
      <trans-unit id="LocatingSymbol">
        <source>Locating the symbol under the caret...</source>
        <target state="translated">Localisation du symbole sous le point d'insertion...</target>
        <note />
      </trans-unit>
      <trans-unit id="NavigatingTo">
        <source>Navigating to symbol...</source>
        <target state="translated">Navigation vers le symbole...</target>
        <note />
      </trans-unit>
      <trans-unit id="NavigateToFailed">
        <source>Navigate to symbol failed: {0}</source>
        <target state="translated">Échec de la navigation vers le symbole : {0}</target>
        <note />
      </trans-unit>
      <trans-unit id="ExceptionsHeader">
        <source>Exceptions:</source>
        <target state="translated">Exceptions :</target>
        <note />
      </trans-unit>
      <trans-unit id="GenericParametersHeader">
        <source>Generic parameters:</source>
        <target state="translated">Paramètres génériques :</target>
        <note />
      </trans-unit>
      <trans-unit id="RenameValueToDoubleUnderscore">
        <source>Rename '{0}' to '__'</source>
        <target state="translated">Renommer '{0}' en '__'</target>
        <note />
      </trans-unit>
      <trans-unit id="6012">
        <source>Advanced</source>
        <target state="translated">Avancé</target>
        <note />
      </trans-unit>
      <trans-unit id="6014">
        <source>Formatting</source>
        <target state="translated">Mise en forme</target>
        <note />
      </trans-unit>
      <trans-unit id="UseFSharpLambda">
        <source>Use F# lambda syntax</source>
        <target state="translated">Utiliser la syntaxe lambda F#</target>
        <note />
      </trans-unit>
      <trans-unit id="UseMutationWhenValueIsMutable">
        <source>Use '&lt;-' to mutate value</source>
        <target state="translated">Utiliser '&lt;-' pour muter la valeur</target>
        <note />
      </trans-unit>
      <trans-unit id="UseNameof">
        <source>Use 'nameof'</source>
        <target state="translated">Utiliser « nameof »</target>
        <note />
      </trans-unit>
      <trans-unit id="UseTripleQuotedInterpolation">
        <source>Use triple quoted string interpolation.</source>
        <target state="translated">Utilisez l’interpolation de chaîne entre guillemets triples.</target>
        <note />
      </trans-unit>
      <trans-unit id="UseUpcastKeyword">
        <source>Use 'upcast'</source>
        <target state="translated">Utiliser 'upcast'</target>
        <note />
      </trans-unit>
      <trans-unit id="UseUpcastOperator">
        <source>Use ':&gt;' operator</source>
        <target state="translated">Utiliser l'opérateur ':&gt;'</target>
        <note />
      </trans-unit>
      <trans-unit id="UseNotForNegation">
        <source>Use 'not' to negate expression</source>
        <target state="translated">Utiliser 'not' pour annuler l'expression</target>
        <note />
      </trans-unit>
      <trans-unit id="UseValueInsteadOfDeref">
        <source>Use '.Value' to dereference expression</source>
        <target state="translated">Utilisez '.Value' pour déréférencer l'expression</target>
        <note />
      </trans-unit>
      <trans-unit id="WrapExpressionInParentheses">
        <source>Wrap expression in parentheses</source>
        <target state="translated">Mettre l'expression entre parenthèses</target>
        <note />
      </trans-unit>
    </body>
  </file>
</xliff><|MERGE_RESOLUTION|>--- conflicted
+++ resolved
@@ -38,8 +38,7 @@
 Display inline parameter name hints (preview);
 Use Transparent Compiler (experimental);
 Live Buffers;
-<<<<<<< HEAD
-Use live (unsaved) buffers for checking</source>
+Use live (unsaved) buffers for analysis</source>
         <target state="new">Block Structure Guides;
 Show structure guidelines for F# code;
 Outlining;
@@ -50,25 +49,12 @@
 Display inline parameter name hints (preview);
 Use Transparent Compiler (experimental);
 Live Buffers;
-Use live (unsaved) buffers for checking</target>
-=======
-Use live (unsaved) buffers for analysis</source>
-        <target state="needs-review-translation">Guides de structure de bloc ;
-Afficher les directives de structure pour le code F# ;
-Décrire ;
-Afficher les nœuds de plan et réductibles pour le code F# ;
-Conseils en ligne ;
-Afficher les conseils de type en ligne (aperçu) ;
-Afficher les conseils sur le type de retour (aperçu) ;
-Afficher les conseils sur le nom des paramètres en ligne (aperçu) ;
-Tampons en direct ;
-Utilisez des tampons en direct (non enregistrés) pour vérifier</target>
->>>>>>> 70bd177d
+Use live (unsaved) buffers for analysis</target>
         <note />
       </trans-unit>
       <trans-unit id="ChangeEqualsInFieldTypeToColon">
         <source>Use ':' for type in field declaration</source>
-        <target state="translated">Utilisez ':' pour saisir la déclaration de champ</target>
+        <target state="new">Use ':' for type in field declaration</target>
         <note />
       </trans-unit>
       <trans-unit id="CodeFixesPageKeywords">
@@ -289,7 +275,7 @@
       </trans-unit>
       <trans-unit id="UnexpectedEqualsInFieldExpectedColon">
         <source>Unexpected symbol '=' in field declaration. Expected ':' or other token.</source>
-        <target state="translated">Symbole inattendu '=' dans la déclaration de champ. ':' attendu ou autre jeton.</target>
+        <target state="new">Unexpected symbol '=' in field declaration. Expected ':' or other token.</target>
         <note />
       </trans-unit>
       <trans-unit id="UnusedOpens">
