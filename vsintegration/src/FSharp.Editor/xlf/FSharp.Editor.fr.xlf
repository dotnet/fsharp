--- conflicted
+++ resolved
@@ -159,7 +159,6 @@
 Parallelization (requires restart);
 Enable parallel type checking with signature files;
 Enable parallel reference resolution;
-<<<<<<< HEAD
 Enable fast find references &amp; rename (experimental);Cache parsing results (experimental)</source>
         <target state="new">F# Project and Caching Performance Options;
 Enable in-memory cross project references;
@@ -170,18 +169,6 @@
 Enable parallel type checking with signature files;
 Enable parallel reference resolution;
 Enable fast find references &amp; rename (experimental);Cache parsing results (experimental)</target>
-=======
-Enable fast find references &amp; rename (experimental)</source>
-        <target state="translated">Options de performances du projet F# et de la mise en cache ;
-Activer les références entre projets en mémoire ;
-Options de performances IntelliSense ;
-Activer les données périmées pour les fonctionnalités IntelliSense ;
-Durée d’utilisation des résultats périmés (en millisecondes) ;
-Parallélisation (redémarrage nécessaire);
-Activer la vérification de type parallèle avec les fichiers de signature ;
-Activer la résolution de référence parallèle ;
-Activer les références de recherche rapide et renommer (expérimental)</target>
->>>>>>> c941623c
         <note />
       </trans-unit>
       <trans-unit id="PrefixValueNameWithUnderscore">
