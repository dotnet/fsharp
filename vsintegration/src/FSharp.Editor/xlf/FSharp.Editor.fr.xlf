﻿<?xml version="1.0" encoding="utf-8"?>
<xliff xmlns="urn:oasis:names:tc:xliff:document:1.2" xmlns:xsi="http://www.w3.org/2001/XMLSchema-instance" version="1.2" xsi:schemaLocation="urn:oasis:names:tc:xliff:document:1.2 xliff-core-1.2-transitional.xsd">
  <file datatype="xml" source-language="en" target-language="fr" original="../FSharp.Editor.resx">
    <body>
      <trans-unit id="AddMissingEqualsToTypeDefinition">
        <source>Add missing '=' to type definition</source>
        <target state="translated">Ajouter un '=' manquant à la définition de type</target>
        <note />
      </trans-unit>
      <trans-unit id="AddMissingFunKeyword">
        <source>Add missing 'fun' keyword</source>
        <target state="translated">Ajouter le mot clé 'fun' manquant</target>
        <note />
      </trans-unit>
      <trans-unit id="AddMissingInstanceMemberParameter">
        <source>Add missing instance member parameter</source>
        <target state="translated">Ajouter un paramètre de membre d’instance manquant</target>
        <note />
      </trans-unit>
      <trans-unit id="AddNewKeyword">
        <source>Add 'new' keyword</source>
        <target state="translated">Ajouter le mot clé 'new'</target>
        <note />
      </trans-unit>
      <trans-unit id="AddTypeAnnotation">
        <source>Add type annotation</source>
        <target state="translated">Ajouter une annotation de type</target>
        <note />
      </trans-unit>
      <trans-unit id="AdvancedPageKeywords">
        <source>Block Structure Guides;
Show structure guidelines for F# code;
Outlining;
Show outlining and collapsible nodes for F# code;
Inline hints;
Display inline type hints (experimental);
<<<<<<< HEAD
Display inline parameter name hints (experimental);Beer
Live Buffers;
Use live (unsaved) buffers for checking</source>
        <target state="new">Block Structure Guides;
Show structure guidelines for F# code;
Outlining;
Show outlining and collapsible nodes for F# code;
Inline hints;
Display inline type hints (experimental);
Display inline parameter name hints (experimental);Beer
Live Buffers;
Use live (unsaved) buffers for checking</target>
=======
Display inline parameter name hints (experimental);Beer</source>
        <target state="translated">Repères de structure de bloc ;
Afficher les instructions de structure pour le code F# ;
Décrivant;
Afficher les nœuds plan et réductibles pour le code F# ;
Indicateurs inline ;
Afficher les indicateurs de type inline (expérimental);
Afficher les indicateurs de nom de paramètre inline (expérimental); Bière</target>
>>>>>>> 2cb6c673
        <note />
      </trans-unit>
      <trans-unit id="CodeFixesPageKeywords">
        <source>Simplify names (remove unnecessary qualifiers);
Always place open statements at the top level;
Remove unused open statements;
Analyze and suggest fixes for unused values;
Suggest names for unresolved identifiers;</source>
        <target state="translated">Simplifier les noms (supprimer les qualificateurs inutiles) ;
Toujours placer les instructions ouvertes au niveau supérieur ;
Supprimer les instructions open inutilisées ;
Analyser et suggérer des correctifs pour les valeurs inutilisées ;
Suggérer des noms pour les identificateurs non résolus ;</target>
        <note />
      </trans-unit>
      <trans-unit id="ConvertCSharpUsingToFSharpOpen">
        <source>Convert C# 'using' to F# 'open'</source>
        <target state="translated">Convertir 'using' C# en F# 'open'</target>
        <note />
      </trans-unit>
      <trans-unit id="ConvertToAnonymousRecord">
        <source>Convert to Anonymous Record</source>
        <target state="translated">Convertir en enregistrement anonyme</target>
        <note />
      </trans-unit>
      <trans-unit id="ConvertToNotEqualsEqualityExpression">
        <source>Use '&lt;&gt;' for inequality check</source>
        <target state="translated">Utiliser '&lt;&gt;' pour vérifier l'inégalité</target>
        <note />
      </trans-unit>
      <trans-unit id="ConvertToSingleEqualsEqualityExpression">
        <source>Use '=' for equality check</source>
        <target state="translated">Utiliser '=' pour vérifier l'égalité</target>
        <note />
      </trans-unit>
      <trans-unit id="ChangePrefixNegationToInfixSubtraction">
        <source>Use subtraction instead of negation</source>
        <target state="translated">Utiliser la soustraction à la place de la négation</target>
        <note />
      </trans-unit>
      <trans-unit id="FSharpDisposableLocalValuesClassificationType">
        <source>F# Disposable Values (locals)</source>
        <target state="translated">Valeurs F# pouvant être supprimées (variables locales)</target>
        <note />
      </trans-unit>
      <trans-unit id="FSharpDisposableTopLevelValuesClassificationType">
        <source>F# Disposable Values (top-level)</source>
        <target state="translated">Valeurs F# pouvant être supprimées (niveau supérieur)</target>
        <note />
      </trans-unit>
      <trans-unit id="FSharpDisposableTypesClassificationType">
        <source>F# Disposable Types</source>
        <target state="translated">Types F# pouvant être supprimés</target>
        <note />
      </trans-unit>
      <trans-unit id="FSharpFunctionsClassificationType">
        <source>F# Functions</source>
        <target state="translated">Fonctions F#</target>
        <note />
      </trans-unit>
      <trans-unit id="FormattingPageKeywords">
        <source>Re-format indentation on paste (Experimental)</source>
        <target state="translated">Formater de nouveau la mise en retrait lors du collage (expérimental)</target>
        <note />
      </trans-unit>
      <trans-unit id="ImplementInterface">
        <source>Implement interface</source>
        <target state="translated">Implémenter l'interface</target>
        <note />
      </trans-unit>
      <trans-unit id="ImplementInterfaceWithoutTypeAnnotation">
        <source>Implement interface without type annotation</source>
        <target state="translated">Implémenter l'interface sans annotation de type</target>
        <note />
      </trans-unit>
      <trans-unit id="IntelliSensePageKeywords">
        <source>Completion Lists;
Show completion list after a character is deleted;
Show completion list after a character is typed;
Show symbols in unopened namespaces;
Enter key behavior;
Never add new line on enter;
Only add new line on enter after end of fully typed word;
Always add new line on enter;</source>
        <target state="translated">Listes de saisie semi-automatique ;
 Afficher la liste de saisie semi-automatique après la suppression d’un caractère ;
 Afficher la liste de saisie semi-automatique après la saisie d’un caractère ;
 Afficher les symboles dans les espaces de noms non ouverts ;
 Entrer le comportement de la clé ;
 Ne jamais ajouter de nouvelle ligne lors de l’entrée ;
 Ajouter uniquement une nouvelle ligne à l’entrée après la fin du mot entièrement typé ;
 Toujours ajouter une nouvelle ligne lors de l’entrée ;</target>
        <note />
      </trans-unit>
      <trans-unit id="MakeDeclarationMutable">
        <source>Make declaration 'mutable'</source>
        <target state="translated">Rendre la déclaration 'mutable'</target>
        <note />
      </trans-unit>
      <trans-unit id="MakeOuterBindingRecursive">
        <source>Make '{0}' recursive</source>
        <target state="translated">Rendre '{0}' récursif</target>
        <note />
      </trans-unit>
      <trans-unit id="PerformancePageKeywords">
        <source>F# Project and Caching Performance Options;
Enable in-memory cross project references;
IntelliSense Performance Options;
Enable stale data for IntelliSense features;
Time until stale results are used (in milliseconds);
Parallelization (requires restart);
Enable parallel type checking with signature files;
Enable parallel reference resolution;
Enable fast find references &amp; rename (experimental)</source>
        <target state="translated">Options de performances du projet F# et de la mise en cache ;
Activer les références entre projets en mémoire ;
Options de performances IntelliSense ;
Activer les données périmées pour les fonctionnalités IntelliSense ;
Durée d’utilisation des résultats périmés (en millisecondes) ;
Parallélisation (redémarrage nécessaire);
Activer la vérification de type parallèle avec les fichiers de signature ;
Activer la résolution de référence parallèle ;
Activer les références de recherche rapide et renommer (expérimental)</target>
        <note />
      </trans-unit>
      <trans-unit id="PrefixValueNameWithUnderscore">
        <source>Prefix '{0}' with underscore</source>
        <target state="translated">Faire précéder '{0}' d'un trait de soulignement</target>
        <note />
      </trans-unit>
      <trans-unit id="QuickInfoPageKeywords">
        <source>Navigation links;
Show navigation links as;
Solid underline;
Dot underline;
Dash underline;</source>
        <target state="translated">Liens de navigation ;
Afficher les liens de navigation en tant que ;
Soulignement uni ;
Soulignement pointé ;
Soulignement en tirets ;</target>
        <note />
      </trans-unit>
      <trans-unit id="RemoveReturn">
        <source>Remove 'return'</source>
        <target state="translated">Supprimer 'return'</target>
        <note />
      </trans-unit>
      <trans-unit id="RemoveReturnBang">
        <source>Remove 'return!'</source>
        <target state="translated">Supprimer 'return!'</target>
        <note />
      </trans-unit>
      <trans-unit id="RemoveUnusedBinding">
        <source>Remove unused binding</source>
        <target state="translated">Supprimer la liaison inutilisée</target>
        <note />
      </trans-unit>
      <trans-unit id="RemoveYield">
        <source>Remove 'yield'</source>
        <target state="translated">Supprimer 'yield'</target>
        <note />
      </trans-unit>
      <trans-unit id="RemoveYieldBang">
        <source>Remove 'yield!'</source>
        <target state="translated">Supprimer 'yield!'</target>
        <note />
      </trans-unit>
      <trans-unit id="RenameValueToUnderscore">
        <source>Rename '{0}' to '_'</source>
        <target state="translated">Renommer '{0}' en '_'</target>
        <note />
      </trans-unit>
      <trans-unit id="SimplifyName">
        <source>Simplify name</source>
        <target state="translated">Simplifier le nom</target>
        <note />
      </trans-unit>
      <trans-unit id="NameCanBeSimplified">
        <source>Name can be simplified.</source>
        <target state="translated">Le nom peut être simplifié.</target>
        <note />
      </trans-unit>
      <trans-unit id="FSharpMutableVarsClassificationType">
        <source>F# Mutable Variables / Reference Cells</source>
        <target state="translated">Variables mutables / Cellules de référence F#</target>
        <note />
      </trans-unit>
      <trans-unit id="FSharpPrintfFormatClassificationType">
        <source>F# Printf Format</source>
        <target state="translated">Format Printf F#</target>
        <note />
      </trans-unit>
      <trans-unit id="FSharpPropertiesClassificationType">
        <source>F# Properties</source>
        <target state="translated">Propriétés F#</target>
        <note />
      </trans-unit>
      <trans-unit id="RemoveUnusedOpens">
        <source>Remove unused open declarations</source>
        <target state="translated">Supprimer les déclarations open inutilisées</target>
        <note />
      </trans-unit>
      <trans-unit id="UnusedOpens">
        <source>Open declaration can be removed.</source>
        <target state="translated">La déclaration open peut être supprimée.</target>
        <note />
      </trans-unit>
      <trans-unit id="6008">
        <source>IntelliSense</source>
        <target state="translated">IntelliSense</target>
        <note />
      </trans-unit>
      <trans-unit id="6009">
        <source>QuickInfo</source>
        <target state="translated">QuickInfo</target>
        <note />
      </trans-unit>
      <trans-unit id="AddAssemblyReference">
        <source>Add an assembly reference to '{0}'</source>
        <target state="translated">Ajouter une référence d'assembly à '{0}'</target>
        <note />
      </trans-unit>
      <trans-unit id="AddProjectReference">
        <source>Add a project reference to '{0}'</source>
        <target state="translated">Ajouter une référence de projet à '{0}'</target>
        <note />
      </trans-unit>
      <trans-unit id="6010">
        <source>Code Fixes</source>
        <target state="translated">Correctifs du code</target>
        <note />
      </trans-unit>
      <trans-unit id="6011">
        <source>Performance</source>
        <target state="translated">Performances</target>
        <note />
      </trans-unit>
      <trans-unit id="TheValueIsUnused">
        <source>The value is unused</source>
        <target state="translated">La valeur est inutilisée</target>
        <note />
      </trans-unit>
      <trans-unit id="CannotDetermineSymbol">
        <source>Cannot determine the symbol under the caret</source>
        <target state="translated">Impossible de déterminer le symbole sous le point d'insertion</target>
        <note />
      </trans-unit>
      <trans-unit id="CannotNavigateUnknown">
        <source>Cannot navigate to the requested location</source>
        <target state="translated">Impossible de naviguer à l'emplacement demandé</target>
        <note />
      </trans-unit>
      <trans-unit id="LocatingSymbol">
        <source>Locating the symbol under the caret...</source>
        <target state="translated">Localisation du symbole sous le point d'insertion...</target>
        <note />
      </trans-unit>
      <trans-unit id="NavigatingTo">
        <source>Navigating to symbol...</source>
        <target state="translated">Navigation vers le symbole...</target>
        <note />
      </trans-unit>
      <trans-unit id="NavigateToFailed">
        <source>Navigate to symbol failed: {0}</source>
        <target state="translated">Échec de la navigation vers le symbole : {0}</target>
        <note />
      </trans-unit>
      <trans-unit id="ExceptionsHeader">
        <source>Exceptions:</source>
        <target state="translated">Exceptions :</target>
        <note />
      </trans-unit>
      <trans-unit id="GenericParametersHeader">
        <source>Generic parameters:</source>
        <target state="translated">Paramètres génériques :</target>
        <note />
      </trans-unit>
      <trans-unit id="RenameValueToDoubleUnderscore">
        <source>Rename '{0}' to '__'</source>
        <target state="translated">Renommer '{0}' en '__'</target>
        <note />
      </trans-unit>
      <trans-unit id="6012">
        <source>Advanced</source>
        <target state="translated">Avancé</target>
        <note />
      </trans-unit>
      <trans-unit id="6014">
        <source>Formatting</source>
        <target state="translated">Mise en forme</target>
        <note />
      </trans-unit>
      <trans-unit id="UseFSharpLambda">
        <source>Use F# lambda syntax</source>
        <target state="translated">Utiliser la syntaxe lambda F#</target>
        <note />
      </trans-unit>
      <trans-unit id="UseMutationWhenValueIsMutable">
        <source>Use '&lt;-' to mutate value</source>
        <target state="translated">Utiliser '&lt;-' pour muter la valeur</target>
        <note />
      </trans-unit>
      <trans-unit id="UseNameof">
        <source>Use 'nameof'</source>
        <target state="translated">Utiliser « nameof »</target>
        <note />
      </trans-unit>
      <trans-unit id="UseTripleQuotedInterpolation">
        <source>Use triple quoted string interpolation.</source>
        <target state="translated">Utilisez l’interpolation de chaîne entre guillemets triples.</target>
        <note />
      </trans-unit>
      <trans-unit id="UseUpcastKeyword">
        <source>Use 'upcast'</source>
        <target state="translated">Utiliser 'upcast'</target>
        <note />
      </trans-unit>
      <trans-unit id="UseUpcastOperator">
        <source>Use ':&gt;' operator</source>
        <target state="translated">Utiliser l'opérateur ':&gt;'</target>
        <note />
      </trans-unit>
      <trans-unit id="UseNotForNegation">
        <source>Use 'not' to negate expression</source>
        <target state="translated">Utiliser 'not' pour annuler l'expression</target>
        <note />
      </trans-unit>
      <trans-unit id="UseValueInsteadOfDeref">
        <source>Use '.Value' to dereference expression</source>
        <target state="translated">Utilisez '.Value' pour déréférencer l'expression</target>
        <note />
      </trans-unit>
      <trans-unit id="WrapExpressionInParentheses">
        <source>Wrap expression in parentheses</source>
        <target state="translated">Mettre l'expression entre parenthèses</target>
        <note />
      </trans-unit>
    </body>
  </file>
</xliff><|MERGE_RESOLUTION|>--- conflicted
+++ resolved
@@ -34,29 +34,16 @@
 Show outlining and collapsible nodes for F# code;
 Inline hints;
 Display inline type hints (experimental);
-<<<<<<< HEAD
 Display inline parameter name hints (experimental);Beer
 Live Buffers;
 Use live (unsaved) buffers for checking</source>
-        <target state="new">Block Structure Guides;
-Show structure guidelines for F# code;
-Outlining;
-Show outlining and collapsible nodes for F# code;
-Inline hints;
-Display inline type hints (experimental);
-Display inline parameter name hints (experimental);Beer
-Live Buffers;
-Use live (unsaved) buffers for checking</target>
-=======
-Display inline parameter name hints (experimental);Beer</source>
-        <target state="translated">Repères de structure de bloc ;
+        <target state="needs-review-translation">Repères de structure de bloc ;
 Afficher les instructions de structure pour le code F# ;
 Décrivant;
 Afficher les nœuds plan et réductibles pour le code F# ;
 Indicateurs inline ;
 Afficher les indicateurs de type inline (expérimental);
 Afficher les indicateurs de nom de paramètre inline (expérimental); Bière</target>
->>>>>>> 2cb6c673
         <note />
       </trans-unit>
       <trans-unit id="CodeFixesPageKeywords">
