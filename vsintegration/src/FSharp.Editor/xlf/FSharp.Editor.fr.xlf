﻿<?xml version="1.0" encoding="utf-8"?>
<xliff xmlns="urn:oasis:names:tc:xliff:document:1.2" xmlns:xsi="http://www.w3.org/2001/XMLSchema-instance" version="1.2" xsi:schemaLocation="urn:oasis:names:tc:xliff:document:1.2 xliff-core-1.2-transitional.xsd">
  <file datatype="xml" source-language="en" target-language="fr" original="../FSharp.Editor.resx">
    <body>
      <trans-unit id="AddMissingEqualsToTypeDefinition">
        <source>Add missing '=' to type definition</source>
        <target state="translated">Ajouter un '=' manquant à la définition de type</target>
        <note />
      </trans-unit>
      <trans-unit id="AddMissingFunKeyword">
        <source>Add missing 'fun' keyword</source>
        <target state="translated">Ajouter le mot clé 'fun' manquant</target>
        <note />
      </trans-unit>
      <trans-unit id="AddMissingInstanceMemberParameter">
        <source>Add missing instance member parameter</source>
        <target state="translated">Ajouter un paramètre de membre d’instance manquant</target>
        <note />
      </trans-unit>
      <trans-unit id="AddNewKeyword">
        <source>Add 'new' keyword</source>
        <target state="translated">Ajouter le mot clé 'new'</target>
        <note />
      </trans-unit>
      <trans-unit id="AddReturnTypeAnnotation">
        <source>Add return type annotation</source>
        <target state="new">Add return type annotation</target>
        <note />
      </trans-unit>
      <trans-unit id="AddTypeAnnotation">
        <source>Add type annotation</source>
        <target state="translated">Ajouter une annotation de type</target>
        <note />
      </trans-unit>
      <trans-unit id="AdvancedPageKeywords">
        <source>Block Structure Guides;
Show structure guidelines for F# code;
Outlining;
Show outlining and collapsible nodes for F# code;
Inline hints;
Display inline type hints (preview);
Display return type hints (preview);
Display inline parameter name hints (preview);
Use Transparent Compiler (experimental);
Live Buffers;
Use live (unsaved) buffers for analysis</source>
        <target state="needs-review-translation">Guides de structure de bloc ;
Afficher les directives de structure pour le code F# ;
Décrire ;
Afficher les nœuds de plan et réductibles pour le code F# ;
Conseils en ligne ;
Afficher les conseils de type en ligne (aperçu) ;
Afficher les conseils sur le type de retour (aperçu) ;
Afficher les conseils sur le nom des paramètres en ligne (aperçu) ;
Tampons en direct ;
Utilisez des tampons en direct (non enregistrés) pour vérifier</target>
        <note />
      </trans-unit>
      <trans-unit id="ChangeEqualsInFieldTypeToColon">
        <source>Use ':' for type in field declaration</source>
        <target state="translated">Utilisez ':' pour saisir la déclaration de champ</target>
        <note />
      </trans-unit>
      <trans-unit id="CodeFixesPageKeywords">
        <source>Simplify names (remove unnecessary qualifiers);
Always place open statements at the top level;
Remove unused open statements;
Analyze and suggest fixes for unused values;
Suggest names for unresolved identifiers;</source>
        <target state="translated">Simplifier les noms (supprimer les qualificateurs inutiles) ;
Toujours placer les instructions ouvertes au niveau supérieur ;
Supprimer les instructions open inutilisées ;
Analyser et suggérer des correctifs pour les valeurs inutilisées ;
Suggérer des noms pour les identificateurs non résolus ;</target>
        <note />
      </trans-unit>
      <trans-unit id="ConvertCSharpUsingToFSharpOpen">
        <source>Convert C# 'using' to F# 'open'</source>
        <target state="translated">Convertir 'using' C# en F# 'open'</target>
        <note />
      </trans-unit>
      <trans-unit id="ConvertToAnonymousRecord">
        <source>Convert to Anonymous Record</source>
        <target state="translated">Convertir en enregistrement anonyme</target>
        <note />
      </trans-unit>
      <trans-unit id="ConvertToNotEqualsEqualityExpression">
        <source>Use '&lt;&gt;' for inequality check</source>
        <target state="translated">Utiliser '&lt;&gt;' pour vérifier l'inégalité</target>
        <note />
      </trans-unit>
      <trans-unit id="ConvertToSingleEqualsEqualityExpression">
        <source>Use '=' for equality check</source>
        <target state="translated">Utiliser '=' pour vérifier l'égalité</target>
        <note />
      </trans-unit>
      <trans-unit id="ChangePrefixNegationToInfixSubtraction">
        <source>Use subtraction instead of negation</source>
        <target state="translated">Utiliser la soustraction à la place de la négation</target>
        <note />
      </trans-unit>
      <trans-unit id="FSharpDisposableLocalValuesClassificationType">
        <source>F# Disposable Values (locals)</source>
        <target state="translated">Valeurs F# pouvant être supprimées (variables locales)</target>
        <note />
      </trans-unit>
      <trans-unit id="FSharpDisposableTopLevelValuesClassificationType">
        <source>F# Disposable Values (top-level)</source>
        <target state="translated">Valeurs F# pouvant être supprimées (niveau supérieur)</target>
        <note />
      </trans-unit>
      <trans-unit id="FSharpDisposableTypesClassificationType">
        <source>F# Disposable Types</source>
        <target state="translated">Types F# pouvant être supprimés</target>
        <note />
      </trans-unit>
      <trans-unit id="FSharpFunctionsClassificationType">
        <source>F# Functions</source>
        <target state="translated">Fonctions F#</target>
        <note />
      </trans-unit>
      <trans-unit id="FormattingPageKeywords">
        <source>Re-format indentation on paste (Experimental)</source>
        <target state="translated">Formater de nouveau la mise en retrait lors du collage (expérimental)</target>
        <note />
      </trans-unit>
      <trans-unit id="ImplementInterface">
        <source>Implement interface</source>
        <target state="translated">Implémenter l'interface</target>
        <note />
      </trans-unit>
      <trans-unit id="ImplementInterfaceWithoutTypeAnnotation">
        <source>Implement interface without type annotation</source>
        <target state="translated">Implémenter l'interface sans annotation de type</target>
        <note />
      </trans-unit>
      <trans-unit id="IntelliSensePageKeywords">
        <source>Completion Lists;
Show completion list after a character is deleted;
Show completion list after a character is typed;
Show symbols in unopened namespaces;
Enter key behavior;
Never add new line on enter;
Only add new line on enter after end of fully typed word;
Always add new line on enter;</source>
        <target state="translated">Listes de saisie semi-automatique ;
 Afficher la liste de saisie semi-automatique après la suppression d’un caractère ;
 Afficher la liste de saisie semi-automatique après la saisie d’un caractère ;
 Afficher les symboles dans les espaces de noms non ouverts ;
 Entrer le comportement de la clé ;
 Ne jamais ajouter de nouvelle ligne lors de l’entrée ;
 Ajouter uniquement une nouvelle ligne à l’entrée après la fin du mot entièrement typé ;
 Toujours ajouter une nouvelle ligne lors de l’entrée ;</target>
        <note />
      </trans-unit>
      <trans-unit id="MakeDeclarationMutable">
        <source>Make declaration 'mutable'</source>
        <target state="translated">Rendre la déclaration 'mutable'</target>
        <note />
      </trans-unit>
      <trans-unit id="MakeOuterBindingRecursive">
        <source>Make '{0}' recursive</source>
        <target state="translated">Rendre '{0}' récursif</target>
        <note />
      </trans-unit>
      <trans-unit id="PerformancePageKeywords">
        <source>F# Project and Caching Performance Options;
Enable in-memory cross project references;
Enable_partial_type_checking;
IntelliSense Performance Options;
Enable stale data for IntelliSense features;
Time until stale results are used (in milliseconds);
Parallelization (requires restart);
Enable parallel type checking with signature files;
Enable parallel reference resolution;
Enable fast find references &amp; rename (restart required);
Cache parsing results (experimental)</source>
<<<<<<< HEAD
        <target state="translated">Options relatives aux performances de la mise en cache et des projets F#; 
Activer les références de projet croisé en mémoire; 
Enable_partial_type_checking;
Options relatives aux performances d’IntelliSense; 
Activer les données périmées pour les fonctionnalités IntelliSense; 
Délai avant l’utilisation des résultats périmés (en millisecondes); 
Parallélisation (Nécessite un redémarrage); 
Activer la vérification de type parallèle avec les fichiers de signature; 
Activer la résolution de référence parallèle; 
Activer la recherche rapide de références et le renommage (redémarrage requis);
Résultats de l’analyse du cache (expérimental)</target>
=======
        <target state="needs-review-translation">Options de performances du projet F # et de la mise en cache ;
Activer les références de projets croisés en mémoire ;
Enable_partial_type_checking ;
Options de performances IntelliSense ;
Activer les données obsolètes pour les fonctionnalités IntelliSense ;
Temps jusqu'à ce que les résultats obsolètes soient utilisés (en millisecondes) ;
Parallélisation (nécessite un redémarrage) ;
Activer la vérification de type parallèle avec les fichiers de signature ;
Activer la résolution de référence parallèle ;
Activer les références de recherche rapide et renommer (expérimental) ;
Résultats de l'analyse du cache (expérimental)</target>
>>>>>>> 51874613
        <note />
      </trans-unit>
      <trans-unit id="PrefixValueNameWithUnderscore">
        <source>Prefix '{0}' with underscore</source>
        <target state="translated">Faire précéder '{0}' d'un trait de soulignement</target>
        <note />
      </trans-unit>
      <trans-unit id="QuickInfoPageKeywords">
        <source>Formatting;
Preferred description width in characters;
Format signature to the given width by adding line breaks conforming with F# syntax rules;
Navigation links;
Show navigation links as;
Solid underline;
Dot underline;
Dash underline;
Show remarks in Quick Info</source>
        <target state="translated">Mise en forme; 
Largeur de description préférée en caractères; 
Formatez la signature à la largeur donnée en ajoutant des sauts de ligne conformes aux règles de syntaxe F#; 
Liens de navigation; 
Afficher les liens de navigation en tant que; 
Soulignement avec un trait uni; 
Soulignement avec des points; 
Soulignement avec des tirets; 
Afficher les notes dans Info express</target>
        <note />
      </trans-unit>
      <trans-unit id="RemarksHeader">
        <source>Remarks:</source>
        <target state="translated">Notes :</target>
        <note />
      </trans-unit>
      <trans-unit id="RemoveReturn">
        <source>Remove 'return'</source>
        <target state="translated">Supprimer 'return'</target>
        <note />
      </trans-unit>
      <trans-unit id="RemoveReturnBang">
        <source>Remove 'return!'</source>
        <target state="translated">Supprimer 'return!'</target>
        <note />
      </trans-unit>
      <trans-unit id="RemoveUnnecessaryParentheses">
        <source>Remove unnecessary parentheses</source>
        <target state="new">Remove unnecessary parentheses</target>
        <note />
      </trans-unit>
      <trans-unit id="RemoveUnusedBinding">
        <source>Remove unused binding</source>
        <target state="translated">Supprimer la liaison inutilisée</target>
        <note />
      </trans-unit>
      <trans-unit id="RemoveYield">
        <source>Remove 'yield'</source>
        <target state="translated">Supprimer 'yield'</target>
        <note />
      </trans-unit>
      <trans-unit id="RemoveYieldBang">
        <source>Remove 'yield!'</source>
        <target state="translated">Supprimer 'yield!'</target>
        <note />
      </trans-unit>
      <trans-unit id="RenameValueToUnderscore">
        <source>Rename '{0}' to '_'</source>
        <target state="translated">Renommer '{0}' en '_'</target>
        <note />
      </trans-unit>
      <trans-unit id="ReturnsHeader">
        <source>Returns:</source>
        <target state="new">Returns:</target>
        <note />
      </trans-unit>
      <trans-unit id="SimplifyName">
        <source>Simplify name</source>
        <target state="translated">Simplifier le nom</target>
        <note />
      </trans-unit>
      <trans-unit id="NameCanBeSimplified">
        <source>Name can be simplified.</source>
        <target state="translated">Le nom peut être simplifié.</target>
        <note />
      </trans-unit>
      <trans-unit id="FSharpMutableVarsClassificationType">
        <source>F# Mutable Variables / Reference Cells</source>
        <target state="translated">Variables mutables / Cellules de référence F#</target>
        <note />
      </trans-unit>
      <trans-unit id="FSharpPrintfFormatClassificationType">
        <source>F# Printf Format</source>
        <target state="translated">Format Printf F#</target>
        <note />
      </trans-unit>
      <trans-unit id="FSharpPropertiesClassificationType">
        <source>F# Properties</source>
        <target state="translated">Propriétés F#</target>
        <note />
      </trans-unit>
      <trans-unit id="RemoveUnusedOpens">
        <source>Remove unused open declarations</source>
        <target state="translated">Supprimer les déclarations open inutilisées</target>
        <note />
      </trans-unit>
      <trans-unit id="UnexpectedEqualsInFieldExpectedColon">
        <source>Unexpected symbol '=' in field declaration. Expected ':' or other token.</source>
        <target state="translated">Symbole inattendu '=' dans la déclaration de champ. ':' attendu ou autre jeton.</target>
        <note />
      </trans-unit>
      <trans-unit id="UnusedOpens">
        <source>Open declaration can be removed.</source>
        <target state="translated">La déclaration open peut être supprimée.</target>
        <note />
      </trans-unit>
      <trans-unit id="6008">
        <source>IntelliSense</source>
        <target state="translated">IntelliSense</target>
        <note />
      </trans-unit>
      <trans-unit id="6009">
        <source>QuickInfo</source>
        <target state="translated">QuickInfo</target>
        <note />
      </trans-unit>
      <trans-unit id="AddAssemblyReference">
        <source>Add an assembly reference to '{0}'</source>
        <target state="translated">Ajouter une référence d'assembly à '{0}'</target>
        <note />
      </trans-unit>
      <trans-unit id="AddProjectReference">
        <source>Add a project reference to '{0}'</source>
        <target state="translated">Ajouter une référence de projet à '{0}'</target>
        <note />
      </trans-unit>
      <trans-unit id="6010">
        <source>Code Fixes</source>
        <target state="translated">Correctifs du code</target>
        <note />
      </trans-unit>
      <trans-unit id="6011">
        <source>Performance</source>
        <target state="translated">Performances</target>
        <note />
      </trans-unit>
      <trans-unit id="TheValueIsUnused">
        <source>The value is unused</source>
        <target state="translated">La valeur est inutilisée</target>
        <note />
      </trans-unit>
      <trans-unit id="CannotDetermineSymbol">
        <source>Cannot determine the symbol under the caret</source>
        <target state="translated">Impossible de déterminer le symbole sous le point d'insertion</target>
        <note />
      </trans-unit>
      <trans-unit id="CannotNavigateUnknown">
        <source>Cannot navigate to the requested location</source>
        <target state="translated">Impossible de naviguer à l'emplacement demandé</target>
        <note />
      </trans-unit>
      <trans-unit id="LocatingSymbol">
        <source>Locating the symbol under the caret...</source>
        <target state="translated">Localisation du symbole sous le point d'insertion...</target>
        <note />
      </trans-unit>
      <trans-unit id="NavigatingTo">
        <source>Navigating to symbol...</source>
        <target state="translated">Navigation vers le symbole...</target>
        <note />
      </trans-unit>
      <trans-unit id="NavigateToFailed">
        <source>Navigate to symbol failed: {0}</source>
        <target state="translated">Échec de la navigation vers le symbole : {0}</target>
        <note />
      </trans-unit>
      <trans-unit id="ExceptionsHeader">
        <source>Exceptions:</source>
        <target state="translated">Exceptions :</target>
        <note />
      </trans-unit>
      <trans-unit id="GenericParametersHeader">
        <source>Generic parameters:</source>
        <target state="translated">Paramètres génériques :</target>
        <note />
      </trans-unit>
      <trans-unit id="RenameValueToDoubleUnderscore">
        <source>Rename '{0}' to '__'</source>
        <target state="translated">Renommer '{0}' en '__'</target>
        <note />
      </trans-unit>
      <trans-unit id="6012">
        <source>Advanced</source>
        <target state="translated">Avancé</target>
        <note />
      </trans-unit>
      <trans-unit id="6014">
        <source>Formatting</source>
        <target state="translated">Mise en forme</target>
        <note />
      </trans-unit>
      <trans-unit id="UseFSharpLambda">
        <source>Use F# lambda syntax</source>
        <target state="translated">Utiliser la syntaxe lambda F#</target>
        <note />
      </trans-unit>
      <trans-unit id="UseMutationWhenValueIsMutable">
        <source>Use '&lt;-' to mutate value</source>
        <target state="translated">Utiliser '&lt;-' pour muter la valeur</target>
        <note />
      </trans-unit>
      <trans-unit id="UseNameof">
        <source>Use 'nameof'</source>
        <target state="translated">Utiliser « nameof »</target>
        <note />
      </trans-unit>
      <trans-unit id="UseTripleQuotedInterpolation">
        <source>Use triple quoted string interpolation.</source>
        <target state="translated">Utilisez l’interpolation de chaîne entre guillemets triples.</target>
        <note />
      </trans-unit>
      <trans-unit id="UseUpcastKeyword">
        <source>Use 'upcast'</source>
        <target state="translated">Utiliser 'upcast'</target>
        <note />
      </trans-unit>
      <trans-unit id="UseUpcastOperator">
        <source>Use ':&gt;' operator</source>
        <target state="translated">Utiliser l'opérateur ':&gt;'</target>
        <note />
      </trans-unit>
      <trans-unit id="UseNotForNegation">
        <source>Use 'not' to negate expression</source>
        <target state="translated">Utiliser 'not' pour annuler l'expression</target>
        <note />
      </trans-unit>
      <trans-unit id="UseValueInsteadOfDeref">
        <source>Use '.Value' to dereference expression</source>
        <target state="translated">Utilisez '.Value' pour déréférencer l'expression</target>
        <note />
      </trans-unit>
      <trans-unit id="WrapExpressionInParentheses">
        <source>Wrap expression in parentheses</source>
        <target state="translated">Mettre l'expression entre parenthèses</target>
        <note />
      </trans-unit>
    </body>
  </file>
</xliff><|MERGE_RESOLUTION|>--- conflicted
+++ resolved
@@ -175,7 +175,6 @@
 Enable parallel reference resolution;
 Enable fast find references &amp; rename (restart required);
 Cache parsing results (experimental)</source>
-<<<<<<< HEAD
         <target state="translated">Options relatives aux performances de la mise en cache et des projets F#; 
 Activer les références de projet croisé en mémoire; 
 Enable_partial_type_checking;
@@ -187,19 +186,6 @@
 Activer la résolution de référence parallèle; 
 Activer la recherche rapide de références et le renommage (redémarrage requis);
 Résultats de l’analyse du cache (expérimental)</target>
-=======
-        <target state="needs-review-translation">Options de performances du projet F # et de la mise en cache ;
-Activer les références de projets croisés en mémoire ;
-Enable_partial_type_checking ;
-Options de performances IntelliSense ;
-Activer les données obsolètes pour les fonctionnalités IntelliSense ;
-Temps jusqu'à ce que les résultats obsolètes soient utilisés (en millisecondes) ;
-Parallélisation (nécessite un redémarrage) ;
-Activer la vérification de type parallèle avec les fichiers de signature ;
-Activer la résolution de référence parallèle ;
-Activer les références de recherche rapide et renommer (expérimental) ;
-Résultats de l'analyse du cache (expérimental)</target>
->>>>>>> 51874613
         <note />
       </trans-unit>
       <trans-unit id="PrefixValueNameWithUnderscore">
