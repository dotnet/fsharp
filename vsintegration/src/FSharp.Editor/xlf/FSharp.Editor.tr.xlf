﻿<?xml version="1.0" encoding="utf-8"?>
<xliff xmlns="urn:oasis:names:tc:xliff:document:1.2" xmlns:xsi="http://www.w3.org/2001/XMLSchema-instance" version="1.2" xsi:schemaLocation="urn:oasis:names:tc:xliff:document:1.2 xliff-core-1.2-transitional.xsd">
  <file datatype="xml" source-language="en" target-language="tr" original="../FSharp.Editor.resx">
    <body>
      <trans-unit id="AddMissingEqualsToTypeDefinition">
        <source>Add missing '=' to type definition</source>
        <target state="translated">Tür tanımına eksik '=' işaretini ekle</target>
        <note />
      </trans-unit>
      <trans-unit id="AddMissingFunKeyword">
        <source>Add missing 'fun' keyword</source>
        <target state="translated">Eksik 'fun' anahtar sözcüğünü ekle</target>
        <note />
      </trans-unit>
      <trans-unit id="AddMissingInstanceMemberParameter">
        <source>Add missing instance member parameter</source>
        <target state="translated">Eksik örnek üye parametresini ekleyin</target>
        <note />
      </trans-unit>
      <trans-unit id="AddNewKeyword">
        <source>Add 'new' keyword</source>
        <target state="translated">'new' anahtar sözcüğünü ekleme</target>
        <note />
      </trans-unit>
      <trans-unit id="AddReturnTypeAnnotation">
        <source>Add return type annotation</source>
        <target state="translated">Dönüş türü ek açıklaması ekle</target>
        <note />
      </trans-unit>
      <trans-unit id="AddTypeAnnotation">
        <source>Add type annotation</source>
        <target state="translated">Tür ek açıklaması ekle</target>
        <note />
      </trans-unit>
      <trans-unit id="AdvancedPageKeywords">
        <source>Block Structure Guides;
Show structure guidelines for F# code;
Outlining;
Show outlining and collapsible nodes for F# code;
Inline hints;
Display inline type hints (preview);
Display return type hints (preview);
Display inline parameter name hints (preview);
Use Transparent Compiler (experimental);
Live Buffers;
Use live (unsaved) buffers for analysis</source>
<<<<<<< HEAD
        <target state="new">Block Structure Guides;
Show structure guidelines for F# code;
Outlining;
Show outlining and collapsible nodes for F# code;
Inline hints;
Display inline type hints (preview);
Display return type hints (preview);
Display inline parameter name hints (preview);
Use Transparent Compiler (experimental);
Live Buffers;
Use live (unsaved) buffers for analysis</target>
=======
        <target state="translated">Blok Yapısı Kılavuzları;
F# kodu için yapı yönergelerini göster;
Ana hat oluşturma;
F# kodu için ana hattı ve daraltılabilir düğümleri göster;
Satır içi ipuçları;
Satır içi tür ipuçlarını görüntüle (önizleme);
Dönüş türü ipuçlarını görüntüle (önizleme);
Satır içi parametre adı ipuçlarını görüntüle (önizleme);
Canlı Arabellekler;
Analiz için canlı (kaydedilmemiş) arabellekleri kullan</target>
>>>>>>> e106ca4d
        <note />
      </trans-unit>
      <trans-unit id="ChangeEqualsInFieldTypeToColon">
        <source>Use ':' for type in field declaration</source>
        <target state="new">Use ':' for type in field declaration</target>
        <note />
      </trans-unit>
      <trans-unit id="CodeFixesPageKeywords">
        <source>Simplify names (remove unnecessary qualifiers);
Always place open statements at the top level;
Remove unused open statements;
Analyze and suggest fixes for unused values;
Suggest names for unresolved identifiers;</source>
        <target state="translated">Adları basitleştir (gereksiz niteleyicileri kaldır);
Açık deyimleri her zaman en üst düzeye yerleştir;
Kullanılmayan açık deyimleri kaldır;
Kullanılmayan değerleri analiz et ve bunlara düzeltmeler öner;
Çözümlenmemiş tanımlayıcılar için ad öner;</target>
        <note />
      </trans-unit>
      <trans-unit id="ConvertCSharpUsingToFSharpOpen">
        <source>Convert C# 'using' to F# 'open'</source>
        <target state="translated">C# 'using' sözcüğünü F# 'open' sözcüğüne dönüştür</target>
        <note />
      </trans-unit>
      <trans-unit id="ConvertToAnonymousRecord">
        <source>Convert to Anonymous Record</source>
        <target state="translated">Anonim Kayda Dönüştür</target>
        <note />
      </trans-unit>
      <trans-unit id="ConvertToNotEqualsEqualityExpression">
        <source>Use '&lt;&gt;' for inequality check</source>
        <target state="translated">Eşitsizlik denetimi için '&lt;&gt;' kullanın</target>
        <note />
      </trans-unit>
      <trans-unit id="ConvertToSingleEqualsEqualityExpression">
        <source>Use '=' for equality check</source>
        <target state="translated">Eşitlik denetimi için '=' kullan</target>
        <note />
      </trans-unit>
      <trans-unit id="ChangePrefixNegationToInfixSubtraction">
        <source>Use subtraction instead of negation</source>
        <target state="translated">Negatif yapma yerine çıkarmayı kullanın</target>
        <note />
      </trans-unit>
      <trans-unit id="FSharpDisposableLocalValuesClassificationType">
        <source>F# Disposable Values (locals)</source>
        <target state="translated">F# Atılabilir Değerleri (yereller)</target>
        <note />
      </trans-unit>
      <trans-unit id="FSharpDisposableTopLevelValuesClassificationType">
        <source>F# Disposable Values (top-level)</source>
        <target state="translated">F# Atılabilir Değerleri (üst düzey)</target>
        <note />
      </trans-unit>
      <trans-unit id="FSharpDisposableTypesClassificationType">
        <source>F# Disposable Types</source>
        <target state="translated">F# Atılabilir Türleri</target>
        <note />
      </trans-unit>
      <trans-unit id="FSharpFunctionsClassificationType">
        <source>F# Functions</source>
        <target state="translated">F# İşlevleri</target>
        <note />
      </trans-unit>
      <trans-unit id="FormattingPageKeywords">
        <source>Re-format indentation on paste (Experimental)</source>
        <target state="translated">Yapıştırırken girintiyi yeniden biçimlendir (Deneysel)</target>
        <note />
      </trans-unit>
      <trans-unit id="ImplementInterface">
        <source>Implement interface</source>
        <target state="translated">Arabirimi uygula</target>
        <note />
      </trans-unit>
      <trans-unit id="ImplementInterfaceWithoutTypeAnnotation">
        <source>Implement interface without type annotation</source>
        <target state="translated">Tür ek açıklaması olmadan arabirim uygulama</target>
        <note />
      </trans-unit>
      <trans-unit id="IntelliSensePageKeywords">
        <source>Completion Lists;
Show completion list after a character is deleted;
Show completion list after a character is typed;
Show symbols in unopened namespaces;
Enter key behavior;
Never add new line on enter;
Only add new line on enter after end of fully typed word;
Always add new line on enter;</source>
        <target state="translated">Tamamlama Listeleri;
Bir karakter silindikten sonra tamamlama listesini göster;
Bir karakter yazıldıktan sonra tamamlama listesini göster;
Açılmamış ad alanlarında simgeleri göster;
Enter tuşu davranışı;
Enter tuşunda hiçbir zaman yeni satır ekleme;
Yalnızca tam olarak yazılan sözcükten sonra basılan Enter tuşunda için yeni satır ekle;
Enter tuşunda her zaman yeni satır ekle;</target>
        <note />
      </trans-unit>
      <trans-unit id="MakeDeclarationMutable">
        <source>Make declaration 'mutable'</source>
        <target state="translated">Bildirimi 'mutable' yapın</target>
        <note />
      </trans-unit>
      <trans-unit id="MakeOuterBindingRecursive">
        <source>Make '{0}' recursive</source>
        <target state="translated">'{0}' bağlamasını özyinelemeli yap</target>
        <note />
      </trans-unit>
      <trans-unit id="PerformancePageKeywords">
        <source>F# Project and Caching Performance Options;
Enable in-memory cross project references;
Enable_partial_type_checking;
IntelliSense Performance Options;
Enable stale data for IntelliSense features;
Time until stale results are used (in milliseconds);
Parallelization (requires restart);
Enable parallel type checking with signature files;
Enable parallel reference resolution;
Enable fast find references &amp; rename (restart required);
Cache parsing results (experimental)</source>
        <target state="translated">F# Proje ve Önbelleğe Alma Performansı Seçenekleri;
Bellek içi çapraz proje başvurularını etkinleştir;
Kısmi_tür_denetlemeyi_etkinleştir;
IntelliSense Performans Seçenekleri;
IntelliSense özellikleri için eski verileri etkinleştir;
Eski sonuçların kullanılması için geçecek süre (milisaniye cinsinden);
Paralelleştirme (yeniden başlatma gerektirir);
İmza dosyalarıyla paralel tür denetlemeyi etkinleştir;
Paralel başvuru çözümlemeyi etkinleştir;
Başvuruları hızlı bulmayı ve yeniden adlandırmayı etkinleştir (yeniden başlatma gerektirir);
Ayrıştırma sonuçlarını önbelleğe al (deneysel)</target>
        <note />
      </trans-unit>
      <trans-unit id="PrefixValueNameWithUnderscore">
        <source>Prefix '{0}' with underscore</source>
        <target state="translated">'{0}' öğesinin önüne alt çizgi ekleme</target>
        <note />
      </trans-unit>
      <trans-unit id="QuickInfoPageKeywords">
        <source>Formatting;
Preferred description width in characters;
Format signature to the given width by adding line breaks conforming with F# syntax rules;
Navigation links;
Show navigation links as;
Solid underline;
Dot underline;
Dash underline;
Show remarks in Quick Info</source>
        <target state="translated">Biçimlendirme;
Karakter olarak tercih edilen açıklama genişliği;
F# söz dizimi kurallarına uyan satır sonları ekleyerek imzayı belirtilen genişliğe biçimlendir;
Gezinti bağlantıları;
Gezinti bağlantılarını farklı göster;
Kesintisiz alt çizgi;
Nokta alt çizgi;
Tire alt çizgi;
Açıklamaları Hızlı Bilgide göster</target>
        <note />
      </trans-unit>
      <trans-unit id="RemarksHeader">
        <source>Remarks:</source>
        <target state="translated">Açıklamalar:</target>
        <note />
      </trans-unit>
      <trans-unit id="RemoveReturn">
        <source>Remove 'return'</source>
        <target state="translated">'return' öğesini kaldır</target>
        <note />
      </trans-unit>
      <trans-unit id="RemoveReturnBang">
        <source>Remove 'return!'</source>
        <target state="translated">'return!' öğesini kaldır</target>
        <note />
      </trans-unit>
      <trans-unit id="RemoveUnnecessaryParentheses">
        <source>Remove unnecessary parentheses</source>
        <target state="translated">Gereksiz parantezleri kaldır</target>
        <note />
      </trans-unit>
      <trans-unit id="RemoveUnusedBinding">
        <source>Remove unused binding</source>
        <target state="translated">Kullanılmayan bağlamayı kaldır</target>
        <note />
      </trans-unit>
      <trans-unit id="RemoveYield">
        <source>Remove 'yield'</source>
        <target state="translated">'yield' öğesini kaldır</target>
        <note />
      </trans-unit>
      <trans-unit id="RemoveYieldBang">
        <source>Remove 'yield!'</source>
        <target state="translated">'yield!' ifadesini kaldır</target>
        <note />
      </trans-unit>
      <trans-unit id="RenameValueToUnderscore">
        <source>Rename '{0}' to '_'</source>
        <target state="translated">'{0}' öğesini '_' olarak yeniden adlandırma</target>
        <note />
      </trans-unit>
      <trans-unit id="ReturnsHeader">
        <source>Returns:</source>
        <target state="translated">Şunu döndürür:</target>
        <note />
      </trans-unit>
      <trans-unit id="SimplifyName">
        <source>Simplify name</source>
        <target state="translated">Adı basitleştirme</target>
        <note />
      </trans-unit>
      <trans-unit id="NameCanBeSimplified">
        <source>Name can be simplified.</source>
        <target state="translated">Ad basitleştirilebilir.</target>
        <note />
      </trans-unit>
      <trans-unit id="FSharpMutableVarsClassificationType">
        <source>F# Mutable Variables / Reference Cells</source>
        <target state="translated">F# Değiştirilebilir Değişkenleri / Başvuru Hücreleri</target>
        <note />
      </trans-unit>
      <trans-unit id="FSharpPrintfFormatClassificationType">
        <source>F# Printf Format</source>
        <target state="translated">F# Printf Biçimi</target>
        <note />
      </trans-unit>
      <trans-unit id="FSharpPropertiesClassificationType">
        <source>F# Properties</source>
        <target state="translated">F# Özellikleri</target>
        <note />
      </trans-unit>
      <trans-unit id="RemoveUnusedOpens">
        <source>Remove unused open declarations</source>
        <target state="translated">Kullanılmayan açık bildirimleri kaldır</target>
        <note />
      </trans-unit>
      <trans-unit id="UnexpectedEqualsInFieldExpectedColon">
        <source>Unexpected symbol '=' in field declaration. Expected ':' or other token.</source>
        <target state="new">Unexpected symbol '=' in field declaration. Expected ':' or other token.</target>
        <note />
      </trans-unit>
      <trans-unit id="UnusedOpens">
        <source>Open declaration can be removed.</source>
        <target state="translated">Açık bildirim kaldırılabilir.</target>
        <note />
      </trans-unit>
      <trans-unit id="6008">
        <source>IntelliSense</source>
        <target state="translated">IntelliSense</target>
        <note />
      </trans-unit>
      <trans-unit id="6009">
        <source>QuickInfo</source>
        <target state="translated">QuickInfo</target>
        <note />
      </trans-unit>
      <trans-unit id="AddAssemblyReference">
        <source>Add an assembly reference to '{0}'</source>
        <target state="translated">'{0}' öğesine bir bütünleştirilmiş kod başvurusu ekleme</target>
        <note />
      </trans-unit>
      <trans-unit id="AddProjectReference">
        <source>Add a project reference to '{0}'</source>
        <target state="translated">'{0}' öğesine bir proje başvurusu ekleme</target>
        <note />
      </trans-unit>
      <trans-unit id="6010">
        <source>Code Fixes</source>
        <target state="translated">Kod Düzeltmeleri</target>
        <note />
      </trans-unit>
      <trans-unit id="6011">
        <source>Performance</source>
        <target state="translated">Performans</target>
        <note />
      </trans-unit>
      <trans-unit id="TheValueIsUnused">
        <source>The value is unused</source>
        <target state="translated">Değer kullanılmıyor</target>
        <note />
      </trans-unit>
      <trans-unit id="CannotDetermineSymbol">
        <source>Cannot determine the symbol under the caret</source>
        <target state="translated">İmlecin altındaki simge belirlenemiyor</target>
        <note />
      </trans-unit>
      <trans-unit id="CannotNavigateUnknown">
        <source>Cannot navigate to the requested location</source>
        <target state="translated">İstenen konuma gidilemiyor</target>
        <note />
      </trans-unit>
      <trans-unit id="LocatingSymbol">
        <source>Locating the symbol under the caret...</source>
        <target state="translated">İmlecin altındaki simge bulunuyor...</target>
        <note />
      </trans-unit>
      <trans-unit id="NavigatingTo">
        <source>Navigating to symbol...</source>
        <target state="translated">Simgeye gidiliyor...</target>
        <note />
      </trans-unit>
      <trans-unit id="NavigateToFailed">
        <source>Navigate to symbol failed: {0}</source>
        <target state="translated">Simgeye gidilemedi: {0}</target>
        <note />
      </trans-unit>
      <trans-unit id="ExceptionsHeader">
        <source>Exceptions:</source>
        <target state="translated">Özel Durumlar:</target>
        <note />
      </trans-unit>
      <trans-unit id="GenericParametersHeader">
        <source>Generic parameters:</source>
        <target state="translated">Genel parametreler:</target>
        <note />
      </trans-unit>
      <trans-unit id="RenameValueToDoubleUnderscore">
        <source>Rename '{0}' to '__'</source>
        <target state="translated">'{0}' öğesini '__' olarak yeniden adlandırma</target>
        <note />
      </trans-unit>
      <trans-unit id="6012">
        <source>Advanced</source>
        <target state="translated">Gelişmiş</target>
        <note />
      </trans-unit>
      <trans-unit id="6014">
        <source>Formatting</source>
        <target state="translated">Biçimlendirme</target>
        <note />
      </trans-unit>
      <trans-unit id="UseFSharpLambda">
        <source>Use F# lambda syntax</source>
        <target state="translated">F# lambda söz dizimini kullan</target>
        <note />
      </trans-unit>
      <trans-unit id="UseMutationWhenValueIsMutable">
        <source>Use '&lt;-' to mutate value</source>
        <target state="translated">Değeri değiştirmek için '&lt;-' kullan</target>
        <note />
      </trans-unit>
      <trans-unit id="UseNameof">
        <source>Use 'nameof'</source>
        <target state="translated">“Nameof” kullanın</target>
        <note />
      </trans-unit>
      <trans-unit id="UseTripleQuotedInterpolation">
        <source>Use triple quoted string interpolation.</source>
        <target state="translated">Üçlü tırnak içine alınmış dize ilişkilendirmesini kullanın.</target>
        <note />
      </trans-unit>
      <trans-unit id="UseUpcastKeyword">
        <source>Use 'upcast'</source>
        <target state="translated">'upcast' kullan</target>
        <note />
      </trans-unit>
      <trans-unit id="UseUpcastOperator">
        <source>Use ':&gt;' operator</source>
        <target state="translated">':&gt;' operatörünü kullan</target>
        <note />
      </trans-unit>
      <trans-unit id="UseNotForNegation">
        <source>Use 'not' to negate expression</source>
        <target state="translated">İfadeyi negatif yapmak için 'not' kullanın</target>
        <note />
      </trans-unit>
      <trans-unit id="UseValueInsteadOfDeref">
        <source>Use '.Value' to dereference expression</source>
        <target state="translated">İfadeye başvurmak için '.Value' kullanın</target>
        <note />
      </trans-unit>
      <trans-unit id="WrapExpressionInParentheses">
        <source>Wrap expression in parentheses</source>
        <target state="translated">İfadeyi parantez içinde sarmalayın</target>
        <note />
      </trans-unit>
    </body>
  </file>
</xliff><|MERGE_RESOLUTION|>--- conflicted
+++ resolved
@@ -24,7 +24,7 @@
       </trans-unit>
       <trans-unit id="AddReturnTypeAnnotation">
         <source>Add return type annotation</source>
-        <target state="translated">Dönüş türü ek açıklaması ekle</target>
+        <target state="new">Add return type annotation</target>
         <note />
       </trans-unit>
       <trans-unit id="AddTypeAnnotation">
@@ -44,35 +44,21 @@
 Use Transparent Compiler (experimental);
 Live Buffers;
 Use live (unsaved) buffers for analysis</source>
-<<<<<<< HEAD
-        <target state="new">Block Structure Guides;
-Show structure guidelines for F# code;
-Outlining;
-Show outlining and collapsible nodes for F# code;
-Inline hints;
-Display inline type hints (preview);
-Display return type hints (preview);
-Display inline parameter name hints (preview);
-Use Transparent Compiler (experimental);
-Live Buffers;
-Use live (unsaved) buffers for analysis</target>
-=======
-        <target state="translated">Blok Yapısı Kılavuzları;
+        <target state="needs-review-translation">Blok Yapısı Kılavuzları;
 F# kodu için yapı yönergelerini göster;
-Ana hat oluşturma;
+Anahat oluşturma;
 F# kodu için ana hattı ve daraltılabilir düğümleri göster;
 Satır içi ipuçları;
 Satır içi tür ipuçlarını görüntüle (önizleme);
 Dönüş türü ipuçlarını görüntüle (önizleme);
 Satır içi parametre adı ipuçlarını görüntüle (önizleme);
 Canlı Arabellekler;
-Analiz için canlı (kaydedilmemiş) arabellekleri kullan</target>
->>>>>>> e106ca4d
+Denetim için canlı (kaydedilmemiş) arabellekler kullan</target>
         <note />
       </trans-unit>
       <trans-unit id="ChangeEqualsInFieldTypeToColon">
         <source>Use ':' for type in field declaration</source>
-        <target state="new">Use ':' for type in field declaration</target>
+        <target state="translated">Alan bildirimindeki tür için ':' kullan</target>
         <note />
       </trans-unit>
       <trans-unit id="CodeFixesPageKeywords">
@@ -189,16 +175,16 @@
 Enable parallel reference resolution;
 Enable fast find references &amp; rename (restart required);
 Cache parsing results (experimental)</source>
-        <target state="translated">F# Proje ve Önbelleğe Alma Performansı Seçenekleri;
+        <target state="needs-review-translation">F# Proje ve Önbelleğe Alma Performans Seçenekleri;
 Bellek içi çapraz proje başvurularını etkinleştir;
-Kısmi_tür_denetlemeyi_etkinleştir;
+Enable_partial_type_checking;
 IntelliSense Performans Seçenekleri;
 IntelliSense özellikleri için eski verileri etkinleştir;
-Eski sonuçların kullanılması için geçecek süre (milisaniye cinsinden);
+Eski sonuçlar kullanılana kadar geçen süre (milisaniye olarak);
 Paralelleştirme (yeniden başlatma gerektirir);
 İmza dosyalarıyla paralel tür denetlemeyi etkinleştir;
 Paralel başvuru çözümlemeyi etkinleştir;
-Başvuruları hızlı bulmayı ve yeniden adlandırmayı etkinleştir (yeniden başlatma gerektirir);
+Başvuruları hızlı bulma ve yeniden adlandırmayı etkinleştir (deneysel)
 Ayrıştırma sonuçlarını önbelleğe al (deneysel)</target>
         <note />
       </trans-unit>
@@ -217,20 +203,19 @@
 Dot underline;
 Dash underline;
 Show remarks in Quick Info</source>
-        <target state="translated">Biçimlendirme;
+        <target state="needs-review-translation">Biçimlendirme; 
 Karakter olarak tercih edilen açıklama genişliği;
-F# söz dizimi kurallarına uyan satır sonları ekleyerek imzayı belirtilen genişliğe biçimlendir;
+F# söz dizimi kurallarına uyan satır sonları ekleyerek imzayı verilen genişliğe biçimlendir;
 Gezinti bağlantıları;
-Gezinti bağlantılarını farklı göster;
-Kesintisiz alt çizgi;
+Gezinti bağlantılarını şöyle göster;
+Düz alt çizgi;
 Nokta alt çizgi;
-Tire alt çizgi;
-Açıklamaları Hızlı Bilgide göster</target>
+Tire alt çizgisi;</target>
         <note />
       </trans-unit>
       <trans-unit id="RemarksHeader">
         <source>Remarks:</source>
-        <target state="translated">Açıklamalar:</target>
+        <target state="new">Remarks:</target>
         <note />
       </trans-unit>
       <trans-unit id="RemoveReturn">
@@ -245,7 +230,7 @@
       </trans-unit>
       <trans-unit id="RemoveUnnecessaryParentheses">
         <source>Remove unnecessary parentheses</source>
-        <target state="translated">Gereksiz parantezleri kaldır</target>
+        <target state="new">Remove unnecessary parentheses</target>
         <note />
       </trans-unit>
       <trans-unit id="RemoveUnusedBinding">
@@ -270,7 +255,7 @@
       </trans-unit>
       <trans-unit id="ReturnsHeader">
         <source>Returns:</source>
-        <target state="translated">Şunu döndürür:</target>
+        <target state="new">Returns:</target>
         <note />
       </trans-unit>
       <trans-unit id="SimplifyName">
@@ -305,7 +290,7 @@
       </trans-unit>
       <trans-unit id="UnexpectedEqualsInFieldExpectedColon">
         <source>Unexpected symbol '=' in field declaration. Expected ':' or other token.</source>
-        <target state="new">Unexpected symbol '=' in field declaration. Expected ':' or other token.</target>
+        <target state="translated">Alan bildiriminde beklenmeyen '=' sembolü. ':' veya başka bir belirteç bekleniyordu.</target>
         <note />
       </trans-unit>
       <trans-unit id="UnusedOpens">
