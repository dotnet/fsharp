--- conflicted
+++ resolved
@@ -34,29 +34,16 @@
 Show outlining and collapsible nodes for F# code;
 Inline hints;
 Display inline type hints (experimental);
-<<<<<<< HEAD
 Display inline parameter name hints (experimental);Beer
 Live Buffers;
 Use live (unsaved) buffers for checking</source>
-        <target state="new">Block Structure Guides;
-Show structure guidelines for F# code;
-Outlining;
-Show outlining and collapsible nodes for F# code;
-Inline hints;
-Display inline type hints (experimental);
-Display inline parameter name hints (experimental);Beer
-Live Buffers;
-Use live (unsaved) buffers for checking</target>
-=======
-Display inline parameter name hints (experimental);Beer</source>
-        <target state="translated">블록 구조 안내선,
+        <target state="needs-review-translation">블록 구조 안내선,
 F# 코드에 대한 구조 지침 표시,
 개요,
 F# 코드에 대한 개요 및 축소 가능한 노드 표시,
 인라인 힌트,
 인라인 형식 힌트 표시(실험적),
 인라인 매개 변수 이름 힌트 표시(실험적); 맥주</target>
->>>>>>> 2cb6c673
         <note />
       </trans-unit>
       <trans-unit id="CodeFixesPageKeywords">
