--- conflicted
+++ resolved
@@ -188,7 +188,6 @@
 Solid underline;
 Dot underline;
 Dash underline;</source>
-<<<<<<< HEAD
         <target state="new">Formatting;
 Maximum description width in characters;
 Navigation links;
@@ -196,13 +195,6 @@
 Solid underline;
 Dot underline;
 Dash underline;</target>
-=======
-        <target state="translated">탐색 링크,
-탐색 링크를 다음으로 표시,
-단색 밑줄,
-점 밑줄,
-대시 밑줄,</target>
->>>>>>> 93562c0c
         <note />
       </trans-unit>
       <trans-unit id="RemoveReturn">
