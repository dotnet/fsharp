--- conflicted
+++ resolved
@@ -159,7 +159,6 @@
 Parallelization (requires restart);
 Enable parallel type checking with signature files;
 Enable parallel reference resolution;
-<<<<<<< HEAD
 Enable fast find references &amp; rename (experimental);Cache parsing results (experimental)</source>
         <target state="new">F# Project and Caching Performance Options;
 Enable in-memory cross project references;
@@ -170,18 +169,6 @@
 Enable parallel type checking with signature files;
 Enable parallel reference resolution;
 Enable fast find references &amp; rename (experimental);Cache parsing results (experimental)</target>
-=======
-Enable fast find references &amp; rename (experimental)</source>
-        <target state="translated">F# 프로젝트 및 캐싱 성능 옵션,
-메모리 내 프로젝트 간 참조 사용,
-IntelliSense 성능 옵션;
-IntelliSense 기능에 부실 데이터 사용
-부실 결과가 사용될 때까지의 시간(밀리초)
-병렬 처리(다시 시작해야 함)
-서명 파일을 사용한 병렬 형식 검사 사용
-병렬 참조 확인 사용
-빠른 찾기 참조 및 이름 바꾸기 사용(실험적)</target>
->>>>>>> c941623c
         <note />
       </trans-unit>
       <trans-unit id="PrefixValueNameWithUnderscore">
