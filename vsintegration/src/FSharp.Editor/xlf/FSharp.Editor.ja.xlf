--- conflicted
+++ resolved
@@ -38,7 +38,6 @@
 Display inline parameter name hints (preview);Beer;
 Live Buffers;
 Use live (unsaved) buffers for checking</source>
-<<<<<<< HEAD
         <target state="new">Block Structure Guides;
 Show structure guidelines for F# code;
 Outlining;
@@ -49,17 +48,6 @@
 Display inline parameter name hints (preview);Beer;
 Live Buffers;
 Use live (unsaved) buffers for checking</target>
-=======
-        <target state="translated">ブロック構造ガイド;
-F# コードの構造ガイドラインを表示します。
-アウトライン;
-F# コードのアウトラインと折りたたみ可能なノードを表示します。
-インライン ヒント;
-インライン型のヒントを表示する (プレビュー);
-インライン パラメーター名のヒントを表示する (プレビュー);ビール;
-ライブ バッファー;
-ライブ (未保存) バッファーをチェックに使用する</target>
->>>>>>> 399389c3
         <note />
       </trans-unit>
       <trans-unit id="CodeFixesPageKeywords">
