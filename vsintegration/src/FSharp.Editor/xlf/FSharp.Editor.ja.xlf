--- conflicted
+++ resolved
@@ -42,7 +42,6 @@
 Display return type hints (preview);
 Display inline parameter name hints (preview);
 Live Buffers;
-<<<<<<< HEAD
 Use live (unsaved) buffers for analysis</source>
         <target state="translated">ブロック構造のガイド;
 F# コードの構造のガイドラインを表示;
@@ -54,19 +53,6 @@
 インライン パラメーター名のヒントを表示 (プレビュー);
 ライブ バッファー;
 分析にライブ (未保存) バッファーを使用する</target>
-=======
-Use live (unsaved) buffers for checking</source>
-        <target state="new">Block Structure Guides;
-Show structure guidelines for F# code;
-Outlining;
-Show outlining and collapsible nodes for F# code;
-Inline hints;
-Display inline type hints (preview);
-Display return type hints (preview);
-Display inline parameter name hints (preview);
-Live Buffers;
-Use live (unsaved) buffers for checking</target>
->>>>>>> fc5e9eda
         <note />
       </trans-unit>
       <trans-unit id="ChangeEqualsInFieldTypeToColon">
@@ -188,31 +174,17 @@
 Enable parallel reference resolution;
 Enable fast find references &amp; rename (restart required);
 Cache parsing results (experimental)</source>
-<<<<<<< HEAD
         <target state="translated">F# プロジェクトとキャッシュのパフォーマンス オプション;
-メモリ内のプロジェクト間参照を有効にする;
+メモリ内のプロジェクト間参照を有効にする。
 Enable_partial_type_checking;
-IntelliSense のパフォーマンス オプション;
-IntelliSense 機能に対して古いデータを有効にする;
+IntelliSense パフォーマンス オプション;
+IntelliSense 機能の古いデータを有効にする。
 古い結果が使用されるまでの時間 (ミリ秒);
 並列化 (再起動が必要);
-署名ファイルを使用して並列型チェックを有効にする;
+署名ファイルを使用して並列型チェックを有効にする。
 並列参照解決を有効にする;
-高速検索参照と名前の変更を有効にする (再起動が必要);
+高速検索参照の有効化と名前の変更 (試験段階);
 キャッシュ解析の結果 (試験段階)</target>
-=======
-        <target state="new">F# Project and Caching Performance Options;
-Enable in-memory cross project references;
-Enable_partial_type_checking;
-IntelliSense Performance Options;
-Enable stale data for IntelliSense features;
-Time until stale results are used (in milliseconds);
-Parallelization (requires restart);
-Enable parallel type checking with signature files;
-Enable parallel reference resolution;
-Enable fast find references &amp; rename (experimental);
-Cache parsing results (experimental)</target>
->>>>>>> fc5e9eda
         <note />
       </trans-unit>
       <trans-unit id="PrefixValueNameWithUnderscore">
@@ -228,34 +200,15 @@
 Show navigation links as;
 Solid underline;
 Dot underline;
-<<<<<<< HEAD
-Dash underline;
-Show remarks in Quick Info</source>
-        <target state="translated">書式設定;
-優先する説明の文字幅;
-F# 構文規則に準拠した改行を追加して、署名を指定された幅に書式設定する;
+Dash underline;</source>
+        <target state="translated">書式 設定;
+希望の説明の幅 (文字数);
+F# 構文規則に準拠するよう、改行を追加して指定された幅に署名を書式設定します;
 ナビゲーション リンク;
-次としてナビゲーション リンクを表示;
-実線の下線;
+ナビゲーション リンクを次のように表示します:
+塗りつぶしの下線;
 ドットの下線;
-破線の下線;
-クイック ヒントに注釈を表示する</target>
-        <note />
-      </trans-unit>
-      <trans-unit id="RemarksHeader">
-        <source>Remarks:</source>
-        <target state="translated">注釈:</target>
-=======
-Dash underline;</source>
-        <target state="new">Formatting;
-Preferred description width in characters;
-Format signature to the given width by adding line breaks conforming with F# syntax rules;
-Navigation links;
-Show navigation links as;
-Solid underline;
-Dot underline;
-Dash underline;</target>
->>>>>>> fc5e9eda
+ダッシュ下線;</target>
         <note />
       </trans-unit>
       <trans-unit id="RemoveReturn">
