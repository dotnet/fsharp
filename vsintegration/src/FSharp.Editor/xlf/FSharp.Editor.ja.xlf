﻿<?xml version="1.0" encoding="utf-8"?>
<xliff xmlns="urn:oasis:names:tc:xliff:document:1.2" xmlns:xsi="http://www.w3.org/2001/XMLSchema-instance" version="1.2" xsi:schemaLocation="urn:oasis:names:tc:xliff:document:1.2 xliff-core-1.2-transitional.xsd">
  <file datatype="xml" source-language="en" target-language="ja" original="../FSharp.Editor.resx">
    <body>
      <trans-unit id="AddMissingEqualsToTypeDefinition">
        <source>Add missing '=' to type definition</source>
        <target state="translated">不足している '=' を型定義に追加します</target>
        <note />
      </trans-unit>
      <trans-unit id="AddMissingFunKeyword">
        <source>Add missing 'fun' keyword</source>
        <target state="translated">不足している 'fun' キーワードを追加する</target>
        <note />
      </trans-unit>
      <trans-unit id="AddMissingInstanceMemberParameter">
        <source>Add missing instance member parameter</source>
        <target state="translated">見つからないインスタンス メンバー パラメーターを追加する</target>
        <note />
      </trans-unit>
      <trans-unit id="AddNewKeyword">
        <source>Add 'new' keyword</source>
        <target state="translated">'new' キーワードを追加する</target>
        <note />
      </trans-unit>
      <trans-unit id="AddTypeAnnotation">
        <source>Add type annotation</source>
        <target state="translated">型の注釈の追加</target>
        <note />
      </trans-unit>
      <trans-unit id="AdvancedPageKeywords">
        <source>Block Structure Guides;
Show structure guidelines for F# code;
Outlining;
Show outlining and collapsible nodes for F# code;
Inline hints;
Display inline type hints (preview);
Display inline parameter name hints (preview);Beer;
Live Buffers;
Use live (unsaved) buffers for checking</source>
        <target state="new">Block Structure Guides;
Show structure guidelines for F# code;
Outlining;
Show outlining and collapsible nodes for F# code;
Inline hints;
Display inline type hints (preview);
Display inline parameter name hints (preview);Beer;
Live Buffers;
Use live (unsaved) buffers for checking</target>
        <note />
      </trans-unit>
      <trans-unit id="CodeFixesPageKeywords">
        <source>Simplify names (remove unnecessary qualifiers);
Always place open statements at the top level;
Remove unused open statements;
Analyze and suggest fixes for unused values;
Suggest names for unresolved identifiers;</source>
        <target state="translated">名前を簡略化します (不要な修飾子を削除する);
常に open ステートメントを最上位レベルに配置します。
未使用の open ステートメントを削除します。
未使用の値の修正を分析して提案します。
未解決の識別子の名前を提案します;</target>
        <note />
      </trans-unit>
      <trans-unit id="ConvertCSharpUsingToFSharpOpen">
        <source>Convert C# 'using' to F# 'open'</source>
        <target state="translated">C# 'using' を F# 'open' に変換する</target>
        <note />
      </trans-unit>
      <trans-unit id="ConvertToAnonymousRecord">
        <source>Convert to Anonymous Record</source>
        <target state="translated">匿名レコードに変換</target>
        <note />
      </trans-unit>
      <trans-unit id="ConvertToNotEqualsEqualityExpression">
        <source>Use '&lt;&gt;' for inequality check</source>
        <target state="translated">非等値のチェックには '&lt;&gt;' を使用します</target>
        <note />
      </trans-unit>
      <trans-unit id="ConvertToSingleEqualsEqualityExpression">
        <source>Use '=' for equality check</source>
        <target state="translated">等値性のチェックには '=' を使用します</target>
        <note />
      </trans-unit>
      <trans-unit id="ChangePrefixNegationToInfixSubtraction">
        <source>Use subtraction instead of negation</source>
        <target state="translated">否定の代わりに減算を使用する</target>
        <note />
      </trans-unit>
      <trans-unit id="FSharpDisposableLocalValuesClassificationType">
        <source>F# Disposable Values (locals)</source>
        <target state="translated">F# の破棄可能な値 (ローカル)</target>
        <note />
      </trans-unit>
      <trans-unit id="FSharpDisposableTopLevelValuesClassificationType">
        <source>F# Disposable Values (top-level)</source>
        <target state="translated">F# の破棄可能な値 (トップレベル)</target>
        <note />
      </trans-unit>
      <trans-unit id="FSharpDisposableTypesClassificationType">
        <source>F# Disposable Types</source>
        <target state="translated">F# 破棄可能な型</target>
        <note />
      </trans-unit>
      <trans-unit id="FSharpFunctionsClassificationType">
        <source>F# Functions</source>
        <target state="translated">F# 関数</target>
        <note />
      </trans-unit>
      <trans-unit id="FormattingPageKeywords">
        <source>Re-format indentation on paste (Experimental)</source>
        <target state="translated">貼り付け時にインデントを再フォーマットする (試験段階)</target>
        <note />
      </trans-unit>
      <trans-unit id="ImplementInterface">
        <source>Implement interface</source>
        <target state="translated">インターフェイスを実装します。</target>
        <note />
      </trans-unit>
      <trans-unit id="ImplementInterfaceWithoutTypeAnnotation">
        <source>Implement interface without type annotation</source>
        <target state="translated">型の注釈を指定しないでインターフェイスを実装する</target>
        <note />
      </trans-unit>
      <trans-unit id="IntelliSensePageKeywords">
        <source>Completion Lists;
Show completion list after a character is deleted;
Show completion list after a character is typed;
Show symbols in unopened namespaces;
Enter key behavior;
Never add new line on enter;
Only add new line on enter after end of fully typed word;
Always add new line on enter;</source>
        <target state="translated">入力候補リスト;
文字が削除された後に完了リストを表示します。
文字が入力された後に入力候補一覧を表示します。
開かれていない名前空間にシンボルを表示します。
キーの動作を入力します。
Enter キーで改行を追加しないでください。
完全に入力された単語の末尾の後に Enter キーで改行を追加します。
常に Enter キーを押して新しい行を追加します。</target>
        <note />
      </trans-unit>
      <trans-unit id="MakeDeclarationMutable">
        <source>Make declaration 'mutable'</source>
        <target state="translated">'mutable' を宣言する</target>
        <note />
      </trans-unit>
      <trans-unit id="MakeOuterBindingRecursive">
        <source>Make '{0}' recursive</source>
        <target state="translated">'{0}' を再帰的にする</target>
        <note />
      </trans-unit>
      <trans-unit id="PerformancePageKeywords">
        <source>F# Project and Caching Performance Options;
Enable in-memory cross project references;
IntelliSense Performance Options;
Enable stale data for IntelliSense features;
Time until stale results are used (in milliseconds);
Parallelization (requires restart);
Enable parallel type checking with signature files;
Enable parallel reference resolution;
<<<<<<< HEAD
Enable fast find references &amp; rename (experimental);Cache parsing results (experimental)</source>
        <target state="new">F# Project and Caching Performance Options;
Enable in-memory cross project references;
IntelliSense Performance Options;
Enable stale data for IntelliSense features;
Time until stale results are used (in milliseconds);
Parallelization (requires restart);
Enable parallel type checking with signature files;
Enable parallel reference resolution;
Enable fast find references &amp; rename (experimental);Cache parsing results (experimental)</target>
=======
Enable fast find references &amp; rename (experimental)</source>
        <target state="translated">F# プロジェクトとキャッシュのパフォーマンス オプション;
メモリ内のプロジェクト間参照を有効にする。
IntelliSense パフォーマンス オプション;
IntelliSense 機能の古いデータを有効にする。
古い結果が使用されるまでの時間 (ミリ秒);
並列化 (再起動が必要);
署名ファイルを使用して並列型チェックを有効にする。
並列参照解決を有効にする;
高速検索参照の有効化と名前の変更 (試験段階)</target>
>>>>>>> c941623c
        <note />
      </trans-unit>
      <trans-unit id="PrefixValueNameWithUnderscore">
        <source>Prefix '{0}' with underscore</source>
        <target state="translated">アンダースコアが含まれているプレフィックス '{0}'</target>
        <note />
      </trans-unit>
      <trans-unit id="QuickInfoPageKeywords">
        <source>Navigation links;
Show navigation links as;
Solid underline;
Dot underline;
Dash underline;</source>
        <target state="translated">ナビゲーション リンク;
ナビゲーション リンクを次のように表示します。
塗りつぶしの下線;
ドットの下線;
ダッシュ下線;</target>
        <note />
      </trans-unit>
      <trans-unit id="RemoveReturn">
        <source>Remove 'return'</source>
        <target state="translated">'return' の削除</target>
        <note />
      </trans-unit>
      <trans-unit id="RemoveReturnBang">
        <source>Remove 'return!'</source>
        <target state="translated">'return!' の削除</target>
        <note />
      </trans-unit>
      <trans-unit id="RemoveUnusedBinding">
        <source>Remove unused binding</source>
        <target state="translated">使用されていないバインドの削除</target>
        <note />
      </trans-unit>
      <trans-unit id="RemoveYield">
        <source>Remove 'yield'</source>
        <target state="translated">'yield' の削除</target>
        <note />
      </trans-unit>
      <trans-unit id="RemoveYieldBang">
        <source>Remove 'yield!'</source>
        <target state="translated">'yield!' の削除</target>
        <note />
      </trans-unit>
      <trans-unit id="RenameValueToUnderscore">
        <source>Rename '{0}' to '_'</source>
        <target state="translated">'{0}' から '_' に名前を変更する</target>
        <note />
      </trans-unit>
      <trans-unit id="SimplifyName">
        <source>Simplify name</source>
        <target state="translated">名前を単純化する</target>
        <note />
      </trans-unit>
      <trans-unit id="NameCanBeSimplified">
        <source>Name can be simplified.</source>
        <target state="translated">名前を簡略化できます。</target>
        <note />
      </trans-unit>
      <trans-unit id="FSharpMutableVarsClassificationType">
        <source>F# Mutable Variables / Reference Cells</source>
        <target state="translated">F# 変更可能な変数 / 参照セル</target>
        <note />
      </trans-unit>
      <trans-unit id="FSharpPrintfFormatClassificationType">
        <source>F# Printf Format</source>
        <target state="translated">F# Printf 形式</target>
        <note />
      </trans-unit>
      <trans-unit id="FSharpPropertiesClassificationType">
        <source>F# Properties</source>
        <target state="translated">F# プロパティ</target>
        <note />
      </trans-unit>
      <trans-unit id="RemoveUnusedOpens">
        <source>Remove unused open declarations</source>
        <target state="translated">未使用の Open 宣言を削除する</target>
        <note />
      </trans-unit>
      <trans-unit id="UnusedOpens">
        <source>Open declaration can be removed.</source>
        <target state="translated">Open 宣言は削除できます。</target>
        <note />
      </trans-unit>
      <trans-unit id="6008">
        <source>IntelliSense</source>
        <target state="translated">IntelliSense</target>
        <note />
      </trans-unit>
      <trans-unit id="6009">
        <source>QuickInfo</source>
        <target state="translated">QuickInfo</target>
        <note />
      </trans-unit>
      <trans-unit id="AddAssemblyReference">
        <source>Add an assembly reference to '{0}'</source>
        <target state="translated">アセンブリ参照を '{0}' に追加する</target>
        <note />
      </trans-unit>
      <trans-unit id="AddProjectReference">
        <source>Add a project reference to '{0}'</source>
        <target state="translated">プロジェクト参照を '{0}' に追加する</target>
        <note />
      </trans-unit>
      <trans-unit id="6010">
        <source>Code Fixes</source>
        <target state="translated">コード修正</target>
        <note />
      </trans-unit>
      <trans-unit id="6011">
        <source>Performance</source>
        <target state="translated">パフォーマンス</target>
        <note />
      </trans-unit>
      <trans-unit id="TheValueIsUnused">
        <source>The value is unused</source>
        <target state="translated">値は使用されていません</target>
        <note />
      </trans-unit>
      <trans-unit id="CannotDetermineSymbol">
        <source>Cannot determine the symbol under the caret</source>
        <target state="translated">キャレットの下のシンボルを特定できません</target>
        <note />
      </trans-unit>
      <trans-unit id="CannotNavigateUnknown">
        <source>Cannot navigate to the requested location</source>
        <target state="translated">要求された場所に移動できません</target>
        <note />
      </trans-unit>
      <trans-unit id="LocatingSymbol">
        <source>Locating the symbol under the caret...</source>
        <target state="translated">キャレットの下のシンボルを検索しています...</target>
        <note />
      </trans-unit>
      <trans-unit id="NavigatingTo">
        <source>Navigating to symbol...</source>
        <target state="translated">シンボルに移動しています...</target>
        <note />
      </trans-unit>
      <trans-unit id="NavigateToFailed">
        <source>Navigate to symbol failed: {0}</source>
        <target state="translated">シンボルへの移動に失敗しました: {0}</target>
        <note />
      </trans-unit>
      <trans-unit id="ExceptionsHeader">
        <source>Exceptions:</source>
        <target state="translated">例外:</target>
        <note />
      </trans-unit>
      <trans-unit id="GenericParametersHeader">
        <source>Generic parameters:</source>
        <target state="translated">ジェネリック パラメーター:</target>
        <note />
      </trans-unit>
      <trans-unit id="RenameValueToDoubleUnderscore">
        <source>Rename '{0}' to '__'</source>
        <target state="translated">'{0}' から '__' に名前を変更する</target>
        <note />
      </trans-unit>
      <trans-unit id="6012">
        <source>Advanced</source>
        <target state="translated">詳細</target>
        <note />
      </trans-unit>
      <trans-unit id="6014">
        <source>Formatting</source>
        <target state="translated">書式設定</target>
        <note />
      </trans-unit>
      <trans-unit id="UseFSharpLambda">
        <source>Use F# lambda syntax</source>
        <target state="translated">F# のラムダ構文を使用する</target>
        <note />
      </trans-unit>
      <trans-unit id="UseMutationWhenValueIsMutable">
        <source>Use '&lt;-' to mutate value</source>
        <target state="translated">'&lt;-' を使用して値を変換する</target>
        <note />
      </trans-unit>
      <trans-unit id="UseNameof">
        <source>Use 'nameof'</source>
        <target state="translated">'nameof' を使用する</target>
        <note />
      </trans-unit>
      <trans-unit id="UseTripleQuotedInterpolation">
        <source>Use triple quoted string interpolation.</source>
        <target state="translated">三重引用符で囲まれた文字列補間を使用します。</target>
        <note />
      </trans-unit>
      <trans-unit id="UseUpcastKeyword">
        <source>Use 'upcast'</source>
        <target state="translated">'upcast' を使用する</target>
        <note />
      </trans-unit>
      <trans-unit id="UseUpcastOperator">
        <source>Use ':&gt;' operator</source>
        <target state="translated">':&gt;' 演算子を使用する</target>
        <note />
      </trans-unit>
      <trans-unit id="UseNotForNegation">
        <source>Use 'not' to negate expression</source>
        <target state="translated">式を否定するには 'not' を使用する</target>
        <note />
      </trans-unit>
      <trans-unit id="UseValueInsteadOfDeref">
        <source>Use '.Value' to dereference expression</source>
        <target state="translated">'.Value' を使用して式を逆参照する</target>
        <note />
      </trans-unit>
      <trans-unit id="WrapExpressionInParentheses">
        <source>Wrap expression in parentheses</source>
        <target state="translated">式をかっこで囲む</target>
        <note />
      </trans-unit>
    </body>
  </file>
</xliff><|MERGE_RESOLUTION|>--- conflicted
+++ resolved
@@ -159,7 +159,6 @@
 Parallelization (requires restart);
 Enable parallel type checking with signature files;
 Enable parallel reference resolution;
-<<<<<<< HEAD
 Enable fast find references &amp; rename (experimental);Cache parsing results (experimental)</source>
         <target state="new">F# Project and Caching Performance Options;
 Enable in-memory cross project references;
@@ -170,18 +169,6 @@
 Enable parallel type checking with signature files;
 Enable parallel reference resolution;
 Enable fast find references &amp; rename (experimental);Cache parsing results (experimental)</target>
-=======
-Enable fast find references &amp; rename (experimental)</source>
-        <target state="translated">F# プロジェクトとキャッシュのパフォーマンス オプション;
-メモリ内のプロジェクト間参照を有効にする。
-IntelliSense パフォーマンス オプション;
-IntelliSense 機能の古いデータを有効にする。
-古い結果が使用されるまでの時間 (ミリ秒);
-並列化 (再起動が必要);
-署名ファイルを使用して並列型チェックを有効にする。
-並列参照解決を有効にする;
-高速検索参照の有効化と名前の変更 (試験段階)</target>
->>>>>>> c941623c
         <note />
       </trans-unit>
       <trans-unit id="PrefixValueNameWithUnderscore">
