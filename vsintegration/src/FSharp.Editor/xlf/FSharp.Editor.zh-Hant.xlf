﻿<?xml version="1.0" encoding="utf-8"?>
<xliff xmlns="urn:oasis:names:tc:xliff:document:1.2" xmlns:xsi="http://www.w3.org/2001/XMLSchema-instance" version="1.2" xsi:schemaLocation="urn:oasis:names:tc:xliff:document:1.2 xliff-core-1.2-transitional.xsd">
  <file datatype="xml" source-language="en" target-language="zh-Hant" original="../FSharp.Editor.resx">
    <body>
      <trans-unit id="AddMissingEqualsToTypeDefinition">
        <source>Add missing '=' to type definition</source>
        <target state="translated">將缺少的 '=' 新增至類型定義</target>
        <note />
      </trans-unit>
      <trans-unit id="AddMissingFunKeyword">
        <source>Add missing 'fun' keyword</source>
        <target state="translated">新增缺少的 'fun' 關鍵字</target>
        <note />
      </trans-unit>
      <trans-unit id="AddMissingInstanceMemberParameter">
        <source>Add missing instance member parameter</source>
        <target state="translated">新增缺少的執行個體成員參數</target>
        <note />
      </trans-unit>
      <trans-unit id="AddNewKeyword">
        <source>Add 'new' keyword</source>
        <target state="translated">新增 'new' 關鍵字</target>
        <note />
      </trans-unit>
      <trans-unit id="AddReturnTypeAnnotation">
        <source>Add return type annotation</source>
        <target state="translated">新增傳回類型註釋</target>
        <note />
      </trans-unit>
      <trans-unit id="AddTypeAnnotation">
        <source>Add type annotation</source>
        <target state="translated">新增型別註解</target>
        <note />
      </trans-unit>
      <trans-unit id="AdvancedPageKeywords">
        <source>Block Structure Guides;
Show structure guidelines for F# code;
Outlining;
Show outlining and collapsible nodes for F# code;
Inline hints;
Display inline type hints (preview);
Display return type hints (preview);
Display inline parameter name hints (preview);
Use Transparent Compiler (experimental);
Live Buffers;
Use live (unsaved) buffers for analysis</source>
<<<<<<< HEAD
        <target state="new">Block Structure Guides;
Show structure guidelines for F# code;
Outlining;
Show outlining and collapsible nodes for F# code;
Inline hints;
Display inline type hints (preview);
Display return type hints (preview);
Display inline parameter name hints (preview);
Use Transparent Compiler (experimental);
Live Buffers;
Use live (unsaved) buffers for analysis</target>
=======
        <target state="translated">區塊結構輔助線;
顯示 F# 程式碼的結構方針;
大綱;
顯示 F# 程式碼的大綱與可折疊的節點;
內嵌提示;
顯示內嵌類型提示 (預覽);
顯示傳回類型提示 (預覽);
顯示內嵌參數名稱提示 (預覽);
即時緩衝區;
使用即時 (未儲存) 緩衝區進行分析</target>
>>>>>>> e106ca4d
        <note />
      </trans-unit>
      <trans-unit id="ChangeEqualsInFieldTypeToColon">
        <source>Use ':' for type in field declaration</source>
        <target state="new">Use ':' for type in field declaration</target>
        <note />
      </trans-unit>
      <trans-unit id="CodeFixesPageKeywords">
        <source>Simplify names (remove unnecessary qualifiers);
Always place open statements at the top level;
Remove unused open statements;
Analyze and suggest fixes for unused values;
Suggest names for unresolved identifiers;</source>
        <target state="translated">簡化名稱 (移除不必要的辨識符號);
一律將開啟語句放置在最上層;
移除未使用的開啟語句;
分析並建議未使用值的修正;
建議未解析識別碼的名稱;</target>
        <note />
      </trans-unit>
      <trans-unit id="ConvertCSharpUsingToFSharpOpen">
        <source>Convert C# 'using' to F# 'open'</source>
        <target state="translated">將 C# 'using' 轉換為 F# 'open'</target>
        <note />
      </trans-unit>
      <trans-unit id="ConvertToAnonymousRecord">
        <source>Convert to Anonymous Record</source>
        <target state="translated">轉換為匿名記錄</target>
        <note />
      </trans-unit>
      <trans-unit id="ConvertToNotEqualsEqualityExpression">
        <source>Use '&lt;&gt;' for inequality check</source>
        <target state="translated">使用 '&lt;&gt;' 進行不等式檢查</target>
        <note />
      </trans-unit>
      <trans-unit id="ConvertToSingleEqualsEqualityExpression">
        <source>Use '=' for equality check</source>
        <target state="translated">使用 '=' 檢查是否相等</target>
        <note />
      </trans-unit>
      <trans-unit id="ChangePrefixNegationToInfixSubtraction">
        <source>Use subtraction instead of negation</source>
        <target state="translated">使用減號代替否定</target>
        <note />
      </trans-unit>
      <trans-unit id="FSharpDisposableLocalValuesClassificationType">
        <source>F# Disposable Values (locals)</source>
        <target state="translated">F# 可處置的值 (區域)</target>
        <note />
      </trans-unit>
      <trans-unit id="FSharpDisposableTopLevelValuesClassificationType">
        <source>F# Disposable Values (top-level)</source>
        <target state="translated">F# 可處置的值 (最上層)</target>
        <note />
      </trans-unit>
      <trans-unit id="FSharpDisposableTypesClassificationType">
        <source>F# Disposable Types</source>
        <target state="translated">F# 可處置的類型</target>
        <note />
      </trans-unit>
      <trans-unit id="FSharpFunctionsClassificationType">
        <source>F# Functions</source>
        <target state="translated">F# 函式</target>
        <note />
      </trans-unit>
      <trans-unit id="FormattingPageKeywords">
        <source>Re-format indentation on paste (Experimental)</source>
        <target state="translated">在貼上時重新格式化縮排 (實驗性)</target>
        <note />
      </trans-unit>
      <trans-unit id="ImplementInterface">
        <source>Implement interface</source>
        <target state="translated">實作介面</target>
        <note />
      </trans-unit>
      <trans-unit id="ImplementInterfaceWithoutTypeAnnotation">
        <source>Implement interface without type annotation</source>
        <target state="translated">實作沒有類型註釋的介面</target>
        <note />
      </trans-unit>
      <trans-unit id="IntelliSensePageKeywords">
        <source>Completion Lists;
Show completion list after a character is deleted;
Show completion list after a character is typed;
Show symbols in unopened namespaces;
Enter key behavior;
Never add new line on enter;
Only add new line on enter after end of fully typed word;
Always add new line on enter;</source>
        <target state="translated">完成清單; 
刪除字元後顯示完成清單; 
輸入字元後顯示完成清單; 
在未開啟的命名空間中顯示符號; 
輸入金鑰行為; 
在按 ENTER 時永不新增新行; 
只在完整輸入文字的結尾之後才在按 ENTER 時新增新行; 
按 ENTER 時一律新增新行;</target>
        <note />
      </trans-unit>
      <trans-unit id="MakeDeclarationMutable">
        <source>Make declaration 'mutable'</source>
        <target state="translated">將宣告設定為「可變動」</target>
        <note />
      </trans-unit>
      <trans-unit id="MakeOuterBindingRecursive">
        <source>Make '{0}' recursive</source>
        <target state="translated">將 '{0}' 設為遞迴</target>
        <note />
      </trans-unit>
      <trans-unit id="PerformancePageKeywords">
        <source>F# Project and Caching Performance Options;
Enable in-memory cross project references;
Enable_partial_type_checking;
IntelliSense Performance Options;
Enable stale data for IntelliSense features;
Time until stale results are used (in milliseconds);
Parallelization (requires restart);
Enable parallel type checking with signature files;
Enable parallel reference resolution;
Enable fast find references &amp; rename (restart required);
Cache parsing results (experimental)</source>
        <target state="translated">F# 專案與快取效能選項;
允許記憶體內跨專案參考;
啟用部分型別檢查;
IntelliSense 效能選項;
為 IntelliSense 功能啟用過時資料;
使用過時結果前等待的時間 (毫秒);
平行處理 (需要重新啟動);
啟用簽章檔案的平行類型檢查;
啟用平行參考解析;
啟用快速尋找參考和重新命名 (需要重新啟動);
快取剖析結果 (實驗性)</target>
        <note />
      </trans-unit>
      <trans-unit id="PrefixValueNameWithUnderscore">
        <source>Prefix '{0}' with underscore</source>
        <target state="translated">有底線的前置詞 '{0}'</target>
        <note />
      </trans-unit>
      <trans-unit id="QuickInfoPageKeywords">
        <source>Formatting;
Preferred description width in characters;
Format signature to the given width by adding line breaks conforming with F# syntax rules;
Navigation links;
Show navigation links as;
Solid underline;
Dot underline;
Dash underline;
Show remarks in Quick Info</source>
        <target state="translated">格式化;
慣用説明寬度 (以字元為單位);
透過新增符合 F# 語法規則的分行符號，將簽章格式設定為指定寬度;
導覽連結;
顯示導覽連結為;
實線底線;
點線底線;
虛點底線;
在快速諮詢中顯示備註</target>
        <note />
      </trans-unit>
      <trans-unit id="RemarksHeader">
        <source>Remarks:</source>
        <target state="translated">備註:</target>
        <note />
      </trans-unit>
      <trans-unit id="RemoveReturn">
        <source>Remove 'return'</source>
        <target state="translated">移除 'return'</target>
        <note />
      </trans-unit>
      <trans-unit id="RemoveReturnBang">
        <source>Remove 'return!'</source>
        <target state="translated">移除 'return!'</target>
        <note />
      </trans-unit>
      <trans-unit id="RemoveUnnecessaryParentheses">
        <source>Remove unnecessary parentheses</source>
        <target state="translated">移除不必要的括號</target>
        <note />
      </trans-unit>
      <trans-unit id="RemoveUnusedBinding">
        <source>Remove unused binding</source>
        <target state="translated">移除未使用的繫結</target>
        <note />
      </trans-unit>
      <trans-unit id="RemoveYield">
        <source>Remove 'yield'</source>
        <target state="translated">移除 'yield'</target>
        <note />
      </trans-unit>
      <trans-unit id="RemoveYieldBang">
        <source>Remove 'yield!'</source>
        <target state="translated">移除 'yield!'</target>
        <note />
      </trans-unit>
      <trans-unit id="RenameValueToUnderscore">
        <source>Rename '{0}' to '_'</source>
        <target state="translated">將 '{0}' 重新命名為 '_'</target>
        <note />
      </trans-unit>
      <trans-unit id="ReturnsHeader">
        <source>Returns:</source>
        <target state="translated">傳回:</target>
        <note />
      </trans-unit>
      <trans-unit id="SimplifyName">
        <source>Simplify name</source>
        <target state="translated">簡化名稱</target>
        <note />
      </trans-unit>
      <trans-unit id="NameCanBeSimplified">
        <source>Name can be simplified.</source>
        <target state="translated">可以簡化名稱。</target>
        <note />
      </trans-unit>
      <trans-unit id="FSharpMutableVarsClassificationType">
        <source>F# Mutable Variables / Reference Cells</source>
        <target state="translated">F# 可變動變數 / 參考儲存格</target>
        <note />
      </trans-unit>
      <trans-unit id="FSharpPrintfFormatClassificationType">
        <source>F# Printf Format</source>
        <target state="translated">F# Printf 格式</target>
        <note />
      </trans-unit>
      <trans-unit id="FSharpPropertiesClassificationType">
        <source>F# Properties</source>
        <target state="translated">F# 屬性</target>
        <note />
      </trans-unit>
      <trans-unit id="RemoveUnusedOpens">
        <source>Remove unused open declarations</source>
        <target state="translated">移除未使用的公開宣告</target>
        <note />
      </trans-unit>
      <trans-unit id="UnexpectedEqualsInFieldExpectedColon">
        <source>Unexpected symbol '=' in field declaration. Expected ':' or other token.</source>
        <target state="new">Unexpected symbol '=' in field declaration. Expected ':' or other token.</target>
        <note />
      </trans-unit>
      <trans-unit id="UnusedOpens">
        <source>Open declaration can be removed.</source>
        <target state="translated">可以移除公開宣告。</target>
        <note />
      </trans-unit>
      <trans-unit id="6008">
        <source>IntelliSense</source>
        <target state="translated">IntelliSense</target>
        <note />
      </trans-unit>
      <trans-unit id="6009">
        <source>QuickInfo</source>
        <target state="translated">QuickInfo</target>
        <note />
      </trans-unit>
      <trans-unit id="AddAssemblyReference">
        <source>Add an assembly reference to '{0}'</source>
        <target state="translated">新增組件參考至 '{0}'</target>
        <note />
      </trans-unit>
      <trans-unit id="AddProjectReference">
        <source>Add a project reference to '{0}'</source>
        <target state="translated">新增專案參考至 '{0}'</target>
        <note />
      </trans-unit>
      <trans-unit id="6010">
        <source>Code Fixes</source>
        <target state="translated">程式碼修正</target>
        <note />
      </trans-unit>
      <trans-unit id="6011">
        <source>Performance</source>
        <target state="translated">效能</target>
        <note />
      </trans-unit>
      <trans-unit id="TheValueIsUnused">
        <source>The value is unused</source>
        <target state="translated">未使用該值</target>
        <note />
      </trans-unit>
      <trans-unit id="CannotDetermineSymbol">
        <source>Cannot determine the symbol under the caret</source>
        <target state="translated">無法決定插入點下的符號</target>
        <note />
      </trans-unit>
      <trans-unit id="CannotNavigateUnknown">
        <source>Cannot navigate to the requested location</source>
        <target state="translated">無法瀏覽至要求的位置</target>
        <note />
      </trans-unit>
      <trans-unit id="LocatingSymbol">
        <source>Locating the symbol under the caret...</source>
        <target state="translated">正在尋找插入點下的符號...</target>
        <note />
      </trans-unit>
      <trans-unit id="NavigatingTo">
        <source>Navigating to symbol...</source>
        <target state="translated">正在瀏覽至符號...</target>
        <note />
      </trans-unit>
      <trans-unit id="NavigateToFailed">
        <source>Navigate to symbol failed: {0}</source>
        <target state="translated">瀏覽至符號失敗: {0}</target>
        <note />
      </trans-unit>
      <trans-unit id="ExceptionsHeader">
        <source>Exceptions:</source>
        <target state="translated">例外狀況:</target>
        <note />
      </trans-unit>
      <trans-unit id="GenericParametersHeader">
        <source>Generic parameters:</source>
        <target state="translated">泛型參數:</target>
        <note />
      </trans-unit>
      <trans-unit id="RenameValueToDoubleUnderscore">
        <source>Rename '{0}' to '__'</source>
        <target state="translated">將 '{0}' 重新命名為 '__'</target>
        <note />
      </trans-unit>
      <trans-unit id="6012">
        <source>Advanced</source>
        <target state="translated">進階</target>
        <note />
      </trans-unit>
      <trans-unit id="6014">
        <source>Formatting</source>
        <target state="translated">格式化</target>
        <note />
      </trans-unit>
      <trans-unit id="UseFSharpLambda">
        <source>Use F# lambda syntax</source>
        <target state="translated">使用 F# lambda 語法</target>
        <note />
      </trans-unit>
      <trans-unit id="UseMutationWhenValueIsMutable">
        <source>Use '&lt;-' to mutate value</source>
        <target state="translated">使用 '&lt;-' 來變動值</target>
        <note />
      </trans-unit>
      <trans-unit id="UseNameof">
        <source>Use 'nameof'</source>
        <target state="translated">使用 'nameof'</target>
        <note />
      </trans-unit>
      <trans-unit id="UseTripleQuotedInterpolation">
        <source>Use triple quoted string interpolation.</source>
        <target state="translated">使用三引號字串插補。</target>
        <note />
      </trans-unit>
      <trans-unit id="UseUpcastKeyword">
        <source>Use 'upcast'</source>
        <target state="translated">使用「向上轉型」</target>
        <note />
      </trans-unit>
      <trans-unit id="UseUpcastOperator">
        <source>Use ':&gt;' operator</source>
        <target state="translated">使用 ':&gt;' 運算子</target>
        <note />
      </trans-unit>
      <trans-unit id="UseNotForNegation">
        <source>Use 'not' to negate expression</source>
        <target state="translated">使用 'not' 來否定運算式</target>
        <note />
      </trans-unit>
      <trans-unit id="UseValueInsteadOfDeref">
        <source>Use '.Value' to dereference expression</source>
        <target state="translated">使用 '.Value' 擷取運算式的值</target>
        <note />
      </trans-unit>
      <trans-unit id="WrapExpressionInParentheses">
        <source>Wrap expression in parentheses</source>
        <target state="translated">使用括弧包裝運算式</target>
        <note />
      </trans-unit>
    </body>
  </file>
</xliff><|MERGE_RESOLUTION|>--- conflicted
+++ resolved
@@ -24,7 +24,7 @@
       </trans-unit>
       <trans-unit id="AddReturnTypeAnnotation">
         <source>Add return type annotation</source>
-        <target state="translated">新增傳回類型註釋</target>
+        <target state="new">Add return type annotation</target>
         <note />
       </trans-unit>
       <trans-unit id="AddTypeAnnotation">
@@ -44,35 +44,21 @@
 Use Transparent Compiler (experimental);
 Live Buffers;
 Use live (unsaved) buffers for analysis</source>
-<<<<<<< HEAD
-        <target state="new">Block Structure Guides;
-Show structure guidelines for F# code;
-Outlining;
-Show outlining and collapsible nodes for F# code;
-Inline hints;
-Display inline type hints (preview);
-Display return type hints (preview);
-Display inline parameter name hints (preview);
-Use Transparent Compiler (experimental);
-Live Buffers;
-Use live (unsaved) buffers for analysis</target>
-=======
-        <target state="translated">區塊結構輔助線;
-顯示 F# 程式碼的結構方針;
+        <target state="needs-review-translation">區塊結構輔助線;
+顯示 F# 程式碼的結構輔助線;
 大綱;
 顯示 F# 程式碼的大綱與可折疊的節點;
 內嵌提示;
 顯示內嵌類型提示 (預覽);
-顯示傳回類型提示 (預覽);
+顯示傳回型別提示 (預覽);
 顯示內嵌參數名稱提示 (預覽);
 即時緩衝區;
-使用即時 (未儲存) 緩衝區進行分析</target>
->>>>>>> e106ca4d
+使用即時 (未儲存) 緩衝區進行檢查</target>
         <note />
       </trans-unit>
       <trans-unit id="ChangeEqualsInFieldTypeToColon">
         <source>Use ':' for type in field declaration</source>
-        <target state="new">Use ':' for type in field declaration</target>
+        <target state="translated">請在欄位宣告中使用 ':' 作為類型</target>
         <note />
       </trans-unit>
       <trans-unit id="CodeFixesPageKeywords">
@@ -189,16 +175,16 @@
 Enable parallel reference resolution;
 Enable fast find references &amp; rename (restart required);
 Cache parsing results (experimental)</source>
-        <target state="translated">F# 專案與快取效能選項;
-允許記憶體內跨專案參考;
-啟用部分型別檢查;
-IntelliSense 效能選項;
-為 IntelliSense 功能啟用過時資料;
-使用過時結果前等待的時間 (毫秒);
-平行處理 (需要重新啟動);
-啟用簽章檔案的平行類型檢查;
-啟用平行參考解析;
-啟用快速尋找參考和重新命名 (需要重新啟動);
+        <target state="needs-review-translation">F# 專案和快取效能選項；
+啟用記憶體內跨專案參考；
+Enable_partial_type_checking；
+IntelliSense 效能選項；
+啟用 IntelliSense 功能的過時資料；
+使用過時結果之前的時間 (毫秒)；
+平行化 (需要重新開機)；
+啟用平行類型檢查與簽章檔案；
+啟用平行參考解析；
+啟用快速尋找參考和重新命名 (實驗性)；
 快取剖析結果 (實驗性)</target>
         <note />
       </trans-unit>
@@ -217,20 +203,19 @@
 Dot underline;
 Dash underline;
 Show remarks in Quick Info</source>
-        <target state="translated">格式化;
-慣用説明寬度 (以字元為單位);
-透過新增符合 F# 語法規則的分行符號，將簽章格式設定為指定寬度;
-導覽連結;
-顯示導覽連結為;
-實線底線;
-點線底線;
-虛點底線;
-在快速諮詢中顯示備註</target>
+        <target state="needs-review-translation">格式化；
+慣用描述寬度 (以字元為單位)；
+透過新增符合 F# 語法規則的分行符號，將簽章格式設定為指定寬度；
+瀏覽連結；
+將瀏覽連結顯示為；
+實心底線；
+點底線；
+虛線底線；</target>
         <note />
       </trans-unit>
       <trans-unit id="RemarksHeader">
         <source>Remarks:</source>
-        <target state="translated">備註:</target>
+        <target state="new">Remarks:</target>
         <note />
       </trans-unit>
       <trans-unit id="RemoveReturn">
@@ -245,7 +230,7 @@
       </trans-unit>
       <trans-unit id="RemoveUnnecessaryParentheses">
         <source>Remove unnecessary parentheses</source>
-        <target state="translated">移除不必要的括號</target>
+        <target state="new">Remove unnecessary parentheses</target>
         <note />
       </trans-unit>
       <trans-unit id="RemoveUnusedBinding">
@@ -270,7 +255,7 @@
       </trans-unit>
       <trans-unit id="ReturnsHeader">
         <source>Returns:</source>
-        <target state="translated">傳回:</target>
+        <target state="new">Returns:</target>
         <note />
       </trans-unit>
       <trans-unit id="SimplifyName">
@@ -305,7 +290,7 @@
       </trans-unit>
       <trans-unit id="UnexpectedEqualsInFieldExpectedColon">
         <source>Unexpected symbol '=' in field declaration. Expected ':' or other token.</source>
-        <target state="new">Unexpected symbol '=' in field declaration. Expected ':' or other token.</target>
+        <target state="translated">欄位宣告中有未預期的符號 '='。必須是 ':' 或其他語彙基元。</target>
         <note />
       </trans-unit>
       <trans-unit id="UnusedOpens">
