﻿<?xml version="1.0" encoding="utf-8"?>
<xliff xmlns="urn:oasis:names:tc:xliff:document:1.2" xmlns:xsi="http://www.w3.org/2001/XMLSchema-instance" version="1.2" xsi:schemaLocation="urn:oasis:names:tc:xliff:document:1.2 xliff-core-1.2-transitional.xsd">
  <file datatype="xml" source-language="en" target-language="pl" original="../FSharp.Editor.resx">
    <body>
      <trans-unit id="AddMissingEqualsToTypeDefinition">
        <source>Add missing '=' to type definition</source>
        <target state="translated">Dodaj brakujący element znak „=” do definicji typu</target>
        <note />
      </trans-unit>
      <trans-unit id="AddMissingFunKeyword">
        <source>Add missing 'fun' keyword</source>
        <target state="translated">Dodaj brakujące słowo kluczowe „fun”</target>
        <note />
      </trans-unit>
      <trans-unit id="AddMissingInstanceMemberParameter">
        <source>Add missing instance member parameter</source>
        <target state="translated">Dodaj brakujący parametr składowej wystąpienia</target>
        <note />
      </trans-unit>
      <trans-unit id="AddNewKeyword">
        <source>Add 'new' keyword</source>
        <target state="translated">Dodaj słowo kluczowe „new”</target>
        <note />
      </trans-unit>
      <trans-unit id="AddReturnTypeAnnotation">
        <source>Add return type annotation</source>
        <target state="translated">Dodaj adnotację zwracanego typu</target>
        <note />
      </trans-unit>
      <trans-unit id="AddTypeAnnotation">
        <source>Add type annotation</source>
        <target state="translated">Dodaj adnotację typu</target>
        <note />
      </trans-unit>
      <trans-unit id="AdvancedPageKeywords">
        <source>Block Structure Guides;
Show structure guidelines for F# code;
Outlining;
Show outlining and collapsible nodes for F# code;
Inline hints;
Display inline type hints (preview);
Display return type hints (preview);
Display inline parameter name hints (preview);
Live Buffers;
<<<<<<< HEAD
Use live (unsaved) buffers for analysis</source>
        <target state="translated">Przewodniki po strukturze bloku;
Pokaż przewodniki po strukturze dla kodu języka F#;
Tworzenie konspektu;
Pokaż konspekt i węzły z możliwością zwijania dla kodu języka F#;
Wskazówki w tekście;
Wyświetl wskazówki dotyczące typu w tekście (wersja zapoznawcza);
Wyświetlaj wskazówki dotyczące zwracanego typu (wersja zapoznawcza);
Wyświetl wskazówki dotyczące nazw parametrów w tekście (wersja zapoznawcza);
Bufory bieżące;
Do analizy używaj buforów bieżących (niezapisanych)</target>
=======
Use live (unsaved) buffers for checking</source>
        <target state="new">Block Structure Guides;
Show structure guidelines for F# code;
Outlining;
Show outlining and collapsible nodes for F# code;
Inline hints;
Display inline type hints (preview);
Display return type hints (preview);
Display inline parameter name hints (preview);
Live Buffers;
Use live (unsaved) buffers for checking</target>
>>>>>>> fc5e9eda
        <note />
      </trans-unit>
      <trans-unit id="ChangeEqualsInFieldTypeToColon">
        <source>Use ':' for type in field declaration</source>
        <target state="translated">Użyj elementu „:” dla typu w deklaracji pola</target>
        <note />
      </trans-unit>
      <trans-unit id="CodeFixesPageKeywords">
        <source>Simplify names (remove unnecessary qualifiers);
Always place open statements at the top level;
Remove unused open statements;
Analyze and suggest fixes for unused values;
Suggest names for unresolved identifiers;</source>
        <target state="translated">Uprość nazwy (usuń niepotrzebne kwalifikatory);
Zawsze umieszczaj otwarte instrukcje na najwyższym poziomie;
Usuń nieużywane otwarte instrukcje;
Analizuj i sugeruj poprawki dla nieużywanych wartości;
Sugeruj nazwy dla nierozpoznanych identyfikatorów;</target>
        <note />
      </trans-unit>
      <trans-unit id="ConvertCSharpUsingToFSharpOpen">
        <source>Convert C# 'using' to F# 'open'</source>
        <target state="translated">Konwertuj „using” języka C# na „open” języka F#</target>
        <note />
      </trans-unit>
      <trans-unit id="ConvertToAnonymousRecord">
        <source>Convert to Anonymous Record</source>
        <target state="translated">Konwertuj na rekord anonimowy</target>
        <note />
      </trans-unit>
      <trans-unit id="ConvertToNotEqualsEqualityExpression">
        <source>Use '&lt;&gt;' for inequality check</source>
        <target state="translated">Użyj operatora „&lt;&gt;” do sprawdzenia nierówności</target>
        <note />
      </trans-unit>
      <trans-unit id="ConvertToSingleEqualsEqualityExpression">
        <source>Use '=' for equality check</source>
        <target state="translated">Użyj znaku „=” w celu sprawdzenia równości</target>
        <note />
      </trans-unit>
      <trans-unit id="ChangePrefixNegationToInfixSubtraction">
        <source>Use subtraction instead of negation</source>
        <target state="translated">Użyj odejmowania zamiast negacji</target>
        <note />
      </trans-unit>
      <trans-unit id="FSharpDisposableLocalValuesClassificationType">
        <source>F# Disposable Values (locals)</source>
        <target state="translated">Wartości możliwe do likwidacji języka F# (lokalne)</target>
        <note />
      </trans-unit>
      <trans-unit id="FSharpDisposableTopLevelValuesClassificationType">
        <source>F# Disposable Values (top-level)</source>
        <target state="translated">Wartości możliwe do likwidacji języka F# (najwyższy poziom)</target>
        <note />
      </trans-unit>
      <trans-unit id="FSharpDisposableTypesClassificationType">
        <source>F# Disposable Types</source>
        <target state="translated">Typu możliwe do likwidacji w języku F#</target>
        <note />
      </trans-unit>
      <trans-unit id="FSharpFunctionsClassificationType">
        <source>F# Functions</source>
        <target state="translated">Funkcje języka F#</target>
        <note />
      </trans-unit>
      <trans-unit id="FormattingPageKeywords">
        <source>Re-format indentation on paste (Experimental)</source>
        <target state="translated">Ponowne formatowanie wcięcia przy wklejeniu (eksperymentalne)</target>
        <note />
      </trans-unit>
      <trans-unit id="ImplementInterface">
        <source>Implement interface</source>
        <target state="translated">Zaimplementuj interfejs</target>
        <note />
      </trans-unit>
      <trans-unit id="ImplementInterfaceWithoutTypeAnnotation">
        <source>Implement interface without type annotation</source>
        <target state="translated">Zaimplementuj interfejs bez adnotacji typu</target>
        <note />
      </trans-unit>
      <trans-unit id="IntelliSensePageKeywords">
        <source>Completion Lists;
Show completion list after a character is deleted;
Show completion list after a character is typed;
Show symbols in unopened namespaces;
Enter key behavior;
Never add new line on enter;
Only add new line on enter after end of fully typed word;
Always add new line on enter;</source>
        <target state="translated">Listy uzupełniania;
Pokaż listę uzupełniania po usunięciu znaku;
Pokaż listę uzupełniania po wpisaniu znaku;
Pokaż symbole w nieotwartych przestrzeniach nazw;
Wprowadź zachowanie klucza;
Nigdy nie dodawaj nowego wiersza przy wprowadzaniu;
Dodaj nowy wiersz w enterie tylko po zakończeniu w pełni wpisanego wyrazu;
Zawsze dodawaj nowy wiersz przy wprowadzaniu;</target>
        <note />
      </trans-unit>
      <trans-unit id="MakeDeclarationMutable">
        <source>Make declaration 'mutable'</source>
        <target state="translated">Nadaj deklaracji właściwość „mutable”</target>
        <note />
      </trans-unit>
      <trans-unit id="MakeOuterBindingRecursive">
        <source>Make '{0}' recursive</source>
        <target state="translated">Zmień element „{0}” w cykliczny</target>
        <note />
      </trans-unit>
      <trans-unit id="PerformancePageKeywords">
        <source>F# Project and Caching Performance Options;
Enable in-memory cross project references;
Enable_partial_type_checking;
IntelliSense Performance Options;
Enable stale data for IntelliSense features;
Time until stale results are used (in milliseconds);
Parallelization (requires restart);
Enable parallel type checking with signature files;
Enable parallel reference resolution;
Enable fast find references &amp; rename (restart required);
Cache parsing results (experimental)</source>
<<<<<<< HEAD
        <target state="translated">Opcje wydajności projektu i buforowania języka F#;
Włącz odwołania między projektami w pamięci;
Włącz_częściową_kontrolę_typu;
Opcje wydajności funkcji IntelliSense;
Włącz nieaktualne dane na potrzeby funkcji IntelliSense;
Czas do użycia nieaktualnych wyników (w milisekundach);
Równoległość (wymaga ponownego uruchomienia);
Włącz równoległą kontrolę typu za pomocą plików sygnatury;
Włącz równoległe rozpoznawanie odwołań;
Włącz szybkie znajdowanie odwołań i zmień nazwę (wymagane ponowne uruchomienie);
Wyniki analizy pamięci podręcznej (eksperymentalne)</target>
=======
        <target state="new">F# Project and Caching Performance Options;
Enable in-memory cross project references;
Enable_partial_type_checking;
IntelliSense Performance Options;
Enable stale data for IntelliSense features;
Time until stale results are used (in milliseconds);
Parallelization (requires restart);
Enable parallel type checking with signature files;
Enable parallel reference resolution;
Enable fast find references &amp; rename (experimental);
Cache parsing results (experimental)</target>
>>>>>>> fc5e9eda
        <note />
      </trans-unit>
      <trans-unit id="PrefixValueNameWithUnderscore">
        <source>Prefix '{0}' with underscore</source>
        <target state="translated">Prefiks „{0}” ze znakiem podkreślenia</target>
        <note />
      </trans-unit>
      <trans-unit id="QuickInfoPageKeywords">
        <source>Formatting;
Preferred description width in characters;
Format signature to the given width by adding line breaks conforming with F# syntax rules;
Navigation links;
Show navigation links as;
Solid underline;
Dot underline;
<<<<<<< HEAD
Dash underline;
Show remarks in Quick Info</source>
        <target state="translated">Formatowanie;
Preferowana szerokość opisu w znakach;
Sformatuj sygnaturę na daną szerokość, dodając podziały wierszy zgodne z regułami składni języka F#;
Linki nawigacyjne;
Pokaż linki nawigacyjne jako;
Podkreślenie ciągłe;
Podkreślenie z kropek;
Podkreślenie z kresek;
Pokaż uwagi w szybkich informacjach</target>
        <note />
      </trans-unit>
      <trans-unit id="RemarksHeader">
        <source>Remarks:</source>
        <target state="translated">Uwagi:</target>
=======
Dash underline;</source>
        <target state="new">Formatting;
Preferred description width in characters;
Format signature to the given width by adding line breaks conforming with F# syntax rules;
Navigation links;
Show navigation links as;
Solid underline;
Dot underline;
Dash underline;</target>
>>>>>>> fc5e9eda
        <note />
      </trans-unit>
      <trans-unit id="RemoveReturn">
        <source>Remove 'return'</source>
        <target state="translated">Usuń element „return”</target>
        <note />
      </trans-unit>
      <trans-unit id="RemoveReturnBang">
        <source>Remove 'return!'</source>
        <target state="translated">Usuń element „return!”</target>
        <note />
      </trans-unit>
      <trans-unit id="RemoveUnnecessaryParentheses">
        <source>Remove unnecessary parentheses</source>
        <target state="translated">Usuń niepotrzebne nawiasy</target>
        <note />
      </trans-unit>
      <trans-unit id="RemoveUnusedBinding">
        <source>Remove unused binding</source>
        <target state="translated">Usuń nieużywane powiązanie</target>
        <note />
      </trans-unit>
      <trans-unit id="RemoveYield">
        <source>Remove 'yield'</source>
        <target state="translated">Usuń element „yield”</target>
        <note />
      </trans-unit>
      <trans-unit id="RemoveYieldBang">
        <source>Remove 'yield!'</source>
        <target state="translated">Usuń element „yield!”</target>
        <note />
      </trans-unit>
      <trans-unit id="RenameValueToUnderscore">
        <source>Rename '{0}' to '_'</source>
        <target state="translated">Zmień nazwę z „{0}” na „_”</target>
        <note />
      </trans-unit>
      <trans-unit id="ReturnsHeader">
        <source>Returns:</source>
        <target state="translated">Zwraca:</target>
        <note />
      </trans-unit>
      <trans-unit id="SimplifyName">
        <source>Simplify name</source>
        <target state="translated">Uprość nazwę</target>
        <note />
      </trans-unit>
      <trans-unit id="NameCanBeSimplified">
        <source>Name can be simplified.</source>
        <target state="translated">Nazwa może zostać uproszczona.</target>
        <note />
      </trans-unit>
      <trans-unit id="FSharpMutableVarsClassificationType">
        <source>F# Mutable Variables / Reference Cells</source>
        <target state="translated">Zmienne modyfikowalne/komórki odwołania w języku F#</target>
        <note />
      </trans-unit>
      <trans-unit id="FSharpPrintfFormatClassificationType">
        <source>F# Printf Format</source>
        <target state="translated">Format Printf w języku F#</target>
        <note />
      </trans-unit>
      <trans-unit id="FSharpPropertiesClassificationType">
        <source>F# Properties</source>
        <target state="translated">Właściwości w języku F#</target>
        <note />
      </trans-unit>
      <trans-unit id="RemoveUnusedOpens">
        <source>Remove unused open declarations</source>
        <target state="translated">Usuń nieużywane otwarte deklaracje</target>
        <note />
      </trans-unit>
      <trans-unit id="UnexpectedEqualsInFieldExpectedColon">
        <source>Unexpected symbol '=' in field declaration. Expected ':' or other token.</source>
        <target state="translated">Nieoczekiwany symbol „=” w deklaracji pola. Oczekiwano znaku „:” lub innego tokenu.</target>
        <note />
      </trans-unit>
      <trans-unit id="UnusedOpens">
        <source>Open declaration can be removed.</source>
        <target state="translated">Otwarte deklaracje można usuwać.</target>
        <note />
      </trans-unit>
      <trans-unit id="6008">
        <source>IntelliSense</source>
        <target state="translated">IntelliSense</target>
        <note />
      </trans-unit>
      <trans-unit id="6009">
        <source>QuickInfo</source>
        <target state="translated">QuickInfo</target>
        <note />
      </trans-unit>
      <trans-unit id="AddAssemblyReference">
        <source>Add an assembly reference to '{0}'</source>
        <target state="translated">Dodaj odwołanie do zestawu do „{0}”</target>
        <note />
      </trans-unit>
      <trans-unit id="AddProjectReference">
        <source>Add a project reference to '{0}'</source>
        <target state="translated">Dodaj odwołanie do projektu do „{0}”</target>
        <note />
      </trans-unit>
      <trans-unit id="6010">
        <source>Code Fixes</source>
        <target state="translated">Poprawki kodu</target>
        <note />
      </trans-unit>
      <trans-unit id="6011">
        <source>Performance</source>
        <target state="translated">Wydajność</target>
        <note />
      </trans-unit>
      <trans-unit id="TheValueIsUnused">
        <source>The value is unused</source>
        <target state="translated">Wartość nie jest używana</target>
        <note />
      </trans-unit>
      <trans-unit id="CannotDetermineSymbol">
        <source>Cannot determine the symbol under the caret</source>
        <target state="translated">Nie można określić symbolu pod karetką</target>
        <note />
      </trans-unit>
      <trans-unit id="CannotNavigateUnknown">
        <source>Cannot navigate to the requested location</source>
        <target state="translated">Nie można przejść do żądanej lokalizacji</target>
        <note />
      </trans-unit>
      <trans-unit id="LocatingSymbol">
        <source>Locating the symbol under the caret...</source>
        <target state="translated">Trwa lokalizowanie symbolu pod karetką...</target>
        <note />
      </trans-unit>
      <trans-unit id="NavigatingTo">
        <source>Navigating to symbol...</source>
        <target state="translated">Trwa przechodzenie do symbolu...</target>
        <note />
      </trans-unit>
      <trans-unit id="NavigateToFailed">
        <source>Navigate to symbol failed: {0}</source>
        <target state="translated">Przejście do symbolu nie powiodło się: {0}</target>
        <note />
      </trans-unit>
      <trans-unit id="ExceptionsHeader">
        <source>Exceptions:</source>
        <target state="translated">Wyjątki:</target>
        <note />
      </trans-unit>
      <trans-unit id="GenericParametersHeader">
        <source>Generic parameters:</source>
        <target state="translated">Parametry ogólne:</target>
        <note />
      </trans-unit>
      <trans-unit id="RenameValueToDoubleUnderscore">
        <source>Rename '{0}' to '__'</source>
        <target state="translated">Zmień nazwę z „{0}” na „__”</target>
        <note />
      </trans-unit>
      <trans-unit id="6012">
        <source>Advanced</source>
        <target state="translated">Zaawansowane</target>
        <note />
      </trans-unit>
      <trans-unit id="6014">
        <source>Formatting</source>
        <target state="translated">Formatowanie</target>
        <note />
      </trans-unit>
      <trans-unit id="UseFSharpLambda">
        <source>Use F# lambda syntax</source>
        <target state="translated">Użyj składni wyrażenia lambda języka F#</target>
        <note />
      </trans-unit>
      <trans-unit id="UseMutationWhenValueIsMutable">
        <source>Use '&lt;-' to mutate value</source>
        <target state="translated">Użyj znaku „&lt;-” w celu zmodyfikowania wartości</target>
        <note />
      </trans-unit>
      <trans-unit id="UseNameof">
        <source>Use 'nameof'</source>
        <target state="translated">Użyj wyrażenia "nameof"</target>
        <note />
      </trans-unit>
      <trans-unit id="UseTripleQuotedInterpolation">
        <source>Use triple quoted string interpolation.</source>
        <target state="translated">Użyj interpolacji ciągu z potrójnym cudzysłowem.</target>
        <note />
      </trans-unit>
      <trans-unit id="UseUpcastKeyword">
        <source>Use 'upcast'</source>
        <target state="translated">Użyj operatora „upcast”</target>
        <note />
      </trans-unit>
      <trans-unit id="UseUpcastOperator">
        <source>Use ':&gt;' operator</source>
        <target state="translated">Użyj operatora „:&gt;”</target>
        <note />
      </trans-unit>
      <trans-unit id="UseNotForNegation">
        <source>Use 'not' to negate expression</source>
        <target state="translated">Użyj operatora „not”, aby zanegować wyrażenie</target>
        <note />
      </trans-unit>
      <trans-unit id="UseValueInsteadOfDeref">
        <source>Use '.Value' to dereference expression</source>
        <target state="translated">Użyj elementu „.Value”, aby wyłuskać wyrażenie</target>
        <note />
      </trans-unit>
      <trans-unit id="WrapExpressionInParentheses">
        <source>Wrap expression in parentheses</source>
        <target state="translated">Ujmij wyrażenie w nawiasy</target>
        <note />
      </trans-unit>
    </body>
  </file>
</xliff><|MERGE_RESOLUTION|>--- conflicted
+++ resolved
@@ -42,7 +42,6 @@
 Display return type hints (preview);
 Display inline parameter name hints (preview);
 Live Buffers;
-<<<<<<< HEAD
 Use live (unsaved) buffers for analysis</source>
         <target state="translated">Przewodniki po strukturze bloku;
 Pokaż przewodniki po strukturze dla kodu języka F#;
@@ -54,19 +53,6 @@
 Wyświetl wskazówki dotyczące nazw parametrów w tekście (wersja zapoznawcza);
 Bufory bieżące;
 Do analizy używaj buforów bieżących (niezapisanych)</target>
-=======
-Use live (unsaved) buffers for checking</source>
-        <target state="new">Block Structure Guides;
-Show structure guidelines for F# code;
-Outlining;
-Show outlining and collapsible nodes for F# code;
-Inline hints;
-Display inline type hints (preview);
-Display return type hints (preview);
-Display inline parameter name hints (preview);
-Live Buffers;
-Use live (unsaved) buffers for checking</target>
->>>>>>> fc5e9eda
         <note />
       </trans-unit>
       <trans-unit id="ChangeEqualsInFieldTypeToColon">
@@ -188,31 +174,17 @@
 Enable parallel reference resolution;
 Enable fast find references &amp; rename (restart required);
 Cache parsing results (experimental)</source>
-<<<<<<< HEAD
-        <target state="translated">Opcje wydajności projektu i buforowania języka F#;
+        <target state="translated">Opcje wydajności projektów i buforowania języka F#;
 Włącz odwołania między projektami w pamięci;
-Włącz_częściową_kontrolę_typu;
+Enable_partial_type_checking;
 Opcje wydajności funkcji IntelliSense;
-Włącz nieaktualne dane na potrzeby funkcji IntelliSense;
+Włącz nieaktualne dane dla funkcji IntelliSense;
 Czas do użycia nieaktualnych wyników (w milisekundach);
 Równoległość (wymaga ponownego uruchomienia);
-Włącz równoległą kontrolę typu za pomocą plików sygnatury;
-Włącz równoległe rozpoznawanie odwołań;
-Włącz szybkie znajdowanie odwołań i zmień nazwę (wymagane ponowne uruchomienie);
-Wyniki analizy pamięci podręcznej (eksperymentalne)</target>
-=======
-        <target state="new">F# Project and Caching Performance Options;
-Enable in-memory cross project references;
-Enable_partial_type_checking;
-IntelliSense Performance Options;
-Enable stale data for IntelliSense features;
-Time until stale results are used (in milliseconds);
-Parallelization (requires restart);
-Enable parallel type checking with signature files;
-Enable parallel reference resolution;
-Enable fast find references &amp; rename (experimental);
-Cache parsing results (experimental)</target>
->>>>>>> fc5e9eda
+Włącz kontrolę typów równoległych za pomocą plików podpisu;
+Włącz rozpoznawanie odwołań równoległych;
+Włącz szybkie znajdowanie odwołań i zmianę nazwy (eksperymentalne);
+Wyniki analizowania pamięci podręcznej (eksperymentalne)</target>
         <note />
       </trans-unit>
       <trans-unit id="PrefixValueNameWithUnderscore">
@@ -228,34 +200,15 @@
 Show navigation links as;
 Solid underline;
 Dot underline;
-<<<<<<< HEAD
-Dash underline;
-Show remarks in Quick Info</source>
+Dash underline;</source>
         <target state="translated">Formatowanie;
 Preferowana szerokość opisu w znakach;
 Sformatuj sygnaturę na daną szerokość, dodając podziały wierszy zgodne z regułami składni języka F#;
-Linki nawigacyjne;
-Pokaż linki nawigacyjne jako;
-Podkreślenie ciągłe;
-Podkreślenie z kropek;
-Podkreślenie z kresek;
-Pokaż uwagi w szybkich informacjach</target>
-        <note />
-      </trans-unit>
-      <trans-unit id="RemarksHeader">
-        <source>Remarks:</source>
-        <target state="translated">Uwagi:</target>
-=======
-Dash underline;</source>
-        <target state="new">Formatting;
-Preferred description width in characters;
-Format signature to the given width by adding line breaks conforming with F# syntax rules;
-Navigation links;
-Show navigation links as;
-Solid underline;
-Dot underline;
-Dash underline;</target>
->>>>>>> fc5e9eda
+Linki nawigacji;
+Pokaż linki nawigacji jako;
+Pełne podkreślenie;
+Podkreślenie kropką;
+Podkreślenie kreską;</target>
         <note />
       </trans-unit>
       <trans-unit id="RemoveReturn">
