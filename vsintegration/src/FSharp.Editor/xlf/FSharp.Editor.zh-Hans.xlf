﻿<?xml version="1.0" encoding="utf-8"?>
<xliff xmlns="urn:oasis:names:tc:xliff:document:1.2" xmlns:xsi="http://www.w3.org/2001/XMLSchema-instance" version="1.2" xsi:schemaLocation="urn:oasis:names:tc:xliff:document:1.2 xliff-core-1.2-transitional.xsd">
  <file datatype="xml" source-language="en" target-language="zh-Hans" original="../FSharp.Editor.resx">
    <body>
      <trans-unit id="AddMissingEqualsToTypeDefinition">
        <source>Add missing '=' to type definition</source>
        <target state="translated">将缺少的 "=" 添加到类型定义</target>
        <note />
      </trans-unit>
      <trans-unit id="AddMissingFunKeyword">
        <source>Add missing 'fun' keyword</source>
        <target state="translated">添加缺少的 "fun" 关键字</target>
        <note />
      </trans-unit>
      <trans-unit id="AddMissingInstanceMemberParameter">
        <source>Add missing instance member parameter</source>
        <target state="translated">添加缺少的实例成员参数</target>
        <note />
      </trans-unit>
      <trans-unit id="AddNewKeyword">
        <source>Add 'new' keyword</source>
        <target state="translated">添加“新”关键字</target>
        <note />
      </trans-unit>
      <trans-unit id="AddTypeAnnotation">
        <source>Add type annotation</source>
        <target state="translated">添加类型注释</target>
        <note />
      </trans-unit>
      <trans-unit id="AdvancedPageKeywords">
        <source>Block Structure Guides;
Show structure guidelines for F# code;
Outlining;
Show outlining and collapsible nodes for F# code;
Inline hints;
Display inline type hints (preview);
Display inline parameter name hints (preview);Beer;
Live Buffers;
Use live (unsaved) buffers for checking</source>
        <target state="new">Block Structure Guides;
Show structure guidelines for F# code;
Outlining;
Show outlining and collapsible nodes for F# code;
Inline hints;
Display inline type hints (preview);
Display inline parameter name hints (preview);Beer;
Live Buffers;
Use live (unsaved) buffers for checking</target>
        <note />
      </trans-unit>
      <trans-unit id="CodeFixesPageKeywords">
        <source>Simplify names (remove unnecessary qualifiers);
Always place open statements at the top level;
Remove unused open statements;
Analyze and suggest fixes for unused values;
Suggest names for unresolved identifiers;</source>
        <target state="translated">简化名称(移除不必要的限定符)；
始终将 open 语句置于顶层；
移除未使用的 open 语句；
分析未使用的值并提出修复建议；
建议适用于未解析标识符的名称；</target>
        <note />
      </trans-unit>
      <trans-unit id="ConvertCSharpUsingToFSharpOpen">
        <source>Convert C# 'using' to F# 'open'</source>
        <target state="translated">将 C# “using” 转换为 F# “open”</target>
        <note />
      </trans-unit>
      <trans-unit id="ConvertToAnonymousRecord">
        <source>Convert to Anonymous Record</source>
        <target state="translated">转换为匿名记录</target>
        <note />
      </trans-unit>
      <trans-unit id="ConvertToNotEqualsEqualityExpression">
        <source>Use '&lt;&gt;' for inequality check</source>
        <target state="translated">使用 "&lt;&gt;" 进行不相等检查</target>
        <note />
      </trans-unit>
      <trans-unit id="ConvertToSingleEqualsEqualityExpression">
        <source>Use '=' for equality check</source>
        <target state="translated">使用 "=" 进行同等性检查</target>
        <note />
      </trans-unit>
      <trans-unit id="ChangePrefixNegationToInfixSubtraction">
        <source>Use subtraction instead of negation</source>
        <target state="translated">使用减法代替求反</target>
        <note />
      </trans-unit>
      <trans-unit id="FSharpDisposableLocalValuesClassificationType">
        <source>F# Disposable Values (locals)</source>
        <target state="translated">F# 可释放值(局部值)</target>
        <note />
      </trans-unit>
      <trans-unit id="FSharpDisposableTopLevelValuesClassificationType">
        <source>F# Disposable Values (top-level)</source>
        <target state="translated">F# 可释放值(顶级)</target>
        <note />
      </trans-unit>
      <trans-unit id="FSharpDisposableTypesClassificationType">
        <source>F# Disposable Types</source>
        <target state="translated">F# 可释放类型</target>
        <note />
      </trans-unit>
      <trans-unit id="FSharpFunctionsClassificationType">
        <source>F# Functions</source>
        <target state="translated">F# 函数</target>
        <note />
      </trans-unit>
      <trans-unit id="FormattingPageKeywords">
        <source>Re-format indentation on paste (Experimental)</source>
        <target state="translated">粘贴时重新设置缩进格式(实验)</target>
        <note />
      </trans-unit>
      <trans-unit id="ImplementInterface">
        <source>Implement interface</source>
        <target state="translated">实现接口</target>
        <note />
      </trans-unit>
      <trans-unit id="ImplementInterfaceWithoutTypeAnnotation">
        <source>Implement interface without type annotation</source>
        <target state="translated">无类型批注的实现接口</target>
        <note />
      </trans-unit>
      <trans-unit id="IntelliSensePageKeywords">
        <source>Completion Lists;
Show completion list after a character is deleted;
Show completion list after a character is typed;
Show symbols in unopened namespaces;
Enter key behavior;
Never add new line on enter;
Only add new line on enter after end of fully typed word;
Always add new line on enter;</source>
        <target state="translated">完成列表；
删除字符后显示完成列表；
键入字符后显示完成列表；
在未打开的命名空间中显示符号；
Enter 键行为；
从不在 Enter 上添加新行；
仅在完全键入的单词结尾后在 Enter 上添加新行；
始终在 Enter 上添加新行；</target>
        <note />
      </trans-unit>
      <trans-unit id="MakeDeclarationMutable">
        <source>Make declaration 'mutable'</source>
        <target state="translated">将声明设为“可变”</target>
        <note />
      </trans-unit>
      <trans-unit id="MakeOuterBindingRecursive">
        <source>Make '{0}' recursive</source>
        <target state="translated">使 "{0}" 递归</target>
        <note />
      </trans-unit>
      <trans-unit id="PerformancePageKeywords">
        <source>F# Project and Caching Performance Options;
Enable in-memory cross project references;
IntelliSense Performance Options;
Enable stale data for IntelliSense features;
Time until stale results are used (in milliseconds);
Parallelization (requires restart);
Enable parallel type checking with signature files;
Enable parallel reference resolution;
<<<<<<< HEAD
Enable fast find references &amp; rename (experimental);Cache parsing results (experimental)</source>
        <target state="new">F# Project and Caching Performance Options;
Enable in-memory cross project references;
IntelliSense Performance Options;
Enable stale data for IntelliSense features;
Time until stale results are used (in milliseconds);
Parallelization (requires restart);
Enable parallel type checking with signature files;
Enable parallel reference resolution;
Enable fast find references &amp; rename (experimental);Cache parsing results (experimental)</target>
=======
Enable fast find references &amp; rename (experimental)</source>
        <target state="translated">F# 项目和缓存性能选项；
启用内存中跨项目引用；
IntelliSense 性能选项；
为 IntelliSense 功能启用过时数据；
使用过时结果之前的时间(以毫秒为单位)；
并行化(需要重启)；
使用签名文件启用并行类型检查；
启用并行引用解析；
启用快速查找引用和重命名(实验性)</target>
>>>>>>> c941623c
        <note />
      </trans-unit>
      <trans-unit id="PrefixValueNameWithUnderscore">
        <source>Prefix '{0}' with underscore</source>
        <target state="translated">带下划线的前缀“{0}”</target>
        <note />
      </trans-unit>
      <trans-unit id="QuickInfoPageKeywords">
        <source>Navigation links;
Show navigation links as;
Solid underline;
Dot underline;
Dash underline;</source>
        <target state="translated">导航链接；
将导航链接显示为；
实心下划线；
点下划线；
划线下划线；</target>
        <note />
      </trans-unit>
      <trans-unit id="RemoveReturn">
        <source>Remove 'return'</source>
        <target state="translated">删除 "return"</target>
        <note />
      </trans-unit>
      <trans-unit id="RemoveReturnBang">
        <source>Remove 'return!'</source>
        <target state="translated">删除 "return!"</target>
        <note />
      </trans-unit>
      <trans-unit id="RemoveUnusedBinding">
        <source>Remove unused binding</source>
        <target state="translated">删除未使用的绑定</target>
        <note />
      </trans-unit>
      <trans-unit id="RemoveYield">
        <source>Remove 'yield'</source>
        <target state="translated">删除 "yield"</target>
        <note />
      </trans-unit>
      <trans-unit id="RemoveYieldBang">
        <source>Remove 'yield!'</source>
        <target state="translated">删除 "yield!"</target>
        <note />
      </trans-unit>
      <trans-unit id="RenameValueToUnderscore">
        <source>Rename '{0}' to '_'</source>
        <target state="translated">将“{0}”重命名为“_”</target>
        <note />
      </trans-unit>
      <trans-unit id="SimplifyName">
        <source>Simplify name</source>
        <target state="translated">简化名称</target>
        <note />
      </trans-unit>
      <trans-unit id="NameCanBeSimplified">
        <source>Name can be simplified.</source>
        <target state="translated">可以简化名称。</target>
        <note />
      </trans-unit>
      <trans-unit id="FSharpMutableVarsClassificationType">
        <source>F# Mutable Variables / Reference Cells</source>
        <target state="translated">F# 可变变量/引用单元格</target>
        <note />
      </trans-unit>
      <trans-unit id="FSharpPrintfFormatClassificationType">
        <source>F# Printf Format</source>
        <target state="translated">F# Printf 格式</target>
        <note />
      </trans-unit>
      <trans-unit id="FSharpPropertiesClassificationType">
        <source>F# Properties</source>
        <target state="translated">F# 属性</target>
        <note />
      </trans-unit>
      <trans-unit id="RemoveUnusedOpens">
        <source>Remove unused open declarations</source>
        <target state="translated">删除未使用的 open 声明</target>
        <note />
      </trans-unit>
      <trans-unit id="UnusedOpens">
        <source>Open declaration can be removed.</source>
        <target state="translated">可删除 open 声明。</target>
        <note />
      </trans-unit>
      <trans-unit id="6008">
        <source>IntelliSense</source>
        <target state="translated">IntelliSense</target>
        <note />
      </trans-unit>
      <trans-unit id="6009">
        <source>QuickInfo</source>
        <target state="translated">QuickInfo</target>
        <note />
      </trans-unit>
      <trans-unit id="AddAssemblyReference">
        <source>Add an assembly reference to '{0}'</source>
        <target state="translated">添加对“{0}”的程序集引用</target>
        <note />
      </trans-unit>
      <trans-unit id="AddProjectReference">
        <source>Add a project reference to '{0}'</source>
        <target state="translated">添加对“{0}”的项目引用</target>
        <note />
      </trans-unit>
      <trans-unit id="6010">
        <source>Code Fixes</source>
        <target state="translated">代码修补程序</target>
        <note />
      </trans-unit>
      <trans-unit id="6011">
        <source>Performance</source>
        <target state="translated">性能</target>
        <note />
      </trans-unit>
      <trans-unit id="TheValueIsUnused">
        <source>The value is unused</source>
        <target state="translated">未使用该值</target>
        <note />
      </trans-unit>
      <trans-unit id="CannotDetermineSymbol">
        <source>Cannot determine the symbol under the caret</source>
        <target state="translated">无法确定插入点下的符号</target>
        <note />
      </trans-unit>
      <trans-unit id="CannotNavigateUnknown">
        <source>Cannot navigate to the requested location</source>
        <target state="translated">无法转到到所需位置</target>
        <note />
      </trans-unit>
      <trans-unit id="LocatingSymbol">
        <source>Locating the symbol under the caret...</source>
        <target state="translated">正在确定插入点下的符号...</target>
        <note />
      </trans-unit>
      <trans-unit id="NavigatingTo">
        <source>Navigating to symbol...</source>
        <target state="translated">正在转到符号...</target>
        <note />
      </trans-unit>
      <trans-unit id="NavigateToFailed">
        <source>Navigate to symbol failed: {0}</source>
        <target state="translated">未能转到符号: {0}</target>
        <note />
      </trans-unit>
      <trans-unit id="ExceptionsHeader">
        <source>Exceptions:</source>
        <target state="translated">异常:</target>
        <note />
      </trans-unit>
      <trans-unit id="GenericParametersHeader">
        <source>Generic parameters:</source>
        <target state="translated">泛型参数:</target>
        <note />
      </trans-unit>
      <trans-unit id="RenameValueToDoubleUnderscore">
        <source>Rename '{0}' to '__'</source>
        <target state="translated">将“{0}”重命名为“__”</target>
        <note />
      </trans-unit>
      <trans-unit id="6012">
        <source>Advanced</source>
        <target state="translated">高级</target>
        <note />
      </trans-unit>
      <trans-unit id="6014">
        <source>Formatting</source>
        <target state="translated">正在格式化</target>
        <note />
      </trans-unit>
      <trans-unit id="UseFSharpLambda">
        <source>Use F# lambda syntax</source>
        <target state="translated">使用 F# lambda 语法</target>
        <note />
      </trans-unit>
      <trans-unit id="UseMutationWhenValueIsMutable">
        <source>Use '&lt;-' to mutate value</source>
        <target state="translated">使用 "&lt;-" 来更改值</target>
        <note />
      </trans-unit>
      <trans-unit id="UseNameof">
        <source>Use 'nameof'</source>
        <target state="translated">使用 "nameof"</target>
        <note />
      </trans-unit>
      <trans-unit id="UseTripleQuotedInterpolation">
        <source>Use triple quoted string interpolation.</source>
        <target state="translated">使用三引号字符串内插。</target>
        <note />
      </trans-unit>
      <trans-unit id="UseUpcastKeyword">
        <source>Use 'upcast'</source>
        <target state="translated">使用“向上转换”</target>
        <note />
      </trans-unit>
      <trans-unit id="UseUpcastOperator">
        <source>Use ':&gt;' operator</source>
        <target state="translated">使用 ":&gt;" 运算符</target>
        <note />
      </trans-unit>
      <trans-unit id="UseNotForNegation">
        <source>Use 'not' to negate expression</source>
        <target state="translated">使用 "not" 对表达式求反</target>
        <note />
      </trans-unit>
      <trans-unit id="UseValueInsteadOfDeref">
        <source>Use '.Value' to dereference expression</source>
        <target state="translated">对取消引用表达式使用 ".Value"</target>
        <note />
      </trans-unit>
      <trans-unit id="WrapExpressionInParentheses">
        <source>Wrap expression in parentheses</source>
        <target state="translated">将表达式用括号括起来</target>
        <note />
      </trans-unit>
    </body>
  </file>
</xliff><|MERGE_RESOLUTION|>--- conflicted
+++ resolved
@@ -159,7 +159,6 @@
 Parallelization (requires restart);
 Enable parallel type checking with signature files;
 Enable parallel reference resolution;
-<<<<<<< HEAD
 Enable fast find references &amp; rename (experimental);Cache parsing results (experimental)</source>
         <target state="new">F# Project and Caching Performance Options;
 Enable in-memory cross project references;
@@ -170,18 +169,6 @@
 Enable parallel type checking with signature files;
 Enable parallel reference resolution;
 Enable fast find references &amp; rename (experimental);Cache parsing results (experimental)</target>
-=======
-Enable fast find references &amp; rename (experimental)</source>
-        <target state="translated">F# 项目和缓存性能选项；
-启用内存中跨项目引用；
-IntelliSense 性能选项；
-为 IntelliSense 功能启用过时数据；
-使用过时结果之前的时间(以毫秒为单位)；
-并行化(需要重启)；
-使用签名文件启用并行类型检查；
-启用并行引用解析；
-启用快速查找引用和重命名(实验性)</target>
->>>>>>> c941623c
         <note />
       </trans-unit>
       <trans-unit id="PrefixValueNameWithUnderscore">
