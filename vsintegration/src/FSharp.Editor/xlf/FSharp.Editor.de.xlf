--- conflicted
+++ resolved
@@ -38,8 +38,7 @@
 Display inline parameter name hints (preview);
 Use Transparent Compiler (experimental);
 Live Buffers;
-<<<<<<< HEAD
-Use live (unsaved) buffers for checking</source>
+Use live (unsaved) buffers for analysis</source>
         <target state="new">Block Structure Guides;
 Show structure guidelines for F# code;
 Outlining;
@@ -50,25 +49,12 @@
 Display inline parameter name hints (preview);
 Use Transparent Compiler (experimental);
 Live Buffers;
-Use live (unsaved) buffers for checking</target>
-=======
-Use live (unsaved) buffers for analysis</source>
-        <target state="needs-review-translation">Führungslinien für Blockstruktur;
-Strukturrichtlinien für F#-Code anzeigen;
-Gliederung;
-Gliederungs- und reduzierbare Knoten für F#-Code anzeigen;
-Inlinehinweise;
-Hinweise zu Inlinetypen anzeigen (Vorschau);
-Hinweise zu Rückgabetypen anzeigen (Vorschau);
-Hinweise zu Inlineparameternamen anzeigen (Vorschau);
-Livepuffer;
-Livepuffer (nicht gespeichert) zur Überprüfung verwenden</target>
->>>>>>> 70bd177d
+Use live (unsaved) buffers for analysis</target>
         <note />
       </trans-unit>
       <trans-unit id="ChangeEqualsInFieldTypeToColon">
         <source>Use ':' for type in field declaration</source>
-        <target state="translated">":" für Typ in Felddeklaration verwenden</target>
+        <target state="new">Use ':' for type in field declaration</target>
         <note />
       </trans-unit>
       <trans-unit id="CodeFixesPageKeywords">
@@ -289,7 +275,7 @@
       </trans-unit>
       <trans-unit id="UnexpectedEqualsInFieldExpectedColon">
         <source>Unexpected symbol '=' in field declaration. Expected ':' or other token.</source>
-        <target state="translated">Unerwartetes Symbol "=" in der Felddeklaration. Erwartet wurde ":" oder ein anderes Token.</target>
+        <target state="new">Unexpected symbol '=' in field declaration. Expected ':' or other token.</target>
         <note />
       </trans-unit>
       <trans-unit id="UnusedOpens">
