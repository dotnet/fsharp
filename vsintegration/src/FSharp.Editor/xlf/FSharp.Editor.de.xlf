--- conflicted
+++ resolved
@@ -188,7 +188,6 @@
 Solid underline;
 Dot underline;
 Dash underline;</source>
-<<<<<<< HEAD
         <target state="new">Formatting;
 Maximum description width in characters;
 Navigation links;
@@ -196,13 +195,6 @@
 Solid underline;
 Dot underline;
 Dash underline;</target>
-=======
-        <target state="translated">Navigationslinks;
-Navigationslinks anzeigen als;
-Durchgehende Unterstreichung;
-Gepunktete Unterstreichung;
-Gestrichelte Unterstreichung;</target>
->>>>>>> 93562c0c
         <note />
       </trans-unit>
       <trans-unit id="RemoveReturn">
