--- conflicted
+++ resolved
@@ -153,13 +153,13 @@
         <note />
       </trans-unit>
       <trans-unit id="6013">
-<<<<<<< HEAD
+        <source>CodeLens</source>
+        <target state="translated">CodeLens</target>
+        <note />
+      </trans-unit>
+      <trans-unit id="6014">
         <source>Formatting</source>
         <target state="new">Formatting</target>
-=======
-        <source>CodeLens</source>
-        <target state="translated">CodeLens</target>
->>>>>>> 39fd7b82
         <note />
       </trans-unit>
     </body>
