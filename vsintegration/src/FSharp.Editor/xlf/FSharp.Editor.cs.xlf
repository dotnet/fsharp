--- conflicted
+++ resolved
@@ -159,7 +159,6 @@
 Parallelization (requires restart);
 Enable parallel type checking with signature files;
 Enable parallel reference resolution;
-<<<<<<< HEAD
 Enable fast find references &amp; rename (experimental);Cache parsing results (experimental)</source>
         <target state="new">F# Project and Caching Performance Options;
 Enable in-memory cross project references;
@@ -170,18 +169,6 @@
 Enable parallel type checking with signature files;
 Enable parallel reference resolution;
 Enable fast find references &amp; rename (experimental);Cache parsing results (experimental)</target>
-=======
-Enable fast find references &amp; rename (experimental)</source>
-        <target state="translated">Možnosti výkonu projektu F# a ukládání do mezipaměti;
-Povolit odkazy mezi projekty v paměti;
-Možnosti výkonu IntelliSense;
-Povolit zastaralá data pro funkce IntelliSense;
-Doba, než se použijí zastaralé výsledky (v milisekundách);
-Paralelizace (vyžaduje restartování);
-Povolit paralelní kontrolu typů pomocí souborů podpisu;
-Povolit paralelní referenční rozlišení;
-Povolit odkazy rychlého hledání a přejmenování (experimentální)</target>
->>>>>>> c941623c
         <note />
       </trans-unit>
       <trans-unit id="PrefixValueNameWithUnderscore">
