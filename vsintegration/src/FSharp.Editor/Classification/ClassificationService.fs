--- conflicted
+++ resolved
@@ -16,11 +16,8 @@
 
 open FSharp.Compiler.EditorServices
 open FSharp.Compiler.Tokenization
-<<<<<<< HEAD
 open CancellableTasks
-=======
 open Microsoft.VisualStudio.FSharp.Editor.Telemetry
->>>>>>> 5b749957
 
 // IEditorClassificationService is marked as Obsolete, but is still supported. The replacement (IClassificationService)
 // is internal to Microsoft.CodeAnalysis.Workspaces which we don't have internals visible to. Rather than add yet another
@@ -187,11 +184,6 @@
                 // For closed documents, only get classification for the text within the span.
                 // This may be inaccurate for multi-line tokens such as string literals, but this is ok for now
                 //     as it's better than having to tokenize a big part of a file which in return will allocate a lot and hurt find all references performance.
-<<<<<<< HEAD
-                if not (document.Project.Solution.Workspace.IsDocumentOpen document.Id) then
-                    let classifiedSpans = getLexicalClassifications (document.FilePath, defines, sourceText, textSpan, cancellationToken)
-                    result.AddRange(classifiedSpans)
-=======
                 let isOpenDocument = document.Project.Solution.Workspace.IsDocumentOpen document.Id
 
                 let eventProps: (string * obj) array =
@@ -206,8 +198,8 @@
                     TelemetryReporter.ReportSingleEventWithDuration(TelemetryEvents.AddSyntacticCalssifications, eventProps)
 
                 if not isOpenDocument then
-                    result.AddRange(getLexicalClassifications (document.FilePath, defines, sourceText, textSpan, cancellationToken))
->>>>>>> 5b749957
+                    let classifiedSpans = getLexicalClassifications (document.FilePath, defines, sourceText, textSpan, cancellationToken)
+                    result.AddRange(classifiedSpans)
                 else
                     result.AddRange(
                         Tokenizer.getClassifiedSpans (
