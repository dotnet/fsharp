﻿// Copyright (c) Microsoft Corporation.  All Rights Reserved.  Licensed under the Apache License, Version 2.0.  See License.txt in the project root for license information.

namespace Microsoft.VisualStudio.FSharp.Editor

open System
open System.ComponentModel.Composition
open System.Windows.Media

open Microsoft.VisualStudio
open Microsoft.VisualStudio.Editor
open Microsoft.VisualStudio.PlatformUI
open Microsoft.VisualStudio.Shell
open Microsoft.VisualStudio.Shell.Interop
open Microsoft.Internal.VisualStudio.Shell.Interop
open Microsoft.VisualStudio.Language.StandardClassification
open Microsoft.VisualStudio.Text.Classification
open Microsoft.VisualStudio.Utilities
open Microsoft.CodeAnalysis.Classification

open Microsoft.FSharp.Compiler.SourceCodeServices

[<RequireQualifiedAccess>]
module internal FSharpClassificationTypes =
    let [<Literal>] Function = "FSharp.Function"
    let [<Literal>] MutableVar = "FSharp.MutableVar"
    let [<Literal>] Printf = "FSharp.Printf"
    let [<Literal>] ReferenceType = ClassificationTypeNames.ClassName
    let [<Literal>] Module = ClassificationTypeNames.ModuleName
    let [<Literal>] ValueType = ClassificationTypeNames.StructName
    let [<Literal>] Keyword = ClassificationTypeNames.Keyword
    let [<Literal>] Enum = ClassificationTypeNames.EnumName
    let [<Literal>] Property = "FSharp.Property"
    let [<Literal>] Interface = ClassificationTypeNames.InterfaceName
    let [<Literal>] TypeArgument = ClassificationTypeNames.TypeParameterName
    let [<Literal>] Operator = ClassificationTypeNames.Operator

    let getClassificationTypeName = function
        | SemanticClassificationType.ReferenceType -> ReferenceType
        | SemanticClassificationType.Module -> Module
        | SemanticClassificationType.ValueType -> ValueType
        | SemanticClassificationType.Function -> Function
        | SemanticClassificationType.MutableVar -> MutableVar
        | SemanticClassificationType.Printf -> Printf
        | SemanticClassificationType.ComputationExpression
<<<<<<< HEAD
=======
        | SemanticClassificationType.IntrinsicType
>>>>>>> 85d323d0
        | SemanticClassificationType.IntrinsicFunction -> Keyword
        | SemanticClassificationType.UnionCase
        | SemanticClassificationType.Enumeration -> Enum
        | SemanticClassificationType.Property -> Property
        | SemanticClassificationType.Interface -> Interface
        | SemanticClassificationType.TypeArgument -> TypeArgument
        | SemanticClassificationType.Operator -> Operator 

module internal ClassificationDefinitions =

    [<Export>]
    type internal ThemeColors
        [<ImportingConstructor>]
        (
            classificationformatMapService: IClassificationFormatMapService,
            classificationTypeRegistry: IClassificationTypeRegistryService,
            [<Import(typeof<SVsServiceProvider>)>] serviceProvider: IServiceProvider
        ) =

        let (| LightTheme | DarkTheme | UnknownTheme |) id =
            if id = KnownColorThemes.Light || id = KnownColorThemes.Blue then LightTheme 
            elif id = KnownColorThemes.Dark then DarkTheme
            else UnknownTheme
    
        let getCurrentThemeId() =
            let themeService = serviceProvider.GetService(typeof<SVsColorThemeService>) :?> IVsColorThemeService
            themeService.CurrentTheme.ThemeId

        let colorData = // name,                  (light,                            dark)
          [ FSharpClassificationTypes.Function,   (Colors.Black,                     Color.FromRgb(220uy, 220uy, 220uy))
            FSharpClassificationTypes.MutableVar, (Color.FromRgb(160uy, 128uy, 0uy), Color.FromRgb(255uy, 210uy, 28uy))
            FSharpClassificationTypes.Printf,     (Color.FromRgb(43uy, 145uy, 175uy), Color.FromRgb(78uy, 220uy, 176uy))
            FSharpClassificationTypes.Property,   (Colors.Black,                     Color.FromRgb(220uy, 220uy, 220uy)) ]

        let setColors _ =
            let fontAndColorStorage = serviceProvider.GetService(typeof<SVsFontAndColorStorage>) :?> IVsFontAndColorStorage
            let fontAndColorCacheManager = serviceProvider.GetService(typeof<SVsFontAndColorCacheManager>) :?> IVsFontAndColorCacheManager
            fontAndColorCacheManager.CheckCache( ref DefGuidList.guidTextEditorFontCategory) |> ignore
            fontAndColorStorage.OpenCategory(ref DefGuidList.guidTextEditorFontCategory, uint32 __FCSTORAGEFLAGS.FCSF_READONLY) |> ignore

            let formatMap = classificationformatMapService.GetClassificationFormatMap(category = "text")
            try 
                formatMap.BeginBatchUpdate()
                for ctype, (light, dark) in colorData do
                    // we don't touch the changes made by the user
                    if fontAndColorStorage.GetItem(ctype, Array.zeroCreate 1) <> VSConstants.S_OK  then
                        let ict = classificationTypeRegistry.GetClassificationType(ctype)
                        let oldProps = formatMap.GetTextProperties(ict)
                        let newProps = match getCurrentThemeId() with
                                        | LightTheme -> oldProps.SetForeground light
                                        | DarkTheme -> oldProps.SetForeground dark
                                        | UnknownTheme -> oldProps
                        formatMap.SetTextProperties(ict, newProps)
                fontAndColorStorage.CloseCategory() |> ignore
            finally formatMap.EndBatchUpdate()

        let handler = ThemeChangedEventHandler setColors
        do VSColorTheme.add_ThemeChanged handler
        interface IDisposable with member __.Dispose() = VSColorTheme.remove_ThemeChanged handler

        member __.GetColor(ctype) =
            let light, dark = colorData |> Map.ofList |> Map.find ctype
            match getCurrentThemeId() with
            | LightTheme -> Nullable light
            | DarkTheme -> Nullable dark
            | UnknownTheme -> Nullable()

    [<Export; Name(FSharpClassificationTypes.Function); BaseDefinition(PredefinedClassificationTypeNames.FormalLanguage)>]
    let FSharpFunctionClassificationType : ClassificationTypeDefinition = null

    [<Export; Name(FSharpClassificationTypes.MutableVar); BaseDefinition(PredefinedClassificationTypeNames.FormalLanguage)>]
    let FSharpMutableVarClassificationType : ClassificationTypeDefinition = null

    [<Export; Name(FSharpClassificationTypes.Printf); BaseDefinition(PredefinedClassificationTypeNames.FormalLanguage)>]
    let FSharpPrintfClassificationType : ClassificationTypeDefinition = null

    [<Export; Name(FSharpClassificationTypes.Property); BaseDefinition(PredefinedClassificationTypeNames.FormalLanguage)>]
    let FSharpPropertyClassificationType : ClassificationTypeDefinition = null

    [<Export(typeof<EditorFormatDefinition>)>]
    [<ClassificationType(ClassificationTypeNames = FSharpClassificationTypes.Function)>]
    [<Name(FSharpClassificationTypes.Function)>]
    [<UserVisible(true)>]
    [<Order(After = PredefinedClassificationTypeNames.Keyword)>]
    type internal FSharpFunctionTypeFormat [<ImportingConstructor>](theme: ThemeColors) as self =
        inherit ClassificationFormatDefinition()

        do self.DisplayName <- SR.FSharpFunctionsOrMethodsClassificationType.Value
           self.ForegroundColor <- theme.GetColor FSharpClassificationTypes.Function

    [<Export(typeof<EditorFormatDefinition>)>]
    [<ClassificationType(ClassificationTypeNames = FSharpClassificationTypes.MutableVar)>]
    [<Name(FSharpClassificationTypes.MutableVar)>]
    [<UserVisible(true)>]
    [<Order(After = PredefinedClassificationTypeNames.Keyword)>]
    type internal FSharpMutableVarTypeFormat [<ImportingConstructor>](theme: ThemeColors) as self =
        inherit ClassificationFormatDefinition()

        do self.DisplayName <- SR.FSharpMutableVarsClassificationType.Value
           self.ForegroundColor <- theme.GetColor FSharpClassificationTypes.MutableVar

    [<Export(typeof<EditorFormatDefinition>)>]
    [<ClassificationType(ClassificationTypeNames = FSharpClassificationTypes.Printf)>]
    [<Name(FSharpClassificationTypes.Printf)>]
    [<UserVisible(true)>]
    [<Order(After = PredefinedClassificationTypeNames.String)>]
    type internal FSharpPrintfTypeFormat [<ImportingConstructor>](theme: ThemeColors) as self =
        inherit ClassificationFormatDefinition()

        do self.DisplayName <- SR.FSharpPrintfFormatClassificationType.Value
           self.ForegroundColor <- theme.GetColor FSharpClassificationTypes.Printf

    [<Export(typeof<EditorFormatDefinition>)>]
    [<ClassificationType(ClassificationTypeNames = FSharpClassificationTypes.Property)>]
    [<Name(FSharpClassificationTypes.Property)>]
    [<UserVisible(true)>]
    [<Order(After = PredefinedClassificationTypeNames.Keyword)>]
    type internal FSharpPropertyFormat [<ImportingConstructor>](theme: ThemeColors) as self =
        inherit ClassificationFormatDefinition()

        do self.DisplayName <- SR.FSharpPropertiesClassificationType.Value
           self.ForegroundColor <- theme.GetColor FSharpClassificationTypes.Property<|MERGE_RESOLUTION|>--- conflicted
+++ resolved
@@ -42,10 +42,6 @@
         | SemanticClassificationType.MutableVar -> MutableVar
         | SemanticClassificationType.Printf -> Printf
         | SemanticClassificationType.ComputationExpression
-<<<<<<< HEAD
-=======
-        | SemanticClassificationType.IntrinsicType
->>>>>>> 85d323d0
         | SemanticClassificationType.IntrinsicFunction -> Keyword
         | SemanticClassificationType.UnionCase
         | SemanticClassificationType.Enumeration -> Enum
