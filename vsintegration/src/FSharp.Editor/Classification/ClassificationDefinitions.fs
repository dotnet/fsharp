--- conflicted
+++ resolved
@@ -207,43 +207,24 @@
                 VSColorTheme.remove_ThemeChanged handler
 
     [<Export; Name(FSharpClassificationTypes.MutableVar); BaseDefinition(PredefinedClassificationTypeNames.FormalLanguage)>]
-<<<<<<< HEAD
-    let FSharpMutableVarClassificationType : ClassificationTypeDefinition MaybeNull = null
+    let FSharpMutableVarClassificationType: ClassificationTypeDefinition MaybeNull = null
 
     [<Export; Name(FSharpClassificationTypes.DisposableType); BaseDefinition(PredefinedClassificationTypeNames.FormalLanguage)>]
-    let FSharpDisposableClassificationType : ClassificationTypeDefinition MaybeNull = null
-    
+    let FSharpDisposableClassificationType: ClassificationTypeDefinition MaybeNull = null
+
     [<Export; Name(FSharpClassificationTypes.DisposableLocalValue); BaseDefinition(PredefinedClassificationTypeNames.FormalLanguage)>]
-    let FSharpDisposableLocalValueClassificationType : ClassificationTypeDefinition MaybeNull = null
+    let FSharpDisposableLocalValueClassificationType: ClassificationTypeDefinition MaybeNull =
+        null
 
     [<Export; Name(FSharpClassificationTypes.DisposableTopLevelValue); BaseDefinition(PredefinedClassificationTypeNames.FormalLanguage)>]
-    let FSharpDisposableTopLevelValueClassificationType : ClassificationTypeDefinition MaybeNull = null
+    let FSharpDisposableTopLevelValueClassificationType: ClassificationTypeDefinition MaybeNull =
+        null
 
     [<Export; Name(FSharpClassificationTypes.Function); BaseDefinition(PredefinedClassificationTypeNames.FormalLanguage)>]
-    let FSharpFunctionClassificationType : ClassificationTypeDefinition MaybeNull = null
+    let FSharpFunctionClassificationType: ClassificationTypeDefinition MaybeNull = null
 
     [<Export; Name(FSharpClassificationTypes.Printf); BaseDefinition(PredefinedClassificationTypeNames.FormalLanguage)>]
-    let FSharpPrintfClassificationType : ClassificationTypeDefinition MaybeNull = null
-=======
-    let FSharpMutableVarClassificationType: ClassificationTypeDefinition = null
-
-    [<Export; Name(FSharpClassificationTypes.DisposableType); BaseDefinition(PredefinedClassificationTypeNames.FormalLanguage)>]
-    let FSharpDisposableClassificationType: ClassificationTypeDefinition = null
-
-    [<Export; Name(FSharpClassificationTypes.DisposableLocalValue); BaseDefinition(PredefinedClassificationTypeNames.FormalLanguage)>]
-    let FSharpDisposableLocalValueClassificationType: ClassificationTypeDefinition =
-        null
-
-    [<Export; Name(FSharpClassificationTypes.DisposableTopLevelValue); BaseDefinition(PredefinedClassificationTypeNames.FormalLanguage)>]
-    let FSharpDisposableTopLevelValueClassificationType: ClassificationTypeDefinition =
-        null
-
-    [<Export; Name(FSharpClassificationTypes.Function); BaseDefinition(PredefinedClassificationTypeNames.FormalLanguage)>]
-    let FSharpFunctionClassificationType: ClassificationTypeDefinition = null
-
-    [<Export; Name(FSharpClassificationTypes.Printf); BaseDefinition(PredefinedClassificationTypeNames.FormalLanguage)>]
-    let FSharpPrintfClassificationType: ClassificationTypeDefinition = null
->>>>>>> ab42a322
+    let FSharpPrintfClassificationType: ClassificationTypeDefinition MaybeNull = null
 
     [<Export(typeof<EditorFormatDefinition>)>]
     [<ClassificationType(ClassificationTypeNames = FSharpClassificationTypes.Function)>]
