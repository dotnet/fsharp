// Copyright (c) Microsoft Corporation.  All Rights Reserved.  See License.txt in the project root for license information.

namespace Microsoft.VisualStudio.FSharp.Editor

open System.Composition
open System.Collections.Immutable
open System.Threading.Tasks

open Microsoft.CodeAnalysis.Text
open Microsoft.CodeAnalysis.CodeFixes
open FSharp.Compiler.Diagnostics

[<ExportCodeFixProvider(FSharpConstants.FSharpLanguageName, Name = CodeFix.FixIndexerAccess); Shared>]
type internal LegacyFsharpFixAddDotToIndexerAccess() =
    inherit CodeFixProvider()
    let fixableDiagnosticIds = set [ "FS3217" ]

    override _.FixableDiagnosticIds = Seq.toImmutableArray fixableDiagnosticIds

    override _.RegisterCodeFixesAsync context : Task =
        async {
            let diagnostics =
                context.Diagnostics
                |> Seq.filter (fun x -> fixableDiagnosticIds |> Set.contains x.Id)
                |> Seq.toList

            if not (List.isEmpty diagnostics) then
                let! sourceText = context.Document.GetTextAsync() |> Async.AwaitTask

                diagnostics
                |> Seq.iter (fun diagnostic ->
                    let diagnostics = ImmutableArray.Create diagnostic

                    let span, replacement =
                        try
                            let mutable span = context.Span

                            let notStartOfBracket (span: TextSpan) =
                                let t = sourceText.GetSubText(TextSpan(span.Start, span.Length + 1))
                                t.[t.Length - 1] <> '['

                            // skip all braces and blanks until we find [
                            while span.End < sourceText.Length && notStartOfBracket span do
                                span <- TextSpan(span.Start, span.Length + 1)

                            span, sourceText.GetSubText(span).ToString()
                        with _ ->
                            context.Span, sourceText.GetSubText(context.Span).ToString()

                    let codefix =
                        CodeFixHelpers.createTextChangeCodeFix (
                            CodeFix.FixIndexerAccess,
                            CompilerDiagnostics.GetErrorMessage FSharpDiagnosticKind.AddIndexerDot,
                            context,
                            (fun () -> asyncMaybe.Return [| TextChange(span, replacement.TrimEnd() + ".") |])
                        )

                    context.RegisterCodeFix(codefix, diagnostics))
        }
        |> RoslynHelpers.StartAsyncUnitAsTask(context.CancellationToken)

[<ExportCodeFixProvider(FSharpConstants.FSharpLanguageName, Name = CodeFix.RemoveIndexerDotBeforeBracket); Shared>]
type internal FsharpFixRemoveDotFromIndexerAccessOptIn() as this =
    inherit CodeFixProvider()
    let fixableDiagnosticIds = set [ "FS3366" ]

    static let title =
        CompilerDiagnostics.GetErrorMessage FSharpDiagnosticKind.RemoveIndexerDot

    override _.FixableDiagnosticIds = Seq.toImmutableArray fixableDiagnosticIds

    override _.RegisterCodeFixesAsync context : Task =
        backgroundTask {
            let relevantDiagnostics = this.GetPrunedDiagnostics(context)

            if not relevantDiagnostics.IsEmpty then
<<<<<<< HEAD
                this.RegisterFix(context, fixName, TextChange(context.Span, ""))
        }

    override this.GetFixAllProvider() = FixAllProvider.Create(fun fixAllCtx doc allDiagnostics -> 
        task{
            let changes = allDiagnostics |> Seq.map (fun x -> TextChange(x.Location.SourceSpan,""))
            let! text = doc.GetTextAsync(fixAllCtx.CancellationToken)
            return doc.WithText(text.WithChanges(changes))
        } )
=======
                this.RegisterFix(CodeFix.RemoveIndexerDotBeforeBracket, title, context, TextChange(context.Span, ""))
        }
>>>>>>> ea1ba7ed
<|MERGE_RESOLUTION|>--- conflicted
+++ resolved
@@ -74,8 +74,7 @@
             let relevantDiagnostics = this.GetPrunedDiagnostics(context)
 
             if not relevantDiagnostics.IsEmpty then
-<<<<<<< HEAD
-                this.RegisterFix(context, fixName, TextChange(context.Span, ""))
+                this.RegisterFix(CodeFix.RemoveIndexerDotBeforeBracket, title, context, TextChange(context.Span, ""))
         }
 
     override this.GetFixAllProvider() = FixAllProvider.Create(fun fixAllCtx doc allDiagnostics -> 
@@ -83,8 +82,4 @@
             let changes = allDiagnostics |> Seq.map (fun x -> TextChange(x.Location.SourceSpan,""))
             let! text = doc.GetTextAsync(fixAllCtx.CancellationToken)
             return doc.WithText(text.WithChanges(changes))
-        } )
-=======
-                this.RegisterFix(CodeFix.RemoveIndexerDotBeforeBracket, title, context, TextChange(context.Span, ""))
-        }
->>>>>>> ea1ba7ed
+        } )