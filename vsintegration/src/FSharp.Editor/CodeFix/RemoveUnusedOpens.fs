// Copyright (c) Microsoft Corporation.  All Rights Reserved.  See License.txt in the project root for license information.

namespace Microsoft.VisualStudio.FSharp.Editor

open System.Composition
open System.Threading
open System.Threading.Tasks
open System.Collections.Immutable

open Microsoft.CodeAnalysis
open Microsoft.CodeAnalysis.Text
open Microsoft.CodeAnalysis.CodeFixes
open Microsoft.CodeAnalysis.CodeActions
open Microsoft.CodeAnalysis.ExternalAccess.FSharp.Diagnostics

<<<<<<< HEAD
[<ExportCodeFixProvider(FSharpConstants.FSharpLanguageName, Name = "RemoveUnusedOpens"); Shared>]
=======
open FSharp.Compiler.Text

[<ExportCodeFixProvider(FSharpConstants.FSharpLanguageName, Name = CodeFix.RemoveUnusedOpens); Shared>]
>>>>>>> ea1ba7ed
type internal FSharpRemoveUnusedOpensCodeFixProvider [<ImportingConstructor>] () =
    inherit CodeFixProvider()

    static let title = SR.RemoveUnusedOpens()

    override _.FixableDiagnosticIds = ImmutableArray.Create FSharpIDEDiagnosticIds.RemoveUnnecessaryImportsDiagnosticId

<<<<<<< HEAD
    member this.GetChangedDocument(document : Document, diagnostics : ImmutableArray<Diagnostic>, ct : CancellationToken ) = 
        task{
            let! sourceText = document.GetTextAsync(ct)
            let changes = 
                diagnostics 
                |> Seq.map (fun d -> sourceText.Lines.GetLineFromPosition(d.Location.SourceSpan.Start).SpanIncludingLineBreak)
                |> Seq.map (fun span -> TextChange(span, ""))
             
            return document.WithText(sourceText.WithChanges(changes))
        }
=======
            let diagnostics =
                context.Diagnostics
                |> Seq.filter (fun x -> fixableDiagnosticIds |> List.contains x.Id)
                |> Seq.toImmutableArray

            let title = SR.RemoveUnusedOpens()

            let codefix =
                CodeFixHelpers.createTextChangeCodeFix (CodeFix.RemoveUnusedOpens, title, context, (fun () -> asyncMaybe.Return changes))
>>>>>>> ea1ba7ed

    override this.RegisterCodeFixesAsync ctx : Task =
        task {     
            let codeAction = CodeAction.Create(title, (fun ct -> 
                this.GetChangedDocument(ctx.Document,ctx.Diagnostics, ct))
                , title)
            ctx.RegisterCodeFix(codeAction, this.GetPrunedDiagnostics(ctx))
        }

    override this.GetFixAllProvider() = FixAllProvider.Create(fun fixAllCtx doc allDiagnostics -> 
        this.GetChangedDocument(doc,allDiagnostics, fixAllCtx.CancellationToken) )<|MERGE_RESOLUTION|>--- conflicted
+++ resolved
@@ -13,13 +13,9 @@
 open Microsoft.CodeAnalysis.CodeActions
 open Microsoft.CodeAnalysis.ExternalAccess.FSharp.Diagnostics
 
-<<<<<<< HEAD
-[<ExportCodeFixProvider(FSharpConstants.FSharpLanguageName, Name = "RemoveUnusedOpens"); Shared>]
-=======
 open FSharp.Compiler.Text
 
 [<ExportCodeFixProvider(FSharpConstants.FSharpLanguageName, Name = CodeFix.RemoveUnusedOpens); Shared>]
->>>>>>> ea1ba7ed
 type internal FSharpRemoveUnusedOpensCodeFixProvider [<ImportingConstructor>] () =
     inherit CodeFixProvider()
 
@@ -27,7 +23,6 @@
 
     override _.FixableDiagnosticIds = ImmutableArray.Create FSharpIDEDiagnosticIds.RemoveUnnecessaryImportsDiagnosticId
 
-<<<<<<< HEAD
     member this.GetChangedDocument(document : Document, diagnostics : ImmutableArray<Diagnostic>, ct : CancellationToken ) = 
         task{
             let! sourceText = document.GetTextAsync(ct)
@@ -38,17 +33,6 @@
              
             return document.WithText(sourceText.WithChanges(changes))
         }
-=======
-            let diagnostics =
-                context.Diagnostics
-                |> Seq.filter (fun x -> fixableDiagnosticIds |> List.contains x.Id)
-                |> Seq.toImmutableArray
-
-            let title = SR.RemoveUnusedOpens()
-
-            let codefix =
-                CodeFixHelpers.createTextChangeCodeFix (CodeFix.RemoveUnusedOpens, title, context, (fun () -> asyncMaybe.Return changes))
->>>>>>> ea1ba7ed
 
     override this.RegisterCodeFixesAsync ctx : Task =
         task {     
