--- conflicted
+++ resolved
@@ -12,11 +12,7 @@
 [<ExportCodeFixProvider(FSharpConstants.FSharpLanguageName, Name = CodeFix.ConvertToSingleEqualsEqualityExpression); Shared>]
 type internal FSharpConvertToSingleEqualsEqualityExpressionCodeFixProvider() =
     inherit CodeFixProvider()
-
-<<<<<<< HEAD
-=======
-    let fixableDiagnosticIds = set [ "FS0043" ]
->>>>>>> 93c135e0
+    
     static let title = SR.ConvertToSingleEqualsEqualityExpression()
 
     override _.FixableDiagnosticIds = ImmutableArray.Create("FS0043")
