--- conflicted
+++ resolved
@@ -78,10 +78,7 @@
                     false
                 )
 
-<<<<<<< HEAD
             let! funcLexerSymbol = Tokenizer.getSymbolAtPosition (context.Document.Id, sourceText, funcStartPos, context.Document.FilePath, defines, SymbolLookupKind.Greedy, false, false, context.CancellationToken)
-=======
->>>>>>> 2f58aecb
             let! funcNameSpan = RoslynHelpers.TryFSharpRangeToTextSpan(sourceText, funcLexerSymbol.Range)
             let funcName = sourceText.GetSubText(funcNameSpan).ToString()
 
