--- conflicted
+++ resolved
@@ -104,10 +104,6 @@
 
             let! symbol =
                 maybe {
-<<<<<<< HEAD
-                    let! lexerSymbol = Tokenizer.getSymbolAtPosition(document.Id, sourceText, context.Span.End, document.FilePath, defines, SymbolLookupKind.Greedy, false, false, context.CancellationToken)
-                    return checkResults.GetSymbolUseAtLocation(Line.fromZ linePos.Line, lexerSymbol.Ident.idRange.EndColumn, line.ToString(), lexerSymbol.FullIsland)
-=======
                     let! lexerSymbol =
                         Tokenizer.getSymbolAtPosition (
                             document.Id,
@@ -117,7 +113,8 @@
                             defines,
                             SymbolLookupKind.Greedy,
                             false,
-                            false
+                            false,
+                            context.CancellationToken
                         )
 
                     return
@@ -127,7 +124,6 @@
                             line.ToString(),
                             lexerSymbol.FullIsland
                         )
->>>>>>> 2f58aecb
                 }
 
             do! Option.guard symbol.IsNone
