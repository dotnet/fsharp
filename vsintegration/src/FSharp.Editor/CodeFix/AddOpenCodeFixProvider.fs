// Copyright (c) Microsoft Corporation.  All Rights Reserved.  Licensed under the Apache License, Version 2.0.  See License.txt in the project root for license information.

namespace rec Microsoft.VisualStudio.FSharp.Editor

open System
open System.Composition
open System.Collections.Immutable
open System.Threading
open System.Threading.Tasks
open System.Runtime.CompilerServices

open Microsoft.CodeAnalysis
open Microsoft.CodeAnalysis.Editor
open Microsoft.CodeAnalysis.Host
open Microsoft.CodeAnalysis.Host.Mef
open Microsoft.CodeAnalysis.Text
open Microsoft.CodeAnalysis.CodeFixes
open Microsoft.CodeAnalysis.CodeActions

open Microsoft.VisualStudio.FSharp.LanguageService
open Microsoft.VisualStudio.Text
open Microsoft.VisualStudio.Shell.Interop

open Microsoft.FSharp.Compiler
open Microsoft.FSharp.Compiler.Parser
open Microsoft.FSharp.Compiler.Range
open Microsoft.FSharp.Compiler.SourceCodeServices

open System.Windows.Documents
open Microsoft.VisualStudio.FSharp.Editor.Structure

[<CompilationRepresentation (CompilationRepresentationFlags.ModuleSuffix)>]
module internal InsertContext =
    /// Corrects insertion line number based on kind of scope and text surrounding the insertion point.
    let adjustInsertionPoint (sourceText: SourceText) ctx  =
        let getLineStr line = sourceText.Lines.[line].ToString().Trim()
        let line =
            match ctx.ScopeKind with
            | ScopeKind.TopModule ->
                if ctx.Pos.Line > 1 then
                    // it's an implicit module without any open declarations    
                    let line = getLineStr (ctx.Pos.Line - 2)
                    let isImpliciteTopLevelModule = not (line.StartsWith "module" && not (line.EndsWith "="))
                    if isImpliciteTopLevelModule then 1 else ctx.Pos.Line
                else 1
            | ScopeKind.Namespace ->
                // for namespaces the start line is start line of the first nested entity
                if ctx.Pos.Line > 1 then
                    [0..ctx.Pos.Line - 1]
                    |> List.mapi (fun i line -> i, getLineStr line)
                    |> List.tryPick (fun (i, lineStr) -> 
                        if lineStr.StartsWith "namespace" then Some i
                        else None)
                    |> function
                        // move to the next line below "namespace" and convert it to F# 1-based line number
                        | Some line -> line + 2 
                        | None -> ctx.Pos.Line
                else 1  
            | _ -> ctx.Pos.Line

        { ctx.Pos with Line = line }

    /// <summary>
    /// Inserts open declaration into `SourceText`. 
    /// </summary>
    /// <param name="sourceText">SourceText.</param>
    /// <param name="ctx">Insertion context. Typically returned from tryGetInsertionContext</param>
    /// <param name="ns">Namespace to open.</param>
    let insertOpenDeclaration (sourceText: SourceText) (ctx: InsertContext) (ns: string) : SourceText =
        let insert line lineStr (sourceText: SourceText) : SourceText =
            let pos = sourceText.Lines.[line].Start
            sourceText.WithChanges(TextChange(TextSpan(pos, 0), lineStr + Environment.NewLine))

        let pos = adjustInsertionPoint sourceText ctx
        let docLine = pos.Line - 1
        let lineStr = (String.replicate pos.Column " ") + "open " + ns
        let sourceText = sourceText |> insert docLine lineStr
        // if there's no a blank line between open declaration block and the rest of the code, we add one
        let sourceText = 
            if sourceText.Lines.[docLine + 1].ToString().Trim() <> "" then 
                sourceText |> insert (docLine + 1) ""
            else sourceText
        // for top level module we add a blank line between the module declaration and first open statement
        if (pos.Column = 0 || ctx.ScopeKind = ScopeKind.Namespace) && docLine > 0
            && not (sourceText.Lines.[docLine - 1].ToString().Trim().StartsWith "open") then
                sourceText |> insert docLine ""
        else sourceText

[<ExportCodeFixProvider(FSharpCommonConstants.FSharpLanguageName, Name = "AddOpen"); Shared>]
type internal FSharpAddOpenCodeFixProvider
    [<ImportingConstructor>]
    (
        checkerProvider: FSharpCheckerProvider, 
        projectInfoManager: ProjectInfoManager,
        assemblyContentProvider: AssemblyContentProvider
    ) =
    inherit CodeFixProvider()
    let fixableDiagnosticIds = ["FS0039"]

    let checker = checkerProvider.Checker
    let fixUnderscoresInMenuText (text: string) = text.Replace("_", "__")

    let qualifySymbolFix (context: CodeFixContext) (fullName, qualifier) = 
        CodeAction.Create(
            fixUnderscoresInMenuText fullName,
            fun (cancellationToken: CancellationToken) -> 
                async {
                    let! sourceText = context.Document.GetTextAsync()
                    return context.Document.WithText(sourceText.Replace(context.Span, qualifier))
                } |> CommonRoslynHelpers.StartAsyncAsTask(cancellationToken))

    let openNamespaceFix (context: CodeFixContext) ctx name ns multipleNames = 
        let displayText = "open " + ns + if multipleNames then " (" + name + ")" else ""
        // TODO when fresh Roslyn NuGet packages are published, assign "Namespace" Tag to this CodeAction to show proper glyph.
        CodeAction.Create(
            fixUnderscoresInMenuText displayText,
            (fun (cancellationToken: CancellationToken) -> 
                async {
                    let! sourceText = context.Document.GetTextAsync()
                    return context.Document.WithText(InsertContext.insertOpenDeclaration sourceText ctx ns)
                } |> CommonRoslynHelpers.StartAsyncAsTask(cancellationToken)),
            displayText)

    let getSuggestions (context: CodeFixContext) (candidates: (Entity * InsertContext) list) : unit =
        let openNamespaceFixes =
            candidates
            |> Seq.choose (fun (entity, ctx) -> entity.Namespace |> Option.map (fun ns -> ns, entity.Name, ctx))
            |> Seq.groupBy (fun (ns, _, _) -> ns)
            |> Seq.map (fun (ns, xs) -> 
                ns, 
                xs 
                |> Seq.map (fun (_, name, ctx) -> name, ctx) 
                |> Seq.distinctBy (fun (name, _) -> name)
                |> Seq.sortBy fst
                |> Seq.toArray)
            |> Seq.map (fun (ns, names) ->
                let multipleNames = names |> Array.length > 1
                names |> Seq.map (fun (name, ctx) -> ns, name, ctx, multipleNames))
            |> Seq.concat
            |> Seq.map (fun (ns, name, ctx, multipleNames) -> 
                openNamespaceFix context ctx name ns multipleNames)
            |> Seq.toList
            
        let quilifySymbolFixes =
            candidates
            |> Seq.map (fun (entity, _) -> entity.FullRelativeName, entity.Qualifier)
            |> Seq.distinct
            |> Seq.sort
            |> Seq.map (qualifySymbolFix context)
            |> Seq.toList

        for codeFix in openNamespaceFixes @ quilifySymbolFixes do
            context.RegisterCodeFix(codeFix, (context.Diagnostics |> Seq.filter (fun x -> fixableDiagnosticIds |> List.contains x.Id)).ToImmutableArray())

    override __.FixableDiagnosticIds = fixableDiagnosticIds.ToImmutableArray()

    override __.RegisterCodeFixesAsync context : Task =
<<<<<<< HEAD
        asyncMaybe {
            let! options = projectInfoManager.TryGetOptionsForEditingDocumentOrProject context.Document
            let! sourceText = context.Document.GetTextAsync(context.CancellationToken)
            let! parsedInput, checkFileResults = checker.ParseAndCheckDocument(context.Document, options, sourceText)
            let textLinePos = sourceText.Lines.GetLinePosition context.Span.Start
            let defines = CompilerEnvironment.GetCompilationDefinesForEditing(context.Document.FilePath, options.OtherOptions |> Seq.toList)
            let! symbol = CommonHelpers.getSymbolAtPosition(context.Document.Id, sourceText, context.Span.Start, context.Document.FilePath, defines, SymbolLookupKind.Fuzzy)
            let pos = Pos.fromZ textLinePos.Line textLinePos.Character
            let isAttribute = UntypedParseImpl.GetEntityKind(pos, parsedInput) = Some EntityKind.Attribute
            let entities =
                assemblyContentProvider.GetAllEntitiesInProjectAndReferencedAssemblies checkFileResults
                |> List.map (fun e -> 
                     [ yield e.TopRequireQualifiedAccessParent, e.AutoOpenParent, e.Namespace, e.CleanedIdents
                       if isAttribute then
                           let lastIdent = e.CleanedIdents.[e.CleanedIdents.Length - 1]
                           if lastIdent.EndsWith "Attribute" && e.Kind LookupType.Precise = EntityKind.Attribute then
                               yield 
                                   e.TopRequireQualifiedAccessParent, 
                                   e.AutoOpenParent,
                                   e.Namespace,
                                   e.CleanedIdents 
                                   |> Array.replace (e.CleanedIdents.Length - 1) (lastIdent.Substring(0, lastIdent.Length - 9)) ])
                |> List.concat

            let! idents = ParsedInput.getLongIdentAt parsedInput (Range.mkPos pos.Line symbol.RightColumn)
            let createEntity = ParsedInput.tryFindInsertionContext pos.Line parsedInput idents
            return entities |> Seq.map createEntity |> Seq.concat |> Seq.toList |> getSuggestions context
        } 
        |> Async.Ignore
        |> CommonRoslynHelpers.StartAsyncUnitAsTask(context.CancellationToken)
=======
        async {
            match projectInfoManager.TryGetOptionsForEditingDocumentOrProject context.Document with 
            | Some options ->
                let! sourceText = context.Document.GetTextAsync(context.CancellationToken)
                let! textVersion = context.Document.GetTextVersionAsync(context.CancellationToken)
                let! parseResults, checkFileAnswer = checker.ParseAndCheckFileInProject(context.Document.FilePath, textVersion.GetHashCode(), sourceText.ToString(), options)
                match parseResults.ParseTree, checkFileAnswer with
                | None, _
                | _, FSharpCheckFileAnswer.Aborted -> ()
                | Some parsedInput, FSharpCheckFileAnswer.Succeeded checkFileResults ->
                    let unresolvedIdentRange =
                        let startLinePos = sourceText.Lines.GetLinePosition context.Span.Start
                        let startPos = Pos.fromZ startLinePos.Line startLinePos.Character
                        let endLinePos = sourceText.Lines.GetLinePosition context.Span.End
                        let endPos = Pos.fromZ endLinePos.Line endLinePos.Character
                        Range.mkRange context.Document.FilePath startPos endPos
                    
                    let isAttribute = UntypedParseImpl.GetEntityKind(unresolvedIdentRange.Start, parsedInput) = Some EntityKind.Attribute
                    
                    let entities =
                        assemblyContentProvider.GetAllEntitiesInProjectAndReferencedAssemblies checkFileResults
                        |> List.collect (fun e -> 
                             [ yield e.TopRequireQualifiedAccessParent, e.AutoOpenParent, e.Namespace, e.CleanedIdents
                               if isAttribute then
                                   let lastIdent = e.CleanedIdents.[e.CleanedIdents.Length - 1]
                                   if lastIdent.EndsWith "Attribute" && e.Kind LookupType.Precise = EntityKind.Attribute then
                                       yield 
                                           e.TopRequireQualifiedAccessParent, 
                                           e.AutoOpenParent,
                                           e.Namespace,
                                           e.CleanedIdents 
                                           |> Array.replace (e.CleanedIdents.Length - 1) (lastIdent.Substring(0, lastIdent.Length - 9)) ])

                    let longIdent = ParsedInput.getLongIdentAt parsedInput unresolvedIdentRange.End

                    let maybeUnresolvedIdents =
                        longIdent 
                        |> Option.map (fun longIdent ->
                            longIdent
                            |> List.map (fun ident ->
                                { Ident = ident.idText
                                  Resolved = not (ident.idRange = unresolvedIdentRange) })
                            |> List.toArray)
                    
                    match maybeUnresolvedIdents with
                    | Some maybeUnresolvedIdents ->
                        let createEntity = ParsedInput.tryFindInsertionContext unresolvedIdentRange.StartLine parsedInput maybeUnresolvedIdents
                        return entities |> Seq.map createEntity |> Seq.concat |> Seq.toList |> getSuggestions context
                    | None -> ()
            | None -> ()
        } |> CommonRoslynHelpers.StartAsyncUnitAsTask(context.CancellationToken)
>>>>>>> c7cf40bd
 <|MERGE_RESOLUTION|>--- conflicted
+++ resolved
@@ -7,27 +7,17 @@
 open System.Collections.Immutable
 open System.Threading
 open System.Threading.Tasks
-open System.Runtime.CompilerServices
 
 open Microsoft.CodeAnalysis
-open Microsoft.CodeAnalysis.Editor
-open Microsoft.CodeAnalysis.Host
 open Microsoft.CodeAnalysis.Host.Mef
 open Microsoft.CodeAnalysis.Text
 open Microsoft.CodeAnalysis.CodeFixes
 open Microsoft.CodeAnalysis.CodeActions
 
-open Microsoft.VisualStudio.FSharp.LanguageService
-open Microsoft.VisualStudio.Text
-open Microsoft.VisualStudio.Shell.Interop
-
 open Microsoft.FSharp.Compiler
 open Microsoft.FSharp.Compiler.Parser
 open Microsoft.FSharp.Compiler.Range
 open Microsoft.FSharp.Compiler.SourceCodeServices
-
-open System.Windows.Documents
-open Microsoft.VisualStudio.FSharp.Editor.Structure
 
 [<CompilationRepresentation (CompilationRepresentationFlags.ModuleSuffix)>]
 module internal InsertContext =
@@ -155,19 +145,23 @@
     override __.FixableDiagnosticIds = fixableDiagnosticIds.ToImmutableArray()
 
     override __.RegisterCodeFixesAsync context : Task =
-<<<<<<< HEAD
         asyncMaybe {
             let! options = projectInfoManager.TryGetOptionsForEditingDocumentOrProject context.Document
             let! sourceText = context.Document.GetTextAsync(context.CancellationToken)
-            let! parsedInput, checkFileResults = checker.ParseAndCheckDocument(context.Document, options, sourceText)
-            let textLinePos = sourceText.Lines.GetLinePosition context.Span.Start
-            let defines = CompilerEnvironment.GetCompilationDefinesForEditing(context.Document.FilePath, options.OtherOptions |> Seq.toList)
-            let! symbol = CommonHelpers.getSymbolAtPosition(context.Document.Id, sourceText, context.Span.Start, context.Document.FilePath, defines, SymbolLookupKind.Fuzzy)
-            let pos = Pos.fromZ textLinePos.Line textLinePos.Character
-            let isAttribute = UntypedParseImpl.GetEntityKind(pos, parsedInput) = Some EntityKind.Attribute
+            let! parsedInput, checkResults = checker.ParseAndCheckDocument(context.Document, options, sourceText)
+            
+            let unresolvedIdentRange =
+                let startLinePos = sourceText.Lines.GetLinePosition context.Span.Start
+                let startPos = Pos.fromZ startLinePos.Line startLinePos.Character
+                let endLinePos = sourceText.Lines.GetLinePosition context.Span.End
+                let endPos = Pos.fromZ endLinePos.Line endLinePos.Character
+                Range.mkRange context.Document.FilePath startPos endPos
+            
+            let isAttribute = UntypedParseImpl.GetEntityKind(unresolvedIdentRange.Start, parsedInput) = Some EntityKind.Attribute
+            
             let entities =
-                assemblyContentProvider.GetAllEntitiesInProjectAndReferencedAssemblies checkFileResults
-                |> List.map (fun e -> 
+                assemblyContentProvider.GetAllEntitiesInProjectAndReferencedAssemblies checkResults
+                |> List.collect (fun e -> 
                      [ yield e.TopRequireQualifiedAccessParent, e.AutoOpenParent, e.Namespace, e.CleanedIdents
                        if isAttribute then
                            let lastIdent = e.CleanedIdents.[e.CleanedIdents.Length - 1]
@@ -178,65 +172,21 @@
                                    e.Namespace,
                                    e.CleanedIdents 
                                    |> Array.replace (e.CleanedIdents.Length - 1) (lastIdent.Substring(0, lastIdent.Length - 9)) ])
-                |> List.concat
 
-            let! idents = ParsedInput.getLongIdentAt parsedInput (Range.mkPos pos.Line symbol.RightColumn)
-            let createEntity = ParsedInput.tryFindInsertionContext pos.Line parsedInput idents
+            let longIdent = ParsedInput.getLongIdentAt parsedInput unresolvedIdentRange.End
+
+            let! maybeUnresolvedIdents =
+                longIdent 
+                |> Option.map (fun longIdent ->
+                    longIdent
+                    |> List.map (fun ident ->
+                        { Ident = ident.idText
+                          Resolved = not (ident.idRange = unresolvedIdentRange) })
+                    |> List.toArray)
+            
+            let createEntity = ParsedInput.tryFindInsertionContext unresolvedIdentRange.StartLine parsedInput maybeUnresolvedIdents
             return entities |> Seq.map createEntity |> Seq.concat |> Seq.toList |> getSuggestions context
         } 
-        |> Async.Ignore
+        |> Async.Ignore 
         |> CommonRoslynHelpers.StartAsyncUnitAsTask(context.CancellationToken)
-=======
-        async {
-            match projectInfoManager.TryGetOptionsForEditingDocumentOrProject context.Document with 
-            | Some options ->
-                let! sourceText = context.Document.GetTextAsync(context.CancellationToken)
-                let! textVersion = context.Document.GetTextVersionAsync(context.CancellationToken)
-                let! parseResults, checkFileAnswer = checker.ParseAndCheckFileInProject(context.Document.FilePath, textVersion.GetHashCode(), sourceText.ToString(), options)
-                match parseResults.ParseTree, checkFileAnswer with
-                | None, _
-                | _, FSharpCheckFileAnswer.Aborted -> ()
-                | Some parsedInput, FSharpCheckFileAnswer.Succeeded checkFileResults ->
-                    let unresolvedIdentRange =
-                        let startLinePos = sourceText.Lines.GetLinePosition context.Span.Start
-                        let startPos = Pos.fromZ startLinePos.Line startLinePos.Character
-                        let endLinePos = sourceText.Lines.GetLinePosition context.Span.End
-                        let endPos = Pos.fromZ endLinePos.Line endLinePos.Character
-                        Range.mkRange context.Document.FilePath startPos endPos
-                    
-                    let isAttribute = UntypedParseImpl.GetEntityKind(unresolvedIdentRange.Start, parsedInput) = Some EntityKind.Attribute
-                    
-                    let entities =
-                        assemblyContentProvider.GetAllEntitiesInProjectAndReferencedAssemblies checkFileResults
-                        |> List.collect (fun e -> 
-                             [ yield e.TopRequireQualifiedAccessParent, e.AutoOpenParent, e.Namespace, e.CleanedIdents
-                               if isAttribute then
-                                   let lastIdent = e.CleanedIdents.[e.CleanedIdents.Length - 1]
-                                   if lastIdent.EndsWith "Attribute" && e.Kind LookupType.Precise = EntityKind.Attribute then
-                                       yield 
-                                           e.TopRequireQualifiedAccessParent, 
-                                           e.AutoOpenParent,
-                                           e.Namespace,
-                                           e.CleanedIdents 
-                                           |> Array.replace (e.CleanedIdents.Length - 1) (lastIdent.Substring(0, lastIdent.Length - 9)) ])
-
-                    let longIdent = ParsedInput.getLongIdentAt parsedInput unresolvedIdentRange.End
-
-                    let maybeUnresolvedIdents =
-                        longIdent 
-                        |> Option.map (fun longIdent ->
-                            longIdent
-                            |> List.map (fun ident ->
-                                { Ident = ident.idText
-                                  Resolved = not (ident.idRange = unresolvedIdentRange) })
-                            |> List.toArray)
-                    
-                    match maybeUnresolvedIdents with
-                    | Some maybeUnresolvedIdents ->
-                        let createEntity = ParsedInput.tryFindInsertionContext unresolvedIdentRange.StartLine parsedInput maybeUnresolvedIdents
-                        return entities |> Seq.map createEntity |> Seq.concat |> Seq.toList |> getSuggestions context
-                    | None -> ()
-            | None -> ()
-        } |> CommonRoslynHelpers.StartAsyncUnitAsTask(context.CancellationToken)
->>>>>>> c7cf40bd
  