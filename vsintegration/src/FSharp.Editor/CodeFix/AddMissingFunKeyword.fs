--- conflicted
+++ resolved
@@ -41,9 +41,6 @@
 
                 loop sourceText.[context.Span.Start - 1] context.Span.Start
 
-<<<<<<< HEAD
-            let! intendedArgLexerSymbol = Tokenizer.getSymbolAtPosition (document.Id, sourceText, adjustedPosition, document.FilePath, defines, SymbolLookupKind.Greedy, false, false, context.CancellationToken)
-=======
             let! intendedArgLexerSymbol =
                 Tokenizer.getSymbolAtPosition (
                     document.Id,
@@ -53,10 +50,10 @@
                     defines,
                     SymbolLookupKind.Greedy,
                     false,
-                    false
+                    false,
+                    context.CancellationToken
                 )
 
->>>>>>> 2f58aecb
             let! intendedArgSpan = RoslynHelpers.TryFSharpRangeToTextSpan(sourceText, intendedArgLexerSymbol.Range)
 
             let diagnostics =
