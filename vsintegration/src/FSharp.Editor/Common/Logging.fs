--- conflicted
+++ resolved
@@ -29,18 +29,11 @@
 
 open Config
 
-<<<<<<< HEAD
-type [<Export>] Logger [<ImportingConstructor>]
-    ([<Import(typeof<SVsServiceProvider>)>] serviceProvider: IServiceProvider) =
+[<Export>]
+type Logger [<ImportingConstructor>] ([<Import(typeof<SVsServiceProvider>)>] serviceProvider: IServiceProvider) =
     let outputWindow =
         serviceProvider.GetService<SVsOutputWindow,IVsOutputWindow MaybeNull>()
         |> Option.ofObj
-=======
-[<Export>]
-type Logger [<ImportingConstructor>] ([<Import(typeof<SVsServiceProvider>)>] serviceProvider: IServiceProvider) =
-    let outputWindow =
-        serviceProvider.GetService<SVsOutputWindow, IVsOutputWindow>() |> Option.ofObj
->>>>>>> ab42a322
 
     let createPane () =
         outputWindow
