--- conflicted
+++ resolved
@@ -255,53 +255,6 @@
             i <- i + 1
         state
 
-<<<<<<< HEAD
-    /// Optimized arrays equality. ~100x faster than `array1 = array2` on strings.
-    /// ~2x faster for floats
-    /// ~0.8x slower for ints
-    let areEqual (xs: 'T []?) (ys: 'T []?) =
-        match xs, ys with
-        | null, null -> true
-        | [||], [||] -> true
-        | null, _ | _, null -> false
-        | NonNull xs, NonNull ys when xs.Length <> ys.Length -> false
-        | NonNull xs, NonNull ys ->
-            let mutable stop = false
-            let mutable i = 0
-            let mutable result = true
-            while i < xs.Length && not stop do
-                if xs.[i] <> ys.[i] then 
-                    stop <- true
-                    result <- false
-                i <- i + 1
-            result
-    
-    /// check if subArray is found in the wholeArray starting 
-    /// at the provided index
-    let isSubArray (subArray: 'T []?) (wholeArray:'T []?) index = 
-        match subArray, wholeArray with 
-        | null, _ | _, null -> false
-        | NonNull subArray, NonNull wholeArray -> 
-        if subArray.Length = 0 then true
-        elif subArray.Length > wholeArray.Length then false
-        elif subArray.Length = wholeArray.Length then areEqual subArray wholeArray else
-        let rec loop subidx idx =
-            if subidx = subArray.Length then true 
-            elif subArray.[subidx] = wholeArray.[idx] then loop (subidx+1) (idx+1) 
-            else false
-        loop 0 index
-        
-    /// Returns true if one array has another as its subset from index 0.
-    let startsWith (prefix: _ []) (whole: _ []) =
-        isSubArray prefix whole 0
-        
-    /// Returns true if one array has trailing elements equal to another's.
-    let endsWith (suffix: _ []) (whole: _ []) =
-        isSubArray suffix whole (whole.Length-suffix.Length)
-
-
-=======
->>>>>>> 57969f64
 [<RequireQualifiedAccess>]
 module Exception =
 
