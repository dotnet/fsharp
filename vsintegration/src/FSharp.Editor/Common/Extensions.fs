﻿// Copyright (c) Microsoft Corporation.  All Rights Reserved.  See License.txt in the project root for license information.
[<AutoOpen>]
/// Type and Module Extensions
module internal Microsoft.VisualStudio.FSharp.Editor.Extensions

open System
open System.IO
open System.Collections.Immutable
open System.Collections.Generic
open System.Threading
open System.Threading.Tasks

open Microsoft.CodeAnalysis
open Microsoft.CodeAnalysis.Text
open Microsoft.CodeAnalysis.Host

open FSharp.Compiler.EditorServices
open FSharp.Compiler.Syntax
open FSharp.Compiler.Text

open Microsoft.VisualStudio.FSharp.Editor

type private FSharpGlyph = FSharp.Compiler.EditorServices.FSharpGlyph
type private FSharpRoslynGlyph = Microsoft.CodeAnalysis.ExternalAccess.FSharp.FSharpGlyph

type Path with

    static member GetFullPathSafe path =
        try
            Path.GetFullPath path
        with _ ->
            path

    static member GetFileNameSafe path =
        try
            Path.GetFileName path
        with _ ->
            path

type System.IServiceProvider with

    member x.GetService<'T>() = x.GetService(typeof<'T>) :?> 'T
    member x.GetService<'S, 'T>() = x.GetService(typeof<'S>) :?> 'T

type ProjectId with

    member this.ToFSharpProjectIdString() =
        this.Id.ToString("D").ToLowerInvariant()

type Project with

    member this.IsFSharpMiscellaneous =
        this.Name = FSharpConstants.FSharpMiscellaneousFilesName

    member this.IsFSharpMetadata = this.Name.StartsWith(FSharpConstants.FSharpMetadataName)

    member this.IsFSharpMiscellaneousOrMetadata =
        this.IsFSharpMiscellaneous || this.IsFSharpMetadata

    member this.IsFSharp = this.Language = LanguageNames.FSharp

type Document with

    member this.TryGetLanguageService<'T when 'T :> ILanguageService>() =
        match this.Project with
        | null -> None
        | project ->
            match project.LanguageServices with
            | null -> None
            | languageServices -> languageServices.GetService<'T>() |> Some

    member this.IsFSharpScript = isScriptFile this.FilePath

    member this.IsFSharpSignatureFile = isSignatureFile this.FilePath

module private SourceText =

    open System.Runtime.CompilerServices

    /// Ported from Roslyn.Utilities
    [<RequireQualifiedAccess>]
    module Hash =
        /// (From Roslyn) This is how VB Anonymous Types combine hash values for fields.
        let combine (newKey: int) (currentKey: int) =
            (currentKey * (int 0xA5555529)) + newKey

        let combineValues (values: seq<'T>) =
            (0, values) ||> Seq.fold (fun hash value -> combine (value.GetHashCode()) hash)

    let weakTable = ConditionalWeakTable<SourceText, ISourceText>()

    let create (sourceText: SourceText) =
        let sourceText =
            { new Object() with
                override _.GetHashCode() =
                    let checksum = sourceText.GetChecksum()

                    let contentsHash =
                        if not checksum.IsDefault then
                            Hash.combineValues checksum
                        else
                            0

                    let encodingHash =
                        if not (isNull sourceText.Encoding) then
                            sourceText.Encoding.GetHashCode()
                        else
                            0

                    sourceText.ChecksumAlgorithm.GetHashCode()
                    |> Hash.combine encodingHash
                    |> Hash.combine contentsHash
                    |> Hash.combine sourceText.Length

                override _.ToString() = sourceText.ToString()
              interface ISourceText with

                  member _.Item
                      with get index = sourceText.[index]

                  member _.GetLineString(lineIndex) = sourceText.Lines.[lineIndex].ToString()

                  member _.GetLineCount() = sourceText.Lines.Count

                  member _.GetLastCharacterPosition() =
                      if sourceText.Lines.Count > 0 then
                          (sourceText.Lines.Count, sourceText.Lines.[sourceText.Lines.Count - 1].Span.Length)
                      else
                          (0, 0)

                  member _.GetSubTextString(start, length) =
                      sourceText.GetSubText(TextSpan(start, length)).ToString()

                  member _.SubTextEquals(target, startIndex) =
                      if startIndex < 0 || startIndex >= sourceText.Length then
                          invalidArg "startIndex" "Out of range."

                      if String.IsNullOrEmpty(target) then
                          invalidArg "target" "Is null or empty."

                      let lastIndex = startIndex + target.Length

                      if lastIndex <= startIndex || lastIndex >= sourceText.Length then
                          invalidArg "target" "Too big."

                      let mutable finished = false
                      let mutable didEqual = true
                      let mutable i = 0

                      while not finished && i < target.Length do
                          if target.[i] <> sourceText.[startIndex + i] then
                              didEqual <- false
                              finished <- true // bail out early
                          else
                              i <- i + 1

                      didEqual

                  member _.ContentEquals(sourceText) =
                      match sourceText with
                      | :? SourceText as sourceText -> sourceText.ContentEquals(sourceText)
                      | _ -> false

                  member _.Length = sourceText.Length

                  member _.CopyTo(sourceIndex, destination, destinationIndex, count) =
                      sourceText.CopyTo(sourceIndex, destination, destinationIndex, count)

<<<<<<< HEAD
                  member _.GetChecksum() = sourceText.GetChecksum()
=======
                  member this.GetSubTextFromRange range =
                      let totalAmountOfLines = sourceText.Lines.Count

                      if
                          range.StartLine = 0
                          && range.StartColumn = 0
                          && range.EndLine = 0
                          && range.EndColumn = 0
                      then
                          String.Empty
                      elif
                          range.StartLine < 1
                          || (range.StartLine - 1) > totalAmountOfLines
                          || range.EndLine < 1
                          || (range.EndLine - 1) > totalAmountOfLines
                      then
                          invalidArg (nameof range) "The range is outside the file boundaries"
                      else
                          let startLine = range.StartLine - 1
                          let line = this.GetLineString startLine

                          if range.StartLine = range.EndLine then
                              let length = range.EndColumn - range.StartColumn
                              line.Substring(range.StartColumn, length)
                          else
                              let firstLineContent = line.Substring(range.StartColumn)
                              let sb = System.Text.StringBuilder().AppendLine(firstLineContent)

                              for lineNumber in range.StartLine .. range.EndLine - 2 do
                                  sb.AppendLine(this.GetLineString lineNumber) |> ignore

                              let lastLine = this.GetLineString(range.EndLine - 1)
                              sb.Append(lastLine.Substring(0, range.EndColumn)).ToString()
>>>>>>> 0ea412c3
            }

        sourceText

type SourceText with

    member this.ToFSharpSourceText() =
        SourceText.weakTable.GetValue(this, Runtime.CompilerServices.ConditionalWeakTable<_, _>.CreateValueCallback (SourceText.create))

type NavigationItem with

    member x.RoslynGlyph: FSharpRoslynGlyph =
        match x.Glyph with
        | FSharpGlyph.Class
        | FSharpGlyph.Typedef
        | FSharpGlyph.Type
        | FSharpGlyph.Exception ->
            match x.Access with
            | Some (SynAccess.Private _) -> FSharpRoslynGlyph.ClassPrivate
            | Some (SynAccess.Internal _) -> FSharpRoslynGlyph.ClassInternal
            | _ -> FSharpRoslynGlyph.ClassPublic
        | FSharpGlyph.Constant ->
            match x.Access with
            | Some (SynAccess.Private _) -> FSharpRoslynGlyph.ConstantPrivate
            | Some (SynAccess.Internal _) -> FSharpRoslynGlyph.ConstantInternal
            | _ -> FSharpRoslynGlyph.ConstantPublic
        | FSharpGlyph.Delegate ->
            match x.Access with
            | Some (SynAccess.Private _) -> FSharpRoslynGlyph.DelegatePrivate
            | Some (SynAccess.Internal _) -> FSharpRoslynGlyph.DelegateInternal
            | _ -> FSharpRoslynGlyph.DelegatePublic
        | FSharpGlyph.Union
        | FSharpGlyph.Enum ->
            match x.Access with
            | Some (SynAccess.Private _) -> FSharpRoslynGlyph.EnumPrivate
            | Some (SynAccess.Internal _) -> FSharpRoslynGlyph.EnumInternal
            | _ -> FSharpRoslynGlyph.EnumPublic
        | FSharpGlyph.EnumMember
        | FSharpGlyph.Variable
        | FSharpGlyph.Field ->
            match x.Access with
            | Some (SynAccess.Private _) -> FSharpRoslynGlyph.FieldPrivate
            | Some (SynAccess.Internal _) -> FSharpRoslynGlyph.FieldInternal
            | _ -> FSharpRoslynGlyph.FieldPublic
        | FSharpGlyph.Event ->
            match x.Access with
            | Some (SynAccess.Private _) -> FSharpRoslynGlyph.EventPrivate
            | Some (SynAccess.Internal _) -> FSharpRoslynGlyph.EventInternal
            | _ -> FSharpRoslynGlyph.EventPublic
        | FSharpGlyph.Interface ->
            match x.Access with
            | Some (SynAccess.Private _) -> FSharpRoslynGlyph.InterfacePrivate
            | Some (SynAccess.Internal _) -> FSharpRoslynGlyph.InterfaceInternal
            | _ -> FSharpRoslynGlyph.InterfacePublic
        | FSharpGlyph.Method
        | FSharpGlyph.OverridenMethod ->
            match x.Access with
            | Some (SynAccess.Private _) -> FSharpRoslynGlyph.MethodPrivate
            | Some (SynAccess.Internal _) -> FSharpRoslynGlyph.MethodInternal
            | _ -> FSharpRoslynGlyph.MethodPublic
        | FSharpGlyph.Module ->
            match x.Access with
            | Some (SynAccess.Private _) -> FSharpRoslynGlyph.ModulePrivate
            | Some (SynAccess.Internal _) -> FSharpRoslynGlyph.ModuleInternal
            | _ -> FSharpRoslynGlyph.ModulePublic
        | FSharpGlyph.NameSpace -> FSharpRoslynGlyph.Namespace
        | FSharpGlyph.Property ->
            match x.Access with
            | Some (SynAccess.Private _) -> FSharpRoslynGlyph.PropertyPrivate
            | Some (SynAccess.Internal _) -> FSharpRoslynGlyph.PropertyInternal
            | _ -> FSharpRoslynGlyph.PropertyPublic
        | FSharpGlyph.Struct ->
            match x.Access with
            | Some (SynAccess.Private _) -> FSharpRoslynGlyph.StructurePrivate
            | Some (SynAccess.Internal _) -> FSharpRoslynGlyph.StructureInternal
            | _ -> FSharpRoslynGlyph.StructurePublic
        | FSharpGlyph.ExtensionMethod ->
            match x.Access with
            | Some (SynAccess.Private _) -> FSharpRoslynGlyph.ExtensionMethodPrivate
            | Some (SynAccess.Internal _) -> FSharpRoslynGlyph.ExtensionMethodInternal
            | _ -> FSharpRoslynGlyph.ExtensionMethodPublic
        | FSharpGlyph.Error -> FSharpRoslynGlyph.Error
        | FSharpGlyph.TypeParameter -> FSharpRoslynGlyph.TypeParameter

[<RequireQualifiedAccess>]
module String =

    let getLines (str: string) =
        use reader = new StringReader(str)

        [|
            let mutable line = reader.ReadLine()

            while not (isNull line) do
                yield line
                line <- reader.ReadLine()

            if str.EndsWith("\n") then
                // last trailing space not returned
                // http://stackoverflow.com/questions/19365404/stringreader-omits-trailing-linebreak
                yield String.Empty
        |]

[<RequireQualifiedAccess>]
module Option =

    let guard (x: bool) : ValueOption<unit> = if x then ValueSome() else ValueNone

    let attempt (f: unit -> 'T) =
        try
            Some <| f ()
        with _ ->
            None

    /// Returns 'Some list' if all elements in the list are Some, otherwise None
    let ofOptionList (xs: 'a option list) : 'a list option =

        if xs |> List.forall Option.isSome then
            xs |> List.map Option.get |> Some
        else
            None

[<RequireQualifiedAccess>]
module ValueOption =

    let inline ofOption o =
        match o with
        | Some v -> ValueSome v
        | _ -> ValueNone

    let inline toOption o =
        match o with
        | ValueSome v -> Some v
        | _ -> None

[<RequireQualifiedAccess>]
module IEnumerator =
    let chooseV f (e: IEnumerator<'T>) =
        let mutable started = false
        let mutable curr = ValueNone

        let get () =
            if not started then
                raise (InvalidOperationException("Not started"))

            match curr with
            | ValueNone -> raise (InvalidOperationException("Already finished"))
            | ValueSome x -> x

        { new IEnumerator<'U> with
            member _.Current = get ()
          interface System.Collections.IEnumerator with
              member _.Current = box (get ())

              member _.MoveNext() =
                  if not started then
                      started <- true

                  curr <- ValueNone

                  while (curr.IsNone && e.MoveNext()) do
                      curr <- f e.Current

                  ValueOption.isSome curr

              member _.Reset() =
                  raise (NotSupportedException("Reset is not supported"))
          interface System.IDisposable with
              member _.Dispose() = e.Dispose()
        }

[<RequireQualifiedAccess>]
module Seq =

    let mkSeq f =
        { new IEnumerable<'U> with
            member _.GetEnumerator() = f ()
          interface System.Collections.IEnumerable with
              member _.GetEnumerator() =
                  (f () :> System.Collections.IEnumerator)
        }

    let inline revamp f (ie: seq<_>) =
        mkSeq (fun () -> f (ie.GetEnumerator()))

    let toImmutableArray (xs: seq<'a>) : ImmutableArray<'a> = xs.ToImmutableArray()

    let inline tryHeadV (source: seq<_>) =
        use e = source.GetEnumerator()

        if (e.MoveNext()) then ValueSome e.Current else ValueNone

    let inline tryFindV ([<InlineIfLambda>] predicate) (source: seq<'T>) =
        use e = source.GetEnumerator()
        let mutable res = ValueNone

        while (ValueOption.isNone res && e.MoveNext()) do
            let c = e.Current

            if predicate c then
                res <- ValueSome c

        res

    let inline tryFindIndexV ([<InlineIfLambda>] predicate) (source: seq<_>) =
        use ie = source.GetEnumerator()

        let rec loop i =
            if ie.MoveNext() then
                if predicate ie.Current then ValueSome i else loop (i + 1)
            else
                ValueNone

        loop 0

    let inline tryPickV ([<InlineIfLambda>] chooser) (source: seq<'T>) =
        use e = source.GetEnumerator()
        let mutable res = ValueNone

        while (ValueOption.isNone res && e.MoveNext()) do
            res <- chooser e.Current

        res

    let chooseV (chooser: 'a -> 'b voption) source =
        revamp (IEnumerator.chooseV chooser) source

[<RequireQualifiedAccess>]
module Array =
    let inline foldi ([<InlineIfLambda>] folder: 'State -> int -> 'T -> 'State) (state: 'State) (xs: 'T[]) =
        let mutable state = state
        let mutable i = 0

        for x in xs do
            state <- folder state i x
            i <- i + 1

        state

    let toImmutableArray (xs: 'T[]) = xs.ToImmutableArray()

    let inline tryHeadV (array: _[]) =
        if array.Length = 0 then ValueNone else ValueSome array[0]

    let inline tryFindV ([<InlineIfLambda>] predicate) (array: _[]) =

        let rec loop i =
            if i >= array.Length then ValueNone
            else if predicate array.[i] then ValueSome array[i]
            else loop (i + 1)

        loop 0

    let inline chooseV ([<InlineIfLambda>] chooser: 'T -> 'U voption) (array: 'T[]) =

        let mutable i = 0
        let mutable first = Unchecked.defaultof<'U>
        let mutable found = false

        while i < array.Length && not found do
            let element = array.[i]

            match chooser element with
            | ValueNone -> i <- i + 1
            | ValueSome b ->
                first <- b
                found <- true

        if i <> array.Length then

            let chunk1: 'U[] = Array.zeroCreate ((array.Length >>> 2) + 1)

            chunk1.[0] <- first
            let mutable count = 1
            i <- i + 1

            while count < chunk1.Length && i < array.Length do
                let element = array.[i]

                match chooser element with
                | ValueNone -> ()
                | ValueSome b ->
                    chunk1.[count] <- b
                    count <- count + 1

                i <- i + 1

            if i < array.Length then
                let chunk2: 'U[] = Array.zeroCreate (array.Length - i)

                count <- 0

                while i < array.Length do
                    let element = array.[i]

                    match chooser element with
                    | ValueNone -> ()
                    | ValueSome b ->
                        chunk2.[count] <- b
                        count <- count + 1

                    i <- i + 1

                let res: 'U[] = Array.zeroCreate (chunk1.Length + count)

                Array.Copy(chunk1, res, chunk1.Length)
                Array.Copy(chunk2, 0, res, chunk1.Length, count)
                res
            else
                Array.sub chunk1 0 count
        else
            Array.empty

[<RequireQualifiedAccess>]
module ImmutableArray =
    let inline tryHeadV (xs: ImmutableArray<'T>) : 'T voption =
        if xs.Length = 0 then ValueNone else ValueSome xs[0]

    let inline empty<'T> = ImmutableArray<'T>.Empty

    let inline create<'T> (x: 'T) = ImmutableArray.Create<'T>(x)

[<RequireQualifiedAccess>]
module List =
    let rec tryFindV predicate list =
        match list with
        | [] -> ValueNone
        | h :: t -> if predicate h then ValueSome h else tryFindV predicate t

[<RequireQualifiedAccess>]
module Exception =

    /// Returns a flattened string of the exception's message and all of its inner exception
    /// messages recursively.
    let flattenMessage (root: System.Exception) =

        let rec flattenInner (exc: System.Exception) =
            match exc with
            | null -> []
            | _ -> [ exc.Message ] @ (flattenInner exc.InnerException)

        // If an aggregate exception only has a single inner exception, use that as the root
        match root with
        | :? AggregateException as agg ->
            if agg.InnerExceptions.Count = 1 then
                agg.InnerExceptions.[0]
            else
                agg :> exn
        | _ -> root
        |> flattenInner
        |> String.concat " ---> "

[<RequireQualifiedAccess>]
module TextSpan =
    let empty = TextSpan()

type Async with

    static member RunImmediateExceptOnUI(computation: Async<'T>, ?cancellationToken) =
        match SynchronizationContext.Current with
        | null ->
            let cancellationToken = defaultArg cancellationToken Async.DefaultCancellationToken
            let ts = TaskCompletionSource<'T>()
            let task = ts.Task

            Async.StartWithContinuations(
                computation,
                (fun k -> ts.SetResult k),
                (fun exn -> ts.SetException exn),
                (fun _ -> ts.SetCanceled()),
                cancellationToken
            )

            task.Result
        | _ -> Async.RunSynchronously(computation, ?cancellationToken = cancellationToken)<|MERGE_RESOLUTION|>--- conflicted
+++ resolved
@@ -166,9 +166,6 @@
                   member _.CopyTo(sourceIndex, destination, destinationIndex, count) =
                       sourceText.CopyTo(sourceIndex, destination, destinationIndex, count)
 
-<<<<<<< HEAD
-                  member _.GetChecksum() = sourceText.GetChecksum()
-=======
                   member this.GetSubTextFromRange range =
                       let totalAmountOfLines = sourceText.Lines.Count
 
@@ -202,7 +199,8 @@
 
                               let lastLine = this.GetLineString(range.EndLine - 1)
                               sb.Append(lastLine.Substring(0, range.EndColumn)).ToString()
->>>>>>> 0ea412c3
+
+                  member _.GetChecksum() = sourceText.GetChecksum()
             }
 
         sourceText
