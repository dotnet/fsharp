--- conflicted
+++ resolved
@@ -64,21 +64,9 @@
         let dataBuffer = editorAdaptersFactoryService.GetDataBuffer(buffer)
         dataBuffer.CurrentSnapshot.GetText()
 
-<<<<<<< HEAD
-module internal VsRunningDocumentTable = 
-    let FindDocumentWithoutLocking(rdt:IVsRunningDocumentTable, url:string) : (IVsHierarchy MaybeNull * IVsTextLines MaybeNull) option =
-        let (hr:int, hier:IVsHierarchy MaybeNull, _itemid:uint32, unkData:IntPtr, _cookie:uint32) = rdt.FindAndLockDocument(uint32 _VSRDTFLAGS.RDT_NoLock, url)
-        try
-            if Com.Succeeded(hr) then 
-                let bufferObject = 
-                    if unkData=IntPtr.Zero then null
-                    else Marshal.GetObjectForIUnknown(unkData)
-                let buffer : IVsTextLines MaybeNull = 
-                    match bufferObject with 
-=======
 module internal VsRunningDocumentTable =
-    let FindDocumentWithoutLocking (rdt: IVsRunningDocumentTable, url: string) : (IVsHierarchy * IVsTextLines) option =
-        let (hr: int, hier: IVsHierarchy, _itemid: uint32, unkData: IntPtr, _cookie: uint32) =
+    let FindDocumentWithoutLocking (rdt: IVsRunningDocumentTable, url: string) : (IVsHierarchy MaybeNull * IVsTextLines MaybeNull) option =
+        let (hr: int, hier: IVsHierarchy MaybeNull, _itemid: uint32, unkData: IntPtr, _cookie: uint32) =
             rdt.FindAndLockDocument(uint32 _VSRDTFLAGS.RDT_NoLock, url)
 
         try
@@ -89,9 +77,8 @@
                     else
                         Marshal.GetObjectForIUnknown(unkData)
 
-                let buffer =
+                let buffer : IVsTextLines MaybeNull = 
                     match bufferObject with
->>>>>>> ab42a322
                     | :? IVsTextLines as tl -> tl
                     | _ -> null
 
