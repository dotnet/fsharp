--- conflicted
+++ resolved
@@ -190,11 +190,7 @@
 
 type
     [<Guid(FSharpCommonConstants.packageGuidString)>]
-<<<<<<< HEAD
-    [<ProvideLanguageEditorOptionPage(typeof<Options.IntelliSenseOptionPage>, "F#", null, "IntelliSense", "6008")>]
-=======
     [<ProvideLanguageEditorOptionPage(typeof<OptionsUI.IntelliSenseOptionPage>, "F#", null, "IntelliSense", "6008")>]
->>>>>>> 85000245
     [<ProvideLanguageService(languageService = typeof<FSharpLanguageService>,
                              strLanguageName = FSharpCommonConstants.FSharpLanguageName,
                              languageResourceID = 100,
