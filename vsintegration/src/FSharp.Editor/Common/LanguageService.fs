--- conflicted
+++ resolved
@@ -48,11 +48,7 @@
     ) =
     let checker = 
         lazy
-<<<<<<< HEAD
-            let checker = FSharpChecker.Create(projectCacheSize = 200, keepAssemblyContents = false, keepAllBackgroundResolutions = false)
-=======
             let checker = FSharpChecker.Create(projectCacheSize = 200, keepAllBackgroundResolutions = false)
->>>>>>> 6638ed37
 
             // This is one half of the bridge between the F# background builder and the Roslyn analysis engine.
             // When the F# background builder refreshes the background semantic build context for a file,
