﻿[<AutoOpen>]
module Microsoft.VisualStudio.FSharp.Editor.Pervasive

open System
open System.IO
<<<<<<< HEAD
=======
open System.Threading.Tasks
>>>>>>> a2ce228d
open System.Diagnostics
open Microsoft.VisualStudio
open Microsoft.VisualStudio.Text


<<<<<<< HEAD
let inline ensureSucceeded hr = ErrorHandler.ThrowOnFailure hr |> ignore

let (</>) path1 path2 = Path.Combine(path1,path2)

type Path with
    static member GetFullPathSafe path =
        try Path.GetFullPath path
        with _ -> path

    static member GetFileNameSafe path =
        try Path.GetFileName path
        with _ -> path


/// Load times used to reset type checking properly on script/project load/unload. It just has to be unique for each project load/reload.
/// Not yet sure if this works for scripts.
let fakeDateTimeRepresentingTimeLoaded x = DateTime(abs (int64 (match x with null -> 0 | _ -> x.GetHashCode())) % 103231L)
    
=======
/// Checks if the filePath ends with ".fsi"
let isSignatureFile (filePath:string) = 
    String.Equals (Path.GetExtension filePath, ".fsi", StringComparison.OrdinalIgnoreCase)

/// Checks if the file paht ends with '.fsx' or '.fsscript'
let isScriptFile (filePath:string) = 
    let ext = Path.GetExtension filePath 
    String.Equals (ext, ".fsx", StringComparison.OrdinalIgnoreCase) || String.Equals (ext, ".fsscript", StringComparison.OrdinalIgnoreCase)

/// Path combination operator
let (</>) path1 path2 = Path.Combine (path1, path2) 

type internal ISetThemeColors = abstract member SetColors: unit -> unit
>>>>>>> a2ce228d



type SnapshotSpan with
    member inline x.StartLine = x.Snapshot.GetLineFromPosition (x.Start.Position)
    member inline x.StartLineNum = x.Snapshot.GetLineNumberFromPosition x.Start.Position
    member inline x.StartColumn = x.Start.Position - x.StartLine.Start.Position 
    member inline x.EndLine = x.Snapshot.GetLineFromPosition (x.End.Position)
    member inline x.EndLineNum  = x.Snapshot.GetLineNumberFromPosition x.End.Position
    member inline x.EndColumn = x.End.Position - x.EndLine.Start.Position

[<Sealed>]
type MaybeBuilder () =
    // 'T -> M<'T>
    [<DebuggerStepThrough>]
    member inline __.Return value: 'T option =
        Some value

    // M<'T> -> M<'T>
    [<DebuggerStepThrough>]
    member inline __.ReturnFrom value: 'T option =
        value

    // unit -> M<'T>
    [<DebuggerStepThrough>]
    member inline __.Zero (): unit option =
        Some ()     // TODO: Should this be None?

    // (unit -> M<'T>) -> M<'T>
    [<DebuggerStepThrough>]
    member __.Delay (f: unit -> 'T option): 'T option =
        f ()

    // M<'T> -> M<'T> -> M<'T>
    // or
    // M<unit> -> M<'T> -> M<'T>
    [<DebuggerStepThrough>]
    member inline __.Combine (r1, r2: 'T option): 'T option =
        match r1 with
        | None ->
            None
        | Some () ->
            r2

    // M<'T> * ('T -> M<'U>) -> M<'U>
    [<DebuggerStepThrough>]
    member inline __.Bind (value, f: 'T -> 'U option): 'U option =
        Option.bind f value

    // 'T * ('T -> M<'U>) -> M<'U> when 'U :> IDisposable
    [<DebuggerStepThrough>]
    member __.Using (resource: ('T :> System.IDisposable), body: _ -> _ option): _ option =
        try body resource
        finally
            if not <| obj.ReferenceEquals (null, box resource) then
                resource.Dispose ()

    // (unit -> bool) * M<'T> -> M<'T>
    [<DebuggerStepThrough>]
    member x.While (guard, body: _ option): _ option =
        if guard () then
            // OPTIMIZE: This could be simplified so we don't need to make calls to Bind and While.
            x.Bind (body, (fun () -> x.While (guard, body)))
        else
            x.Zero ()

    // seq<'T> * ('T -> M<'U>) -> M<'U>
    // or
    // seq<'T> * ('T -> M<'U>) -> seq<M<'U>>
    [<DebuggerStepThrough>]
    member x.For (sequence: seq<_>, body: 'T -> unit option): _ option =
        // OPTIMIZE: This could be simplified so we don't need to make calls to Using, While, Delay.
        x.Using (sequence.GetEnumerator (), fun enum ->
            x.While (
                enum.MoveNext,
                x.Delay (fun () ->
                    body enum.Current)))

let maybe = MaybeBuilder()

[<Sealed>]
type AsyncMaybeBuilder () =
    [<DebuggerStepThrough>]
    member __.Return value : Async<'T option> = Some value |> async.Return

    [<DebuggerStepThrough>]
    member __.ReturnFrom value : Async<'T option> = value

    [<DebuggerStepThrough>]
    member __.ReturnFrom (value: 'T option) : Async<'T option> = async.Return value

    [<DebuggerStepThrough>]
    member __.Zero () : Async<unit option> =
        Some () |> async.Return

    [<DebuggerStepThrough>]
    member __.Delay (f : unit -> Async<'T option>) : Async<'T option> = async.Delay f

    [<DebuggerStepThrough>]
    member __.Combine (r1, r2 : Async<'T option>) : Async<'T option> =
        async {
            let! r1' = r1
            match r1' with
            | None -> return None
            | Some () -> return! r2
        }

    [<DebuggerStepThrough>]
    member __.Bind (value: Async<'T option>, f : 'T -> Async<'U option>) : Async<'U option> =
        async {
            let! value' = value
            match value' with
            | None -> return None
            | Some result -> return! f result
        }

    [<DebuggerStepThrough>]
    member __.Bind (value: System.Threading.Tasks.Task<'T>, f : 'T -> Async<'U option>) : Async<'U option> =
        async {
            let! value' = Async.AwaitTask value
            return! f value'
        }

    [<DebuggerStepThrough>]
    member __.Bind (value: 'T option, f : 'T -> Async<'U option>) : Async<'U option> =
        async {
            match value with
            | None -> return None
            | Some result -> return! f result
        }

    [<DebuggerStepThrough>]
    member __.Using (resource : ('T :> IDisposable), body : _ -> Async<_ option>) : Async<_ option> =
        try body resource
        finally if not (isNull resource) then resource.Dispose ()

    [<DebuggerStepThrough>]
    member x.While (guard, body : Async<_ option>) : Async<_ option> =
        if guard () then
            x.Bind (body, (fun () -> x.While (guard, body)))
        else
            x.Zero ()

    [<DebuggerStepThrough>]
    member x.For (sequence : seq<_>, body : 'T -> Async<unit option>) : Async<_ option> =
        x.Using (sequence.GetEnumerator (), fun enum ->
            x.While (enum.MoveNext, x.Delay (fun () -> body enum.Current)))

    [<DebuggerStepThrough>]
    member inline __.TryWith (computation : Async<'T option>, catchHandler : exn -> Async<'T option>) : Async<'T option> =
            async.TryWith (computation, catchHandler)

    [<DebuggerStepThrough>]
    member inline __.TryFinally (computation : Async<'T option>, compensation : unit -> unit) : Async<'T option> =
            async.TryFinally (computation, compensation)

let asyncMaybe = AsyncMaybeBuilder()

let inline liftAsync (computation : Async<'T>) : Async<'T option> =
    async {
        let! a = computation
        return Some a 
    }

<<<<<<< HEAD

type Microsoft.FSharp.Control.Async with
    static member Raise (e : #exn) = 
        Async.FromContinuations(fun (_,econt,_) -> econt e)

    static member RunTaskSynchronously task  = task |> Async.AwaitTask |> Async.RunSynchronously 
=======
let liftTaskAsync task = task |> Async.AwaitTask |> liftAsync
>>>>>>> a2ce228d

module Async =
    let map (f: 'T -> 'U) (a: Async<'T>) : Async<'U> =
        async {
            let! a = a
            return f a
        }

    /// Creates an asynchronous workflow that runs the asynchronous workflow given as an argument at most once. 
    /// When the returned workflow is started for the second time, it reuses the result of the previous execution.
    let cache (input : Async<'T>) =
        let agent = MailboxProcessor<AsyncReplyChannel<_>>.Start <| fun agent ->
            async {
                let! replyCh = agent.Receive ()
                let! res = input
                replyCh.Reply res
                while true do
                    let! replyCh = agent.Receive ()
                    replyCh.Reply res 
            }
        async { return! agent.PostAndAsyncReply id }
        

<<<<<<< HEAD
type AsyncBuilder with
    member __.Bind(computation: System.Threading.Tasks.Task<'a>, binder: 'a -> Async<'b>): Async<'b> =
        async {
            let! a = Async.AwaitTask computation
            return! binder a
        }

    member __.ReturnFrom(computation: System.Threading.Tasks.Task<'a>): Async<'a> = Async.AwaitTask computation



[<RequireQualifiedAccess>]
module String =   
    open System.IO

    let getLines (str: string) =
        use reader = new StringReader(str)
        [|  let mutable line = reader.ReadLine()
            while not (isNull line) do
                yield line
                line <- reader.ReadLine()
            if str.EndsWith("\n") then
            // last trailing space not returned
            // http://stackoverflow.com/questions/19365404/stringreader-omits-trailing-linebreak
                yield String.Empty
        |]

    let getNonEmptyLines (str: string) =
        use reader = new StringReader(str)
        [|
        let line = ref (reader.ReadLine())
        while not (isNull (!line)) do
            if (!line).Length > 0 then
                yield !line
            line := reader.ReadLine()
        |]

    let lowerCaseFirstChar (str: string) =
        if String.IsNullOrEmpty str 
         || Char.IsLower(str, 0) then str else 
        let strArr = str.ToCharArray()
        match Array.tryHead strArr with
        | None -> str
        | Some c  -> 
            strArr.[0] <- Char.ToLower c
            String (strArr)


    let extractTrailingIndex (str: string) =
        match str with
        | null -> null, None
        | _ ->
            let charr = str.ToCharArray() 
            Array.Reverse charr
            let digits = Array.takeWhile Char.IsDigit charr
            Array.Reverse  digits
            String digits
            |> function
               | "" -> str, None
               | index -> str.Substring (0, str.Length - index.Length), Some (int index)




[<RequireQualifiedAccess>]
module Option =

    let guard (x: bool) : Option<unit> =
        if x then Some() else None

    let attempt (f: unit -> 'T) = try Some <| f() with _ -> None

    let inline ofNull value =
        if obj.ReferenceEquals(value, null) then None else Some value

    /// Gets the option if Some x, otherwise try to get another value
    let inline orTry f =
        function
        | Some x -> Some x
        | None -> f()

    /// Gets the value if Some x, otherwise try to get another value by calling a function
    let inline getOrTry f =
        function
        | Some x -> x
        | None -> f()



module List =
    let foldi (folder : 'State -> int -> 'T -> 'State) (state : 'State) (xs : 'T list) =
        let mutable state = state
        let mutable i = 0
        for x in xs do
            state <- folder state i x
            i <- i + 1
        state

module Seq =
    open System.Collections.Immutable

    let toImmutableArray (xs: seq<'a>) : ImmutableArray<'a> = xs.ToImmutableArray()


[<RequireQualifiedAccess>]
[<CompilationRepresentation (CompilationRepresentationFlags.ModuleSuffix)>]
module Array =

    /// Optimized arrays equality. ~100x faster than `array1 = array2` on strings.
    /// ~2x faster for floats
    /// ~0.8x slower for ints
    let inline areEqual (xs: 'T []) (ys: 'T []) =
        match xs, ys with
        | null, null -> true
        | [||], [||] -> true
        | null, _ | _, null -> false
        | _ when xs.Length <> ys.Length -> false
        | _ ->
            let mutable break' = false
            let mutable i = 0
            let mutable result = true
            while i < xs.Length && not break' do
                if xs.[i] <> ys.[i] then 
                    break' <- true
                    result <- false
                i <- i + 1
            result

    /// check if subArray is found in the wholeArray starting 
    /// at the provided index
    let inline isSubArray (subArray: 'T []) (wholeArray:'T []) index = 
        if isNull subArray || isNull wholeArray then false
        elif subArray.Length = 0 then true
        elif subArray.Length > wholeArray.Length then false
        elif subArray.Length = wholeArray.Length then areEqual subArray wholeArray else
        let rec loop subidx idx =
            if subidx = subArray.Length then true 
            elif subArray.[subidx] = wholeArray.[idx] then loop (subidx+1) (idx+1) 
            else false
        loop 0 index

    /// Returns true if one array has another as its subset from index 0.
    let startsWith (prefix: _ []) (whole: _ []) =
        isSubArray prefix whole 0

    /// Returns true if one array has trailing elements equal to another's.
    let endsWith (suffix: _ []) (whole: _ []) =
        isSubArray suffix whole (whole.Length-suffix.Length)

 
[<RequireQualifiedAccess>]
module Dict = 
    open System.Collections.Generic

    let add key value (dict: #IDictionary<_,_>) =
        dict.[key] <- value
        dict

    let remove (key: 'k) (dict: #IDictionary<'k,_>) =
        dict.Remove key |> ignore
        dict

    let tryFind key (dict: #IDictionary<'k, 'v>) = 
        let mutable value = Unchecked.defaultof<_>
        if dict.TryGetValue (key, &value) then Some value
        else None

    let ofSeq (xs: ('k * 'v) seq) = 
        let dict = Dictionary()
        for k, v in xs do dict.[k] <- v
        dict
=======
>>>>>>> a2ce228d
<|MERGE_RESOLUTION|>--- conflicted
+++ resolved
@@ -3,35 +3,10 @@
 
 open System
 open System.IO
-<<<<<<< HEAD
-=======
 open System.Threading.Tasks
->>>>>>> a2ce228d
 open System.Diagnostics
-open Microsoft.VisualStudio
-open Microsoft.VisualStudio.Text
-
-
-<<<<<<< HEAD
-let inline ensureSucceeded hr = ErrorHandler.ThrowOnFailure hr |> ignore
-
-let (</>) path1 path2 = Path.Combine(path1,path2)
-
-type Path with
-    static member GetFullPathSafe path =
-        try Path.GetFullPath path
-        with _ -> path
-
-    static member GetFileNameSafe path =
-        try Path.GetFileName path
-        with _ -> path
-
-
-/// Load times used to reset type checking properly on script/project load/unload. It just has to be unique for each project load/reload.
-/// Not yet sure if this works for scripts.
-let fakeDateTimeRepresentingTimeLoaded x = DateTime(abs (int64 (match x with null -> 0 | _ -> x.GetHashCode())) % 103231L)
-    
-=======
+
+
 /// Checks if the filePath ends with ".fsi"
 let isSignatureFile (filePath:string) = 
     String.Equals (Path.GetExtension filePath, ".fsi", StringComparison.OrdinalIgnoreCase)
@@ -41,21 +16,15 @@
     let ext = Path.GetExtension filePath 
     String.Equals (ext, ".fsx", StringComparison.OrdinalIgnoreCase) || String.Equals (ext, ".fsscript", StringComparison.OrdinalIgnoreCase)
 
+/// Load times used to reset type checking properly on script/project load/unload. It just has to be unique for each project load/reload.
+/// Not yet sure if this works for scripts.
+let fakeDateTimeRepresentingTimeLoaded x = DateTime(abs (int64 (match x with null -> 0 | _ -> x.GetHashCode())) % 103231L)
+
 /// Path combination operator
 let (</>) path1 path2 = Path.Combine (path1, path2) 
 
 type internal ISetThemeColors = abstract member SetColors: unit -> unit
->>>>>>> a2ce228d
-
-
-
-type SnapshotSpan with
-    member inline x.StartLine = x.Snapshot.GetLineFromPosition (x.Start.Position)
-    member inline x.StartLineNum = x.Snapshot.GetLineNumberFromPosition x.Start.Position
-    member inline x.StartColumn = x.Start.Position - x.StartLine.Start.Position 
-    member inline x.EndLine = x.Snapshot.GetLineFromPosition (x.End.Position)
-    member inline x.EndLineNum  = x.Snapshot.GetLineNumberFromPosition x.End.Position
-    member inline x.EndColumn = x.End.Position - x.EndLine.Start.Position
+
 
 [<Sealed>]
 type MaybeBuilder () =
@@ -210,16 +179,13 @@
         return Some a 
     }
 
-<<<<<<< HEAD
+let liftTaskAsync task = task |> Async.AwaitTask |> liftAsync
 
 type Microsoft.FSharp.Control.Async with
     static member Raise (e : #exn) = 
         Async.FromContinuations(fun (_,econt,_) -> econt e)
 
     static member RunTaskSynchronously task  = task |> Async.AwaitTask |> Async.RunSynchronously 
-=======
-let liftTaskAsync task = task |> Async.AwaitTask |> liftAsync
->>>>>>> a2ce228d
 
 module Async =
     let map (f: 'T -> 'U) (a: Async<'T>) : Async<'U> =
@@ -243,177 +209,3 @@
         async { return! agent.PostAndAsyncReply id }
         
 
-<<<<<<< HEAD
-type AsyncBuilder with
-    member __.Bind(computation: System.Threading.Tasks.Task<'a>, binder: 'a -> Async<'b>): Async<'b> =
-        async {
-            let! a = Async.AwaitTask computation
-            return! binder a
-        }
-
-    member __.ReturnFrom(computation: System.Threading.Tasks.Task<'a>): Async<'a> = Async.AwaitTask computation
-
-
-
-[<RequireQualifiedAccess>]
-module String =   
-    open System.IO
-
-    let getLines (str: string) =
-        use reader = new StringReader(str)
-        [|  let mutable line = reader.ReadLine()
-            while not (isNull line) do
-                yield line
-                line <- reader.ReadLine()
-            if str.EndsWith("\n") then
-            // last trailing space not returned
-            // http://stackoverflow.com/questions/19365404/stringreader-omits-trailing-linebreak
-                yield String.Empty
-        |]
-
-    let getNonEmptyLines (str: string) =
-        use reader = new StringReader(str)
-        [|
-        let line = ref (reader.ReadLine())
-        while not (isNull (!line)) do
-            if (!line).Length > 0 then
-                yield !line
-            line := reader.ReadLine()
-        |]
-
-    let lowerCaseFirstChar (str: string) =
-        if String.IsNullOrEmpty str 
-         || Char.IsLower(str, 0) then str else 
-        let strArr = str.ToCharArray()
-        match Array.tryHead strArr with
-        | None -> str
-        | Some c  -> 
-            strArr.[0] <- Char.ToLower c
-            String (strArr)
-
-
-    let extractTrailingIndex (str: string) =
-        match str with
-        | null -> null, None
-        | _ ->
-            let charr = str.ToCharArray() 
-            Array.Reverse charr
-            let digits = Array.takeWhile Char.IsDigit charr
-            Array.Reverse  digits
-            String digits
-            |> function
-               | "" -> str, None
-               | index -> str.Substring (0, str.Length - index.Length), Some (int index)
-
-
-
-
-[<RequireQualifiedAccess>]
-module Option =
-
-    let guard (x: bool) : Option<unit> =
-        if x then Some() else None
-
-    let attempt (f: unit -> 'T) = try Some <| f() with _ -> None
-
-    let inline ofNull value =
-        if obj.ReferenceEquals(value, null) then None else Some value
-
-    /// Gets the option if Some x, otherwise try to get another value
-    let inline orTry f =
-        function
-        | Some x -> Some x
-        | None -> f()
-
-    /// Gets the value if Some x, otherwise try to get another value by calling a function
-    let inline getOrTry f =
-        function
-        | Some x -> x
-        | None -> f()
-
-
-
-module List =
-    let foldi (folder : 'State -> int -> 'T -> 'State) (state : 'State) (xs : 'T list) =
-        let mutable state = state
-        let mutable i = 0
-        for x in xs do
-            state <- folder state i x
-            i <- i + 1
-        state
-
-module Seq =
-    open System.Collections.Immutable
-
-    let toImmutableArray (xs: seq<'a>) : ImmutableArray<'a> = xs.ToImmutableArray()
-
-
-[<RequireQualifiedAccess>]
-[<CompilationRepresentation (CompilationRepresentationFlags.ModuleSuffix)>]
-module Array =
-
-    /// Optimized arrays equality. ~100x faster than `array1 = array2` on strings.
-    /// ~2x faster for floats
-    /// ~0.8x slower for ints
-    let inline areEqual (xs: 'T []) (ys: 'T []) =
-        match xs, ys with
-        | null, null -> true
-        | [||], [||] -> true
-        | null, _ | _, null -> false
-        | _ when xs.Length <> ys.Length -> false
-        | _ ->
-            let mutable break' = false
-            let mutable i = 0
-            let mutable result = true
-            while i < xs.Length && not break' do
-                if xs.[i] <> ys.[i] then 
-                    break' <- true
-                    result <- false
-                i <- i + 1
-            result
-
-    /// check if subArray is found in the wholeArray starting 
-    /// at the provided index
-    let inline isSubArray (subArray: 'T []) (wholeArray:'T []) index = 
-        if isNull subArray || isNull wholeArray then false
-        elif subArray.Length = 0 then true
-        elif subArray.Length > wholeArray.Length then false
-        elif subArray.Length = wholeArray.Length then areEqual subArray wholeArray else
-        let rec loop subidx idx =
-            if subidx = subArray.Length then true 
-            elif subArray.[subidx] = wholeArray.[idx] then loop (subidx+1) (idx+1) 
-            else false
-        loop 0 index
-
-    /// Returns true if one array has another as its subset from index 0.
-    let startsWith (prefix: _ []) (whole: _ []) =
-        isSubArray prefix whole 0
-
-    /// Returns true if one array has trailing elements equal to another's.
-    let endsWith (suffix: _ []) (whole: _ []) =
-        isSubArray suffix whole (whole.Length-suffix.Length)
-
- 
-[<RequireQualifiedAccess>]
-module Dict = 
-    open System.Collections.Generic
-
-    let add key value (dict: #IDictionary<_,_>) =
-        dict.[key] <- value
-        dict
-
-    let remove (key: 'k) (dict: #IDictionary<'k,_>) =
-        dict.Remove key |> ignore
-        dict
-
-    let tryFind key (dict: #IDictionary<'k, 'v>) = 
-        let mutable value = Unchecked.defaultof<_>
-        if dict.TryGetValue (key, &value) then Some value
-        else None
-
-    let ofSeq (xs: ('k * 'v) seq) = 
-        let dict = Dictionary()
-        for k, v in xs do dict.[k] <- v
-        dict
-=======
->>>>>>> a2ce228d
