--- conflicted
+++ resolved
@@ -315,27 +315,6 @@
                   Text = lineStr.Substring(token.Token.LeftColumn, token.Token.FullMatchedLength)
                   FileName = fileName })
 
-<<<<<<< HEAD
-    let getSymbolAtPosition(documentKey: DocumentId, sourceText: SourceText, position: int, fileName: string, defines: string list, lookupKind: SymbolLookupKind) : LexerSymbol option =
-        try
-            let textLine = sourceText.Lines.GetLineFromPosition(position)
-            let textLinePos = sourceText.Lines.GetLinePosition(position)
-            let lineNumber = textLinePos.Line
-            let sourceTokenizer = FSharpSourceTokenizer(defines, Some fileName)
-            let lines = sourceText.Lines
-            // We keep incremental data per-document. When text changes we correlate text line-by-line (by hash codes of lines)
-            let sourceTextData = dataCache.GetValue(documentKey, fun key -> SourceTextData(lines.Count))
-
-            // Go backwards to find the last cached scanned line that is valid
-            let scanStartLine = 
-                let mutable i = lineNumber
-                while i > 0 && (match sourceTextData.[i] with Some data -> not (data.IsValid(lines.[i])) | None -> true)  do
-                    i <- i - 1
-                i
-                
-            let lexState = if scanStartLine = 0 then 0L else sourceTextData.[scanStartLine].Value.LexStateAtEndOfLine
-            let lineContents = textLine.Text.ToString(textLine.Span)
-=======
     let private getCachedSourceLineData(documentKey: DocumentId, sourceText: SourceText, position: int, fileName: string, defines: string list) = 
         let textLine = sourceText.Lines.GetLineFromPosition(position)
         let textLinePos = sourceText.Lines.GetLinePosition(position)
@@ -376,7 +355,6 @@
         |  ex -> 
             Assert.Exception(ex)
             []
->>>>>>> aef573ed
 
     let getSymbolAtPosition(documentKey: DocumentId, sourceText: SourceText, position: int, fileName: string, defines: string list, lookupKind: SymbolLookupKind) : LexerSymbol option =
         try
@@ -509,6 +487,30 @@
             
             isPrivate && declaredInTheFile
 
+    let glyphMajorToRoslynGlyph = function
+        | GlyphMajor.Class -> Glyph.ClassPublic
+        | GlyphMajor.Constant -> Glyph.ConstantPublic
+        | GlyphMajor.Delegate -> Glyph.DelegatePublic
+        | GlyphMajor.Enum -> Glyph.EnumPublic
+        | GlyphMajor.EnumMember -> Glyph.FieldPublic
+        | GlyphMajor.Event -> Glyph.EventPublic
+        | GlyphMajor.Exception -> Glyph.ClassPublic
+        | GlyphMajor.FieldBlue -> Glyph.FieldPublic
+        | GlyphMajor.Interface -> Glyph.InterfacePublic
+        | GlyphMajor.Method -> Glyph.MethodPublic
+        | GlyphMajor.Method2 -> Glyph.MethodPublic
+        | GlyphMajor.Module -> Glyph.ModulePublic
+        | GlyphMajor.NameSpace -> Glyph.Namespace
+        | GlyphMajor.Property -> Glyph.PropertyPublic
+        | GlyphMajor.Struct -> Glyph.StructurePublic
+        | GlyphMajor.Typedef -> Glyph.ClassPublic
+        | GlyphMajor.Type -> Glyph.ClassPublic
+        | GlyphMajor.Union -> Glyph.EnumPublic
+        | GlyphMajor.Variable -> Glyph.FieldPublic
+        | GlyphMajor.ValueType -> Glyph.StructurePublic
+        | GlyphMajor.Error -> Glyph.Error
+        | _ -> Glyph.None
+
     type Async<'a> with
         /// Creates an asynchronous workflow that runs the asynchronous workflow given as an argument at most once. 
         /// When the returned workflow is started for the second time, it reuses the result of the previous execution.
