﻿// Copyright (c) Microsoft Corporation.  All Rights Reserved.  See License.txt in the project root for license information.

namespace Microsoft.VisualStudio.FSharp.Editor

open System.Composition
open System.Threading.Tasks
open System.Collections.Immutable

open Microsoft.CodeAnalysis.Text
open Microsoft.CodeAnalysis.CodeFixes

open FSharp.Compiler.EditorServices
open CancellableTasks

open CancellableTasks

[<ExportCodeFixProvider(FSharpConstants.FSharpLanguageName, Name = CodeFix.RemoveSuperfluousCapture); Shared>]
type internal RemoveSuperfluousCaptureForUnionCaseWithNoDataCodeFixProvider [<ImportingConstructor>] () =
    inherit CodeFixProvider()

    static let title = SR.RemoveUnusedBinding()

<<<<<<< HEAD
            let! sourceText = document.GetTextAsync(ct)

            let! _, checkResults =
                document.GetFSharpParseAndCheckResultsAsync(CodeFix.RemoveSuperfluousCapture)
                |> CancellableTask.start ct
=======
    override _.FixableDiagnosticIds = ImmutableArray.Create("FS0725", "FS3548") // cannot happen at once
>>>>>>> d508bafc

    override this.RegisterCodeFixesAsync ctx =
        if ctx.Document.Project.IsFSharpCodeFixesUnusedDeclarationsEnabled then
            ctx.RegisterFsharpFix this
        else
            Task.CompletedTask

    override this.GetFixAllProvider() = this.RegisterFsharpFixAll()

    interface IFSharpCodeFixProvider with
        member _.GetCodeFixIfAppliesAsync context =
            cancellableTask {
                let! sourceText = context.GetSourceTextAsync()
                let! _, checkResults = context.Document.GetFSharpParseAndCheckResultsAsync CodeFix.RemoveSuperfluousCapture

                let m =
                    RoslynHelpers.TextSpanToFSharpRange(context.Document.FilePath, context.Span, sourceText)

                let classifications = checkResults.GetSemanticClassification(Some m)

                return
                    classifications
                    |> Array.tryFind (fun c -> c.Type = SemanticClassificationType.UnionCase)
                    |> Option.map (fun unionCaseItem ->
                        // The error/warning captures entire pattern match, like "Ns.Type.DuName bindingName". We want to keep type info when suggesting a replacement, and only remove "bindingName".
                        let typeInfoLength = unionCaseItem.Range.EndColumn - m.StartColumn

                        let reminderSpan =
                            TextSpan(context.Span.Start + typeInfoLength, context.Span.Length - typeInfoLength)

                        {
                            Name = CodeFix.RemoveSuperfluousCapture
                            Message = title
                            Changes = [ TextChange(reminderSpan, "") ]
                        })
            }<|MERGE_RESOLUTION|>--- conflicted
+++ resolved
@@ -10,7 +10,6 @@
 open Microsoft.CodeAnalysis.CodeFixes
 
 open FSharp.Compiler.EditorServices
-open CancellableTasks
 
 open CancellableTasks
 
@@ -20,15 +19,7 @@
 
     static let title = SR.RemoveUnusedBinding()
 
-<<<<<<< HEAD
-            let! sourceText = document.GetTextAsync(ct)
-
-            let! _, checkResults =
-                document.GetFSharpParseAndCheckResultsAsync(CodeFix.RemoveSuperfluousCapture)
-                |> CancellableTask.start ct
-=======
     override _.FixableDiagnosticIds = ImmutableArray.Create("FS0725", "FS3548") // cannot happen at once
->>>>>>> d508bafc
 
     override this.RegisterCodeFixesAsync ctx =
         if ctx.Document.Project.IsFSharpCodeFixesUnusedDeclarationsEnabled then
