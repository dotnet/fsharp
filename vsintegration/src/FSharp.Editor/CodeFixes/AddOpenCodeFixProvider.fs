// Copyright (c) Microsoft Corporation.  All Rights Reserved.  See License.txt in the project root for license information.

namespace Microsoft.VisualStudio.FSharp.Editor

open System
open System.Composition
open System.Collections.Immutable

open Microsoft.CodeAnalysis.Text
open Microsoft.CodeAnalysis.CodeFixes

open FSharp.Compiler.EditorServices
open FSharp.Compiler.Syntax
open FSharp.Compiler.Text

open CancellableTasks

[<ExportCodeFixProvider(FSharpConstants.FSharpLanguageName, Name = CodeFix.AddOpen); Shared>]
type internal AddOpenCodeFixProvider [<ImportingConstructor>] (assemblyContentProvider: AssemblyContentProvider) =
    inherit CodeFixProvider()

    static let br = Environment.NewLine

    let fixUnderscoresInMenuText (text: string) = text.Replace("_", "__")

    let qualifySymbolFix (context: CodeFixContext) (fullName, qualifier) =
        {
            Name = CodeFix.AddOpen
            Message = fixUnderscoresInMenuText fullName
            Changes = [ TextChange(context.Span, qualifier) ]
        }

    // Hey, I know what you're thinking: this is a horrible hack.
    // Indeed it is, this is a better (but still bad) version of the OpenDeclarionHelper.
    // The things should be actually fixed in the InsertionContext, it's bugged.
    // But currently CompletionProvider also depends on InsertionContext and it's not tested enough.
    // So fixing InsertionContext or OpenDeclarationHelper might break completion which would be bad.
    // The hack below is at least heavily tested.
    // And at least it shows what should be fixed down the line.
    let getOpenDeclaration (sourceText: SourceText) (ctx: InsertionContext) (ns: string) =
        // insertion context counts from 2, make the world sane
        let insertionLineNumber = ctx.Pos.Line - 2
        let margin = String(' ', ctx.Pos.Column)

        let startLineNumber, openDeclaration =
            match ctx.ScopeKind with
            | ScopeKind.TopModule ->
                match sourceText.Lines[ insertionLineNumber ].ToString().Trim() with

                // explicit top level module
                | line when line.StartsWith "module" && not (line.EndsWith "=") -> insertionLineNumber + 2, $"{margin}open {ns}{br}{br}"

                // nested module, shouldn't be here
                | line when line.StartsWith "module" -> insertionLineNumber, $"{margin}open {ns}{br}{br}"

                // attribute, shouldn't be here
                | line when line.StartsWith "[<" && line.EndsWith ">]" ->
                    let moduleDeclLineNumber =
                        sourceText.Lines
                        |> Seq.skip insertionLineNumber
                        |> Seq.findIndex (fun line -> line.ToString().Contains "module")
                        // add back the skipped lines
                        |> fun i -> insertionLineNumber + i

                    let moduleDeclLineText = sourceText.Lines[ moduleDeclLineNumber ].ToString().Trim()

                    if moduleDeclLineText.EndsWith "=" then
                        insertionLineNumber, $"{margin}open {ns}{br}{br}"
                    else
                        moduleDeclLineNumber + 2, $"{margin}open {ns}{br}{br}"

                // something else, shot in the dark
                | _ -> insertionLineNumber, $"{margin}open {ns}{br}{br}"

            | ScopeKind.Namespace -> insertionLineNumber + 3, $"{margin}open {ns}{br}{br}"
            | ScopeKind.NestedModule -> insertionLineNumber + 2, $"{margin}open {ns}{br}{br}"
            | ScopeKind.OpenDeclaration -> insertionLineNumber + 1, $"{margin}open {ns}{br}"

            // So far I don't know how to get here
            | ScopeKind.HashDirective -> insertionLineNumber + 1, $"open {ns}{br}{br}"

        let start = sourceText.Lines[startLineNumber].Start
        TextChange(TextSpan(start, 0), openDeclaration)

    let openNamespaceFix ctx name ns multipleNames sourceText =
        let displayText = $"open {ns}" + (if multipleNames then " (" + name + ")" else "")
        let change = getOpenDeclaration sourceText ctx ns

        {
            Name = CodeFix.AddOpen
            Message = fixUnderscoresInMenuText displayText
            Changes = [ change ]
        }

    let getSuggestionsAsCodeFixes
        (context: CodeFixContext)
        (sourceText: SourceText)
        (candidates: (InsertionContextEntity * InsertionContext) list)
        =
        seq {
            candidates
            |> Seq.choose (fun (entity, ctx) -> entity.Namespace |> Option.map (fun ns -> ns, entity.FullDisplayName, ctx))
            |> Seq.groupBy (fun (ns, _, _) -> ns)
            |> Seq.map (fun (ns, xs) ->
                ns,
                xs
                |> Seq.map (fun (_, name, ctx) -> name, ctx)
                |> Seq.distinctBy (fun (name, _) -> name)
                |> Seq.sortBy fst
                |> Seq.toArray)
            |> Seq.map (fun (ns, names) ->
                let multipleNames = names |> Array.length > 1
                names |> Seq.map (fun (name, ctx) -> ns, name, ctx, multipleNames))
            |> Seq.concat
            |> Seq.map (fun (ns, name, ctx, multipleNames) -> openNamespaceFix ctx name ns multipleNames sourceText)

            candidates
            |> Seq.filter (fun (entity, _) -> not (entity.LastIdent.StartsWith "op_")) // Don't include qualified operator names. The resultant codefix won't compile because it won't be an infix operator anymore.
            |> Seq.map (fun (entity, _) -> entity.FullRelativeName, entity.Qualifier)
            |> Seq.distinct
            |> Seq.sort
            |> Seq.map (qualifySymbolFix context)

        }
        |> Seq.concat

    override _.FixableDiagnosticIds = ImmutableArray.Create("FS0039", "FS0043")

<<<<<<< HEAD
    override _.RegisterCodeFixesAsync context : Task =
        asyncMaybe {
            let document = context.Document

            let! sourceText = document.GetTextAsync(context.CancellationToken)

            let! parseResults, checkResults =
                document.GetFSharpParseAndCheckResultsAsync(nameof (AddOpenCodeFixProvider))
                |> CancellableTask.start context.CancellationToken
                |> Async.AwaitTask
                |> liftAsync

            let line = sourceText.Lines.GetLineFromPosition(context.Span.End)
            let linePos = sourceText.Lines.GetLinePosition(context.Span.End)

            let! defines, langVersion, strictIndentation =
                document.GetFsharpParsingOptionsAsync(nameof (AddOpenCodeFixProvider))
                |> liftAsync

            let! symbol =
                maybe {
                    let! lexerSymbol =
                        Tokenizer.getSymbolAtPosition (
                            document.Id,
                            sourceText,
                            context.Span.End,
                            document.FilePath,
                            defines,
                            SymbolLookupKind.Greedy,
                            false,
                            false,
                            Some langVersion,
                            strictIndentation,
                            context.CancellationToken
                        )

                    return
                        checkResults.GetSymbolUseAtLocation(
                            Line.fromZ linePos.Line,
                            lexerSymbol.Ident.idRange.EndColumn,
                            line.ToString(),
                            lexerSymbol.FullIsland
                        )
                }

            do! Option.guard symbol.IsNone

            let unresolvedIdentRange =
                let startLinePos = sourceText.Lines.GetLinePosition context.Span.Start
                let startPos = Position.fromZ startLinePos.Line startLinePos.Character
                let endLinePos = sourceText.Lines.GetLinePosition context.Span.End
                let endPos = Position.fromZ endLinePos.Line endLinePos.Character
                Range.mkRange context.Document.FilePath startPos endPos

            let isAttribute =
                ParsedInput.GetEntityKind(unresolvedIdentRange.Start, parseResults.ParseTree) = Some EntityKind.Attribute

            let entities =
                assemblyContentProvider.GetAllEntitiesInProjectAndReferencedAssemblies checkResults
                |> Array.collect (fun s ->
                    [|
                        yield s.TopRequireQualifiedAccessParent, s.AutoOpenParent, s.Namespace, s.CleanedIdents
                        if isAttribute then
                            let lastIdent = s.CleanedIdents.[s.CleanedIdents.Length - 1]

                            if
                                lastIdent.EndsWith "Attribute"
                                && s.Kind LookupType.Precise = EntityKind.Attribute
                            then
                                yield
                                    s.TopRequireQualifiedAccessParent,
                                    s.AutoOpenParent,
                                    s.Namespace,
                                    s.CleanedIdents
                                    |> Array.replace (s.CleanedIdents.Length - 1) (lastIdent.Substring(0, lastIdent.Length - 9))
                    |])

            let longIdent =
                ParsedInput.GetLongIdentAt parseResults.ParseTree unresolvedIdentRange.End

            let! maybeUnresolvedIdents =
                longIdent
                |> Option.map (fun longIdent ->
                    longIdent
                    |> List.map (fun ident ->
                        {
                            Ident = ident.idText
                            Resolved = not (ident.idRange = unresolvedIdentRange)
                        })
                    |> List.toArray)

            let insertionPoint =
                if document.Project.IsFSharpCodeFixesAlwaysPlaceOpensAtTopLevelEnabled then
                    OpenStatementInsertionPoint.TopLevel
                else
                    OpenStatementInsertionPoint.Nearest

            let createEntity =
                ParsedInput.TryFindInsertionContext
                    unresolvedIdentRange.StartLine
                    parseResults.ParseTree
                    maybeUnresolvedIdents
                    insertionPoint

            return
                entities
                |> Seq.map createEntity
                |> Seq.concat
                |> Seq.toList
                |> addSuggestionsAsCodeFixes context sourceText
        }
        |> Async.Ignore
        |> RoslynHelpers.StartAsyncUnitAsTask(context.CancellationToken)
=======
    override this.RegisterCodeFixesAsync context = context.RegisterFsharpFix this

    interface IFSharpCodeFixProvider with
        member _.GetCodeFixIfAppliesAsync context =
            cancellableTask {
                let document = context.Document

                let! sourceText = context.GetSourceTextAsync()

                let! parseResults, checkResults = document.GetFSharpParseAndCheckResultsAsync(nameof AddOpenCodeFixProvider)

                let line = sourceText.Lines.GetLineFromPosition(context.Span.End)
                let linePos = sourceText.Lines.GetLinePosition(context.Span.End)

                let! defines, langVersion, strictIndentation = document.GetFsharpParsingOptionsAsync(nameof AddOpenCodeFixProvider)

                return
                    Tokenizer.getSymbolAtPosition (
                        document.Id,
                        sourceText,
                        context.Span.End,
                        document.FilePath,
                        defines,
                        SymbolLookupKind.Greedy,
                        false,
                        false,
                        Some langVersion,
                        strictIndentation,
                        context.CancellationToken
                    )
                    |> Option.filter (fun lexerSymbol ->
                        let symbolOpt =
                            checkResults.GetSymbolUseAtLocation(
                                Line.fromZ linePos.Line,
                                lexerSymbol.Ident.idRange.EndColumn,
                                line.ToString(),
                                lexerSymbol.FullIsland
                            )

                        match symbolOpt with
                        | None -> true
                        // this is for operators for FS0043
                        | Some symbol when PrettyNaming.IsLogicalOpName symbol.Symbol.DisplayName -> true
                        | _ -> false)
                    |> Option.bind (fun _ ->
                        let unresolvedIdentRange =
                            let startLinePos = sourceText.Lines.GetLinePosition context.Span.Start
                            let startPos = Position.fromZ startLinePos.Line startLinePos.Character
                            let endLinePos = sourceText.Lines.GetLinePosition context.Span.End
                            let endPos = Position.fromZ endLinePos.Line endLinePos.Character
                            Range.mkRange context.Document.FilePath startPos endPos

                        let isAttribute =
                            ParsedInput.GetEntityKind(unresolvedIdentRange.Start, parseResults.ParseTree) = Some EntityKind.Attribute

                        let entities =
                            assemblyContentProvider.GetAllEntitiesInProjectAndReferencedAssemblies checkResults
                            |> List.collect (fun s ->
                                [
                                    yield s.TopRequireQualifiedAccessParent, s.AutoOpenParent, s.Namespace, s.CleanedIdents
                                    if isAttribute then
                                        let lastIdent = s.CleanedIdents.[s.CleanedIdents.Length - 1]

                                        if
                                            lastIdent.EndsWith "Attribute"
                                            && s.Kind LookupType.Precise = EntityKind.Attribute
                                        then
                                            yield
                                                s.TopRequireQualifiedAccessParent,
                                                s.AutoOpenParent,
                                                s.Namespace,
                                                s.CleanedIdents
                                                |> Array.replace (s.CleanedIdents.Length - 1) (lastIdent.Substring(0, lastIdent.Length - 9))
                                ])

                        ParsedInput.GetLongIdentAt parseResults.ParseTree unresolvedIdentRange.End
                        |> Option.bind (fun longIdent ->
                            let maybeUnresolvedIdents =
                                longIdent
                                |> List.map (fun ident ->
                                    {
                                        Ident = ident.idText
                                        Resolved = not (ident.idRange = unresolvedIdentRange)
                                    })
                                |> List.toArray

                            let insertionPoint =
                                if document.Project.IsFSharpCodeFixesAlwaysPlaceOpensAtTopLevelEnabled then
                                    OpenStatementInsertionPoint.TopLevel
                                else
                                    OpenStatementInsertionPoint.Nearest

                            let createEntity =
                                ParsedInput.TryFindInsertionContext
                                    unresolvedIdentRange.StartLine
                                    parseResults.ParseTree
                                    maybeUnresolvedIdents
                                    insertionPoint

                            entities
                            |> Seq.map createEntity
                            |> Seq.concat
                            |> Seq.toList
                            |> getSuggestionsAsCodeFixes context sourceText
                            |> Seq.tryHead))

                    |> ValueOption.ofOption
            }
>>>>>>> 4a9701c5
<|MERGE_RESOLUTION|>--- conflicted
+++ resolved
@@ -126,121 +126,6 @@
 
     override _.FixableDiagnosticIds = ImmutableArray.Create("FS0039", "FS0043")
 
-<<<<<<< HEAD
-    override _.RegisterCodeFixesAsync context : Task =
-        asyncMaybe {
-            let document = context.Document
-
-            let! sourceText = document.GetTextAsync(context.CancellationToken)
-
-            let! parseResults, checkResults =
-                document.GetFSharpParseAndCheckResultsAsync(nameof (AddOpenCodeFixProvider))
-                |> CancellableTask.start context.CancellationToken
-                |> Async.AwaitTask
-                |> liftAsync
-
-            let line = sourceText.Lines.GetLineFromPosition(context.Span.End)
-            let linePos = sourceText.Lines.GetLinePosition(context.Span.End)
-
-            let! defines, langVersion, strictIndentation =
-                document.GetFsharpParsingOptionsAsync(nameof (AddOpenCodeFixProvider))
-                |> liftAsync
-
-            let! symbol =
-                maybe {
-                    let! lexerSymbol =
-                        Tokenizer.getSymbolAtPosition (
-                            document.Id,
-                            sourceText,
-                            context.Span.End,
-                            document.FilePath,
-                            defines,
-                            SymbolLookupKind.Greedy,
-                            false,
-                            false,
-                            Some langVersion,
-                            strictIndentation,
-                            context.CancellationToken
-                        )
-
-                    return
-                        checkResults.GetSymbolUseAtLocation(
-                            Line.fromZ linePos.Line,
-                            lexerSymbol.Ident.idRange.EndColumn,
-                            line.ToString(),
-                            lexerSymbol.FullIsland
-                        )
-                }
-
-            do! Option.guard symbol.IsNone
-
-            let unresolvedIdentRange =
-                let startLinePos = sourceText.Lines.GetLinePosition context.Span.Start
-                let startPos = Position.fromZ startLinePos.Line startLinePos.Character
-                let endLinePos = sourceText.Lines.GetLinePosition context.Span.End
-                let endPos = Position.fromZ endLinePos.Line endLinePos.Character
-                Range.mkRange context.Document.FilePath startPos endPos
-
-            let isAttribute =
-                ParsedInput.GetEntityKind(unresolvedIdentRange.Start, parseResults.ParseTree) = Some EntityKind.Attribute
-
-            let entities =
-                assemblyContentProvider.GetAllEntitiesInProjectAndReferencedAssemblies checkResults
-                |> Array.collect (fun s ->
-                    [|
-                        yield s.TopRequireQualifiedAccessParent, s.AutoOpenParent, s.Namespace, s.CleanedIdents
-                        if isAttribute then
-                            let lastIdent = s.CleanedIdents.[s.CleanedIdents.Length - 1]
-
-                            if
-                                lastIdent.EndsWith "Attribute"
-                                && s.Kind LookupType.Precise = EntityKind.Attribute
-                            then
-                                yield
-                                    s.TopRequireQualifiedAccessParent,
-                                    s.AutoOpenParent,
-                                    s.Namespace,
-                                    s.CleanedIdents
-                                    |> Array.replace (s.CleanedIdents.Length - 1) (lastIdent.Substring(0, lastIdent.Length - 9))
-                    |])
-
-            let longIdent =
-                ParsedInput.GetLongIdentAt parseResults.ParseTree unresolvedIdentRange.End
-
-            let! maybeUnresolvedIdents =
-                longIdent
-                |> Option.map (fun longIdent ->
-                    longIdent
-                    |> List.map (fun ident ->
-                        {
-                            Ident = ident.idText
-                            Resolved = not (ident.idRange = unresolvedIdentRange)
-                        })
-                    |> List.toArray)
-
-            let insertionPoint =
-                if document.Project.IsFSharpCodeFixesAlwaysPlaceOpensAtTopLevelEnabled then
-                    OpenStatementInsertionPoint.TopLevel
-                else
-                    OpenStatementInsertionPoint.Nearest
-
-            let createEntity =
-                ParsedInput.TryFindInsertionContext
-                    unresolvedIdentRange.StartLine
-                    parseResults.ParseTree
-                    maybeUnresolvedIdents
-                    insertionPoint
-
-            return
-                entities
-                |> Seq.map createEntity
-                |> Seq.concat
-                |> Seq.toList
-                |> addSuggestionsAsCodeFixes context sourceText
-        }
-        |> Async.Ignore
-        |> RoslynHelpers.StartAsyncUnitAsTask(context.CancellationToken)
-=======
     override this.RegisterCodeFixesAsync context = context.RegisterFsharpFix this
 
     interface IFSharpCodeFixProvider with
@@ -298,8 +183,8 @@
 
                         let entities =
                             assemblyContentProvider.GetAllEntitiesInProjectAndReferencedAssemblies checkResults
-                            |> List.collect (fun s ->
-                                [
+                            |> Array.collect (fun s ->
+                                [|
                                     yield s.TopRequireQualifiedAccessParent, s.AutoOpenParent, s.Namespace, s.CleanedIdents
                                     if isAttribute then
                                         let lastIdent = s.CleanedIdents.[s.CleanedIdents.Length - 1]
@@ -314,7 +199,7 @@
                                                 s.Namespace,
                                                 s.CleanedIdents
                                                 |> Array.replace (s.CleanedIdents.Length - 1) (lastIdent.Substring(0, lastIdent.Length - 9))
-                                ])
+                                |])
 
                         ParsedInput.GetLongIdentAt parseResults.ParseTree unresolvedIdentRange.End
                         |> Option.bind (fun longIdent ->
@@ -348,5 +233,4 @@
                             |> Seq.tryHead))
 
                     |> ValueOption.ofOption
-            }
->>>>>>> 4a9701c5
+            }