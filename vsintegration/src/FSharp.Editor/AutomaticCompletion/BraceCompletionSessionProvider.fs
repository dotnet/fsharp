--- conflicted
+++ resolved
@@ -65,11 +65,7 @@
 type IEditorBraceCompletionSessionFactory =
     inherit ILanguageService
 
-<<<<<<< HEAD
-    abstract TryCreateSession : Document * openingPosition: int * openingBrace: char * CancellationToken -> IEditorBraceCompletionSession option
-=======
-    abstract TryCreateSession: Document * openingPosition: int * openingBrace: char * CancellationToken -> IEditorBraceCompletionSession
->>>>>>> ab42a322
+    abstract TryCreateSession: Document * openingPosition: int * openingBrace: char * CancellationToken -> IEditorBraceCompletionSession option
 
 type BraceCompletionSession
     (
@@ -83,15 +79,10 @@
         session: IEditorBraceCompletionSession
     ) =
 
-<<<<<<< HEAD
-    let mutable closingPoint = subjectBuffer.CurrentSnapshot.CreateTrackingPoint(openingPoint.Position, PointTrackingMode.Positive)
-    let mutable openingPoint : ITrackingPoint MaybeNull = null
-=======
     let mutable closingPoint =
         subjectBuffer.CurrentSnapshot.CreateTrackingPoint(openingPoint.Position, PointTrackingMode.Positive)
 
-    let mutable openingPoint: ITrackingPoint = null
->>>>>>> ab42a322
+    let mutable openingPoint: ITrackingPoint MaybeNull = null
     let editorOperations = editorOperationsFactoryService.GetEditorOperations(textView)
 
     member _.EndSession() =
@@ -561,16 +552,11 @@
 
     interface IEditorBraceCompletionSessionFactory with
 
-<<<<<<< HEAD
-        member this.TryCreateSession(document, openingPosition, openingBrace, cancellationToken) : IEditorBraceCompletionSession option = 
-            if this.IsSupportedOpeningBrace(openingBrace) && this.CheckCodeContext(document, openingPosition, openingBrace, cancellationToken) then
-=======
-        member this.TryCreateSession(document, openingPosition, openingBrace, cancellationToken) =
+        member this.TryCreateSession(document, openingPosition, openingBrace, cancellationToken) : IEditorBraceCompletionSession option =
             if
                 this.IsSupportedOpeningBrace(openingBrace)
                 && this.CheckCodeContext(document, openingPosition, openingBrace, cancellationToken)
             then
->>>>>>> ab42a322
                 this.CreateEditorSession(document, openingPosition, openingBrace, cancellationToken)
             else
                 None
@@ -600,20 +586,6 @@
                         |> Option.ofObj
 
                     let! sessionFactory = document.TryGetLanguageService<IEditorBraceCompletionSessionFactory>()
-<<<<<<< HEAD
-                    let! session = sessionFactory.TryCreateSession(document, openingPoint.Position, openingBrace, CancellationToken.None)
-
-                    let undoHistory = undoManager.GetTextBufferUndoManager(textView.TextBuffer).TextBufferUndoHistory
-                    return BraceCompletionSession(
-                        textView,
-                        openingPoint.Snapshot.TextBuffer,
-                        openingPoint, 
-                        openingBrace, 
-                        closingBrace, 
-                        undoHistory, 
-                        editorOperationsFactoryService, 
-                        session) :> IBraceCompletionSession
-=======
 
                     let! session =
                         sessionFactory.TryCreateSession(document, openingPoint.Position, openingBrace, CancellationToken.None)
@@ -634,7 +606,6 @@
                             session
                         )
                         :> IBraceCompletionSession
->>>>>>> ab42a322
                 }
                 |> Option.toObj
 
