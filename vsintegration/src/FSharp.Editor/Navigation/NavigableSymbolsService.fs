--- conflicted
+++ resolved
@@ -18,12 +18,7 @@
 open Microsoft.VisualStudio.Utilities
 open Microsoft.VisualStudio.Shell
 
-<<<<<<< HEAD
-type internal FSharpNavigableSymbol(item: INavigableItem, span: SnapshotSpan, gtd: GoToDefinition, statusBar: StatusBar) =
-=======
-[<AllowNullLiteral>]
 type internal FSharpNavigableSymbol(item: FSharpNavigableItem, span: SnapshotSpan, gtd: GoToDefinition, statusBar: StatusBar) =
->>>>>>> 868b76a7
     interface INavigableSymbol with
         member __.Navigate(_: INavigableRelationship) =
             gtd.NavigateToItem(item, statusBar)
