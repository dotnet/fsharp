﻿// Copyright (c) Microsoft Corporation.  All Rights Reserved.  See License.txt in the project root for license information.

namespace Microsoft.VisualStudio.FSharp.Editor

open System
open System.Threading
open System.Threading.Tasks
open System.ComponentModel.Composition

open Microsoft.CodeAnalysis.Text
open Microsoft.CodeAnalysis.ExternalAccess.FSharp.Navigation

open Microsoft.VisualStudio.Language.Intellisense
open Microsoft.VisualStudio.Text
open Microsoft.VisualStudio.Text.Editor
open Microsoft.VisualStudio.Utilities

<<<<<<< HEAD
type internal FSharpNavigableSymbol(item: FSharpNavigableItem, span: SnapshotSpan, gtd: GoToDefinition, statusBar: StatusBar) =
=======
[<AllowNullLiteral>]
type internal FSharpNavigableSymbol(item: FSharpNavigableItem, span: SnapshotSpan, gtd: GoToDefinition) =
>>>>>>> ab42a322
    interface INavigableSymbol with
        member _.Navigate(_: INavigableRelationship) =
            gtd.NavigateToItem(item, CancellationToken.None)

        member _.Relationships = seq { yield PredefinedNavigableRelationships.Definition }

        member _.SymbolSpan = span

type internal FSharpNavigableSymbolSource(metadataAsSource) =

    let mutable disposed = false
    let gtd = GoToDefinition(metadataAsSource)
    let statusBar = StatusBar()

    interface INavigableSymbolSource with
        member _.GetNavigableSymbolAsync(triggerSpan: SnapshotSpan, cancellationToken: CancellationToken) : Task<INavigableSymbol MaybeNull> MaybeNull =
            // Yes, this is a code smell. But this is how the editor API accepts what we would treat as None.
            if disposed then
                null
            else
                asyncMaybe {
                    let snapshot = triggerSpan.Snapshot
                    let position = triggerSpan.Start.Position
                    let document = snapshot.GetOpenDocumentInCurrentContextWithChanges()
                    let! sourceText = document.GetTextAsync(cancellationToken) |> liftTaskAsync

                    statusBar.Message(SR.LocatingSymbol())
                    use _ = statusBar.Animate()

                    let gtdTask = gtd.FindDefinitionTask(document, position, cancellationToken)

                    // Wrap this in a try/with as if the user clicks "Cancel" on the thread dialog, we'll be cancelled.
                    // Task.Wait throws an exception if the task is cancelled, so be sure to catch it.
                    try
                        // This call to Wait() is fine because we want to be able to provide the error message in the status bar.
                        gtdTask.Wait(cancellationToken)
                        statusBar.Clear()

                        if gtdTask.Status = TaskStatus.RanToCompletion && gtdTask.Result.IsSome then
                            let result, range = gtdTask.Result.Value

                            let declarationTextSpan = RoslynHelpers.FSharpRangeToTextSpan(sourceText, range)
                            let declarationSpan = Span(declarationTextSpan.Start, declarationTextSpan.Length)
                            let symbolSpan = SnapshotSpan(snapshot, declarationSpan)

                            match result with
<<<<<<< HEAD
                            | FSharpGoToDefinitionResult.NavigableItem(navItem) ->
                                return FSharpNavigableSymbol(navItem, symbolSpan, gtd, statusBar) :> INavigableSymbol MaybeNull
=======
                            | FSharpGoToDefinitionResult.NavigableItem (navItem) ->
                                return FSharpNavigableSymbol(navItem, symbolSpan, gtd) :> INavigableSymbol
>>>>>>> ab42a322

                            | FSharpGoToDefinitionResult.ExternalAssembly (targetSymbolUse, metadataReferences) ->
                                let nav =
                                    { new INavigableSymbol with
                                        member _.Navigate(_: INavigableRelationship) =
                                            // Need to new up a CTS here instead of re-using the other one, since VS
                                            // will navigate disconnected from the outer routine, leading to an
                                            // OperationCancelledException if you use the one defined outside.
                                            use ct = new CancellationTokenSource()
                                            gtd.NavigateToExternalDeclaration(targetSymbolUse, metadataReferences, ct.Token, statusBar)

                                        member _.Relationships = seq { yield PredefinedNavigableRelationships.Definition }

                                        member _.SymbolSpan = symbolSpan
                                    }

                                return nav
                        else
                            statusBar.TempMessage(SR.CannotDetermineSymbol())

                            // The NavigableSymbols API accepts 'null' when there's nothing to navigate to.
                            return null
                    with exc ->
                        statusBar.TempMessage(String.Format(SR.NavigateToFailed(), Exception.flattenMessage exc))

                        // The NavigableSymbols API accepts 'null' when there's nothing to navigate to.
                        return null
                }
                // Async<INavigableSymbol? option>
                // --> Async<INavigableSymbol?>
                |> Async.map Option.toObj
                |> RoslynHelpers.StartAsyncAsTask cancellationToken

        member _.Dispose() = disposed <- true

[<Export(typeof<INavigableSymbolSourceProvider>)>]
[<Name("F# Navigable Symbol Service")>]
[<ContentType(Constants.FSharpContentType)>]
[<Order>]
type internal FSharpNavigableSymbolService [<ImportingConstructor>] (metadataAsSource: FSharpMetadataAsSourceService) =

    interface INavigableSymbolSourceProvider with
        member _.TryCreateNavigableSymbolSource(_: ITextView, _: ITextBuffer) =
            new FSharpNavigableSymbolSource(metadataAsSource)<|MERGE_RESOLUTION|>--- conflicted
+++ resolved
@@ -15,12 +15,7 @@
 open Microsoft.VisualStudio.Text.Editor
 open Microsoft.VisualStudio.Utilities
 
-<<<<<<< HEAD
-type internal FSharpNavigableSymbol(item: FSharpNavigableItem, span: SnapshotSpan, gtd: GoToDefinition, statusBar: StatusBar) =
-=======
-[<AllowNullLiteral>]
 type internal FSharpNavigableSymbol(item: FSharpNavigableItem, span: SnapshotSpan, gtd: GoToDefinition) =
->>>>>>> ab42a322
     interface INavigableSymbol with
         member _.Navigate(_: INavigableRelationship) =
             gtd.NavigateToItem(item, CancellationToken.None)
@@ -67,13 +62,8 @@
                             let symbolSpan = SnapshotSpan(snapshot, declarationSpan)
 
                             match result with
-<<<<<<< HEAD
-                            | FSharpGoToDefinitionResult.NavigableItem(navItem) ->
-                                return FSharpNavigableSymbol(navItem, symbolSpan, gtd, statusBar) :> INavigableSymbol MaybeNull
-=======
                             | FSharpGoToDefinitionResult.NavigableItem (navItem) ->
-                                return FSharpNavigableSymbol(navItem, symbolSpan, gtd) :> INavigableSymbol
->>>>>>> ab42a322
+                                return FSharpNavigableSymbol(navItem, symbolSpan, gtd) :> INavigableSymbol MaybeNull
 
                             | FSharpGoToDefinitionResult.ExternalAssembly (targetSymbolUse, metadataReferences) ->
                                 let nav =
