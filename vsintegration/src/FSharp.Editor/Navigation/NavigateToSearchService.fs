// Copyright (c) Microsoft Corporation.  All Rights Reserved.  See License.txt in the project root for license information.

namespace Microsoft.VisualStudio.FSharp.Editor

open System
open System.IO
open System.Composition
open System.Collections.Generic
open System.Collections.Immutable
open System.Threading.Tasks
open System.Runtime.Caching
open System.Globalization

open Microsoft.CodeAnalysis
open Microsoft.CodeAnalysis.Text
open Microsoft.CodeAnalysis.PatternMatching
open Microsoft.CodeAnalysis.ExternalAccess.FSharp.Navigation
open Microsoft.CodeAnalysis.ExternalAccess.FSharp.NavigateTo

open FSharp.Compiler.CodeAnalysis
open FSharp.Compiler.EditorServices
open FSharp.Compiler.Syntax

type internal NavigableItem(document: Document, sourceSpan: TextSpan, glyph: Glyph, name: string, kind: string, additionalInfo: string) =
    inherit FSharpNavigableItem(glyph, ImmutableArray.Create (TaggedText(TextTags.Text, name)), document, sourceSpan)

    member _.Name = name
    member _.Kind = kind
    member _.AdditionalInfo = additionalInfo

type internal NavigateToSearchResult(item: NavigableItem, matchKind: FSharpNavigateToMatchKind) =
    inherit FSharpNavigateToSearchResult(item.AdditionalInfo, item.Kind, matchKind, item.Name, item)

module private Index =
    [<System.Diagnostics.DebuggerDisplay("{DebugString()}")>]
    type private IndexEntry(str: string, offset: int, item: NavigableItem, isOperator: bool) =
        member _.String = str
        member _.Offset = offset
        member _.Length = str.Length - offset
        member _.Item = item
        member _.IsOperator = isOperator
        member x.StartsWith (s: string) = 
            if s.Length > x.Length then false
            else CultureInfo.CurrentCulture.CompareInfo.IndexOf(str, s, offset, s.Length, CompareOptions.IgnoreCase) = offset
        member private _.DebugString() = sprintf "%s (offset %d) (%s)" (str.Substring offset) offset str

    let private indexEntryComparer =
        { new IComparer<IndexEntry> with
            member _.Compare(a, b) = 
                let res = CultureInfo.CurrentCulture.CompareInfo.Compare(a.String, a.Offset, b.String, b.Offset, CompareOptions.IgnoreCase)
                if res = 0 then a.Offset.CompareTo(b.Offset) else res }

    type IIndexedNavigableItems =
        abstract Find: searchValue: string -> FSharpNavigateToSearchResult []
        abstract AllItems: NavigableItem []

    let private navigateToSearchResultComparer =
        { new IEqualityComparer<FSharpNavigateToSearchResult> with 
            member _.Equals(x: FSharpNavigateToSearchResult, y: FSharpNavigateToSearchResult) =
                match x, y with
                | null, _ | _, null -> false
                | _ -> x.NavigableItem.Document.Id = y.NavigableItem.Document.Id &&
                       x.NavigableItem.SourceSpan = y.NavigableItem.SourceSpan
            
            member _.GetHashCode(x: FSharpNavigateToSearchResult) =
                if isNull x then 0
                else 23 * (17 * 23 + x.NavigableItem.Document.Id.GetHashCode()) + x.NavigableItem.SourceSpan.GetHashCode() }

    let build (items: NavigableItem []) =
        let entries = ResizeArray()

        for item in items do
            let isOperator, name = 
                if PrettyNaming.IsMangledOpName item.Name then 
                    true, PrettyNaming.DecompileOpName item.Name 
                else 
                    false, item.Name
            for i = 0 to name.Length - 1 do
                entries.Add(IndexEntry(name, i, item, isOperator))

        entries.Sort(indexEntryComparer)
        { new IIndexedNavigableItems with
              member _.Find (searchValue) =
                  let result = HashSet(navigateToSearchResultComparer)
                  if entries.Count > 0 then 
                     let entryToFind = IndexEntry(searchValue, 0, Unchecked.defaultof<_>, Unchecked.defaultof<_>)
                     
                     let initial = 
                         let p = entries.BinarySearch(entryToFind, indexEntryComparer)
                         if p < 0 then ~~~p else p
                     
                     let handle index =
                         let entry = entries.[index]
                         let matchKind = 
                             if entry.Offset = 0 then
                                 if entry.Length = searchValue.Length then FSharpNavigateToMatchKind.Exact
                                 else FSharpNavigateToMatchKind.Prefix
                             else FSharpNavigateToMatchKind.Substring
                         let item = entry.Item
                         result.Add (NavigateToSearchResult(item, matchKind) :> FSharpNavigateToSearchResult) |> ignore
                    
                     // in case if there are multiple matching items binary search might return not the first one.
                     // in this case we'll walk backwards searching for the applicable answers
                     let mutable pos = initial
                     while pos >= 0 && pos < entries.Count && entries.[pos].StartsWith searchValue do
                         handle pos
                         pos <- pos - 1
                    
                     // value of 'initial' position was already handled on the previous step so here we'll bump it
                     let mutable pos = initial + 1
                     while pos < entries.Count && entries.[pos].StartsWith searchValue do
                         handle pos
                         pos <- pos + 1
                  Seq.toArray result 
              member _.AllItems = items }

[<AutoOpen>]
module private Utils =

    let navigateToItemKindToRoslynKind = function
        | NavigableItemKind.Module -> FSharpNavigateToItemKind.Module
        | NavigableItemKind.ModuleAbbreviation -> FSharpNavigateToItemKind.Module
        | NavigableItemKind.Exception -> FSharpNavigateToItemKind.Class
        | NavigableItemKind.Type -> FSharpNavigateToItemKind.Class
        | NavigableItemKind.ModuleValue -> FSharpNavigateToItemKind.Field
        | NavigableItemKind.Field -> FSharpNavigateToItemKind.Field
        | NavigableItemKind.Property -> FSharpNavigateToItemKind.Property
        | NavigableItemKind.Constructor -> FSharpNavigateToItemKind.Method
        | NavigableItemKind.Member -> FSharpNavigateToItemKind.Method
        | NavigableItemKind.EnumCase -> FSharpNavigateToItemKind.EnumItem
        | NavigableItemKind.UnionCase -> FSharpNavigateToItemKind.EnumItem

    let navigateToItemKindToGlyph = function
        | NavigableItemKind.Module -> Glyph.ModulePublic
        | NavigableItemKind.ModuleAbbreviation -> Glyph.ModulePublic
        | NavigableItemKind.Exception -> Glyph.ClassPublic
        | NavigableItemKind.Type -> Glyph.ClassPublic
        | NavigableItemKind.ModuleValue -> Glyph.FieldPublic
        | NavigableItemKind.Field -> Glyph.FieldPublic
        | NavigableItemKind.Property -> Glyph.PropertyPublic
        | NavigableItemKind.Constructor -> Glyph.MethodPublic
        | NavigableItemKind.Member -> Glyph.MethodPublic
        | NavigableItemKind.EnumCase -> Glyph.EnumPublic
        | NavigableItemKind.UnionCase -> Glyph.EnumPublic

    let containerToString (container: NavigableContainer) (project: Project) =
        let typeAsString =
            match container.Type with
            | NavigableContainerType.File -> "project "
            | NavigableContainerType.Namespace -> "namespace "
            | NavigableContainerType.Module -> "module "
            | NavigableContainerType.Exception -> "exception "
            | NavigableContainerType.Type -> "type "
        let name =
            match container.Type with
            | NavigableContainerType.File ->
                (Path.GetFileNameWithoutExtension project.Name) + ", " + (Path.GetFileName container.Name)
            | _ -> container.Name
        typeAsString + name

    type PerDocumentSavedData = { Hash: int; Items: Index.IIndexedNavigableItems }

[<Export(typeof<IFSharpNavigateToSearchService>)>]
type internal FSharpNavigateToSearchService 
    [<ImportingConstructor>] 
    (
        checkerProvider: FSharpCheckerProvider,
        projectInfoManager: FSharpProjectOptionsManager
    ) =

    let userOpName = "FSharpNavigateToSearchService"
    let kindsProvided = ImmutableHashSet.Create(FSharpNavigateToItemKind.Module, FSharpNavigateToItemKind.Class, FSharpNavigateToItemKind.Field, FSharpNavigateToItemKind.Property, FSharpNavigateToItemKind.Method, FSharpNavigateToItemKind.Enum, FSharpNavigateToItemKind.EnumItem) :> IImmutableSet<string>

    // Save the backing navigation data in a memory cache held in a sliding window
    let itemsByDocumentId = new MemoryCache("FSharp.Editor.FSharpNavigateToSearchService")

    let GetNavigableItems(document: Document, parsingOptions: FSharpParsingOptions, kinds: IImmutableSet<string>) =
        async {
            let! cancellationToken = Async.CancellationToken
            let! sourceText = document.GetTextAsync(cancellationToken) |> Async.AwaitTask
            let! parseResults = checkerProvider.Checker.ParseFile(document.FilePath, sourceText.ToFSharpSourceText(), parsingOptions)

            let navItems parsedInput =
                NavigateTo.GetNavigableItems parsedInput
                |> Array.filter (fun i -> kinds.Contains(navigateToItemKindToRoslynKind i.Kind))

            let items = parseResults.ParseTree |> navItems
<<<<<<< HEAD
            return 
                    [| for item in items do
                         match RoslynHelpers.TryFSharpRangeToTextSpan(sourceText, item.Range) with 
                         | None -> ()
                         | Some sourceSpan ->
                             let glyph = navigateToItemKindToGlyph item.Kind
                             let kind = navigateToItemKindToRoslynKind item.Kind
                             let additionalInfo = containerToString item.Container document.Project
                             yield NavigableItem(document, sourceSpan, glyph, item.Name, kind, additionalInfo) |]
=======
            let navigableItems =
                [| for item in items do
                        match RoslynHelpers.TryFSharpRangeToTextSpan(sourceText, item.Range) with 
                        | None -> ()
                        | Some sourceSpan ->
                            let glyph = navigateToItemKindToGlyph item.Kind
                            let kind = navigateToItemKindToRoslynKind item.Kind
                            let additionalInfo = containerToString item.Container document.Project
                            yield NavigableItem(document, sourceSpan, glyph, item.Name, kind, additionalInfo) |]
            return navigableItems
>>>>>>> 89ad3715
        }

    let getCachedIndexedNavigableItems(document: Document, parsingOptions: FSharpParsingOptions, kinds: IImmutableSet<string>) =
        async {
            let! cancellationToken = Async.CancellationToken
            let! textVersion = document.GetTextVersionAsync(cancellationToken)  |> Async.AwaitTask
            let textVersionHash = hash textVersion
            let key = document.Id.ToString()
            match itemsByDocumentId.Get(key) with
            | :? PerDocumentSavedData as data when data.Hash = textVersionHash -> return data.Items
            | _ -> 
                let! items = GetNavigableItems(document, parsingOptions, kinds)
                let indexedItems = Index.build items
                let data = { Hash= textVersionHash; Items = indexedItems }
                let cacheItem = CacheItem(key, data)
                let policy = CacheItemPolicy(SlidingExpiration=DefaultTuning.PerDocumentSavedDataSlidingWindow)
                itemsByDocumentId.Set(cacheItem, policy)
                return indexedItems }

    let patternMatchKindToNavigateToMatchKind = function
        | PatternMatchKind.Exact -> FSharpNavigateToMatchKind.Exact
        | PatternMatchKind.Prefix -> FSharpNavigateToMatchKind.Prefix
        | PatternMatchKind.Substring -> FSharpNavigateToMatchKind.Substring
        | PatternMatchKind.CamelCase -> FSharpNavigateToMatchKind.Regular
        | PatternMatchKind.Fuzzy -> FSharpNavigateToMatchKind.Regular
        | _ -> FSharpNavigateToMatchKind.Regular

    interface IFSharpNavigateToSearchService with
        member _.SearchProjectAsync(project, _priorityDocuments, searchPattern, kinds, cancellationToken) : Task<ImmutableArray<FSharpNavigateToSearchResult>> =
            asyncMaybe {
                let! parsingOptions, _options = projectInfoManager.TryGetOptionsByProject(project, cancellationToken)
                let! items =
                    project.Documents
                    |> Seq.map (fun document -> getCachedIndexedNavigableItems(document, parsingOptions, kinds))
                    |> Async.Parallel
                    |> liftAsync
                
                let items =
                    if searchPattern.Length = 1 then
                        items 
                        |> Array.map (fun items -> items.Find(searchPattern))
                        |> Array.concat
                        |> Array.filter (fun x -> x.Name.Length = 1 && String.Equals(x.Name, searchPattern, StringComparison.InvariantCultureIgnoreCase))
                    else
                        [| yield! items |> Array.map (fun items -> items.Find(searchPattern)) |> Array.concat
                           use patternMatcher = new PatternMatcher(searchPattern, allowFuzzyMatching = true)
                           yield! items
                                  |> Array.collect (fun item -> item.AllItems)
                                  |> Array.Parallel.collect (fun x -> 
                                      patternMatcher.GetMatches(x.Name)
                                      |> Seq.map (fun pm ->
                                          NavigateToSearchResult(x, patternMatchKindToNavigateToMatchKind pm.Kind) :> FSharpNavigateToSearchResult)
                                      |> Seq.toArray) |]

                return items |> Array.distinctBy (fun x -> x.NavigableItem.Document.Id, x.NavigableItem.SourceSpan)
            } 
            |> Async.map (Option.defaultValue [||])
            |> Async.map Seq.toImmutableArray
            |> RoslynHelpers.StartAsyncAsTask(cancellationToken)

        member _.SearchDocumentAsync(document, searchPattern, kinds, cancellationToken) : Task<ImmutableArray<FSharpNavigateToSearchResult>> =
            asyncMaybe {
                let! parsingOptions, _, _ = projectInfoManager.TryGetOptionsForDocumentOrProject(document, cancellationToken, userOpName)
                let! items = getCachedIndexedNavigableItems(document, parsingOptions, kinds) |> liftAsync
                return items.Find(searchPattern)
            }
            |> Async.map (Option.defaultValue [||])
            |> Async.map Seq.toImmutableArray
            |> RoslynHelpers.StartAsyncAsTask(cancellationToken)

        member _.KindsProvided = kindsProvided

        member _.CanFilter = true<|MERGE_RESOLUTION|>--- conflicted
+++ resolved
@@ -185,17 +185,6 @@
                 |> Array.filter (fun i -> kinds.Contains(navigateToItemKindToRoslynKind i.Kind))
 
             let items = parseResults.ParseTree |> navItems
-<<<<<<< HEAD
-            return 
-                    [| for item in items do
-                         match RoslynHelpers.TryFSharpRangeToTextSpan(sourceText, item.Range) with 
-                         | None -> ()
-                         | Some sourceSpan ->
-                             let glyph = navigateToItemKindToGlyph item.Kind
-                             let kind = navigateToItemKindToRoslynKind item.Kind
-                             let additionalInfo = containerToString item.Container document.Project
-                             yield NavigableItem(document, sourceSpan, glyph, item.Name, kind, additionalInfo) |]
-=======
             let navigableItems =
                 [| for item in items do
                         match RoslynHelpers.TryFSharpRangeToTextSpan(sourceText, item.Range) with 
@@ -206,7 +195,6 @@
                             let additionalInfo = containerToString item.Container document.Project
                             yield NavigableItem(document, sourceSpan, glyph, item.Name, kind, additionalInfo) |]
             return navigableItems
->>>>>>> 89ad3715
         }
 
     let getCachedIndexedNavigableItems(document: Document, parsingOptions: FSharpParsingOptions, kinds: IImmutableSet<string>) =
