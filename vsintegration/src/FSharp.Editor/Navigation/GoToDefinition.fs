--- conflicted
+++ resolved
@@ -33,23 +33,11 @@
     let fullName (root: ISymbol) : string =
         let rec inner parts (sym: ISymbol MaybeNull) =
             match sym with
-<<<<<<< HEAD
-            | Null ->
-                parts
+            | Null -> parts
             // TODO: do we have any other terminating cases?
-            | NonNull sym when sym.Kind = SymbolKind.NetModule || sym.Kind = SymbolKind.Assembly ->
-                parts
-            | NonNull sym when sym.MetadataName <> "" ->
-                inner (sym.MetadataName :: parts) sym.ContainingSymbol
-            | NonNull sym ->
-                inner parts sym.ContainingSymbol
-=======
-            | null -> parts
-            // TODO: do we have any other terminating cases?
-            | sym when sym.Kind = SymbolKind.NetModule || sym.Kind = SymbolKind.Assembly -> parts
-            | sym when sym.MetadataName <> "" -> inner (sym.MetadataName :: parts) sym.ContainingSymbol
-            | sym -> inner parts sym.ContainingSymbol
->>>>>>> ab42a322
+            | NonNull sym when sym.Kind = SymbolKind.NetModule || sym.Kind = SymbolKind.Assembly -> parts
+            | NonNull sym when sym.MetadataName <> "" -> inner (sym.MetadataName :: parts) sym.ContainingSymbol
+            | NonNull sym -> inner parts sym.ContainingSymbol
 
         inner [] root |> String.concat "."
 
