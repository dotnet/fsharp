// Copyright (c) Microsoft Corporation.  All Rights Reserved.  Licensed under the Apache License, Version 2.0.  See License.txt in the project root for license information.

namespace Microsoft.VisualStudio.FSharp.Editor

open System
open System.Threading
open System.Collections.Immutable
open System.Composition

open Microsoft.CodeAnalysis
open Microsoft.CodeAnalysis.Host.Mef
open Microsoft.CodeAnalysis.Editor
open Microsoft.CodeAnalysis.Editor.Host
open Microsoft.CodeAnalysis.Navigation
open Microsoft.CodeAnalysis.FindSymbols
open Microsoft.CodeAnalysis.FindReferences

open Microsoft.VisualStudio.FSharp.LanguageService

open Microsoft.FSharp.Compiler.Range
open Microsoft.FSharp.Compiler.SourceCodeServices

[<ExportLanguageService(typeof<IStreamingFindReferencesService>, FSharpCommonConstants.FSharpLanguageName); Shared>]
type internal FSharpFindReferencesService
    [<ImportingConstructor>]
    (
        checkerProvider: FSharpCheckerProvider,
        projectInfoManager: ProjectInfoManager
    ) =
    
    // File can be included in more than one project, hence single `range` may results with multiple `Document`s.
    let rangeToDocumentSpans (solution: Solution, range: range, cancellationToken: CancellationToken) =
        async {
            if range.Start = range.End then return []
            else 
                let! spans =
                    solution.GetDocumentIdsWithFilePath(range.FileName)
                    |> Seq.map (fun documentId ->
                        async {
                            let doc = solution.GetDocument(documentId)
                            let! sourceText = doc.GetTextAsync(cancellationToken)
                            match CommonRoslynHelpers.TryFSharpRangeToTextSpan(sourceText, range) with
                            | Some span ->
                                let span = CommonHelpers.fixupSpan(sourceText, span)
                                return Some (DocumentSpan(doc, span))
                            | None -> return None
                        })
                    |> Async.Parallel
                return spans |> Array.choose id |> Array.toList
        }

    let findReferencedSymbolsAsync(document: Document, position: int, context: FindReferencesContext) : Async<unit> =
        asyncMaybe {
            let! sourceText = document.GetTextAsync(context.CancellationToken)
            let checker = checkerProvider.Checker
            let! options = projectInfoManager.TryGetOptionsForDocumentOrProject(document)
            let! _, checkFileResults = checker.ParseAndCheckDocument(document, options, sourceText)
            let textLine = sourceText.Lines.GetLineFromPosition(position).ToString()
            let lineNumber = sourceText.Lines.GetLinePosition(position).Line + 1
            let defines = CompilerEnvironment.GetCompilationDefinesForEditing(document.FilePath, options.OtherOptions |> Seq.toList)
            
            let! symbol = CommonHelpers.getSymbolAtPosition(document.Id, sourceText, position, document.FilePath, defines, SymbolLookupKind.Fuzzy)
            let! symbolUse = checkFileResults.GetSymbolUseAtLocation(lineNumber, symbol.RightColumn, textLine, [symbol.Text])
            let! declaration = checkFileResults.GetDeclarationLocationAlternate (lineNumber, symbol.RightColumn, textLine, [symbol.Text], false) |> liftAsync
            
            let declarationRange = 
                match declaration with
                | FSharpFindDeclResult.DeclFound range -> Some range
                | _ -> None
            
            let! declarationSpans =
                match declarationRange with
                | Some range -> rangeToDocumentSpans(document.Project.Solution, range, context.CancellationToken) |> liftAsync
                | None -> async.Return None
            
            let definitionItems =
                match declarationSpans with 
                | [] -> 
                    [ DefinitionItem.CreateNonNavigableItem(
                          ImmutableArray<string>.Empty, 
                          [TaggedText(TextTags.Text, symbolUse.Symbol.FullName)].ToImmutableArray(),
                          [TaggedText(TextTags.Assembly, symbolUse.Symbol.Assembly.SimpleName)].ToImmutableArray()) ]
                | _ ->
                    declarationSpans
                    |> List.map (fun span ->
                        DefinitionItem.Create(
                            ImmutableArray<string>.Empty, 
                            [TaggedText(TextTags.Text, symbolUse.Symbol.FullName)].ToImmutableArray(), 
                            span))
            
            for definitionItem in definitionItems do
                do! context.OnDefinitionFoundAsync(definitionItem) |> Async.AwaitTask |> liftAsync
            
            let! symbolUses =
                match symbolUse.GetDeclarationLocation document with
                | Some SymbolDeclarationLocation.CurrentDocument ->
                    checkFileResults.GetUsesOfSymbolInFile(symbolUse.Symbol) |> liftAsync
                | scope ->
                    let projectsToCheck =
                        match scope with
                        | Some (SymbolDeclarationLocation.Projects (declProjects, false)) ->
                            declProjects |> List.collect (fun x -> x.GetDependentProjects())
                        | Some (SymbolDeclarationLocation.Projects (declProjects, true)) -> declProjects
                        // The symbol is declared in .NET framework, an external assembly or in a C# project within the solution.
                        // In order to find all its usages we have to check all F# projects.
                        | _ -> Seq.toList document.Project.Solution.Projects
                
                    asyncMaybe {
                        let! symbolUses =
<<<<<<< HEAD
                            projectsToCheck
                            |> Seq.map (fun project ->
                                asyncMaybe {
                                    let! options = projectInfoManager.TryGetOptionsForProject(project.Id)
                                    let! projectCheckResults = checker.ParseAndCheckProject(options) |> liftAsync
                                    return! projectCheckResults.GetUsesOfSymbol(symbolUse.Symbol) |> liftAsync
                                } |> Async.map (Option.defaultValue [||]))
                            |> Async.Parallel
                            |> liftAsync
=======
                            match symbolUse.GetDeclarationLocation document with
                            | Some SymbolDeclarationLocation.CurrentDocument ->
                                checkFileResults.GetUsesOfSymbolInFile(symbolUse.Symbol)
                            | scope ->
                                let projectsToCheck =
                                    match scope with
                                    | Some (SymbolDeclarationLocation.Projects (declProjects, false)) ->
                                       [ for declProject in declProjects do
                                           yield declProject
                                           yield! declProject.GetDependentProjects() ]
                                    | Some (SymbolDeclarationLocation.Projects (declProjects, true)) -> declProjects
                                    // The symbol is declared in .NET framework, an external assembly or in a C# project within the solution.
                                    // In order to find all its usages we have to check all F# projects.
                                    | _ -> Seq.toList document.Project.Solution.Projects
                            
                                async {
                                    let! symbolUses =
                                        projectsToCheck
                                        |> Seq.map (fun project ->
                                            async {
                                                match projectInfoManager.TryGetOptionsForProject(project.Id) with
                                                | Some options ->
                                                    let! projectCheckResults = checker.ParseAndCheckProject(options)
                                                    return! projectCheckResults.GetUsesOfSymbol(symbolUse.Symbol)
                                                | None -> return [||]
                                            })
                                        |> Async.Parallel
>>>>>>> afb7e949

                        return symbolUses |> Array.concat
                    }

            for symbolUse in symbolUses do
                match declarationRange with
                | Some declRange when declRange = symbolUse.RangeAlternate -> ()
                | _ ->
                    let! referenceDocSpans = rangeToDocumentSpans(document.Project.Solution, symbolUse.RangeAlternate, context.CancellationToken) |> liftAsync
                    match referenceDocSpans with
                    | [] -> ()
                    | _ ->
                        for referenceDocSpan in referenceDocSpans do
                            for definitionItem in definitionItems do
                                let referenceItem = SourceReferenceItem(definitionItem, referenceDocSpan)
                                do! context.OnReferenceFoundAsync(referenceItem) |> Async.AwaitTask |> liftAsync
            
            do! context.OnCompletedAsync() |> Async.AwaitTask |> liftAsync
        } |> Async.Ignore

    interface IStreamingFindReferencesService with
        member __.FindReferencesAsync(document, position, context) =
            findReferencedSymbolsAsync(document, position, context)
            |> CommonRoslynHelpers.StartAsyncUnitAsTask(context.CancellationToken)
 <|MERGE_RESOLUTION|>--- conflicted
+++ resolved
@@ -99,7 +99,9 @@
                     let projectsToCheck =
                         match scope with
                         | Some (SymbolDeclarationLocation.Projects (declProjects, false)) ->
-                            declProjects |> List.collect (fun x -> x.GetDependentProjects())
+                            [ for declProject in declProjects do
+                                yield declProject
+                                yield! declProject.GetDependentProjects() ]
                         | Some (SymbolDeclarationLocation.Projects (declProjects, true)) -> declProjects
                         // The symbol is declared in .NET framework, an external assembly or in a C# project within the solution.
                         // In order to find all its usages we have to check all F# projects.
@@ -107,7 +109,6 @@
                 
                     asyncMaybe {
                         let! symbolUses =
-<<<<<<< HEAD
                             projectsToCheck
                             |> Seq.map (fun project ->
                                 asyncMaybe {
@@ -117,35 +118,6 @@
                                 } |> Async.map (Option.defaultValue [||]))
                             |> Async.Parallel
                             |> liftAsync
-=======
-                            match symbolUse.GetDeclarationLocation document with
-                            | Some SymbolDeclarationLocation.CurrentDocument ->
-                                checkFileResults.GetUsesOfSymbolInFile(symbolUse.Symbol)
-                            | scope ->
-                                let projectsToCheck =
-                                    match scope with
-                                    | Some (SymbolDeclarationLocation.Projects (declProjects, false)) ->
-                                       [ for declProject in declProjects do
-                                           yield declProject
-                                           yield! declProject.GetDependentProjects() ]
-                                    | Some (SymbolDeclarationLocation.Projects (declProjects, true)) -> declProjects
-                                    // The symbol is declared in .NET framework, an external assembly or in a C# project within the solution.
-                                    // In order to find all its usages we have to check all F# projects.
-                                    | _ -> Seq.toList document.Project.Solution.Projects
-                            
-                                async {
-                                    let! symbolUses =
-                                        projectsToCheck
-                                        |> Seq.map (fun project ->
-                                            async {
-                                                match projectInfoManager.TryGetOptionsForProject(project.Id) with
-                                                | Some options ->
-                                                    let! projectCheckResults = checker.ParseAndCheckProject(options)
-                                                    return! projectCheckResults.GetUsesOfSymbol(symbolUse.Symbol)
-                                                | None -> return [||]
-                                            })
-                                        |> Async.Parallel
->>>>>>> afb7e949
 
                         return symbolUses |> Array.concat
                     }
