// Copyright (c) Microsoft Corporation.  All Rights Reserved.  See License.txt in the project root for license information.

namespace rec Microsoft.VisualStudio.FSharp.Editor

#nowarn "40"

open System
open System.Collections.Concurrent
open System.Collections.Generic
open System.Collections.Immutable
open System.ComponentModel.Composition
open System.ComponentModel.Design
open System.Diagnostics
open System.IO
open System.Linq
open System.Runtime.CompilerServices
open System.Runtime.InteropServices
open System.Threading
open Microsoft.CodeAnalysis
open Microsoft.CodeAnalysis.Diagnostics
open Microsoft.CodeAnalysis.Completion
open Microsoft.CodeAnalysis.Options
open Microsoft.FSharp.Compiler.CompileOps
open Microsoft.FSharp.Compiler.SourceCodeServices
open Microsoft.VisualStudio
open Microsoft.VisualStudio.Editor
open Microsoft.VisualStudio.FSharp.Editor
open Microsoft.VisualStudio.FSharp.Editor.SiteProvider
open Microsoft.VisualStudio.TextManager.Interop
open Microsoft.VisualStudio.LanguageServices
open Microsoft.VisualStudio.LanguageServices.Implementation.LanguageService
open Microsoft.VisualStudio.LanguageServices.Implementation.ProjectSystem
open Microsoft.VisualStudio.LanguageServices.Implementation.TaskList
open Microsoft.VisualStudio.LanguageServices.ProjectSystem
open Microsoft.VisualStudio.Shell
open Microsoft.VisualStudio.Shell.Interop
open Microsoft.VisualStudio.ComponentModelHost
open Microsoft.VisualStudio.Text.Outlining
open FSharp.NativeInterop

#nowarn "9" // NativePtr.toNativeInt

// Exposes FSharpChecker as MEF export
[<Export(typeof<FSharpCheckerProvider>); Composition.Shared>]
type internal FSharpCheckerProvider 
    [<ImportingConstructor>]
    (
        analyzerService: IDiagnosticAnalyzerService,
        [<Import(typeof<VisualStudioWorkspace>)>] workspace: VisualStudioWorkspaceImpl
    ) =

    let tryGetMetadataSnapshot (path, timeStamp) = 
        try
            let metadataReferenceProvider = workspace.Services.GetService<VisualStudioMetadataReferenceManager>()
            let md = metadataReferenceProvider.GetMetadata(path, timeStamp)
            let amd = (md :?> AssemblyMetadata)
            let mmd = amd.GetModules().[0]
            let mmr = mmd.GetMetadataReader()

            // "lifetime is timed to Metadata you got from the GetMetadata(…). As long as you hold it strongly, raw 
            // memory we got from metadata reader will be alive. Once you are done, just let everything go and 
            // let finalizer handle resource rather than calling Dispose from Metadata directly. It is shared metadata. 
            // You shouldn’t dispose it directly."
            let objToHold = box md

            // We don't expect any ilread WeakByteFile to be created when working in Visual Studio
            Debug.Assert((Microsoft.FSharp.Compiler.AbstractIL.ILBinaryReader.GetStatistics().weakByteFileCount = 0), "Expected weakByteFileCount to be zero when using F# in Visual Studio. Was there a problem reading a .NET binary?")

            Some (objToHold, NativePtr.toNativeInt mmr.MetadataPointer, mmr.MetadataLength)
        with ex -> 
            // We catch all and let the backup routines in the F# compiler find the error
            Assert.Exception(ex)
            None 


    let checker = 
        lazy
            let checker = 
                FSharpChecker.Create(
                    projectCacheSize = Settings.LanguageServicePerformance.ProjectCheckCacheSize, 
                    keepAllBackgroundResolutions = false,
                    // Enabling this would mean that if devenv.exe goes above 2.3GB we do a one-off downsize of the F# Compiler Service caches
                    (* , MaxMemory = 2300 *) 
                    legacyReferenceResolver=Microsoft.FSharp.Compiler.MSBuildReferenceResolver.Resolver,
                    tryGetMetadataSnapshot = tryGetMetadataSnapshot)

            // This is one half of the bridge between the F# background builder and the Roslyn analysis engine.
            // When the F# background builder refreshes the background semantic build context for a file,
            // we request Roslyn to reanalyze that individual file.
            checker.BeforeBackgroundFileCheck.Add(fun (fileName, _extraProjectInfo) ->  
                async {
                    try 
                        let solution = workspace.CurrentSolution
                        let documentIds = solution.GetDocumentIdsWithFilePath(fileName)
                        if not documentIds.IsEmpty then 
                            let documentIdsFiltered = documentIds |> Seq.filter workspace.IsDocumentOpen |> Seq.toArray
                            for documentId in documentIdsFiltered do
                                Trace.TraceInformation("{0:n3} Requesting Roslyn reanalysis of {1}", DateTime.Now.TimeOfDay.TotalSeconds, documentId)
                            if documentIdsFiltered.Length > 0 then 
                                analyzerService.Reanalyze(workspace,documentIds=documentIdsFiltered)
                    with ex -> 
                        Assert.Exception(ex)
                } |> Async.StartImmediate
            )
            checker

    member this.Checker = checker.Value


/// Exposes FCS FSharpProjectOptions information management as MEF component.
//
// This service allows analyzers to get an appropriate FSharpProjectOptions value for a project or single file.
// It also allows a 'cheaper' route to get the project options relevant to parsing (e.g. the #define values).
// The main entrypoints are TryGetOptionsForDocumentOrProject and TryGetOptionsForEditingDocumentOrProject.
[<Export(typeof<FSharpProjectOptionsManager>); Composition.Shared>]
type internal FSharpProjectOptionsManager
    [<ImportingConstructor>]
    (
        checkerProvider: FSharpCheckerProvider,
        [<Import(typeof<VisualStudioWorkspace>)>] workspace: VisualStudioWorkspaceImpl,
        [<Import(typeof<SVsServiceProvider>)>] serviceProvider: System.IServiceProvider
    ) =

    // A table of information about projects, excluding single-file projects.
    let projectOptionsTable = FSharpProjectOptionsTable()

    // A table of information about single-file projects.  Currently we only need the load time of each such file, plus
    // the original options for editing
    let singleFileProjectTable = ConcurrentDictionary<ProjectId, DateTime * FSharpParsingOptions * FSharpProjectOptions>()

    let tryGetOrCreateProjectId (projectFileName:string) =
        let projectDisplayName = projectDisplayNameOf projectFileName
        Some (workspace.ProjectTracker.GetOrCreateProjectIdForPath(projectFileName, projectDisplayName))

    /// Retrieve the projectOptionsTable
    member __.FSharpOptions = projectOptionsTable

    /// Clear a project from the project table
    member this.ClearInfoForProject(projectId:ProjectId) = projectOptionsTable.ClearInfoForProject(projectId)

    /// Clear a project from the single file project table
    member this.ClearInfoForSingleFileProject(projectId) =
        singleFileProjectTable.TryRemove(projectId) |> ignore

    /// Update a project in the single file project table
    member this.AddOrUpdateSingleFileProject(projectId, data) = singleFileProjectTable.[projectId] <- data

    /// Get the exact options for a single-file script
    member this.ComputeSingleFileOptions (tryGetOrCreateProjectId, fileName, loadTime, fileContents) =
        async {
            let extraProjectInfo = Some(box workspace)
            let tryGetOptionsForReferencedProject f = f |> tryGetOrCreateProjectId |> Option.bind this.TryGetOptionsForProject |> Option.map(fun (_, _, projectOptions) -> projectOptions)
            if SourceFile.MustBeSingleFileProject(fileName) then 
                // NOTE: we don't use a unique stamp for single files, instead comparing options structurally.
                // This is because we repeatedly recompute the options.
                let optionsStamp = None 
                let! options, _diagnostics = checkerProvider.Checker.GetProjectOptionsFromScript(fileName, fileContents, loadTime, [| |], ?extraProjectInfo=extraProjectInfo, ?optionsStamp=optionsStamp) 
                // NOTE: we don't use FCS cross-project references from scripts to projects.  THe projects must have been
                // compiled and #r will refer to files on disk
                let referencedProjectFileNames = [| |] 
                let site = ProjectSitesAndFiles.CreateProjectSiteForScript(fileName, referencedProjectFileNames, options)
                let deps, projectOptions = ProjectSitesAndFiles.GetProjectOptionsForProjectSite(Settings.LanguageServicePerformance.EnableInMemoryCrossProjectReferences, tryGetOptionsForReferencedProject, site, serviceProvider, (tryGetOrCreateProjectId fileName), fileName, options.ExtraProjectInfo, Some projectOptionsTable)
                let parsingOptions, _ = checkerProvider.Checker.GetParsingOptionsFromProjectOptions(projectOptions)
                return (deps, parsingOptions, projectOptions)
            else
                let site = ProjectSitesAndFiles.ProjectSiteOfSingleFile(fileName)
                let deps, projectOptions = ProjectSitesAndFiles.GetProjectOptionsForProjectSite(Settings.LanguageServicePerformance.EnableInMemoryCrossProjectReferences, tryGetOptionsForReferencedProject, site, serviceProvider, (tryGetOrCreateProjectId fileName), fileName, extraProjectInfo, Some projectOptionsTable)
                let parsingOptions, _ = checkerProvider.Checker.GetParsingOptionsFromProjectOptions(projectOptions)
                return (deps, parsingOptions, projectOptions)
        }

    /// Update the info for a project in the project table
    member this.UpdateProjectInfo(tryGetOrCreateProjectId, projectId, site, userOpName, invalidateConfig) =
        Logger.Log LogEditorFunctionId.LanguageService_UpdateProjectInfo
        projectOptionsTable.AddOrUpdateProject(projectId, (fun isRefresh ->
            let extraProjectInfo = Some(box workspace)
            let tryGetOptionsForReferencedProject f = f |> tryGetOrCreateProjectId |> Option.bind this.TryGetOptionsForProject |> Option.map(fun (_, _, projectOptions) -> projectOptions)
            let referencedProjects, projectOptions = ProjectSitesAndFiles.GetProjectOptionsForProjectSite(Settings.LanguageServicePerformance.EnableInMemoryCrossProjectReferences, tryGetOptionsForReferencedProject, site, serviceProvider, Some(projectId), site.ProjectFileName, extraProjectInfo,  Some projectOptionsTable)
            if invalidateConfig then checkerProvider.Checker.InvalidateConfiguration(projectOptions, startBackgroundCompileIfAlreadySeen = not isRefresh, userOpName = userOpName + ".UpdateProjectInfo")
            let referencedProjectIds = referencedProjects |> Array.choose tryGetOrCreateProjectId
            let parsingOptions, _ = checkerProvider.Checker.GetParsingOptionsFromProjectOptions(projectOptions)
            referencedProjectIds, parsingOptions, Some site, projectOptions))

    /// Get compilation defines relevant for syntax processing.  
    /// Quicker then TryGetOptionsForDocumentOrProject as it doesn't need to recompute the exact project 
    /// options for a script.
    member this.GetCompilationDefinesForEditingDocument(document:Document) = 
        let projectOptionsOpt = this.TryGetOptionsForProject(document.Project.Id)  
        let parsingOptions = 
            match projectOptionsOpt with 
            | Some (parsingOptions, _site, _projectOptions) -> parsingOptions
            | _ -> { FSharpParsingOptions.Default with IsInteractive = IsScript document.Name }
        CompilerEnvironment.GetCompilationDefinesForEditing parsingOptions

    /// Try and get the Options for a project 
    member this.TryGetOptionsForProject(projectId:ProjectId) = projectOptionsTable.TryGetOptionsForProject(projectId)

    /// Get the exact options for a document or project
    member this.TryGetOptionsForDocumentOrProject(document: Document) =
        async { 
            let projectId = document.Project.Id

            // The options for a single-file script project are re-requested each time the file is analyzed.  This is because the
            // single-file project may contain #load and #r references which are changing as the user edits, and we may need to re-analyze
            // to determine the latest settings.  FCS keeps a cache to help ensure these are up-to-date.
            match singleFileProjectTable.TryGetValue(projectId) with
            | true, (loadTime, _, _) ->
                try
                    let fileName = document.FilePath
                    let! cancellationToken = Async.CancellationToken
                    let! sourceText = document.GetTextAsync(cancellationToken) |> Async.AwaitTask
                    // NOTE: we don't use FCS cross-project references from scripts to projects.  The projects must have been
                    // compiled and #r will refer to files on disk.
                    let tryGetOrCreateProjectId _ = None 
                    let! _referencedProjectFileNames, parsingOptions, projectOptions = this.ComputeSingleFileOptions (tryGetOrCreateProjectId, fileName, loadTime, sourceText.ToString())
                    this.AddOrUpdateSingleFileProject(projectId, (loadTime, parsingOptions, projectOptions))
                    return Some (parsingOptions, None, projectOptions)
                with ex -> 
                    Assert.Exception(ex)
                    return None
            | _ -> return this.TryGetOptionsForProject(projectId)
        }

    /// Get the options for a document or project relevant for syntax processing.
    /// Quicker then TryGetOptionsForDocumentOrProject as it doesn't need to recompute the exact project options for a script.
    member this.TryGetOptionsForEditingDocumentOrProject(document:Document) = 
        let projectId = document.Project.Id
        match singleFileProjectTable.TryGetValue(projectId) with 
        | true, (_loadTime, parsingOptions, originalOptions) -> Some (parsingOptions, originalOptions)
        | _ -> this.TryGetOptionsForProject(projectId) |> Option.map(fun (parsingOptions, _, projectOptions) -> parsingOptions, projectOptions)

    /// get a siteprovider
    member this.ProvideProjectSiteProvider(project:Project) = provideProjectSiteProvider(workspace, project, serviceProvider, Some projectOptionsTable)

    /// Tell the checker to update the project info for the specified project id
    member this.UpdateProjectInfoWithProjectId(projectId:ProjectId, userOpName, invalidateConfig) =
        let hier = workspace.GetHierarchy(projectId)
        match hier with
        | null -> ()
        | h when (h.IsCapabilityMatch("CPS")) ->
            let project = workspace.CurrentSolution.GetProject(projectId)
            if not (isNull project) then
                let siteProvider = this.ProvideProjectSiteProvider(project)
                let projectSite = siteProvider.GetProjectSite()
                if projectSite.CompilationSourceFiles.Length <> 0 then
                    this.UpdateProjectInfo(tryGetOrCreateProjectId, projectId, projectSite, userOpName, invalidateConfig)
        | _ -> ()

    /// Tell the checker to update the project info for the specified project id
    member this.UpdateDocumentInfoWithProjectId(projectId:ProjectId, documentId:DocumentId, userOpName, invalidateConfig) =
        if workspace.IsDocumentOpen(documentId) then
            this.UpdateProjectInfoWithProjectId(projectId, userOpName, invalidateConfig)

    [<Export>]
    /// This handles commandline change notifications from the Dotnet Project-system
    /// Prior to VS 15.7 path contained path to project file, post 15.7 contains target binpath
    /// binpath is more accurate because a project file can have multiple in memory projects based on configuration
    member this.HandleCommandLineChanges(path:string, sources:ImmutableArray<CommandLineSourceFile>, references:ImmutableArray<CommandLineReference>, options:ImmutableArray<string>) =
        use _logBlock = Logger.LogBlock(LogEditorFunctionId.LanguageService_HandleCommandLineArgs)

        let projectId =
            match workspace.ProjectTracker.TryGetProjectByBinPath(path) with
            | true, project -> project.Id
            | false, _ -> workspace.ProjectTracker.GetOrCreateProjectIdForPath(path, projectDisplayNameOf path)
        let project =  workspace.ProjectTracker.GetProject(projectId)
        let path = project.ProjectFilePath
        let fullPath p =
            if Path.IsPathRooted(p) || path = null then p
            else Path.Combine(Path.GetDirectoryName(path), p)
        let sourcePaths = sources |> Seq.map(fun s -> fullPath s.Path) |> Seq.toArray
        let referencePaths = references |> Seq.map(fun r -> fullPath r.Reference) |> Seq.toArray

        projectOptionsTable.SetOptionsWithProjectId(projectId, sourcePaths, referencePaths, options.ToArray())
        this.UpdateProjectInfoWithProjectId(projectId, "HandleCommandLineChanges", invalidateConfig=true)

    member __.Checker = checkerProvider.Checker

// Used to expose FSharpChecker/ProjectInfo manager to diagnostic providers
// Diagnostic providers can be executed in environment that does not use MEF so they can rely only
// on services exposed by the workspace
type internal FSharpCheckerWorkspaceService =
    inherit Microsoft.CodeAnalysis.Host.IWorkspaceService
    abstract Checker: FSharpChecker
    abstract FSharpProjectOptionsManager: FSharpProjectOptionsManager

type internal RoamingProfileStorageLocation(keyName: string) =
    inherit OptionStorageLocation()
    
    member __.GetKeyNameForLanguage(languageName: string) =
        let unsubstitutedKeyName = keyName
        match languageName with
        | null -> unsubstitutedKeyName
        | _ ->
            let substituteLanguageName = if languageName = FSharpConstants.FSharpLanguageName then "FSharp" else languageName
            unsubstitutedKeyName.Replace("%LANGUAGE%", substituteLanguageName)
 
[<Composition.Shared>]
[<Microsoft.CodeAnalysis.Host.Mef.ExportWorkspaceServiceFactory(typeof<FSharpCheckerWorkspaceService>, Microsoft.CodeAnalysis.Host.Mef.ServiceLayer.Default)>]
type internal FSharpCheckerWorkspaceServiceFactory
    [<Composition.ImportingConstructor>]
    (
        checkerProvider: FSharpCheckerProvider,
        projectInfoManager: FSharpProjectOptionsManager
    ) =
    interface Microsoft.CodeAnalysis.Host.Mef.IWorkspaceServiceFactory with
        member this.CreateService(_workspaceServices) =
            upcast { new FSharpCheckerWorkspaceService with
                member this.Checker = checkerProvider.Checker
                member this.FSharpProjectOptionsManager = projectInfoManager }

[<Guid(FSharpConstants.packageGuidString)>]
[<ProvideOptionPage(typeof<Microsoft.VisualStudio.FSharp.Interactive.FsiPropertyPage>,
                    "F# Tools", "F# Interactive",   // category/sub-category on Tools>Options...
                    6000s,      6001s,              // resource id for localisation of the above
                    true)>]                         // true = supports automation
[<ProvideKeyBindingTable("{dee22b65-9761-4a26-8fb2-759b971d6dfc}", 6001s)>] // <-- resource ID for localised name
[<ProvideToolWindow(typeof<Microsoft.VisualStudio.FSharp.Interactive.FsiToolWindow>, 
                    // The following should place the ToolWindow with the OutputWindow by default.
                    Orientation=ToolWindowOrientation.Bottom,
                    Style=VsDockStyle.Tabbed,
                    PositionX = 0,
                    PositionY = 0,
                    Width = 360,
                    Height = 120,
                    Window="34E76E81-EE4A-11D0-AE2E-00A0C90FFFC3")>]
[<ProvideLanguageEditorOptionPage(typeof<OptionsUI.IntelliSenseOptionPage>, "F#", null, "IntelliSense", "6008")>]
[<ProvideLanguageEditorOptionPage(typeof<OptionsUI.QuickInfoOptionPage>, "F#", null, "QuickInfo", "6009")>]
[<ProvideLanguageEditorOptionPage(typeof<OptionsUI.CodeFixesOptionPage>, "F#", null, "Code Fixes", "6010")>]
[<ProvideLanguageEditorOptionPage(typeof<OptionsUI.LanguageServicePerformanceOptionPage>, "F#", null, "Performance", "6011")>]
[<ProvideLanguageEditorOptionPage(typeof<OptionsUI.AdvancedSettingsOptionPage>, "F#", null, "Advanced", "6012")>]
[<ProvideLanguageEditorOptionPage(typeof<OptionsUI.CodeLensOptionPage>, "F#", null, "CodeLens", "6013")>]
[<ProvideFSharpVersionRegistration(FSharpConstants.projectPackageGuidString, "Microsoft Visual F#")>]
// 64 represents a hex number. It needs to be greater than 37 so the TextMate editor will not be chosen as higher priority.
[<ProvideEditorExtension(typeof<FSharpEditorFactory>, ".fs", 64)>]
[<ProvideEditorExtension(typeof<FSharpEditorFactory>, ".fsi", 64)>]
[<ProvideEditorExtension(typeof<FSharpEditorFactory>, ".fsscript", 64)>]
[<ProvideEditorExtension(typeof<FSharpEditorFactory>, ".fsx", 64)>]
[<ProvideEditorExtension(typeof<FSharpEditorFactory>, ".ml", 64)>]
[<ProvideEditorExtension(typeof<FSharpEditorFactory>, ".mli", 64)>]
[<ProvideEditorFactory(typeof<FSharpEditorFactory>, 101s, CommonPhysicalViewAttributes = Constants.FSharpEditorFactoryPhysicalViewAttributes)>]
[<ProvideLanguageExtension(typeof<FSharpLanguageService>, ".fs")>]
[<ProvideLanguageExtension(typeof<FSharpLanguageService>, ".fsi")>]
[<ProvideLanguageExtension(typeof<FSharpLanguageService>, ".fsx")>]
[<ProvideLanguageExtension(typeof<FSharpLanguageService>, ".fsscript")>]
[<ProvideLanguageExtension(typeof<FSharpLanguageService>, ".ml")>]
[<ProvideLanguageExtension(typeof<FSharpLanguageService>, ".mli")>]
[<ProvideBraceCompletion(FSharpConstants.FSharpLanguageName)>]
[<ProvideLanguageService(languageService = typeof<FSharpLanguageService>,
                            strLanguageName = FSharpConstants.FSharpLanguageName,
                            languageResourceID = 100,
                            MatchBraces = true,
                            MatchBracesAtCaret = true,
                            ShowCompletion = true,
                            ShowMatchingBrace = true,
                            ShowSmartIndent = true,
                            EnableAsyncCompletion = true,
                            QuickInfo = true,
                            DefaultToInsertSpaces = true,
                            CodeSense = true,
                            DefaultToNonHotURLs = true,
                            RequestStockColors = true,
                            EnableCommenting = true,
                            CodeSenseDelay = 100,
                            ShowDropDownOptions = true)>]
type internal FSharpPackage() as this =
    inherit AbstractPackage<FSharpPackage, FSharpLanguageService>()

    let mutable vfsiToolWindow = Unchecked.defaultof<Microsoft.VisualStudio.FSharp.Interactive.FsiToolWindow>
    let GetToolWindowAsITestVFSI() =
        if vfsiToolWindow = Unchecked.defaultof<_> then
            vfsiToolWindow <- this.FindToolWindow(typeof<Microsoft.VisualStudio.FSharp.Interactive.FsiToolWindow>, 0, true) :?> Microsoft.VisualStudio.FSharp.Interactive.FsiToolWindow
        vfsiToolWindow :> Microsoft.VisualStudio.FSharp.Interactive.ITestVFSI

    // FSI-LINKAGE-POINT: unsited init
    do Microsoft.VisualStudio.FSharp.Interactive.Hooks.fsiConsoleWindowPackageCtorUnsited (this :> Package)

    override this.Initialize() =
        base.Initialize()

        this.ComponentModel.GetService<SettingsPersistence.ISettings>() |> ignore

        // FSI-LINKAGE-POINT: sited init
        let commandService = this.GetService(typeof<IMenuCommandService>) :?> OleMenuCommandService // FSI-LINKAGE-POINT
        Microsoft.VisualStudio.FSharp.Interactive.Hooks.fsiConsoleWindowPackageInitalizeSited (this :> Package) commandService
        // FSI-LINKAGE-POINT: private method GetDialogPage forces fsi options to be loaded
        let _fsiPropertyPage = this.GetDialogPage(typeof<Microsoft.VisualStudio.FSharp.Interactive.FsiPropertyPage>)

        ()

    override this.RoslynLanguageName = FSharpConstants.FSharpLanguageName
    override this.CreateWorkspace() = this.ComponentModel.GetService<VisualStudioWorkspaceImpl>()
    override this.CreateLanguageService() = FSharpLanguageService(this)
    override this.CreateEditorFactories() = seq { yield FSharpEditorFactory(this) :> IVsEditorFactory }
    override this.RegisterMiscellaneousFilesWorkspaceInformation(_) = ()

    interface Microsoft.VisualStudio.FSharp.Interactive.ITestVFSI with
        member this.SendTextInteraction(s:string) =
            GetToolWindowAsITestVFSI().SendTextInteraction(s)
        member this.GetMostRecentLines(n:int) : string[] =
            GetToolWindowAsITestVFSI().GetMostRecentLines(n)

[<Guid(FSharpConstants.languageServiceGuidString)>]
type internal FSharpLanguageService(package : FSharpPackage) =
    inherit AbstractLanguageService<FSharpPackage, FSharpLanguageService>(package)

    let projectInfoManager = package.ComponentModel.DefaultExportProvider.GetExport<FSharpProjectOptionsManager>().Value

    let projectDisplayNameOf projectFileName =
        if String.IsNullOrWhiteSpace projectFileName then projectFileName
        else Path.GetFileNameWithoutExtension projectFileName

    let singleFileProjects = ConcurrentDictionary<_, AbstractProject>()

    let tryRemoveSingleFileProject projectId =
        match singleFileProjects.TryRemove(projectId) with
        | true, project ->
            projectInfoManager.ClearInfoForSingleFileProject(projectId)
            project.Disconnect()
        | _ -> ()

    let invalidPathChars = set (Path.GetInvalidPathChars())
    let isPathWellFormed (path: string) = not (String.IsNullOrWhiteSpace path) && path |> Seq.forall (fun c -> not (Set.contains c invalidPathChars))

    let tryGetOrCreateProjectId (workspace: VisualStudioWorkspaceImpl) (projectFileName: string) =
        let projectDisplayName = projectDisplayNameOf projectFileName
        Some (workspace.ProjectTracker.GetOrCreateProjectIdForPath(projectFileName, projectDisplayName))

    let optionsAssociation = ConditionalWeakTable<IWorkspaceProjectContext, string[]>()

    member private this.OnProjectAdded(projectId:ProjectId) = projectInfoManager.UpdateProjectInfoWithProjectId(projectId, "OnProjectAdded", invalidateConfig=true)
    member private this.OnProjectReloaded(projectId:ProjectId) = projectInfoManager.UpdateProjectInfoWithProjectId(projectId, "OnProjectReloaded", invalidateConfig=true)
    member private this.OnProjectRemoved(projectId) = projectInfoManager.ClearInfoForProject(projectId)
    member private this.OnDocumentAdded(projectId:ProjectId, documentId:DocumentId) = projectInfoManager.UpdateDocumentInfoWithProjectId(projectId, documentId, "OnDocumentAdded", invalidateConfig=true)
    member private this.OnDocumentReloaded(projectId:ProjectId, documentId:DocumentId) = projectInfoManager.UpdateDocumentInfoWithProjectId(projectId, documentId, "OnDocumentReloaded", invalidateConfig=true)

    override this.Initialize() = 
        base.Initialize()

        let workspaceChanged (args:WorkspaceChangeEventArgs) =
            match args.Kind with
            | WorkspaceChangeKind.ProjectAdded     -> this.OnProjectAdded(args.ProjectId)
            | WorkspaceChangeKind.ProjectReloaded  -> this.OnProjectReloaded(args.ProjectId)
            | WorkspaceChangeKind.ProjectRemoved   -> this.OnProjectRemoved(args.ProjectId)
            | WorkspaceChangeKind.DocumentAdded    -> this.OnDocumentAdded(args.ProjectId, args.DocumentId)
            | WorkspaceChangeKind.DocumentReloaded -> this.OnDocumentReloaded(args.ProjectId, args.DocumentId)
            | WorkspaceChangeKind.DocumentRemoved
            | WorkspaceChangeKind.AdditionalDocumentAdded
            | WorkspaceChangeKind.AdditionalDocumentReloaded
            | WorkspaceChangeKind.AdditionalDocumentRemoved
            | WorkspaceChangeKind.AdditionalDocumentChanged
            | WorkspaceChangeKind.DocumentInfoChanged
            | WorkspaceChangeKind.DocumentChanged
            | WorkspaceChangeKind.SolutionAdded
            | WorkspaceChangeKind.SolutionChanged
            | WorkspaceChangeKind.SolutionReloaded
            | WorkspaceChangeKind.SolutionCleared
            | _ -> ()

        this.Workspace.Options <- this.Workspace.Options.WithChangedOption(Completion.CompletionOptions.BlockForCompletionItems, FSharpConstants.FSharpLanguageName, false)
        this.Workspace.Options <- this.Workspace.Options.WithChangedOption(Shared.Options.ServiceFeatureOnOffOptions.ClosedFileDiagnostic, FSharpConstants.FSharpLanguageName, Nullable false)
        this.Workspace.WorkspaceChanged.Add(workspaceChanged)
        this.Workspace.DocumentClosed.Add <| fun args -> tryRemoveSingleFileProject args.Document.Project.Id

        Events.SolutionEvents.OnAfterCloseSolution.Add <| fun _ ->
            //checkerProvider.Checker.StopBackgroundCompile()

            // FUTURE: consider enbling some or all of these to flush all caches and stop all background builds. However the operations
            // are asynchronous and we need to decide if we stop everything synchronously.

            //checker.ClearLanguageServiceRootCachesAndCollectAndFinalizeAllTransients()
            //checkerProvider.Checker.InvalidateAll()

            singleFileProjects.Keys |> Seq.iter tryRemoveSingleFileProject

        let ctx = System.Threading.SynchronizationContext.Current

        let rec setupProjectsAfterSolutionOpen() =
            async {
                use openedProjects = MailboxProcessor.Start <| fun inbox ->
                    async { 
                        // waits for AfterOpenSolution and then starts projects setup
                        do! Async.AwaitEvent Events.SolutionEvents.OnAfterOpenSolution |> Async.Ignore
                        while true do
                            let! siteProvider = inbox.Receive()
                            do! Async.SwitchToContext ctx
                            this.SetupProjectFile(siteProvider, this.Workspace, "SetupProjectsAfterSolutionOpen")
                            do! Async.SwitchToThreadPool()
                    }

                use _ = Events.SolutionEvents.OnAfterOpenProject |> Observable.subscribe ( fun args ->
                    match args.Hierarchy with
                    | :? IProvideProjectSite as siteProvider -> openedProjects.Post(siteProvider)
                    | _ -> () )

                do! Async.AwaitEvent Events.SolutionEvents.OnAfterCloseSolution |> Async.Ignore
                do! setupProjectsAfterSolutionOpen() 
            }
        setupProjectsAfterSolutionOpen() |> Async.StartImmediate

        let theme = package.ComponentModel.DefaultExportProvider.GetExport<ISetThemeColors>().Value
        theme.SetColors()
        
    /// Sync the Roslyn information for the project held in 'projectContext' to match the information given by 'site'.
    /// Also sync the info in ProjectInfoManager if necessary.
    member this.SyncProject(project: AbstractProject, projectContext: IWorkspaceProjectContext, site: IProjectSite, workspace, forceUpdate, userOpName) =
        let wellFormedFilePathSetIgnoreCase (paths: seq<string>) =
            HashSet(paths |> Seq.filter isPathWellFormed |> Seq.map (fun s -> try Path.GetFullPath(s) with _ -> s), StringComparer.OrdinalIgnoreCase)

        let mutable updated = forceUpdate

        // Sync the source files in projectContext.  Note that these source files are __not__ maintained in order in projectContext
        // as edits are made. It seems this is ok because the source file list is only used to drive roslyn per-file checking.
        let updatedFiles = site.CompilationSourceFiles |> wellFormedFilePathSetIgnoreCase
        let originalFiles = project.GetCurrentDocuments() |> Seq.map (fun file -> file.FilePath) |> wellFormedFilePathSetIgnoreCase
        
        for file in updatedFiles do
            if not(originalFiles.Contains(file)) then
                projectContext.AddSourceFile(file)
                updated <- true

        for file in originalFiles do
            if not(updatedFiles.Contains(file)) then
                projectContext.RemoveSourceFile(file)
                updated <- true

        let updatedRefs = site.CompilationReferences |> wellFormedFilePathSetIgnoreCase
        let originalRefs = project.GetCurrentMetadataReferences() |> Seq.map (fun ref -> ref.FilePath) |> wellFormedFilePathSetIgnoreCase

        for ref in updatedRefs do
            if not(originalRefs.Contains(ref)) then
                projectContext.AddMetadataReference(ref, MetadataReferenceProperties.Assembly)
                updated <- true

        for ref in originalRefs do
            if not(updatedRefs.Contains(ref)) then
                projectContext.RemoveMetadataReference(ref)
                updated <- true

        // Update the project options association
        let ok,originalOptions = optionsAssociation.TryGetValue(projectContext)
        let updatedOptions = site.CompilationOptions
        if not ok || originalOptions <> updatedOptions then 

            // OK, project options have changed, try to fake out Roslyn to convince it to reparse things.
            // Calling SetOptions fails because the CPS project system being used by the F# project system 
            // imlpementation at the moment has no command line parser installed, so we remove/add all the files 
            // instead.  A change of flags doesn't happen very often and the remove/add is fast in any case.
            //projectContext.SetOptions(String.concat " " updatedOptions)
            for file in updatedFiles do
                projectContext.RemoveSourceFile(file)
                projectContext.AddSourceFile(file)

            // Record the last seen options as an associated value
            if ok then optionsAssociation.Remove(projectContext) |> ignore
            optionsAssociation.Add(projectContext, updatedOptions)

            updated <- true

        // update the cached options
        if updated then
            projectInfoManager.UpdateProjectInfo(tryGetOrCreateProjectId workspace, project.Id, site, userOpName + ".SyncProject", invalidateConfig=true)

    member this.SetupProjectFile(siteProvider: IProvideProjectSite, workspace: VisualStudioWorkspaceImpl, userOpName) =
        let userOpName = userOpName + ".SetupProjectFile"
        let  rec setup (site: IProjectSite) =
            let projectGuid = Guid(site.ProjectGuid)
            let projectFileName = site.ProjectFileName
            let projectDisplayName = projectDisplayNameOf projectFileName

            let projectId = workspace.ProjectTracker.GetOrCreateProjectIdForPath(projectFileName, projectDisplayName)

            if isNull (workspace.ProjectTracker.GetProject projectId) then
                let projectContextFactory = package.ComponentModel.GetService<IWorkspaceProjectContextFactory>();
                let errorReporter = ProjectExternalErrorReporter(projectId, "FS", this.SystemServiceProvider)

                let hierarchy =
                    site.ProjectProvider
                    |> Option.map (fun p -> p :?> IVsHierarchy)
                    |> Option.toObj

                // Roslyn is expecting site to be an IVsHierarchy.
                // It just so happens that the object that implements IProvideProjectSite is also
                // an IVsHierarchy. This assertion is to ensure that the assumption holds true.
                Debug.Assert(not (isNull hierarchy), "About to CreateProjectContext with a non-hierarchy site")

                let projectContext = 
                    projectContextFactory.CreateProjectContext(
                        FSharpConstants.FSharpLanguageName,
                        projectDisplayName,
                        projectFileName,
                        projectGuid,
                        hierarchy,
                        Option.toObj site.CompilationBinOutputPath,
                        errorReporter)

                let project = projectContext :?> AbstractProject

                // Sync IProjectSite --> projectContext, and IProjectSite --> ProjectInfoManage
                this.SyncProject(project, projectContext, site, workspace, forceUpdate=true, userOpName=userOpName)

                site.BuildErrorReporter <- Some (errorReporter :> Microsoft.VisualStudio.Shell.Interop.IVsLanguageServiceBuildErrorReporter2)

                // TODO: consider forceUpdate = false here.  forceUpdate=true may be causing repeated computation?
                site.AdviseProjectSiteChanges(FSharpConstants.FSharpLanguageServiceCallbackName, 
                                              AdviseProjectSiteChanges(fun () -> this.SyncProject(project, projectContext, site, workspace, forceUpdate=true, userOpName="AdviseProjectSiteChanges."+userOpName)))

                site.AdviseProjectSiteClosed(FSharpConstants.FSharpLanguageServiceCallbackName, 
                                             AdviseProjectSiteChanges(fun () -> 
                                                projectInfoManager.ClearInfoForProject(project.Id)
                                                optionsAssociation.Remove(projectContext) |> ignore
                                                project.Disconnect()))

                for referencedSite in ProjectSitesAndFiles.GetReferencedProjectSites(site, this.SystemServiceProvider, Some (this.Workspace :>obj), Some projectInfoManager.FSharpOptions ) do
                    setup referencedSite

        setup (siteProvider.GetProjectSite()) 

    member this.SetupStandAloneFile(fileName: string, fileContents: string, workspace: VisualStudioWorkspaceImpl, hier: IVsHierarchy) =
        let loadTime = DateTime.Now
        let projectFileName = fileName
        let projectDisplayName = projectDisplayNameOf projectFileName

        let projectId = workspace.ProjectTracker.GetOrCreateProjectIdForPath(projectFileName, projectDisplayName)
        let _referencedProjectFileNames, parsingOptions, projectOptions = projectInfoManager.ComputeSingleFileOptions (tryGetOrCreateProjectId workspace, fileName, loadTime, fileContents) |> Async.RunSynchronously
        projectInfoManager.AddOrUpdateSingleFileProject(projectId, (loadTime, parsingOptions, projectOptions))

        if isNull (workspace.ProjectTracker.GetProject projectId) then
            let projectContextFactory = package.ComponentModel.GetService<IWorkspaceProjectContextFactory>();
            let errorReporter = ProjectExternalErrorReporter(projectId, "FS", this.SystemServiceProvider)

            let projectContext = projectContextFactory.CreateProjectContext(FSharpConstants.FSharpLanguageName, projectDisplayName, projectFileName, projectId.Id, hier, null, errorReporter)
            projectContext.AddSourceFile(fileName)
            
            let project = projectContext :?> AbstractProject
            singleFileProjects.[projectId] <- project

    override this.ContentTypeName = FSharpConstants.FSharpContentTypeName
    override this.LanguageName = FSharpConstants.FSharpLanguageName
    override this.RoslynLanguageName = FSharpConstants.FSharpLanguageName

    override this.LanguageServiceId = new Guid(FSharpConstants.languageServiceGuidString)
    override this.DebuggerLanguageId = DebuggerEnvironment.GetLanguageID()

    override this.CreateContext(_,_,_,_,_) = raise(System.NotImplementedException())

    override this.SetupNewTextView(textView) =
        base.SetupNewTextView(textView)

        let textViewAdapter = package.ComponentModel.GetService<IVsEditorAdaptersFactoryService>()

        // Toggles outlining (or code folding) based on settings
        let outliningManagerService = this.Package.ComponentModel.GetService<IOutliningManagerService>()
        let wpfTextView = this.EditorAdaptersFactoryService.GetWpfTextView(textView)
        let outliningManager = outliningManagerService.GetOutliningManager(wpfTextView)
        if not (isNull outliningManager) then
            outliningManager.Enabled <- Settings.Advanced.IsOutliningEnabled

        match textView.GetBuffer() with
        | (VSConstants.S_OK, textLines) ->
            let filename = VsTextLines.GetFilename textLines

            match VsRunningDocumentTable.FindDocumentWithoutLocking(package.RunningDocumentTable,filename) with
            | Some (hier, _) ->


                // Check if the file is in a CPS project or not.
                // CPS projects don't implement IProvideProjectSite and IVSProjectHierarchy
                // Simple explanation:
                //    Legacy projects have IVSHierarchy and IProjectSite
                //    CPS Projects, out-of-project file and script files don't

                match hier with
                | :? IProvideProjectSite as siteProvider when not (IsScript(filename)) ->

                    // This is the path for .fs/.fsi files in legacy projects

                    this.SetupProjectFile(siteProvider, this.Workspace, "SetupNewTextView")
<<<<<<< HEAD
                | h when not (isNull h) && not (IsScript(filename)) ->
=======

                | h when not (isNull h) && not (IsScript(filename)) ->
                    
>>>>>>> fb7f3808
                    let docId = this.Workspace.CurrentSolution.GetDocumentIdsWithFilePath(filename).FirstOrDefault()
                    match docId with
                    | null ->
                        if not (h.IsCapabilityMatch("CPS")) then

                            // This is the path when opening out-of-project .fs/.fsi files in CPS projects

                            let fileContents = VsTextLines.GetFileContents(textLines, textViewAdapter)
                            this.SetupStandAloneFile(filename, fileContents, this.Workspace, hier)
                    | _ -> ()
                | _ ->

                    // This is the path for both in-project and out-of-project .fsx files

                    let fileContents = VsTextLines.GetFileContents(textLines, textViewAdapter)
                    this.SetupStandAloneFile(filename, fileContents, this.Workspace, hier)

            | _ -> ()
        | _ -> ()<|MERGE_RESOLUTION|>--- conflicted
+++ resolved
@@ -675,13 +675,7 @@
                     // This is the path for .fs/.fsi files in legacy projects
 
                     this.SetupProjectFile(siteProvider, this.Workspace, "SetupNewTextView")
-<<<<<<< HEAD
                 | h when not (isNull h) && not (IsScript(filename)) ->
-=======
-
-                | h when not (isNull h) && not (IsScript(filename)) ->
-                    
->>>>>>> fb7f3808
                     let docId = this.Workspace.CurrentSolution.GetDocumentIdsWithFilePath(filename).FirstOrDefault()
                     match docId with
                     | null ->
