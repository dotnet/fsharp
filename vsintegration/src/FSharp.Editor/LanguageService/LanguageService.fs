--- conflicted
+++ resolved
@@ -105,32 +105,15 @@
                 | _ ->
                     let checker =
                         lazy
-<<<<<<< HEAD
                             TelemetryReporter.reportEvent "languageservicestarted" []
                             
                             let editorOptions = workspace.Services.GetService<EditorOptions>()
 
                             let enableParallelReferenceResolution = editorOptions.LanguageServicePerformance.EnableParallelReferenceResolution
-=======
-                            let editorOptions =
-                                let editorOptions = workspace.Services.GetService<EditorOptions>()
->>>>>>> 6f61d90b
 
                             let enableLiveBuffers = editorOptions.Advanced.IsLiveBuffersEnabled
 
                             let useSyntaxTreeCache = editorOptions.LanguageServicePerformance.UseSyntaxTreeCache
-
-                            let enableInMemoryCrossProjectReferences =
-                                getOption (fun options -> options.LanguageServicePerformance.EnableInMemoryCrossProjectReferences) false
-
-                            let enableFastFindReferences =
-                                getOption (fun options -> options.LanguageServicePerformance.EnableFastFindReferences) false
-
-                            let isInlineParameterNameHintsEnabled =
-                                getOption (fun options -> options.Advanced.IsInlineParameterNameHintsEnabled) false
-
-                            let isInlineTypeHintsEnabled =
-                                getOption (fun options -> options.Advanced.IsInlineTypeHintsEnabled) false
 
                             let checker =
                                 FSharpChecker.Create(
