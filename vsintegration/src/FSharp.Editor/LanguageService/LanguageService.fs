--- conflicted
+++ resolved
@@ -105,14 +105,9 @@
                 | _ ->
                     let checker =
                         lazy
-<<<<<<< HEAD
+                            TelemetryReporter.reportEvent "languageservicestarted" []
+                            
                             let editorOptions = workspace.Services.GetService<EditorOptions>()
-=======
-                            TelemetryReporter.reportEvent "languageservicestarted" []
-
-                            let editorOptions =
-                                let editorOptions = workspace.Services.GetService<EditorOptions>()
->>>>>>> ea5a144e
 
                             let enableParallelReferenceResolution = editorOptions.LanguageServicePerformance.EnableParallelReferenceResolution
 
