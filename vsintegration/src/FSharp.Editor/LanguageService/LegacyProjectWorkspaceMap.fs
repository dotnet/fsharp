﻿// Copyright (c) Microsoft Corporation.  All Rights Reserved.  See License.txt in the project root for license information.

namespace Microsoft.VisualStudio.FSharp.Editor

#nowarn "40"

open System
open System.Collections.Concurrent
open System.Collections.Generic
open System.Diagnostics
open System.IO
open System.Linq
open System.Runtime.CompilerServices
open Microsoft.CodeAnalysis
open Microsoft.VisualStudio
open Microsoft.VisualStudio.FSharp.Editor
open Microsoft.VisualStudio.LanguageServices.Implementation.ProjectSystem
open Microsoft.VisualStudio.LanguageServices.ProjectSystem
open Microsoft.VisualStudio.Shell.Interop

[<Sealed>]
type internal LegacyProjectWorkspaceMap(solution: IVsSolution, 
                                        projectInfoManager: FSharpProjectOptionsManager,
                                        projectContextFactory: IWorkspaceProjectContextFactory) as this =

    let invalidPathChars = set (Path.GetInvalidPathChars())
    let optionsAssociation = ConditionalWeakTable<IWorkspaceProjectContext, string[]>()
    let isPathWellFormed (path: string) = not (String.IsNullOrWhiteSpace path) && path |> Seq.forall (fun c -> not (Set.contains c invalidPathChars))

    let projectDisplayNameOf projectFileName =
        if String.IsNullOrWhiteSpace projectFileName then projectFileName
        else Path.GetFileNameWithoutExtension projectFileName
   
    let legacyProjectIdLookup = ConcurrentDictionary()
    let legacyProjectLookup = ConcurrentDictionary()
    let setupQueue = ConcurrentQueue()

    do
        solution.AdviseSolutionEvents(this) |> ignore

    /// Sync the Roslyn information for the project held in 'projectContext' to match the information given by 'site'.
    /// Also sync the info in ProjectInfoManager if necessary.
    member this.SyncLegacyProject(projectContext: IWorkspaceProjectContext, site: IProjectSite) =
        let wellFormedFilePathSetIgnoreCase (paths: seq<string>) =
            HashSet(paths |> Seq.filter isPathWellFormed |> Seq.map (fun s -> try Path.GetFullPath(s) with _ -> s), StringComparer.OrdinalIgnoreCase)

        let projectId = projectContext.Id

        // Sync the source files in projectContext.  Note that these source files are __not__ maintained in order in projectContext
        // as edits are made. It seems this is ok because the source file list is only used to drive roslyn per-file checking.
        let updatedFiles = site.CompilationSourceFiles |> wellFormedFilePathSetIgnoreCase
        let originalFiles =  
            match legacyProjectLookup.TryGetValue(projectId) with
            | true, (originalFiles, _) -> originalFiles
            | _ -> HashSet()
        
        for file in updatedFiles do
            if not(originalFiles.Contains(file)) then
                projectContext.AddSourceFile(file)

        for file in originalFiles do
            if not(updatedFiles.Contains(file)) then
                projectContext.RemoveSourceFile(file)

        let updatedRefs = site.CompilationReferences |> wellFormedFilePathSetIgnoreCase
        let originalRefs =
            match legacyProjectLookup.TryGetValue(projectId) with
            | true, (_, originalRefs) -> originalRefs
            | _ -> HashSet()

        for ref in updatedRefs do
            if not(originalRefs.Contains(ref)) then
                projectContext.AddMetadataReference(ref, MetadataReferenceProperties.Assembly)

        for ref in originalRefs do
            if not(updatedRefs.Contains(ref)) then
                projectContext.RemoveMetadataReference(ref)

        // Update the project options association
        let ok,originalOptions = optionsAssociation.TryGetValue(projectContext)
        let updatedOptions = site.CompilationOptions
        if not ok || originalOptions <> updatedOptions then 

            // OK, project options have changed, try to fake out Roslyn to convince it to reparse things.
            // Calling SetOptions fails because the CPS project system being used by the F# project system 
            // imlpementation at the moment has no command line parser installed, so we remove/add all the files 
            // instead.  A change of flags doesn't happen very often and the remove/add is fast in any case.
            //projectContext.SetOptions(String.concat " " updatedOptions)
            for file in updatedFiles do
                projectContext.RemoveSourceFile(file)
                projectContext.AddSourceFile(file)

            // Record the last seen options as an associated value
            if ok then optionsAssociation.Remove(projectContext) |> ignore
            optionsAssociation.Add(projectContext, updatedOptions)

            projectContext.BinOutputPath <- Option.toObj site.CompilationBinOutputPath

        let info = (updatedFiles, updatedRefs)
        legacyProjectLookup.AddOrUpdate(projectId, info, fun _ _ -> info) |> ignore

    member this.SetupLegacyProjectFile(siteProvider: IProvideProjectSite) =
        let rec setup (site: IProjectSite) =
            let projectGuid = Guid(site.ProjectGuid)
            let projectFileName = site.ProjectFileName
            let projectDisplayName = projectDisplayNameOf projectFileName

<<<<<<< HEAD
            // This projectId is not guaranteed to be the same ProjectId that will actually be created once we call CreateProjectContext
            // in Roslyn versions once https://github.com/dotnet/roslyn/pull/26931 is merged. Roslyn will still guarantee that once
            // there is a project in the workspace with the same path, it'll return the ID of that. So this is sufficient to use
            // in that case as long as we only use it to call GetProject.
            let fakeProjectId = workspace.ProjectTracker.GetOrCreateProjectIdForPath(projectFileName, projectDisplayName)

            if isNull (workspace.ProjectTracker.GetProject fakeProjectId) then
                let hierarchy : IVsHierarchy? =
                    site.ProjectProvider
                    |> Option.map (fun p -> p :?> IVsHierarchy)
                    |> Option.toObj

                // Roslyn is expecting site to be an IVsHierarchy.
                // It just so happens that the object that implements IProvideProjectSite is also
                // an IVsHierarchy. This assertion is to ensure that the assumption holds true.
                Debug.Assert(not (isNull hierarchy), "About to CreateProjectContext with a non-hierarchy site")

                let projectContext = 
                    projectContextFactory.CreateProjectContext(
                        FSharpConstants.FSharpLanguageName,
                        projectDisplayName,
                        projectFileName,
                        projectGuid,
                        hierarchy,
                        Option.toObj site.CompilationBinOutputPath)
                
                // The real project ID that was actually added. See comments for fakeProjectId why this one is actually good.
                let realProjectId = workspace.ProjectTracker.GetOrCreateProjectIdForPath(projectFileName, projectDisplayName)

                // Sync IProjectSite --> projectContext, and IProjectSite --> ProjectInfoManage
                this.SyncLegacyProject(realProjectId, projectContext, site, workspace, forceUpdate=true, userOpName=userOpName)

                site.BuildErrorReporter <- Some (projectContext :?> Microsoft.VisualStudio.Shell.Interop.IVsLanguageServiceBuildErrorReporter2)

                // TODO: consider forceUpdate = false here.  forceUpdate=true may be causing repeated computation?
                site.AdviseProjectSiteChanges(FSharpConstants.FSharpLanguageServiceCallbackName, 
                                              AdviseProjectSiteChanges(fun () -> this.SyncLegacyProject(realProjectId, projectContext, site, workspace, forceUpdate=true, userOpName="AdviseProjectSiteChanges."+userOpName)))

                site.AdviseProjectSiteClosed(FSharpConstants.FSharpLanguageServiceCallbackName, 
                                             AdviseProjectSiteChanges(fun () -> 
                                                projectInfoManager.ClearInfoForProject(realProjectId)
                                                optionsAssociation.Remove(projectContext) |> ignore
                                                projectContext.Dispose()))

                for referencedSite in ProjectSitesAndFiles.GetReferencedProjectSites(Some realProjectId, site, serviceProvider, Some (workspace :>obj), Some projectInfoManager.FSharpOptions ) do
                    setup referencedSite
=======
            let hierarchy =
                site.ProjectProvider
                |> Option.map (fun p -> p :?> IVsHierarchy)
                |> Option.toObj

            // Roslyn is expecting site to be an IVsHierarchy.
            // It just so happens that the object that implements IProvideProjectSite is also
            // an IVsHierarchy. This assertion is to ensure that the assumption holds true.
            Debug.Assert(not (isNull hierarchy), "About to CreateProjectContext with a non-hierarchy site")

            let projectContext = 
                projectContextFactory.CreateProjectContext(
                    FSharpConstants.FSharpLanguageName,
                    projectDisplayName,
                    projectFileName,
                    projectGuid,
                    hierarchy,
                    Option.toObj site.CompilationBinOutputPath)

            legacyProjectIdLookup.[projectGuid] <- projectContext.Id

            // Sync IProjectSite --> projectContext, and IProjectSite --> ProjectInfoManage
            this.SyncLegacyProject(projectContext, site)

            site.BuildErrorReporter <- Some (projectContext :?> Microsoft.VisualStudio.Shell.Interop.IVsLanguageServiceBuildErrorReporter2)

            // TODO: consider forceUpdate = false here.  forceUpdate=true may be causing repeated computation?
            site.AdviseProjectSiteChanges(FSharpConstants.FSharpLanguageServiceCallbackName, 
                                            AdviseProjectSiteChanges(fun () -> this.SyncLegacyProject(projectContext, site)))

            site.AdviseProjectSiteClosed(FSharpConstants.FSharpLanguageServiceCallbackName, 
                                            AdviseProjectSiteChanges(fun () -> 
                                            projectInfoManager.ClearInfoForProject(projectContext.Id)
                                            optionsAssociation.Remove(projectContext) |> ignore
                                            projectContext.Dispose()))
>>>>>>> 88d18d99

        setup (siteProvider.GetProjectSite()) 

    interface IVsSolutionEvents with

        member __.OnAfterCloseSolution(_) = 
            // Clear
            let mutable setup = Unchecked.defaultof<_>
            while setupQueue.TryDequeue(&setup) do ()
            VSConstants.S_OK

        member __.OnAfterLoadProject(_, _) = VSConstants.S_OK

        member __.OnAfterOpenProject(hier, _) = 
            match hier with
            | :? IProvideProjectSite as siteProvider ->
                let setup = fun () -> this.SetupLegacyProjectFile(siteProvider)
                let _, o = solution.GetProperty(int __VSPROPID.VSPROPID_IsSolutionOpen)
                if (match o with | :? bool as isOpen -> isOpen | _ -> false) then
                    setup ()
                else
                    setupQueue.Enqueue(setup)
            | _ -> ()
            VSConstants.S_OK

        member __.OnAfterOpenSolution(_, _) =
            let mutable setup = Unchecked.defaultof<_>
            while setupQueue.TryDequeue(&setup) do
                setup ()
            VSConstants.S_OK

        member __.OnBeforeCloseProject(hier, _) = 
            match hier with
            | :? IProvideProjectSite as siteProvider ->
                let site = siteProvider.GetProjectSite()
                let projectGuid = Guid(site.ProjectGuid)
                match legacyProjectIdLookup.TryGetValue(projectGuid) with
                | true, projectId ->
                    legacyProjectIdLookup.TryRemove(projectGuid) |> ignore
                    legacyProjectLookup.TryRemove(projectId) |> ignore
                | _ -> ()
            | _ -> ()
            VSConstants.S_OK

        member __.OnBeforeCloseSolution(_) = VSConstants.S_OK

        member __.OnBeforeUnloadProject(_, _) = VSConstants.S_OK

        member __.OnQueryCloseProject(_, _, _) = VSConstants.S_OK

        member __.OnQueryCloseSolution(_, _) = VSConstants.S_OK

        member __.OnQueryUnloadProject(_, _) = VSConstants.S_OK<|MERGE_RESOLUTION|>--- conflicted
+++ resolved
@@ -105,54 +105,6 @@
             let projectFileName = site.ProjectFileName
             let projectDisplayName = projectDisplayNameOf projectFileName
 
-<<<<<<< HEAD
-            // This projectId is not guaranteed to be the same ProjectId that will actually be created once we call CreateProjectContext
-            // in Roslyn versions once https://github.com/dotnet/roslyn/pull/26931 is merged. Roslyn will still guarantee that once
-            // there is a project in the workspace with the same path, it'll return the ID of that. So this is sufficient to use
-            // in that case as long as we only use it to call GetProject.
-            let fakeProjectId = workspace.ProjectTracker.GetOrCreateProjectIdForPath(projectFileName, projectDisplayName)
-
-            if isNull (workspace.ProjectTracker.GetProject fakeProjectId) then
-                let hierarchy : IVsHierarchy? =
-                    site.ProjectProvider
-                    |> Option.map (fun p -> p :?> IVsHierarchy)
-                    |> Option.toObj
-
-                // Roslyn is expecting site to be an IVsHierarchy.
-                // It just so happens that the object that implements IProvideProjectSite is also
-                // an IVsHierarchy. This assertion is to ensure that the assumption holds true.
-                Debug.Assert(not (isNull hierarchy), "About to CreateProjectContext with a non-hierarchy site")
-
-                let projectContext = 
-                    projectContextFactory.CreateProjectContext(
-                        FSharpConstants.FSharpLanguageName,
-                        projectDisplayName,
-                        projectFileName,
-                        projectGuid,
-                        hierarchy,
-                        Option.toObj site.CompilationBinOutputPath)
-                
-                // The real project ID that was actually added. See comments for fakeProjectId why this one is actually good.
-                let realProjectId = workspace.ProjectTracker.GetOrCreateProjectIdForPath(projectFileName, projectDisplayName)
-
-                // Sync IProjectSite --> projectContext, and IProjectSite --> ProjectInfoManage
-                this.SyncLegacyProject(realProjectId, projectContext, site, workspace, forceUpdate=true, userOpName=userOpName)
-
-                site.BuildErrorReporter <- Some (projectContext :?> Microsoft.VisualStudio.Shell.Interop.IVsLanguageServiceBuildErrorReporter2)
-
-                // TODO: consider forceUpdate = false here.  forceUpdate=true may be causing repeated computation?
-                site.AdviseProjectSiteChanges(FSharpConstants.FSharpLanguageServiceCallbackName, 
-                                              AdviseProjectSiteChanges(fun () -> this.SyncLegacyProject(realProjectId, projectContext, site, workspace, forceUpdate=true, userOpName="AdviseProjectSiteChanges."+userOpName)))
-
-                site.AdviseProjectSiteClosed(FSharpConstants.FSharpLanguageServiceCallbackName, 
-                                             AdviseProjectSiteChanges(fun () -> 
-                                                projectInfoManager.ClearInfoForProject(realProjectId)
-                                                optionsAssociation.Remove(projectContext) |> ignore
-                                                projectContext.Dispose()))
-
-                for referencedSite in ProjectSitesAndFiles.GetReferencedProjectSites(Some realProjectId, site, serviceProvider, Some (workspace :>obj), Some projectInfoManager.FSharpOptions ) do
-                    setup referencedSite
-=======
             let hierarchy =
                 site.ProjectProvider
                 |> Option.map (fun p -> p :?> IVsHierarchy)
@@ -188,7 +140,6 @@
                                             projectInfoManager.ClearInfoForProject(projectContext.Id)
                                             optionsAssociation.Remove(projectContext) |> ignore
                                             projectContext.Dispose()))
->>>>>>> 88d18d99
 
         setup (siteProvider.GetProjectSite()) 
 
