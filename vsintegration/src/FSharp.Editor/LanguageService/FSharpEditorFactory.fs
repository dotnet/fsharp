﻿namespace Microsoft.VisualStudio.FSharp.Editor

open System
open System.Runtime.InteropServices
open Microsoft.VisualStudio
open Microsoft.VisualStudio.Editor
open Microsoft.VisualStudio.Shell
open Microsoft.VisualStudio.Shell.Interop
open Microsoft.VisualStudio.TextManager.Interop
open Microsoft.VisualStudio.Utilities
open Microsoft.VisualStudio.ComponentModelHost
open Microsoft.VisualStudio.FSharp.Editor.Extensions

type ShellPackage = Microsoft.VisualStudio.Shell.Package

[<RequireQualifiedAccess>]
module Constants =

    [<Literal>]
    let FSharpEditorFactoryIdString = "8a5aa6cf-46e3-4520-a70a-7393d15233e9"

    [<Literal>]
    let FSharpContentType = "F#"

    // _VSPHYSICALVIEWATTRIBUTES.PVA_SupportsPreview = 2
    // F# doesn't allow to express a cast of an enum as a literal; we have to put the number here directly.
    [<Literal>]
    let FSharpEditorFactoryPhysicalViewAttributes = 2

    [<Literal>]
    let FSharpAnalysisSaveFileHandler = "FSharp Analysis Save File Handler"

[<Guid(Constants.FSharpEditorFactoryIdString)>]
type FSharpEditorFactory(parentPackage: ShellPackage) =

<<<<<<< HEAD
    let parentPackage = nullArgCheck "parentPackage" parentPackage 
    let serviceProvider = parentPackage :> IServiceProvider
    let componentModel = serviceProvider.GetService(typeof<SComponentModel>) :?> IComponentModel
    let editorAdaptersFactoryService = componentModel.GetService<IVsEditorAdaptersFactoryService>()
    let contentTypeRegistryService = componentModel.GetService<IContentTypeRegistryService>()
=======
    let serviceProvider =
        if parentPackage = null then
            nullArg "parentPackage"

        parentPackage :> IServiceProvider
>>>>>>> ab42a322

    let componentModel =
        serviceProvider.GetService(typeof<SComponentModel>) :?> IComponentModel

    let editorAdaptersFactoryService =
        componentModel.GetService<IVsEditorAdaptersFactoryService>()

    let contentTypeRegistryService =
        componentModel.GetService<IContentTypeRegistryService>()

    let setWindowBuffer
        oleServiceProvider
        (textBuffer: IVsTextBuffer)
        (ppunkDocView: byref<nativeint>)
        (ppunkDocData: byref<nativeint>)
        (pbstrEditorCaption: byref<string>)
        =
        // If the text buffer is marked as read-only, ensure that the padlock icon is displayed
        // next the new window's title and that [Read Only] is appended to title.
        let readOnlyFlags =
            (BUFFERSTATEFLAGS.BSF_FILESYS_READONLY ||| BUFFERSTATEFLAGS.BSF_USER_READONLY)
            |> LanguagePrimitives.EnumToValue
            |> uint32

        let mutable textBufferFlags = 0u

        let readOnlyStatus =
            if
                (ErrorHandler.Succeeded(textBuffer.GetStateFlags(&textBufferFlags))
                 && 0u <> (textBufferFlags &&& readOnlyFlags))
            then
                READONLYSTATUS.ROSTATUS_ReadOnly
            else
                READONLYSTATUS.ROSTATUS_NotReadOnly

        let codeWindow =
            editorAdaptersFactoryService.CreateVsCodeWindowAdapter(oleServiceProvider)

        codeWindow.SetBuffer(textBuffer :?> IVsTextLines) |> ignore
        codeWindow.GetEditorCaption(readOnlyStatus, &pbstrEditorCaption) |> ignore

        ppunkDocView <- Marshal.GetIUnknownForObject(codeWindow)
        ppunkDocData <- Marshal.GetIUnknownForObject(textBuffer)

        VSConstants.S_OK

    let mutable oleServiceProviderOpt = None

    interface IVsEditorFactory with

        member _.Close() = VSConstants.S_OK

        member _.CreateEditorInstance
            (
                _grfCreateDoc,
                _pszMkDocument,
                _pszPhysicalView,
                _pvHier,
                _itemid,
                punkDocDataExisting,
                ppunkDocView,
                ppunkDocData,
                pbstrEditorCaption,
                pguidCmdUI,
                pgrfCDW
            ) =
            ppunkDocView <- IntPtr.Zero
            ppunkDocData <- IntPtr.Zero
            pbstrEditorCaption <- String.Empty

            //pguidCmdUI is the highest priority Guid that Visual Studio Shell looks at when translating key strokes into editor commands.
            //Here we intentionally set it to Guid.Empty so it will not play a part in translating keystrokes at all. The next highest priority
            //will be commands tied to this FSharpEditorFactory (such as Alt-Enter).
            //However, because we are setting pguidCmdUI, we are not going to get typical text editor commands bound to this editor unless we inherit
            //those keybindings on the IVsWindowFrame in which our editor lives.
            pguidCmdUI <- Guid.Empty
            pgrfCDW <- 0

            match oleServiceProviderOpt with
            | None -> VSConstants.E_FAIL
            | Some oleServiceProvider ->
                // Is this document already open? If so, let's see if it's a IVsTextBuffer we should re-use. This allows us
                // to properly handle multiple windows open for the same document.
                if punkDocDataExisting <> IntPtr.Zero then
                    match Marshal.GetObjectForIUnknown(punkDocDataExisting) with
                    | :? IVsTextBuffer as textBuffer ->
                        setWindowBuffer oleServiceProvider textBuffer &ppunkDocView &ppunkDocData &pbstrEditorCaption
                    | _ -> VSConstants.VS_E_INCOMPATIBLEDOCDATA
                else
                    // We need to create a text buffer now.
                    let contentType =
                        contentTypeRegistryService.GetContentType(Constants.FSharpContentType)

                    let textBuffer =
                        editorAdaptersFactoryService.CreateVsTextBufferAdapter(oleServiceProvider, contentType)

                    setWindowBuffer oleServiceProvider textBuffer &ppunkDocView &ppunkDocData &pbstrEditorCaption

        member _.MapLogicalView(rguidLogicalView, pbstrPhysicalView) =
            pbstrPhysicalView <- null

            match rguidLogicalView with
            | x when
                x = VSConstants.LOGVIEWID.Primary_guid
                || x = VSConstants.LOGVIEWID.Debugging_guid
                || x = VSConstants.LOGVIEWID.Code_guid
                || x = VSConstants.LOGVIEWID.TextView_guid
                ->
                VSConstants.S_OK
            | _ -> VSConstants.E_NOTIMPL

        member _.SetSite(packageServiceProvider) =
            oleServiceProviderOpt <- Some packageServiceProvider
            VSConstants.S_OK<|MERGE_RESOLUTION|>--- conflicted
+++ resolved
@@ -33,19 +33,8 @@
 [<Guid(Constants.FSharpEditorFactoryIdString)>]
 type FSharpEditorFactory(parentPackage: ShellPackage) =
 
-<<<<<<< HEAD
     let parentPackage = nullArgCheck "parentPackage" parentPackage 
     let serviceProvider = parentPackage :> IServiceProvider
-    let componentModel = serviceProvider.GetService(typeof<SComponentModel>) :?> IComponentModel
-    let editorAdaptersFactoryService = componentModel.GetService<IVsEditorAdaptersFactoryService>()
-    let contentTypeRegistryService = componentModel.GetService<IContentTypeRegistryService>()
-=======
-    let serviceProvider =
-        if parentPackage = null then
-            nullArg "parentPackage"
-
-        parentPackage :> IServiceProvider
->>>>>>> ab42a322
 
     let componentModel =
         serviceProvider.GetService(typeof<SComponentModel>) :?> IComponentModel
