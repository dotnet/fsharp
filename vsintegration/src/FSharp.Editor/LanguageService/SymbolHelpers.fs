--- conflicted
+++ resolved
@@ -30,10 +30,6 @@
             let textLine = sourceText.Lines.GetLineFromPosition(position)
             let textLinePos = sourceText.Lines.GetLinePosition(position)
             let fcsTextLineNumber = Line.fromZ textLinePos.Line
-<<<<<<< HEAD
-            let! symbol = Tokenizer.getSymbolAtPosition(document.Id, sourceText, position, document.FilePath, defines, SymbolLookupKind.Greedy, false, false, cancellationToken)
-            let! symbolUse = checkFileResults.GetSymbolUseAtLocation(fcsTextLineNumber, symbol.Ident.idRange.EndColumn, textLine.ToString(), symbol.FullIsland)
-=======
 
             let! symbol =
                 Tokenizer.getSymbolAtPosition (
@@ -44,7 +40,8 @@
                     defines,
                     SymbolLookupKind.Greedy,
                     false,
-                    false
+                    false,
+                    cancellationToken
                 )
 
             let! symbolUse =
@@ -55,7 +52,6 @@
                     symbol.FullIsland
                 )
 
->>>>>>> 2f58aecb
             let! ct = Async.CancellationToken |> liftAsync
 
             let symbolUses =
