﻿[<AutoOpen>]
module internal Microsoft.VisualStudio.FSharp.Editor.WorkspaceExtensions

open System
open System.Runtime.CompilerServices
open System.Threading
open System.Threading.Tasks
open Microsoft.CodeAnalysis
open FSharp.Compiler
open FSharp.Compiler.CodeAnalysis
open FSharp.Compiler.Symbols

[<AutoOpen>]
module private CheckerExtensions =

    type FSharpChecker with
        /// Parse the source text from the Roslyn document.
        member checker.ParseDocument(document: Document, parsingOptions: FSharpParsingOptions, userOpName: string) =
            async {
                let! ct = Async.CancellationToken
                let! sourceText = document.GetTextAsync(ct) |> Async.AwaitTask

                return! checker.ParseFile(document.FilePath, sourceText.ToFSharpSourceText(), parsingOptions, userOpName=userOpName)
            }

        /// Parse and check the source text from the Roslyn document with possible stale results.
        member checker.ParseAndCheckDocumentWithPossibleStaleResults(document: Document, options: FSharpProjectOptions, allowStaleResults: bool, userOpName: string) =
            async {
                let! ct = Async.CancellationToken

                let! sourceText = document.GetTextAsync(ct) |> Async.AwaitTask
                let! textVersion = document.GetTextVersionAsync(ct) |> Async.AwaitTask

                let filePath = document.FilePath
                let textVersionHash = textVersion.GetHashCode()

                let parseAndCheckFile =
                    async {
                        let! (parseResults, checkFileAnswer) = checker.ParseAndCheckFileInProject(filePath, textVersionHash, sourceText.ToFSharpSourceText(), options, userOpName=userOpName)
                        return
                            match checkFileAnswer with
                            | FSharpCheckFileAnswer.Aborted -> 
                                None
                            | FSharpCheckFileAnswer.Succeeded(checkFileResults) ->
                                Some (parseResults, checkFileResults)
                    }

                let tryGetFreshResultsWithTimeout() =
                    async {
                        let! worker = Async.StartChild(async { try return! parseAndCheckFile with | _ -> return None }, millisecondsTimeout=document.Project.FSharpTimeUntilStaleCompletion)
                        try
                            return! worker
                        with :? TimeoutException ->
                            return None // worker is cancelled at this point, we cannot return it and wait its completion anymore
                    }

                let bindParsedInput(results: (FSharpParseFileResults * FSharpCheckFileResults) option) =
                    match results with
                    | Some(parseResults, checkResults) ->
                        Some (parseResults, parseResults.ParseTree, checkResults)
                    | None -> None

                if allowStaleResults then
                    let! freshResults = tryGetFreshResultsWithTimeout()
                    
                    let! results =
                        match freshResults with
                        | Some x -> async.Return (Some x)
                        | None ->
                            async {
                                match checker.TryGetRecentCheckResultsForFile(filePath, options, userOpName=userOpName) with
                                | Some (parseResults, checkFileResults, _) ->
                                    return Some (parseResults, checkFileResults)
                                | None ->
                                    return! parseAndCheckFile
                            }
                    return bindParsedInput results
                else 
                    let! results = parseAndCheckFile
                    return bindParsedInput results
            }

        /// Parse and check the source text from the Roslyn document.
        member checker.ParseAndCheckDocument(document: Document, options: FSharpProjectOptions, userOpName: string, ?allowStaleResults: bool) =
            async {
                let allowStaleResults =
                    match allowStaleResults with 
                    | Some b -> b
                    | _ ->  document.Project.IsFSharpStaleCompletionResultsEnabled
                return! checker.ParseAndCheckDocumentWithPossibleStaleResults(document, options, allowStaleResults, userOpName=userOpName)
            }

[<RequireQualifiedAccess>]
module internal ProjectCache =

    /// This is a cache to maintain FSharpParsingOptions and FSharpProjectOptions per Roslyn Project.
    /// The Roslyn Project is held weakly meaning when it is cleaned up by the GC, the FSharParsingOptions and FSharpProjectOptions will be cleaned up by the GC.
    /// At some point, this will be the main caching mechanism for FCS projects instead of FCS itself.
    let Projects = ConditionalWeakTable<Project, FSharpChecker * FSharpProjectOptionsManager * FSharpParsingOptions * FSharpProjectOptions>()    

type Solution with
    /// Get the instance of IFSharpWorkspaceService.
    member internal this.GetFSharpWorkspaceService() =
        this.Workspace.Services.GetRequiredService<IFSharpWorkspaceService>()

type Document with

    /// Get the FSharpParsingOptions and FSharpProjectOptions from the F# project that is associated with the given F# document.
    member this.GetFSharpCompilationOptionsAsync(userOpName) =
        async {
            if this.Project.IsFSharp then
                match ProjectCache.Projects.TryGetValue(this.Project) with
                | true, result -> return result
                | _ ->
                    let service = this.Project.Solution.GetFSharpWorkspaceService()
                    let projectOptionsManager = service.FSharpProjectOptionsManager
                    let! ct = Async.CancellationToken
                    match! projectOptionsManager.TryGetOptionsForDocumentOrProject(this, ct, userOpName) with
                    | None -> return raise(System.OperationCanceledException("FSharp project options not found."))
                    | Some(parsingOptions, projectOptions) ->
                        let result = (service.Checker, projectOptionsManager, parsingOptions, projectOptions)
                        return ProjectCache.Projects.GetValue(this.Project, Runtime.CompilerServices.ConditionalWeakTable<_,_>.CreateValueCallback(fun _ -> result))
            else
                return raise(System.OperationCanceledException("Document is not a FSharp document."))
        }

    /// Get the compilation defines from F# project that is associated with the given F# document.
    member this.GetFSharpCompilationDefinesAsync(userOpName) =
        async {
            let! _, _, parsingOptions, _ = this.GetFSharpCompilationOptionsAsync(userOpName)
            return CompilerEnvironment.GetConditionalDefinesForEditing parsingOptions
        }

    /// Get the instance of the FSharpChecker from the workspace by the given F# document.
    member this.GetFSharpChecker() =
        let workspaceService = this.Project.Solution.GetFSharpWorkspaceService()
        workspaceService.Checker

    /// Get the instance of the FSharpMetadataAsSourceService from the workspace by the given F# document.
    member this.GetFSharpMetadataAsSource() =
        let workspaceService = this.Project.Solution.GetFSharpWorkspaceService()
        workspaceService.MetadataAsSource

    /// A non-async call that quickly gets FSharpParsingOptions of the given F# document.
    /// This tries to get the FSharpParsingOptions by looking at an internal cache; if it doesn't exist in the cache it will create an inaccurate but usable form of the FSharpParsingOptions.
    member this.GetFSharpQuickParsingOptions() =
        let workspaceService = this.Project.Solution.GetFSharpWorkspaceService()
        workspaceService.FSharpProjectOptionsManager.TryGetQuickParsingOptionsForEditingDocumentOrProject(this.Id, this.FilePath)

    /// A non-async call that quickly gets the defines of the given F# document.
    /// This tries to get the defines by looking at an internal cache; if it doesn't exist in the cache it will create an inaccurate but usable form of the defines.
    member this.GetFSharpQuickDefines() =
        let workspaceService = this.Project.Solution.GetFSharpWorkspaceService()
        workspaceService.FSharpProjectOptionsManager.GetCompilationDefinesForEditingDocument(this)
    
    /// Parses the given F# document.
    member this.GetFSharpParseResultsAsync(userOpName) =
        async {
            let! checker, _, parsingOptions, _ = this.GetFSharpCompilationOptionsAsync(userOpName)
            return! checker.ParseDocument(this, parsingOptions, userOpName)
        }

    /// Parses and checks the given F# document.
    member this.GetFSharpParseAndCheckResultsAsync(userOpName) =
        async {
            let! checker, _, _, projectOptions = this.GetFSharpCompilationOptionsAsync(userOpName)
            match! checker.ParseAndCheckDocument(this, projectOptions, userOpName, allowStaleResults = false) with
            | Some(parseResults, _, checkResults) ->
                return (parseResults, checkResults)
            | _ ->
                return raise(System.OperationCanceledException("Unable to get FSharp parse and check results."))
        }

    /// Get the semantic classifications of the given F# document.
    member this.GetFSharpSemanticClassificationAsync(userOpName) =
        async {
            let! checker, _, _, projectOptions = this.GetFSharpCompilationOptionsAsync(userOpName)
            match! checker.GetBackgroundSemanticClassificationForFile(this.FilePath, projectOptions) with
            | Some results -> return results
            | _ -> return raise(System.OperationCanceledException("Unable to get FSharp semantic classification."))
        }

    /// Find F# references in the given F# document.
    member this.FindFSharpReferencesAsync(symbol, onFound, userOpName) =
        async {
            let! checker, _, _, projectOptions = this.GetFSharpCompilationOptionsAsync(userOpName)
            let! symbolUses = checker.FindBackgroundReferencesInFile(this.FilePath, projectOptions, symbol,
                                canInvalidateProject = false,
                                fastCheck = this.Project.IsFastFindReferencesEnabled)
            let! ct = Async.CancellationToken
            let! sourceText = this.GetTextAsync ct |> Async.AwaitTask
            for symbolUse in symbolUses do
                match RoslynHelpers.TryFSharpRangeToTextSpan(sourceText, symbolUse) with
                | Some textSpan ->
                    do! onFound textSpan symbolUse
                | _ ->
                    ()
        }

    /// Try to find a F# lexer/token symbol of the given F# document and position.
    member this.TryFindFSharpLexerSymbolAsync(position, lookupKind, wholeActivePattern, allowStringToken, userOpName) =
        async {
            let! defines = this.GetFSharpCompilationDefinesAsync(userOpName)
            let! ct = Async.CancellationToken
            let! sourceText = this.GetTextAsync(ct) |> Async.AwaitTask
            return Tokenizer.getSymbolAtPosition(this.Id, sourceText, position, this.FilePath, defines, lookupKind, wholeActivePattern, allowStringToken)
        }

    /// This is only used for testing purposes. It sets the ProjectCache.Projects with the given FSharpProjectOptions and F# document's project.
    member this.SetFSharpProjectOptionsForTesting(projectOptions: FSharpProjectOptions) =
        let workspaceService = this.Project.Solution.GetFSharpWorkspaceService()
        let parsingOptions, _ = 
            workspaceService.FSharpProjectOptionsManager.TryGetOptionsForDocumentOrProject(this, CancellationToken.None, nameof(this.SetFSharpProjectOptionsForTesting))
            |> Async.RunImmediateExceptOnUI
            |> Option.get
        ProjectCache.Projects.Add(this.Project, (workspaceService.Checker, workspaceService.FSharpProjectOptionsManager, parsingOptions, projectOptions))

type Project with

    /// Find F# references in the given project.
    member this.FindFSharpReferencesAsync(symbol: FSharpSymbol, onFound, userOpName, ct) : Task = backgroundTask {

        let declarationLocation = symbol.SignatureLocation |> Option.map Some |> Option.defaultValue symbol.DeclarationLocation
        let declarationDocument = declarationLocation |> Option.bind this.Solution.TryGetDocumentFromFSharpRange

        let! canSkipDocuments =
            match declarationDocument with
            | Some document when this.IsFastFindReferencesEnabled && document.Project = this ->
                backgroundTask {
                    let! _, _, _, options = document.GetFSharpCompilationOptionsAsync(userOpName) |> RoslynHelpers.StartAsyncAsTask ct
                    return options.SourceFiles |> Seq.takeWhile ((<>) document.FilePath) |> Set
                }
            | _ -> Task.FromResult Set.empty

        let documents = this.Documents |> Seq.filter (fun document -> not (canSkipDocuments.Contains document.FilePath))

        if this.IsFastFindReferencesEnabled then
            do! documents
                |> Seq.map (fun doc ->
                    Task.Run(fun () ->
                        doc.FindFSharpReferencesAsync(symbol, (fun textSpan range -> onFound doc textSpan range), userOpName)
                        |> RoslynHelpers.StartAsyncUnitAsTask ct))
                |> Task.WhenAll
        else
            for doc in documents do
                do! doc.FindFSharpReferencesAsync(symbol, (fun textSpan range -> onFound doc textSpan range), userOpName)
<<<<<<< HEAD
        }
    
    member this.GetFSharpCompilationOptionsAsync() =
        async {
            if this.IsFSharp then
                match ProjectCache.Projects.TryGetValue(this) with
                | true, result -> return result
                | _ ->
                    let service = this.Solution.GetFSharpWorkspaceService()
                    let projectOptionsManager = service.FSharpProjectOptionsManager
                    let! ct = Async.CancellationToken
                    match! projectOptionsManager.TryGetOptionsByProject(this, ct) with
                    | None -> return raise(OperationCanceledException("FSharp project options not found."))
                    | Some(parsingOptions, projectOptions) ->
                        let result = (service.Checker, projectOptionsManager, parsingOptions, projectOptions)
                        return ProjectCache.Projects.GetValue(this, ConditionalWeakTable<_,_>.CreateValueCallback(fun _ -> result))
            else
                return raise(OperationCanceledException("Project is not a FSharp project."))
        }
=======
                    |> RoslynHelpers.StartAsyncAsTask ct
    }
>>>>>>> 23e22ead
<|MERGE_RESOLUTION|>--- conflicted
+++ resolved
@@ -244,8 +244,8 @@
         else
             for doc in documents do
                 do! doc.FindFSharpReferencesAsync(symbol, (fun textSpan range -> onFound doc textSpan range), userOpName)
-<<<<<<< HEAD
-        }
+                    |> RoslynHelpers.StartAsyncAsTask ct
+    }
     
     member this.GetFSharpCompilationOptionsAsync() =
         async {
@@ -263,8 +263,4 @@
                         return ProjectCache.Projects.GetValue(this, ConditionalWeakTable<_,_>.CreateValueCallback(fun _ -> result))
             else
                 return raise(OperationCanceledException("Project is not a FSharp project."))
-        }
-=======
-                    |> RoslynHelpers.StartAsyncAsTask ct
-    }
->>>>>>> 23e22ead
+        }