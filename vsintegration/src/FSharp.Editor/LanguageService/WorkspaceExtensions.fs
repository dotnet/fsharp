--- conflicted
+++ resolved
@@ -257,46 +257,27 @@
 
                                         // Fall back to file system
                                         let version = System.IO.File.GetLastWriteTimeUtc(path)
-
                                         let getSource () =
-                                            task { return System.IO.File.ReadAllText(path) |> FSharp.Compiler.Text.SourceText.ofString }
-
+                                            task { return System.IO.File.ReadAllText(path) |> FSharp.Compiler.Text.SourceTextNew.ofString }
                                         async.Return(version.ToString(), getSource)
 
                                 return FSharpFileSnapshot(FileName = path, Version = version, GetSource = getSource)
                             }
 
-                        let! snapshot =
-                            FSharpProjectSnapshot.FromOptions(options, getFileSnapshot, ?snapshotAccumulator = snapshotAccumulatorOpt)
-
-<<<<<<< HEAD
-                        //let _json = dumpToJson snapshot
-=======
-                            let getSource () =
-                                task { return System.IO.File.ReadAllText(path) |> FSharp.Compiler.Text.SourceTextNew.ofString }
->>>>>>> 29a840fa
+                        let! snapshot = FSharpProjectSnapshot.FromOptions(options, getFileSnapshot, ?snapshotAccumulator = snapshotAccumulatorOpt)
 
                         System.Diagnostics.Trace.TraceInformation $"Created new FSharpProjectSnapshot ({snapshot.ProjectCore.Label})"
 
-<<<<<<< HEAD
                         return snapshot
                     }
-=======
-                    return FSharpFileSnapshot(FileName = path, Version = version, GetSource = getSource)
-                }
->>>>>>> 29a840fa
 
             let latestSnapshotData =
                 project, projectVersion, referenceVersions, options, newSnapshot
 
-<<<<<<< HEAD
             latestSnapshots.AddOrUpdate(project.Id, latestSnapshotData, (fun _ _ -> latestSnapshotData))
             |> ignore
 
             return newSnapshot
-=======
-            return snapshot
->>>>>>> 29a840fa
         }
 
     let getOrCreateSnapshotForProject (project: Project) options snapshotAccumulatorOpt =
