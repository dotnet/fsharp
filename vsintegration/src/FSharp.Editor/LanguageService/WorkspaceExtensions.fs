--- conflicted
+++ resolved
@@ -447,11 +447,7 @@
             ) =
             cancellableTask {
 
-<<<<<<< HEAD
-                if document.Project.UseTransparentCompiler then
-=======
                 if checker.UsesTransparentCompiler then
->>>>>>> b3a7e293
                     return! checker.ParseAndCheckDocumentUsingTransparentCompiler(document, options, userOpName)
                 else
                     let allowStaleResults =
