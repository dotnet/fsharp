﻿[<AutoOpen>]
module internal Microsoft.VisualStudio.FSharp.Editor.WorkspaceExtensions

open System
open System.Diagnostics
open System.Runtime.CompilerServices
open System.Threading
open System.Threading.Tasks

open Microsoft.CodeAnalysis
open Microsoft.VisualStudio.FSharp.Editor

open FSharp.Compiler
open FSharp.Compiler.CodeAnalysis
open FSharp.Compiler.Symbols
open Microsoft.VisualStudio.FSharp.Editor.CancellableTasks

open CancellableTasks
<<<<<<< HEAD
=======
open Microsoft.VisualStudio.FSharp.Editor.CancellableTasks
>>>>>>> a1cc8b7a

[<AutoOpen>]
module private CheckerExtensions =

    let getProjectSnapshot (document: Document, options: FSharpProjectOptions) =
        async {
            let project = document.Project
            let solution = project.Solution
            // TODO cache?
            let projects =
                solution.Projects
                |> Seq.map (fun p -> p.FilePath, p.Documents |> Seq.map (fun d -> d.FilePath, d) |> Map)
                |> Map

            let getFileSnapshot (options: FSharpProjectOptions) path =
                async {
                    let project = projects.TryFind options.ProjectFileName

                    if project.IsNone then
                        Trace.TraceError("Could not find project {0} in solution {1}", options.ProjectFileName, solution.FilePath)

                    let documentOpt = project |> Option.bind (Map.tryFind path)

                    let! version, getSource =
                        match documentOpt with
                        | Some document ->
                            async {

                                let! version = document.GetTextVersionAsync() |> Async.AwaitTask

                                let getSource () =
                                    task {
                                        let! sourceText = document.GetTextAsync()
                                        return sourceText.ToFSharpSourceText()
                                    }

                                return version.ToString(), getSource

                            }
                        | None ->
                            Trace.TraceError("Could not find document {0} in project {1}", path, options.ProjectFileName)

                            // Fall back to file system, although this is already suspicious
                            let version = System.IO.File.GetLastWriteTimeUtc(path)

                            let getSource () =
                                task { return System.IO.File.ReadAllText(path) |> FSharp.Compiler.Text.SourceText.ofString }

                            async.Return(version.ToString(), getSource)

                    return
                        {
                            FileName = path
                            Version = version
                            GetSource = getSource
                        }
                }

            return! FSharpProjectSnapshot.FromOptions(options, getFileSnapshot)
        }

    type FSharpChecker with

        /// Parse the source text from the Roslyn document.
        member checker.ParseDocument(document: Document, parsingOptions: FSharpParsingOptions, userOpName: string) =
            async {
                let! ct = Async.CancellationToken
                let! sourceText = document.GetTextAsync(ct) |> Async.AwaitTask

                return! checker.ParseFile(document.FilePath, sourceText.ToFSharpSourceText(), parsingOptions, userOpName = userOpName)
            }

        member checker.ParseDocumentUsingTransparentCompiler(document: Document, options: FSharpProjectOptions, userOpName: string) =
            async {
                let! projectSnapshot = getProjectSnapshot (document, options)
                return! checker.ParseFile(document.FilePath, projectSnapshot, userOpName = userOpName)
            }

        member checker.ParseAndCheckDocumentUsingTransparentCompiler
            (
                document: Document,
                options: FSharpProjectOptions,
                userOpName: string
            ) =
            async {
                let! projectSnapshot = getProjectSnapshot (document, options)

                let! (parseResults, checkFileAnswer) = checker.ParseAndCheckFileInProject(document.FilePath, projectSnapshot, userOpName)

                return
                    match checkFileAnswer with
                    | FSharpCheckFileAnswer.Aborted -> None
                    | FSharpCheckFileAnswer.Succeeded (checkFileResults) -> Some(parseResults, checkFileResults)
            }

        /// Parse and check the source text from the Roslyn document with possible stale results.
        member checker.ParseAndCheckDocumentWithPossibleStaleResults
            (
                document: Document,
                options: FSharpProjectOptions,
                allowStaleResults: bool,
                userOpName: string
            ) =
            cancellableTask {
                let! ct = CancellableTask.getCancellationToken ()

                let! sourceText = document.GetTextAsync(ct)
                let! textVersion = document.GetTextVersionAsync(ct)

                let filePath = document.FilePath
                let textVersionHash = textVersion.GetHashCode()

                let parseAndCheckFile =
                    cancellableTask {
                        let! (parseResults, checkFileAnswer) =
                            checker.ParseAndCheckFileInProject(
                                filePath,
                                textVersionHash,
                                sourceText.ToFSharpSourceText(),
                                options,
                                userOpName = userOpName
                            )

                        return
                            match checkFileAnswer with
                            | FSharpCheckFileAnswer.Aborted -> None
                            | FSharpCheckFileAnswer.Succeeded (checkFileResults) -> Some(parseResults, checkFileResults)
                    }

                let tryGetFreshResultsWithTimeout () =
                    cancellableTask {
                        let! worker =
                            Async.StartChild(
                                async {
                                    try
                                        return! parseAndCheckFile
                                    with _ ->
                                        return None
                                },
                                millisecondsTimeout = document.Project.FSharpTimeUntilStaleCompletion
                            )

                        try
                            return! worker
                        with :? TimeoutException ->
                            return None // worker is cancelled at this point, we cannot return it and wait its completion anymore
                    }

                if allowStaleResults then
                    let! freshResults = tryGetFreshResultsWithTimeout ()

                    let! results =
                        match freshResults with
                        | Some x -> CancellableTask.singleton (Some x)
                        | None ->
                            cancellableTask {
                                match checker.TryGetRecentCheckResultsForFile(filePath, options, userOpName = userOpName) with
                                | Some (parseResults, checkFileResults, _) -> return Some(parseResults, checkFileResults)
                                | None -> return! parseAndCheckFile
                            }

                    return results
                else
                    let! results = parseAndCheckFile
                    return results
            }

        /// Parse and check the source text from the Roslyn document.
        member checker.ParseAndCheckDocument
            (
                document: Document,
                options: FSharpProjectOptions,
                userOpName: string,
                ?allowStaleResults: bool
            ) =
            cancellableTask {

                if document.Project.UseTransparentCompiler then
                    return! checker.ParseAndCheckDocumentUsingTransparentCompiler(document, options, userOpName)
                else
                    let allowStaleResults =
                        match allowStaleResults with
                        | Some b -> b
                        | _ -> document.Project.IsFSharpStaleCompletionResultsEnabled

                    return!
                        checker.ParseAndCheckDocumentWithPossibleStaleResults(document, options, allowStaleResults, userOpName = userOpName)
            }

[<RequireQualifiedAccess>]
module internal ProjectCache =

    /// This is a cache to maintain FSharpParsingOptions and FSharpProjectOptions per Roslyn Project.
    /// The Roslyn Project is held weakly meaning when it is cleaned up by the GC, the FSharParsingOptions and FSharpProjectOptions will be cleaned up by the GC.
    /// At some point, this will be the main caching mechanism for FCS projects instead of FCS itself.
    let Projects =
        ConditionalWeakTable<Project, FSharpChecker * FSharpProjectOptionsManager * FSharpParsingOptions * FSharpProjectOptions>()

type Solution with

    /// Get the instance of IFSharpWorkspaceService.
    member internal this.GetFSharpWorkspaceService() =
        this.Workspace.Services.GetRequiredService<IFSharpWorkspaceService>()

type Document with

    /// Get the FSharpParsingOptions and FSharpProjectOptions from the F# project that is associated with the given F# document.
    member this.GetFSharpCompilationOptionsAsync(userOpName) =
        if not this.Project.IsFSharp then
            raise (OperationCanceledException("Document is not a FSharp document."))
        else
            match ProjectCache.Projects.TryGetValue(this.Project) with
            | true, result -> CancellableTask.singleton result
            | _ ->
                cancellableTask {
                    let service = this.Project.Solution.GetFSharpWorkspaceService()
                    let projectOptionsManager = service.FSharpProjectOptionsManager
                    let! ct = CancellableTask.getCancellationToken ()

                    match! projectOptionsManager.TryGetOptionsForDocumentOrProject(this, ct, userOpName) with
                    | None -> return raise (OperationCanceledException("FSharp project options not found."))
                    | Some (parsingOptions, projectOptions) ->
                        let result =
                            (service.Checker, projectOptionsManager, parsingOptions, projectOptions)

                        return
                            ProjectCache.Projects.GetValue(this.Project, ConditionalWeakTable<_, _>.CreateValueCallback (fun _ -> result))
                }

    /// Get the compilation defines from F# project that is associated with the given F# document.
    member this.GetFSharpCompilationDefinesAsync(userOpName) =
        async {
            let! _, _, parsingOptions, _ = this.GetFSharpCompilationOptionsAsync(userOpName)
            return CompilerEnvironment.GetConditionalDefinesForEditing parsingOptions
        }

    /// Get the compilation defines and language version from F# project that is associated with the given F# document.
    member this.GetFsharpParsingOptionsAsync(userOpName) =
        async {
            let! _, _, parsingOptions, _ = this.GetFSharpCompilationOptionsAsync(userOpName)

            return
                CompilerEnvironment.GetConditionalDefinesForEditing parsingOptions,
                parsingOptions.LangVersionText,
                parsingOptions.StrictIndentation
        }

    /// Get the instance of the FSharpChecker from the workspace by the given F# document.
    member this.GetFSharpChecker() =
        let workspaceService = this.Project.Solution.GetFSharpWorkspaceService()
        workspaceService.Checker

    /// Get the instance of the FSharpMetadataAsSourceService from the workspace by the given F# document.
    member this.GetFSharpMetadataAsSource() =
        let workspaceService = this.Project.Solution.GetFSharpWorkspaceService()
        workspaceService.MetadataAsSource

    /// A non-async call that quickly gets FSharpParsingOptions of the given F# document.
    /// This tries to get the FSharpParsingOptions by looking at an internal cache; if it doesn't exist in the cache it will create an inaccurate but usable form of the FSharpParsingOptions.
    member this.GetFSharpQuickParsingOptions() =
        let workspaceService = this.Project.Solution.GetFSharpWorkspaceService()
        workspaceService.FSharpProjectOptionsManager.TryGetQuickParsingOptionsForEditingDocumentOrProject(this.Id, this.FilePath)

    /// A non-async call that quickly gets the defines and F# language version of the given F# document.
    /// This tries to get the data by looking at an internal cache; if it doesn't exist in the cache it will create an inaccurate but usable form of the defines and the language version.
    member this.GetFsharpParsingOptions() =
        let workspaceService = this.Project.Solution.GetFSharpWorkspaceService()
        workspaceService.FSharpProjectOptionsManager.GetCompilationDefinesAndLangVersionForEditingDocument(this)

    /// A non-async call that quickly gets the defines of the given F# document.
    /// This tries to get the defines by looking at an internal cache; if it doesn't exist in the cache it will create an inaccurate but usable form of the defines.
    member this.GetFSharpQuickDefines() =
        match this.GetFsharpParsingOptions() with
        | defines, _, _ -> defines

    /// Parses the given F# document.
    member this.GetFSharpParseResultsAsync(userOpName) =
        async {
            let! checker, _, parsingOptions, options = this.GetFSharpCompilationOptionsAsync(userOpName)

            if this.Project.UseTransparentCompiler then
                return! checker.ParseDocumentUsingTransparentCompiler(this, options, userOpName)
            else
                return! checker.ParseDocument(this, parsingOptions, userOpName)
        }

    /// Parses and checks the given F# document.
    member this.GetFSharpParseAndCheckResultsAsync(userOpName) =
        cancellableTask {
            let! checker, _, _, projectOptions = this.GetFSharpCompilationOptionsAsync(userOpName)

            match! checker.ParseAndCheckDocument(this, projectOptions, userOpName, allowStaleResults = false) with
            | Some results -> return results
            | _ -> return raise (OperationCanceledException("Unable to get FSharp parse and check results."))
        }

    /// Get the semantic classifications of the given F# document.
    member this.GetFSharpSemanticClassificationAsync(userOpName) =
        cancellableTask {
            let! checker, _, _, projectOptions = this.GetFSharpCompilationOptionsAsync(userOpName)
            let! result = checker.GetBackgroundSemanticClassificationForFile(this.FilePath, projectOptions)

<<<<<<< HEAD
            let! result =
                if this.Project.UseTransparentCompiler then
                    async {
                        let! projectSnapshot = getProjectSnapshot (this, projectOptions)
                        return! checker.GetBackgroundSemanticClassificationForFile(this.FilePath, projectSnapshot)
                    }
                else
                    checker.GetBackgroundSemanticClassificationForFile(this.FilePath, projectOptions)

=======
>>>>>>> a1cc8b7a
            return
                result
                |> Option.defaultWith (fun _ -> raise (OperationCanceledException("Unable to get FSharp semantic classification.")))
        }

    /// Find F# references in the given F# document.
    member inline this.FindFSharpReferencesAsync(symbol, [<InlineIfLambda>] onFound, userOpName) =
        cancellableTask {
<<<<<<< HEAD
            let! cancellationToken = CancellableTask.getCancellationToken()
=======
>>>>>>> a1cc8b7a
            let! checker, _, _, projectOptions = this.GetFSharpCompilationOptionsAsync(userOpName)

            let! symbolUses =

<<<<<<< HEAD
                if this.Project.UseTransparentCompiler then
                    async {
                        let! projectSnapshot = getProjectSnapshot (this, projectOptions)
                        return! checker.FindBackgroundReferencesInFile(this.FilePath, projectSnapshot, symbol)
                    }
                else
                    checker.FindBackgroundReferencesInFile(
                        this.FilePath,
                        projectOptions,
                        symbol,
                        canInvalidateProject = false,
                        fastCheck = this.Project.IsFastFindReferencesEnabled
                    )

            let tasks =
                [|
                    for symbolUse in symbolUses do
                        yield CancellableTask.startAsTask cancellationToken (onFound symbolUse)
                |]

            do! Task.WhenAll(tasks)
=======
            do!
                symbolUses
                |> Seq.map onFound
                |> CancellableTask.whenAll
                |> CancellableTask.ignore
>>>>>>> a1cc8b7a
        }

    /// Try to find a F# lexer/token symbol of the given F# document and position.
    member this.TryFindFSharpLexerSymbolAsync(position, lookupKind, wholeActivePattern, allowStringToken, userOpName) =
        async {
            let! defines, langVersion, strictIndentation = this.GetFsharpParsingOptionsAsync(userOpName)
            let! ct = Async.CancellationToken
            let! sourceText = this.GetTextAsync(ct) |> Async.AwaitTask

            return
                Tokenizer.getSymbolAtPosition (
                    this.Id,
                    sourceText,
                    position,
                    this.FilePath,
                    defines,
                    lookupKind,
                    wholeActivePattern,
                    allowStringToken,
                    Some langVersion,
                    strictIndentation,
                    ct
                )
        }

type Project with

    /// Find F# references in the given project.
    member this.FindFSharpReferencesAsync(symbol: FSharpSymbol, onFound, userOpName) =
        cancellableTask {

            let declarationLocation =
                symbol.SignatureLocation
                |> Option.map Some
                |> Option.defaultValue symbol.DeclarationLocation

            let declarationDocument =
                declarationLocation |> Option.bind this.Solution.TryGetDocumentFromFSharpRange

            // Can we skip documents, which are above current, since they can't contain symbols from current one.
            let! canSkipDocuments =
                match declarationDocument with
                | Some document when this.IsFastFindReferencesEnabled && document.Project = this ->
                    cancellableTask {
                        let! _, _, _, options = document.GetFSharpCompilationOptionsAsync(userOpName)

                        let signatureFile =
                            if not (document.FilePath |> isSignatureFile) then
                                document.FilePath + "i"
                            else
                                null

                        return

                            options.SourceFiles
                            |> Seq.takeWhile ((<>) document.FilePath)
                            |> Seq.filter ((<>) signatureFile)
                            |> Set
                    }
                | _ -> CancellableTask.singleton Set.empty

            let documents =
                this.Documents
                |> Seq.filter (fun document -> not (canSkipDocuments.Contains document.FilePath))

            if this.IsFastFindReferencesEnabled then
<<<<<<< HEAD
                let! cancellationToken = CancellableTask.getCancellationToken()

                let tasks =
                    [|
                        for doc in documents do
                            yield
                                cancellableTask {
                                    return! doc.FindFSharpReferencesAsync(symbol, (fun range -> onFound doc range), userOpName)
                                }
                                |> CancellableTask.startAsTask cancellationToken
                    |]

                do! Task.WhenAll tasks
=======
                do!
                    documents
                    |> Seq.map (fun doc -> doc.FindFSharpReferencesAsync(symbol, (fun range -> onFound doc range), userOpName))
                    |> CancellableTask.whenAll
>>>>>>> a1cc8b7a
            else
                for doc in documents do
                    do! doc.FindFSharpReferencesAsync(symbol, (fun range -> onFound doc range), userOpName)
        }

    member this.GetFSharpCompilationOptionsAsync() =
        if not this.IsFSharp then
            raise (OperationCanceledException("Project is not a FSharp project."))
        else
            match ProjectCache.Projects.TryGetValue(this) with
            | true, result -> CancellableTask.singleton result
            | _ ->
                cancellableTask {

                    let! ct = CancellableTask.getCancellationToken ()

                    let service = this.Solution.GetFSharpWorkspaceService()
                    let projectOptionsManager = service.FSharpProjectOptionsManager

                    match! projectOptionsManager.TryGetOptionsByProject(this, ct) with
                    | None -> return raise (OperationCanceledException("FSharp project options not found."))
                    | Some (parsingOptions, projectOptions) ->
                        let result =
                            (service.Checker, projectOptionsManager, parsingOptions, projectOptions)

                        return ProjectCache.Projects.GetValue(this, ConditionalWeakTable<_, _>.CreateValueCallback (fun _ -> result))
                }<|MERGE_RESOLUTION|>--- conflicted
+++ resolved
@@ -16,10 +16,7 @@
 open Microsoft.VisualStudio.FSharp.Editor.CancellableTasks
 
 open CancellableTasks
-<<<<<<< HEAD
-=======
 open Microsoft.VisualStudio.FSharp.Editor.CancellableTasks
->>>>>>> a1cc8b7a
 
 [<AutoOpen>]
 module private CheckerExtensions =
@@ -322,7 +319,6 @@
             let! checker, _, _, projectOptions = this.GetFSharpCompilationOptionsAsync(userOpName)
             let! result = checker.GetBackgroundSemanticClassificationForFile(this.FilePath, projectOptions)
 
-<<<<<<< HEAD
             let! result =
                 if this.Project.UseTransparentCompiler then
                     async {
@@ -332,8 +328,6 @@
                 else
                     checker.GetBackgroundSemanticClassificationForFile(this.FilePath, projectOptions)
 
-=======
->>>>>>> a1cc8b7a
             return
                 result
                 |> Option.defaultWith (fun _ -> raise (OperationCanceledException("Unable to get FSharp semantic classification.")))
@@ -342,15 +336,10 @@
     /// Find F# references in the given F# document.
     member inline this.FindFSharpReferencesAsync(symbol, [<InlineIfLambda>] onFound, userOpName) =
         cancellableTask {
-<<<<<<< HEAD
-            let! cancellationToken = CancellableTask.getCancellationToken()
-=======
->>>>>>> a1cc8b7a
             let! checker, _, _, projectOptions = this.GetFSharpCompilationOptionsAsync(userOpName)
 
             let! symbolUses =
 
-<<<<<<< HEAD
                 if this.Project.UseTransparentCompiler then
                     async {
                         let! projectSnapshot = getProjectSnapshot (this, projectOptions)
@@ -365,20 +354,11 @@
                         fastCheck = this.Project.IsFastFindReferencesEnabled
                     )
 
-            let tasks =
-                [|
-                    for symbolUse in symbolUses do
-                        yield CancellableTask.startAsTask cancellationToken (onFound symbolUse)
-                |]
-
-            do! Task.WhenAll(tasks)
-=======
             do!
                 symbolUses
                 |> Seq.map onFound
                 |> CancellableTask.whenAll
                 |> CancellableTask.ignore
->>>>>>> a1cc8b7a
         }
 
     /// Try to find a F# lexer/token symbol of the given F# document and position.
@@ -445,26 +425,10 @@
                 |> Seq.filter (fun document -> not (canSkipDocuments.Contains document.FilePath))
 
             if this.IsFastFindReferencesEnabled then
-<<<<<<< HEAD
-                let! cancellationToken = CancellableTask.getCancellationToken()
-
-                let tasks =
-                    [|
-                        for doc in documents do
-                            yield
-                                cancellableTask {
-                                    return! doc.FindFSharpReferencesAsync(symbol, (fun range -> onFound doc range), userOpName)
-                                }
-                                |> CancellableTask.startAsTask cancellationToken
-                    |]
-
-                do! Task.WhenAll tasks
-=======
                 do!
                     documents
                     |> Seq.map (fun doc -> doc.FindFSharpReferencesAsync(symbol, (fun range -> onFound doc range), userOpName))
                     |> CancellableTask.whenAll
->>>>>>> a1cc8b7a
             else
                 for doc in documents do
                     do! doc.FindFSharpReferencesAsync(symbol, (fun range -> onFound doc range), userOpName)
