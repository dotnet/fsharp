--- conflicted
+++ resolved
@@ -363,13 +363,9 @@
         member token.IsOperator = (token.ColorClass = FSharpTokenColorKind.Operator)
         member token.IsPunctuation = (token.ColorClass = FSharpTokenColorKind.Punctuation)
         member token.IsString = (token.ColorClass = FSharpTokenColorKind.String)
-<<<<<<< HEAD
         member token.IsComment = (token.ColorClass = FSharpTokenColorKind.Comment)
         member token.IsKeyword = (token.ColorClass = FSharpTokenColorKind.Keyword)
     
-=======
-
->>>>>>> 2f58aecb
     /// This is the information we save for each token in a line for each active document.
     /// It is a memory-critical data structure - do not make larger. This used to be ~100 bytes class, is now 8-byte struct
     [<Literal>]
@@ -403,17 +399,6 @@
         member token.IsOperator = (token.Kind = LexerSymbolKind.Operator)
         member token.IsPunctuation = (token.Kind = LexerSymbolKind.Punctuation)
 
-<<<<<<< HEAD
-        static member inline Create (token: FSharpTokenInfo) = 
-            let kind = 
-                if token.IsOperator then LexerSymbolKind.Operator 
-                elif token.IsIdentifier then LexerSymbolKind.Ident 
-                elif token.IsPunctuation then LexerSymbolKind.Punctuation
-                elif token.IsString then LexerSymbolKind.String
-                elif token.IsKeyword then LexerSymbolKind.Keyword
-                elif token.IsComment then LexerSymbolKind.Comment
-                else LexerSymbolKind.Other
-=======
         static member inline Create(token: FSharpTokenInfo) =
             let kind =
                 if token.IsOperator then
@@ -424,12 +409,13 @@
                     LexerSymbolKind.Punctuation
                 elif token.IsString then
                     LexerSymbolKind.String
-                elif token.ColorClass = FSharpTokenColorKind.Keyword then
+                elif token.IsKeyword then
                     LexerSymbolKind.Keyword
+                elif token.IsComment then
+                    then LexerSymbolKind.Comment
                 else
                     LexerSymbolKind.Other
 
->>>>>>> 2f58aecb
             Debug.Assert(uint32 token.Tag < 0xFFFFu)
             Debug.Assert(uint32 kind < 0xFFu)
             Debug.Assert(uint32 token.LeftColumn < 0xFFFFFu)
@@ -700,7 +686,6 @@
      
 
     /// Generates a list of Classified Spans for tokens which undergo syntactic classification (i.e., are not typechecked).
-<<<<<<< HEAD
     let getClassifiedSpans(documentKey: DocumentId, sourceText: SourceText, textSpan: TextSpan, fileName: string option, defines: string list, 
                              cancellationToken: CancellationToken) : ResizeArray<ClassifiedSpan> =
             let result = new ResizeArray<ClassifiedSpan>()
@@ -725,87 +710,7 @@
             |  ex -> Assert.Exception(ex)
 
             result
-=======
-    let getClassifiedSpans
-        (
-            documentKey: DocumentId,
-            sourceText: SourceText,
-            textSpan: TextSpan,
-            fileName: string option,
-            defines: string list,
-            cancellationToken: CancellationToken
-        ) : List<ClassifiedSpan> =
-        try
-            let sourceTokenizer = FSharpSourceTokenizer(defines, fileName)
-            let lines = sourceText.Lines
-            let sourceTextData = getSourceTextData (documentKey, defines, lines.Count)
-
-            let startLine = lines.GetLineFromPosition(textSpan.Start).LineNumber
-            let endLine = lines.GetLineFromPosition(textSpan.End).LineNumber
-            // Go backwards to find the last cached scanned line that is valid
-            let scanStartLine =
-                let mutable i = startLine
-
-                while i > 0
-                      && (match sourceTextData.[i] with
-                          | Some data -> not (data.IsValid(lines.[i]))
-                          | None -> true) do
-                    i <- i - 1
-
-                i
-            // Rescan the lines if necessary and report the information
-            let result = new List<ClassifiedSpan>()
-
-            let mutable lexState =
-                if scanStartLine = 0 then
-                    FSharpTokenizerLexState.Initial
-                else
-                    sourceTextData.[scanStartLine - 1].Value.LexStateAtEndOfLine
-
-            for i = scanStartLine to endLine do
-                cancellationToken.ThrowIfCancellationRequested()
-                let textLine = lines.[i]
-                let lineContents = textLine.Text.ToString(textLine.Span)
-
-                let lineData =
-                    // We can reuse the old data when
-                    //   1. the line starts at the same overall position
-                    //   2. the hash codes match
-                    //   3. the start-of-line lex states are the same
-                    match sourceTextData.[i] with
-                    | Some data when data.IsValid(textLine) && data.LexStateAtStartOfLine.Equals(lexState) -> data
-                    | _ ->
-                        // Otherwise, we recompute
-                        let newData = scanSourceLine (sourceTokenizer, textLine, lineContents, lexState)
-                        sourceTextData.[i] <- Some newData
-                        newData
-
-                lexState <- lineData.LexStateAtEndOfLine
-
-                if startLine <= i then
-                    result.AddRange(
-                        lineData.ClassifiedSpans
-                        |> Array.filter (fun token ->
-                            textSpan.Contains(token.TextSpan.Start)
-                            || textSpan.Contains(token.TextSpan.End - 1)
-                            || (token.TextSpan.Start <= textSpan.Start && textSpan.End <= token.TextSpan.End))
-                    )
-
-            // If necessary, invalidate all subsequent lines after endLine
-            if endLine < lines.Count - 1 then
-                match sourceTextData.[endLine + 1] with
-                | Some data ->
-                    if not (data.LexStateAtStartOfLine.Equals(lexState)) then
-                        sourceTextData.ClearFrom(endLine + 1)
-                | None -> ()
-
-            result
-        with
-        | :? System.OperationCanceledException -> reraise ()
-        | ex ->
-            Assert.Exception(ex)
-            List<ClassifiedSpan>()
->>>>>>> 2f58aecb
+
 
     /// Returns symbol at a given position.
     let private getSymbolFromSavedTokens
@@ -971,7 +876,6 @@
                 FullIsland = partialName.QualifyingIdents @ [ identStr ]
             })
 
-<<<<<<< HEAD
     let private getCachedSourceLineData(documentKey: DocumentId, sourceText: SourceText, position: int, fileName: string, defines: string list, cancellationToken) =          
         let textLinePos = sourceText.Lines.GetLinePosition(position)      
         let sourceTokenizer = FSharpSourceTokenizer(defines, Some fileName) 
@@ -989,62 +893,6 @@
             lineData.SavedTokens   
         with 
         |  ex -> 
-=======
-    let private getCachedSourceLineData
-        (
-            documentKey: DocumentId,
-            sourceText: SourceText,
-            position: int,
-            fileName: string,
-            defines: string list
-        ) =
-        let textLine = sourceText.Lines.GetLineFromPosition(position)
-        let textLinePos = sourceText.Lines.GetLinePosition(position)
-        let lineNumber = textLinePos.Line + 1 // FCS line number
-        let sourceTokenizer = FSharpSourceTokenizer(defines, Some fileName)
-        let lines = sourceText.Lines
-        // We keep incremental data per-document. When text changes we correlate text line-by-line (by hash codes of lines)
-        let sourceTextData = getSourceTextData (documentKey, defines, lines.Count)
-        // Go backwards to find the last cached scanned line that is valid
-        let scanStartLine =
-            let mutable i = min (lines.Count - 1) lineNumber
-
-            while i > 0
-                  && (match sourceTextData.[i] with
-                      | Some data -> not (data.IsValid(lines.[i]))
-                      | None -> true) do
-                i <- i - 1
-
-            i
-
-        let lexState =
-            if scanStartLine = 0 then
-                FSharpTokenizerLexState.Initial
-            else
-                sourceTextData.[scanStartLine - 1].Value.LexStateAtEndOfLine
-
-        let lineContents = textLine.Text.ToString(textLine.Span)
-
-        // We can reuse the old data when
-        //   1. the line starts at the same overall position
-        //   2. the hash codes match
-        //   3. the start-of-line lex states are the same
-        match sourceTextData.[lineNumber] with
-        | Some data when data.IsValid(textLine) && data.LexStateAtStartOfLine = lexState -> data, textLinePos, lineContents
-        | _ ->
-            // Otherwise, we recompute
-            let newData = scanSourceLine (sourceTokenizer, textLine, lineContents, lexState)
-            sourceTextData.[lineNumber] <- Some newData
-            newData, textLinePos, lineContents
-
-    let tokenizeLine (documentKey, sourceText, position, fileName, defines) =
-        try
-            let lineData, _, _ =
-                getCachedSourceLineData (documentKey, sourceText, position, fileName, defines)
-
-            lineData.SavedTokens
-        with ex ->
->>>>>>> 2f58aecb
             Assert.Exception(ex)
             [||]
 
@@ -1057,7 +905,6 @@
             defines: string list,
             lookupKind: SymbolLookupKind,
             wholeActivePatterns: bool,
-<<<<<<< HEAD
             allowStringToken: bool,
             cancellationToken
         ) 
@@ -1069,27 +916,6 @@
         with 
         | :? System.OperationCanceledException -> reraise()
         |  ex -> 
-=======
-            allowStringToken: bool
-        ) : LexerSymbol option =
-
-        try
-            let lineData, textLinePos, lineContents =
-                getCachedSourceLineData (documentKey, sourceText, position, fileName, defines)
-
-            getSymbolFromSavedTokens (
-                fileName,
-                lineData.SavedTokens,
-                textLinePos,
-                lineContents,
-                lookupKind,
-                wholeActivePatterns,
-                allowStringToken
-            )
-        with
-        | :? System.OperationCanceledException -> reraise ()
-        | ex ->
->>>>>>> 2f58aecb
             Assert.Exception(ex)
             None
 
