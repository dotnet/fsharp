--- conflicted
+++ resolved
@@ -57,15 +57,9 @@
             let textLine = sourceText.Lines.GetLineFromPosition(position)
             let textLinePos = sourceText.Lines.GetLinePosition(position)
             let fcsTextLineNumber = textLinePos.Line + 1
-<<<<<<< HEAD
             let! symbol = CommonHelpers.getSymbolAtPosition(documentKey, sourceText, position, filePath, defines, SymbolLookupKind.Greedy)
-            let! _, checkFileResults = checker.ParseAndCheckDocument(filePath, textVersionHash, sourceText.ToString(), options)
+            let! _, _, checkFileResults = checker.ParseAndCheckDocument(filePath, textVersionHash, sourceText.ToString(), options, allowStaleResults = true)
             let! symbolUse = checkFileResults.GetSymbolUseAtLocation(fcsTextLineNumber, symbol.Ident.idRange.EndColumn, textLine.ToString(), symbol.FullIsland)
-=======
-            let! symbol = CommonHelpers.getSymbolAtPosition(documentKey, sourceText, position, filePath, defines, SymbolLookupKind.Fuzzy)
-            let! _, _, checkFileResults = checker.ParseAndCheckDocument(filePath, textVersionHash, sourceText.ToString(), options, allowStaleResults = true)
-            let! symbolUse = checkFileResults.GetSymbolUseAtLocation(fcsTextLineNumber, symbol.RightColumn, textLine.ToString(), [symbol.Text])
->>>>>>> a16cdc2e
             let! symbolUses = checkFileResults.GetUsesOfSymbolInFile(symbolUse.Symbol) |> liftAsync
             return 
                 [| for symbolUse in symbolUses do
