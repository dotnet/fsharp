﻿// Copyright (c) Microsoft Corporation.  All Rights Reserved.  See License.txt in the project root for license information.

namespace Microsoft.VisualStudio.FSharp.Editor

open System
open System.ComponentModel.Composition

open Microsoft.VisualStudio
open Microsoft.VisualStudio.Editor
open Microsoft.VisualStudio.OLE.Interop
open Microsoft.VisualStudio.Text.Editor
open Microsoft.VisualStudio.TextManager.Interop
open Microsoft.VisualStudio.Utilities
open Microsoft.VisualStudio.Shell
open Microsoft.VisualStudio.Shell.Interop
open Microsoft.VisualStudio.FSharp.Interactive

type internal FsiCommandFilter(serviceProvider: System.IServiceProvider) =

<<<<<<< HEAD
    let loadPackage (guidString: string) : Lazy<Package MaybeNull> =
      lazy(
        let shell = serviceProvider.GetService(typeof<SVsShell>) :?> IVsShell
        let packageToBeLoadedGuid = ref (Guid(guidString))       
        match shell.LoadPackage packageToBeLoadedGuid with
        | VSConstants.S_OK, pkg -> unbox pkg 
        | _ -> null)
=======
    let loadPackage (guidString: string) =
        lazy
            (let shell = serviceProvider.GetService(typeof<SVsShell>) :?> IVsShell
             let packageToBeLoadedGuid = ref (Guid(guidString))

             match shell.LoadPackage packageToBeLoadedGuid with
             | VSConstants.S_OK, pkg -> pkg :?> Package
             | _ -> null)
>>>>>>> ab42a322

    let fsiPackage = loadPackage FSharpConstants.fsiPackageGuidString

    let mutable nextTarget = null

    member x.AttachToViewAdapter(viewAdapter: IVsTextView) =
        match viewAdapter.AddCommandFilter x with
        | VSConstants.S_OK, next -> nextTarget <- next
        | errorCode, _ -> ErrorHandler.ThrowOnFailure errorCode |> ignore

    interface IOleCommandTarget with
<<<<<<< HEAD
        member x.Exec (pguidCmdGroup, nCmdId, nCmdexecopt, pvaIn, pvaOut) =
            if pguidCmdGroup = VSConstants.VsStd11 && nCmdId = uint32 VSConstants.VSStd11CmdID.ExecuteSelectionInInteractive then
                Hooks.OnMLSend fsiPackage.Value FsiEditorSendAction.ExecuteSelection
                VSConstants.S_OK
            elif pguidCmdGroup = VSConstants.VsStd11 && nCmdId = uint32 VSConstants.VSStd11CmdID.ExecuteLineInInteractive then
                Hooks.OnMLSend fsiPackage.Value FsiEditorSendAction.ExecuteLine
                VSConstants.S_OK
            elif pguidCmdGroup = Guids.guidInteractive && nCmdId = uint32 Guids.cmdIDDebugSelection then
                Hooks.OnMLSend fsiPackage.Value FsiEditorSendAction.DebugSelection
=======
        member x.Exec(pguidCmdGroup, nCmdId, nCmdexecopt, pvaIn, pvaOut) =
            if
                pguidCmdGroup = VSConstants.VsStd11
                && nCmdId = uint32 VSConstants.VSStd11CmdID.ExecuteSelectionInInteractive
            then
                Hooks.OnMLSend fsiPackage.Value FsiEditorSendAction.ExecuteSelection null null
                VSConstants.S_OK
            elif
                pguidCmdGroup = VSConstants.VsStd11
                && nCmdId = uint32 VSConstants.VSStd11CmdID.ExecuteLineInInteractive
            then
                Hooks.OnMLSend fsiPackage.Value FsiEditorSendAction.ExecuteLine null null
                VSConstants.S_OK
            elif
                pguidCmdGroup = Guids.guidInteractive
                && nCmdId = uint32 Guids.cmdIDDebugSelection
            then
                Hooks.OnMLSend fsiPackage.Value FsiEditorSendAction.DebugSelection null null
>>>>>>> ab42a322
                VSConstants.S_OK
            elif not (isNull nextTarget) then
                nextTarget.Exec(&pguidCmdGroup, nCmdId, nCmdexecopt, pvaIn, pvaOut)
            else
                VSConstants.E_FAIL

        member x.QueryStatus(pguidCmdGroup, cCmds, prgCmds, pCmdText) =
            if pguidCmdGroup = VSConstants.VsStd11 then
                for i = 0 to int cCmds - 1 do
                    if prgCmds.[i].cmdID = uint32 VSConstants.VSStd11CmdID.ExecuteSelectionInInteractive then
                        prgCmds.[i].cmdf <- uint32 (OLECMDF.OLECMDF_SUPPORTED ||| OLECMDF.OLECMDF_ENABLED)
                    elif prgCmds.[i].cmdID = uint32 VSConstants.VSStd11CmdID.ExecuteLineInInteractive then
                        prgCmds.[i].cmdf <-
                            uint32 (
                                OLECMDF.OLECMDF_SUPPORTED
                                ||| OLECMDF.OLECMDF_ENABLED
                                ||| OLECMDF.OLECMDF_DEFHIDEONCTXTMENU
                            )

                VSConstants.S_OK
            elif pguidCmdGroup = Guids.guidInteractive then
                for i = 0 to int cCmds - 1 do
                    if prgCmds.[i].cmdID = uint32 Guids.cmdIDDebugSelection then
                        let dbgState = Hooks.GetDebuggerState fsiPackage.Value

                        if dbgState = FsiDebuggerState.AttachedNotToFSI then
                            prgCmds.[i].cmdf <- uint32 OLECMDF.OLECMDF_INVISIBLE
                        else
                            prgCmds.[i].cmdf <- uint32 (OLECMDF.OLECMDF_SUPPORTED ||| OLECMDF.OLECMDF_ENABLED)

                VSConstants.S_OK
            elif not (isNull nextTarget) then
                nextTarget.QueryStatus(&pguidCmdGroup, cCmds, prgCmds, pCmdText)
            else
                VSConstants.E_FAIL

[<Export(typeof<IWpfTextViewCreationListener>)>]
[<ContentType(FSharpConstants.FSharpContentTypeName)>]
[<TextViewRole(PredefinedTextViewRoles.PrimaryDocument)>]
type internal FsiCommandFilterProvider [<ImportingConstructor>]
    (
        [<Import(typeof<SVsServiceProvider>)>] serviceProvider: System.IServiceProvider,
        editorFactory: IVsEditorAdaptersFactoryService
    ) =
    interface IWpfTextViewCreationListener with
        member _.TextViewCreated(textView) =
            match editorFactory.GetViewAdapter(textView) with
            | null -> ()
            | textViewAdapter ->
                let commandFilter = FsiCommandFilter serviceProvider
                commandFilter.AttachToViewAdapter textViewAdapter<|MERGE_RESOLUTION|>--- conflicted
+++ resolved
@@ -17,24 +17,14 @@
 
 type internal FsiCommandFilter(serviceProvider: System.IServiceProvider) =
 
-<<<<<<< HEAD
-    let loadPackage (guidString: string) : Lazy<Package MaybeNull> =
-      lazy(
-        let shell = serviceProvider.GetService(typeof<SVsShell>) :?> IVsShell
-        let packageToBeLoadedGuid = ref (Guid(guidString))       
-        match shell.LoadPackage packageToBeLoadedGuid with
-        | VSConstants.S_OK, pkg -> unbox pkg 
-        | _ -> null)
-=======
     let loadPackage (guidString: string) =
         lazy
-            (let shell = serviceProvider.GetService(typeof<SVsShell>) :?> IVsShell
+            (let shell = serviceProvider.GetService(typeof<SVsShell MaybeNull>) :?> IVsShell
              let packageToBeLoadedGuid = ref (Guid(guidString))
 
              match shell.LoadPackage packageToBeLoadedGuid with
              | VSConstants.S_OK, pkg -> pkg :?> Package
              | _ -> null)
->>>>>>> ab42a322
 
     let fsiPackage = loadPackage FSharpConstants.fsiPackageGuidString
 
@@ -46,36 +36,24 @@
         | errorCode, _ -> ErrorHandler.ThrowOnFailure errorCode |> ignore
 
     interface IOleCommandTarget with
-<<<<<<< HEAD
-        member x.Exec (pguidCmdGroup, nCmdId, nCmdexecopt, pvaIn, pvaOut) =
-            if pguidCmdGroup = VSConstants.VsStd11 && nCmdId = uint32 VSConstants.VSStd11CmdID.ExecuteSelectionInInteractive then
-                Hooks.OnMLSend fsiPackage.Value FsiEditorSendAction.ExecuteSelection
-                VSConstants.S_OK
-            elif pguidCmdGroup = VSConstants.VsStd11 && nCmdId = uint32 VSConstants.VSStd11CmdID.ExecuteLineInInteractive then
-                Hooks.OnMLSend fsiPackage.Value FsiEditorSendAction.ExecuteLine
-                VSConstants.S_OK
-            elif pguidCmdGroup = Guids.guidInteractive && nCmdId = uint32 Guids.cmdIDDebugSelection then
-                Hooks.OnMLSend fsiPackage.Value FsiEditorSendAction.DebugSelection
-=======
         member x.Exec(pguidCmdGroup, nCmdId, nCmdexecopt, pvaIn, pvaOut) =
             if
                 pguidCmdGroup = VSConstants.VsStd11
                 && nCmdId = uint32 VSConstants.VSStd11CmdID.ExecuteSelectionInInteractive
             then
-                Hooks.OnMLSend fsiPackage.Value FsiEditorSendAction.ExecuteSelection null null
+                Hooks.OnMLSend fsiPackage.Value FsiEditorSendAction.ExecuteSelection
                 VSConstants.S_OK
             elif
                 pguidCmdGroup = VSConstants.VsStd11
                 && nCmdId = uint32 VSConstants.VSStd11CmdID.ExecuteLineInInteractive
             then
-                Hooks.OnMLSend fsiPackage.Value FsiEditorSendAction.ExecuteLine null null
+                Hooks.OnMLSend fsiPackage.Value FsiEditorSendAction.ExecuteLine
                 VSConstants.S_OK
             elif
                 pguidCmdGroup = Guids.guidInteractive
                 && nCmdId = uint32 Guids.cmdIDDebugSelection
             then
-                Hooks.OnMLSend fsiPackage.Value FsiEditorSendAction.DebugSelection null null
->>>>>>> ab42a322
+                Hooks.OnMLSend fsiPackage.Value FsiEditorSendAction.DebugSelection
                 VSConstants.S_OK
             elif not (isNull nextTarget) then
                 nextTarget.Exec(&pguidCmdGroup, nCmdId, nCmdexecopt, pvaIn, pvaOut)
