﻿// Copyright (c) Microsoft Corporation.  All Rights Reserved.  See License.txt in the project root for license information.

namespace rec Microsoft.VisualStudio.FSharp.Editor


open System
open System.Collections.Generic
open System.Threading
open System.Windows
open System.Windows.Controls
open System.Windows.Media
open System.Windows.Media.Animation

open Microsoft.CodeAnalysis
open Microsoft.CodeAnalysis.Editor.Shared.Extensions
open Microsoft.CodeAnalysis.ExternalAccess.FSharp.Classification

open FSharp.Compiler
open FSharp.Compiler.SourceCodeServices
open FSharp.Compiler.Range

open Microsoft.VisualStudio.FSharp.Editor.Logging

open Microsoft.VisualStudio.Shell.Interop

open Microsoft.VisualStudio.Text
open Microsoft.VisualStudio.Text.Classification

open Internal.Utilities.StructuredFormat

open Microsoft.CodeAnalysis.ExternalAccess.FSharp.Editor.Shared.Utilities

type internal CodeLens(taggedText, computed, fullTypeSignature, uiElement) =
    member val TaggedText: Async<(ResizeArray<Layout.TaggedText> * QuickInfoNavigation) option> = taggedText
    member val Computed: bool = computed with get, set
    member val FullTypeSignature: string = fullTypeSignature 
    member val UiElement: UIElement? = uiElement with get, set

type internal FSharpCodeLensService
    (
        serviceProvider: IServiceProvider,
        workspace: Workspace, 
        documentId: Lazy<DocumentId>,
        buffer: ITextBuffer, 
        checker: FSharpChecker,
        projectInfoManager: FSharpProjectOptionsManager,
        classificationFormatMapService: IClassificationFormatMapService,
        typeMap: Lazy<FSharpClassificationTypeMap>,
        codeLens : CodeLensDisplayService,
        settings: EditorOptions
    ) as self =

    let lineLens = codeLens

    let visit pos parseTree = 
        AstTraversal.Traverse(pos, parseTree, { new AstTraversal.AstVisitorBase<_>() with 
            member __.VisitExpr(_path, traverseSynExpr, defaultTraverse, expr) =
                defaultTraverse(expr)
            
            override __.VisitInheritSynMemberDefn (_, _, _, _, range) = Some range

            override __.VisitTypeAbbrev( _, range) = Some range

            override __.VisitLetOrUse(_, _, _, range) = Some range

            override __.VisitBinding (fn, binding) =
                Some binding.RangeOfBindingAndRhs
        })

    let formatMap = lazy classificationFormatMapService.GetClassificationFormatMap "tooltip"

    let mutable lastResults = Dictionary<string, ITrackingSpan * CodeLens>()
    let mutable firstTimeChecked = false
    let mutable bufferChangedCts = new CancellationTokenSource()
    let uiContext = SynchronizationContext.Current

    let layoutTagToFormatting (layoutTag: LayoutTag) =
        layoutTag
        |> RoslynHelpers.roslynTag
        |> FSharpClassificationTags.GetClassificationTypeName
        |> typeMap.Value.GetClassificationType
        |> formatMap.Value.GetTextProperties   

    let createTextBox (lens:CodeLens) =
        async {
            do! Async.SwitchToContext uiContext
            let! res = lens.TaggedText
            match res with
            | Some (taggedText, navigation) ->
#if DEBUG
                logInfof "Tagged text %A" taggedText
#endif
                let textBlock = new TextBlock(Background = Brushes.AliceBlue, Opacity = 0.0, TextTrimming = TextTrimming.None)
                DependencyObjectExtensions.SetDefaultTextProperties(textBlock, formatMap.Value)

                let prefix = Documents.Run settings.CodeLens.Prefix
                prefix.Foreground <- SolidColorBrush(Color.FromRgb(153uy, 153uy, 153uy))
                textBlock.Inlines.Add prefix

                for text in taggedText do

                    let coloredProperties = layoutTagToFormatting text.Tag
                    let actualProperties =
                        if settings.CodeLens.UseColors
                        then
                            // If color is gray (R=G=B), change to correct gray color.
                            // Otherwise, use the provided color.
                            match coloredProperties.ForegroundBrush with
                            | :? SolidColorBrush as b ->
                                let c = b.Color
                                if c.R = c.G && c.R = c.B
                                then coloredProperties.SetForeground(Color.FromRgb(153uy, 153uy, 153uy))
                                else coloredProperties
                            | _ -> coloredProperties
                        else
                            coloredProperties.SetForeground(Color.FromRgb(153uy, 153uy, 153uy))

                    let run = Documents.Run text.Text
                    DependencyObjectExtensions.SetTextProperties (run, actualProperties)

                    let inl =
                        match text with
                        | :? Layout.NavigableTaggedText as nav when navigation.IsTargetValid nav.Range ->
                            let h = Documents.Hyperlink(run, ToolTip = nav.Range.FileName)
                            h.Click.Add (fun _ -> 
                                navigation.NavigateTo nav.Range)
                            h :> Documents.Inline
                        | _ -> run :> _
                    DependencyObjectExtensions.SetTextProperties (inl, actualProperties)
                    textBlock.Inlines.Add inl
            

                textBlock.Measure(Size(Double.PositiveInfinity, Double.PositiveInfinity))
                lens.Computed <- true
                lens.UiElement <- textBlock
                return true
            | _ -> 
                return false
        }  

    let executeCodeLenseAsync () =  
        asyncMaybe {
            do! Async.Sleep 800 |> liftAsync
#if DEBUG
            logInfof "Rechecking code due to buffer edit!"
#endif
            let! document = workspace.CurrentSolution.GetDocument(documentId.Value) |> Option.ofObj
            let! _, options = projectInfoManager.TryGetOptionsForEditingDocumentOrProject(document, bufferChangedCts.Token)
            let! _, parsedInput, checkFileResults = checker.ParseAndCheckDocument(document, options, "LineLens", allowStaleResults=true)
#if DEBUG
            logInfof "Getting uses of all symbols!"
#endif
            let! symbolUses = checkFileResults.GetAllUsesOfAllSymbolsInFile() |> liftAsync
            let textSnapshot = buffer.CurrentSnapshot
#if DEBUG
            logInfof "Updating due to buffer edit!"
#endif
            // Clear existing data and cache flags
            // The results which are left.
            let oldResults = Dictionary(lastResults)

            let newResults = Dictionary()
            // Symbols which cache wasn't found yet
            let unattachedSymbols = ResizeArray()
            // Tags which are new or need to be updated due to changes.
            let tagsToUpdate = Dictionary()
            let codeLensToAdd = ResizeArray()

            let useResults (displayContext: FSharpDisplayContext, func: FSharpMemberOrFunctionOrValue, realPosition: range) =
                async {
                    try
                        let textSnapshot = buffer.CurrentSnapshot
                        let lineNumber = Line.toZ func.DeclarationLocation.StartLine
                        if (lineNumber >= 0 || lineNumber < textSnapshot.LineCount) then
                            match func.FullTypeSafe with
                            | Some _ ->
                                let! maybeContext = checkFileResults.GetDisplayContextForPos(func.DeclarationLocation.Start)
                            
                                let displayContext = Option.defaultValue displayContext maybeContext
                                let typeLayout = func.FormatLayout displayContext
                                let taggedText = ResizeArray()
                                    
                                Layout.renderL (Layout.taggedTextListR taggedText.Add) typeLayout |> ignore
                                let statusBar = StatusBar(serviceProvider.GetService<SVsStatusbar, IVsStatusbar>()) 
                                let navigation = QuickInfoNavigation(statusBar, checker, projectInfoManager, document, realPosition)
                                // Because the data is available notify that this line should be updated, displaying the results
                                return Some (taggedText, navigation)
                            | None -> 
#if DEBUG
                                logWarningf "Couldn't acquire CodeLens data for function %A" func
#endif
                                return None
                        else return None
                    with e -> 
#if DEBUG
                        logErrorf "Error in lazy line lens computation. %A" e
#else
                        ignore e
#endif
                        return None
                }
            
            let inline setNewResultsAndWarnIfOverriden fullDeclarationText value = 
#if DEBUG
                if newResults.ContainsKey fullDeclarationText then
                    logWarningf "New results already contains: %A" fullDeclarationText
#endif
                newResults.[fullDeclarationText] <- value

            for symbolUse in symbolUses do
                if symbolUse.IsFromDefinition then
                    match symbolUse.Symbol with
                    | :? FSharpMemberOrFunctionOrValue as func when func.IsModuleValueOrMember || func.IsProperty ->
                        let funcID = func.FullName
                        let fullDeclarationText = funcID
                        let fullTypeSignature = func.FullType.ToString()
                        // Try to re-use the last results
                        if lastResults.ContainsKey fullDeclarationText then
                            // Make sure that the results are usable
                            let inline setNewResultsAndWarnIfOverridenLocal value = setNewResultsAndWarnIfOverriden fullDeclarationText value
                            let lastTrackingSpan, codeLens as lastResult = lastResults.[fullDeclarationText]
                            if codeLens.FullTypeSignature = fullTypeSignature then
                                setNewResultsAndWarnIfOverridenLocal lastResult
                                oldResults.Remove fullDeclarationText |> ignore
                            else
                                let declarationLine, range = 
                                    match visit func.DeclarationLocation.Start parsedInput with
                                    | Some range -> range.StartLine - 1, range
                                    | _ -> func.DeclarationLocation.StartLine - 1, func.DeclarationLocation
                                // Track the old element for removal
                                let declarationSpan = 
                                    let line = textSnapshot.GetLineFromLineNumber declarationLine
                                    let offset = line.GetText() |> Seq.findIndex (Char.IsWhiteSpace >> not)
                                    SnapshotSpan(line.Start.Add offset, line.End).Span
                                let newTrackingSpan = 
                                    textSnapshot.CreateTrackingSpan(declarationSpan, SpanTrackingMode.EdgeExclusive)
                                // Push back the new results
                                let res =
                                        CodeLens( Async.cache (useResults (symbolUse.DisplayContext, func, range)),
                                            false,
                                            fullTypeSignature,
                                            null)
                                // The old results aren't computed at all, because the line might have changed create new results
                                tagsToUpdate.[lastTrackingSpan] <- (newTrackingSpan, fullDeclarationText, res)
                                setNewResultsAndWarnIfOverridenLocal (newTrackingSpan, res)
                                        
                                oldResults.Remove fullDeclarationText |> ignore
                        else
                            // The symbol might be completely new or has slightly changed. 
                            // We need to track this and iterate over the left entries to ensure that there isn't anything
                            unattachedSymbols.Add((symbolUse, func, fullDeclarationText, fullTypeSignature))
                    | _ -> ()
            
            // In best case this works quite `covfefe` fine because often enough we change only a small part of the file and not the complete.
            for unattachedSymbol in unattachedSymbols do
                let symbolUse, func, fullDeclarationText, fullTypeSignature = unattachedSymbol
                let declarationLine, range = 
                    match visit func.DeclarationLocation.Start parsedInput with
                    | Some range -> range.StartLine - 1, range
                    | _ -> func.DeclarationLocation.StartLine - 1, func.DeclarationLocation
                    
                let test (v:KeyValuePair<_, _>) =
                    let _, (codeLens:CodeLens) = v.Value
                    codeLens.FullTypeSignature = fullTypeSignature
                match oldResults |> Seq.tryFind test with
                | Some res ->
                    let (trackingSpan : ITrackingSpan), (codeLens : CodeLens) = res.Value
                    let declarationSpan = 
                        let line = textSnapshot.GetLineFromLineNumber declarationLine
                        let offset = line.GetText() |> Seq.findIndex (Char.IsWhiteSpace >> not)
                        SnapshotSpan(line.Start.Add offset, line.End).Span
                    let newTrackingSpan = 
                        textSnapshot.CreateTrackingSpan(declarationSpan, SpanTrackingMode.EdgeExclusive)
                    if codeLens.Computed && (isNull codeLens.UiElement |> not) then
                        newResults.[fullDeclarationText] <- (newTrackingSpan, codeLens)
                        tagsToUpdate.[trackingSpan] <- (newTrackingSpan, fullDeclarationText, codeLens)
                    else
                        let res = 
                            CodeLens(
                                Async.cache (useResults (symbolUse.DisplayContext, func, range)),
                                false,
                                fullTypeSignature,
                                null)
                        // The tag might be still valid but it hasn't been computed yet so create fresh results
                        tagsToUpdate.[trackingSpan] <- (newTrackingSpan, fullDeclarationText, res)
                        newResults.[fullDeclarationText] <- (newTrackingSpan, res)
                    let key = res.Key
                    oldResults.Remove key |> ignore // no need to check this entry again
                | None ->
                    // This function hasn't got any cache and so it's completely new.
                    // So create completely new results
                    // And finally add a tag for this.
                    let res = 
                        CodeLens(
                            Async.cache (useResults (symbolUse.DisplayContext, func, range)),
                            false,
                            fullTypeSignature,
                            null)
                    try
                        let declarationSpan = 
                            let line = textSnapshot.GetLineFromLineNumber declarationLine
                            let offset = line.GetText() |> Seq.findIndex (Char.IsWhiteSpace >> not)
                            SnapshotSpan(line.Start.Add offset, line.End).Span
                        let trackingSpan = 
                            textSnapshot.CreateTrackingSpan(declarationSpan, SpanTrackingMode.EdgeExclusive)
                        codeLensToAdd.Add (trackingSpan, res)
                        newResults.[fullDeclarationText] <- (trackingSpan, res)
                    with e ->
#if DEBUG
                        logExceptionWithContext (e, "Line Lens tracking tag span creation")
#endif
                        ignore e
                ()
            lastResults <- newResults
            do! Async.SwitchToContext uiContext |> liftAsync
            let createCodeLensUIElement (codeLens:CodeLens) trackingSpan _ =
                if codeLens.Computed |> not then
                    async {
                        let! res = createTextBox codeLens
                        if res then
                            do! Async.SwitchToContext uiContext
#if DEBUG
                            logInfof "Adding ui element for %A" (codeLens.TaggedText)
<<<<<<< HEAD
                            // TODO NULLNESS - check that doing nothing when codeLens.UiElement is null is ok
                            match codeLens.UiElement with 
                            | null -> ()
                            | NonNull uiElement ->
=======
#endif
                            let uiElement = codeLens.UiElement
>>>>>>> 57969f64
                            let animation = 
                                DoubleAnimation(
                                    To = Nullable 0.8,
                                    Duration = (TimeSpan.FromMilliseconds 800. |> Duration.op_Implicit),
                                    EasingFunction = QuadraticEase()
                                    )
                            let sb = Storyboard()
                            Storyboard.SetTarget(sb, uiElement)
                            Storyboard.SetTargetProperty(sb, PropertyPath Control.OpacityProperty)
                            sb.Children.Add animation
                            lineLens.AddUiElementToCodeLensOnce (trackingSpan, uiElement)
                            lineLens.RelayoutRequested.Enqueue ()
                            sb.Begin()
                        else
#if DEBUG
                            logWarningf "Couldn't retrieve code lens information for %A" codeLens.FullTypeSignature
#endif
                            ()
                    } |> (RoslynHelpers.StartAsyncSafe CancellationToken.None) "UIElement creation"

            for value in tagsToUpdate do
                let trackingSpan, (newTrackingSpan, _, codeLens) = value.Key, value.Value
                lineLens.RemoveCodeLens trackingSpan |> ignore
                let Grid = lineLens.AddCodeLens newTrackingSpan
<<<<<<< HEAD
                // logInfof "Trackingspan %A is being added." trackingSpan 
                if codeLens.Computed then 
                    // TODO NULLNESS: this slightly changes control flow in the case where codeLens.UIElement is noll
                    match codeLens.UiElement with 
                    | null -> ()
                    | NonNull uiElement ->
                        lineLens.AddUiElementToCodeLensOnce (newTrackingSpan, uiElement)
=======
                if codeLens.Computed && (isNull codeLens.UiElement |> not) then
                    let uiElement = codeLens.UiElement
                    lineLens.AddUiElementToCodeLensOnce (newTrackingSpan, uiElement)
>>>>>>> 57969f64
                else
                    Grid.IsVisibleChanged
                    |> Event.filter (fun eventArgs -> eventArgs.NewValue :?> bool)
                    |> Event.add (createCodeLensUIElement codeLens newTrackingSpan)

            for value in codeLensToAdd do
                let trackingSpan, codeLens = value
                let Grid = lineLens.AddCodeLens trackingSpan
#if DEBUG
                logInfof "Trackingspan %A is being added." trackingSpan
#endif
                
                Grid.IsVisibleChanged
                |> Event.filter (fun eventArgs -> eventArgs.NewValue :?> bool)
                |> Event.add (createCodeLensUIElement codeLens trackingSpan)

            for oldResult in oldResults do
                let trackingSpan, _ = oldResult.Value
                lineLens.RemoveCodeLens trackingSpan |> ignore
#if DEBUG
            logInfof "Finished updating line lens."
#endif
            
            if not firstTimeChecked then
                firstTimeChecked <- true
        } |> Async.Ignore
    
    do  
        begin
            buffer.Changed.AddHandler(fun _ e -> (self.BufferChanged e))
            async {
              let mutable numberOfFails = 0
              while not firstTimeChecked && numberOfFails < 10 do
                  try
                      do! executeCodeLenseAsync()
                      do! Async.Sleep(1000)
                  with
                  | e ->
#if DEBUG
                      logErrorf "Line Lens startup failed with: %A" e
#else
                      ignore e
#endif
                      numberOfFails <- numberOfFails + 1
           } |> Async.Start
        end

    member __.BufferChanged ___ =
        bufferChangedCts.Cancel() // Stop all ongoing async workflow. 
        bufferChangedCts.Dispose()
        bufferChangedCts <- new CancellationTokenSource()
        executeCodeLenseAsync () |> Async.Ignore |> RoslynHelpers.StartAsyncSafe bufferChangedCts.Token "Buffer Changed"<|MERGE_RESOLUTION|>--- conflicted
+++ resolved
@@ -321,15 +321,11 @@
                             do! Async.SwitchToContext uiContext
 #if DEBUG
                             logInfof "Adding ui element for %A" (codeLens.TaggedText)
-<<<<<<< HEAD
+#endif
                             // TODO NULLNESS - check that doing nothing when codeLens.UiElement is null is ok
                             match codeLens.UiElement with 
                             | null -> ()
                             | NonNull uiElement ->
-=======
-#endif
-                            let uiElement = codeLens.UiElement
->>>>>>> 57969f64
                             let animation = 
                                 DoubleAnimation(
                                     To = Nullable 0.8,
@@ -353,33 +349,26 @@
             for value in tagsToUpdate do
                 let trackingSpan, (newTrackingSpan, _, codeLens) = value.Key, value.Value
                 lineLens.RemoveCodeLens trackingSpan |> ignore
-                let Grid = lineLens.AddCodeLens newTrackingSpan
-<<<<<<< HEAD
+                let grid = lineLens.AddCodeLens newTrackingSpan
                 // logInfof "Trackingspan %A is being added." trackingSpan 
                 if codeLens.Computed then 
-                    // TODO NULLNESS: this slightly changes control flow in the case where codeLens.UIElement is noll
                     match codeLens.UiElement with 
                     | null -> ()
                     | NonNull uiElement ->
                         lineLens.AddUiElementToCodeLensOnce (newTrackingSpan, uiElement)
-=======
-                if codeLens.Computed && (isNull codeLens.UiElement |> not) then
-                    let uiElement = codeLens.UiElement
-                    lineLens.AddUiElementToCodeLensOnce (newTrackingSpan, uiElement)
->>>>>>> 57969f64
                 else
-                    Grid.IsVisibleChanged
+                    grid.IsVisibleChanged
                     |> Event.filter (fun eventArgs -> eventArgs.NewValue :?> bool)
                     |> Event.add (createCodeLensUIElement codeLens newTrackingSpan)
 
             for value in codeLensToAdd do
                 let trackingSpan, codeLens = value
-                let Grid = lineLens.AddCodeLens trackingSpan
+                let grid = lineLens.AddCodeLens trackingSpan
 #if DEBUG
                 logInfof "Trackingspan %A is being added." trackingSpan
 #endif
                 
-                Grid.IsVisibleChanged
+                grid.IsVisibleChanged
                 |> Event.filter (fun eventArgs -> eventArgs.NewValue :?> bool)
                 |> Event.add (createCodeLensUIElement codeLens trackingSpan)
 
