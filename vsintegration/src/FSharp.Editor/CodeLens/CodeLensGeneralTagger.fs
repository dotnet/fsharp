--- conflicted
+++ resolved
@@ -31,12 +31,9 @@
                 let left = Canvas.GetLeft parent
                 let top = Canvas.GetTop parent
                 let width = parent.ActualWidth
-<<<<<<< HEAD
-=======
 #if DEBUG
                 logInfof "Width of parent: %.4f" width
 #endif
->>>>>>> 108428b8
                 left + width, top
             | _ ->
                 try
@@ -53,29 +50,16 @@
                     if 7 * offset > int g.Left then
 #if DEBUG
                         logErrorf "Incorrect return from geometry measure"
-<<<<<<< HEAD
-#else
-                        ()
-#endif 
-=======
 #endif
->>>>>>> 108428b8
                         Canvas.GetLeft ui, g.Top
                     else 
                         g.Left, g.Top
-#if DEBUG
                 with e -> 
 #if DEBUG
                     logExceptionWithContext (e, "Error in layout ui element on line")
 #else
-<<<<<<< HEAD
-                with _ ->
-                    ()
-#endif 
-=======
                     ignore e
 #endif
->>>>>>> 108428b8
                     Canvas.GetLeft ui, Canvas.GetTop ui
         Canvas.SetLeft(ui, left)
         Canvas.SetTop(ui, top)
@@ -112,22 +96,12 @@
                                         self, stackPanel, AdornmentRemovedCallback(fun _ _ -> ())) |> ignore
                                     self.AddedAdornments.Add stackPanel |> ignore
                         | _ -> ()
-<<<<<<< HEAD
-#if DEBUG
-                    with e ->
-                            logExceptionWithContext (e, "LayoutChanged, processing new visible lines")
-#else
-                    with _ ->
-                            ()
-#endif 
-=======
                     with e ->
 #if DEBUG
                         logExceptionWithContext (e, "LayoutChanged, processing new visible lines")
 #else
                         ignore e
 #endif
->>>>>>> 108428b8
             } |> Async.Ignore
     
     override self.AddUiElementToCodeLens (trackingSpan:ITrackingSpan, uiElement:UIElement)=
@@ -152,17 +126,11 @@
                         let lineNumber = 
                             try
                                 snapshot.GetLineNumberFromPosition(span.Start.Position)
-<<<<<<< HEAD
-                            with e -> 
-#if DEBUG
-                                logExceptionWithContext (e, "line number tagging")
-=======
                             with e ->
 #if DEBUG
                                 logExceptionWithContext (e, "line number tagging")
 #else
                                 ignore e
->>>>>>> 108428b8
 #endif
                                 0
                         if self.TrackingSpans.ContainsKey(lineNumber) && self.TrackingSpans.[lineNumber] |> Seq.isEmpty |> not then
@@ -181,11 +149,8 @@
                                 with e -> 
 #if DEBUG
                                     logExceptionWithContext (e, "tag span translation")
-<<<<<<< HEAD
-=======
 #else
                                     ignore e
->>>>>>> 108428b8
 #endif
                                     tagSpan
                             let sizes = 
@@ -196,11 +161,8 @@
                                 with e ->
 #if DEBUG
                                     logExceptionWithContext (e, "internal tagging")
-<<<<<<< HEAD
-=======
 #else
                                     ignore e
->>>>>>> 108428b8
 #endif
                                     Seq.empty
                             let height = 
@@ -210,13 +172,6 @@
                                     |> Seq.sortDescending 
                                     |> Seq.tryHead
                                     |> Option.defaultValue 0.
-<<<<<<< HEAD
-                                with e -> 
-#if DEBUG
-                                    logExceptionWithContext (e, "height tagging")
-#endif
-                                    0.
-=======
                                 with e ->
 #if DEBUG
                                     logExceptionWithContext (e, "height tagging")
@@ -224,20 +179,13 @@
                                     ignore e
 #endif
                                     0.0
->>>>>>> 108428b8
                             
                             yield TagSpan(span, CodeLensGeneralTag(0., height, 0., 0., 0., PositionAffinity.Predecessor, stackPanels, self)) :> ITagSpan<CodeLensGeneralTag>
                 }
             with e ->
 #if DEBUG
                 logErrorf "Error in code lens get tags %A" e
-<<<<<<< HEAD
-#endif
-                Seq.empty
-
-=======
 #else
                 ignore e
 #endif
-                Seq.empty
->>>>>>> 108428b8
+                Seq.empty