﻿<?xml version="1.0" encoding="utf-8"?>
<root>
  <!-- 
    Microsoft ResX Schema 
    
    Version 2.0
    
    The primary goals of this format is to allow a simple XML format 
    that is mostly human readable. The generation and parsing of the 
    various data types are done through the TypeConverter classes 
    associated with the data types.
    
    Example:
    
    ... ado.net/XML headers & schema ...
    <resheader name="resmimetype">text/microsoft-resx</resheader>
    <resheader name="version">2.0</resheader>
    <resheader name="reader">System.Resources.ResXResourceReader, System.Windows.Forms, ...</resheader>
    <resheader name="writer">System.Resources.ResXResourceWriter, System.Windows.Forms, ...</resheader>
    <data name="Name1"><value>this is my long string</value><comment>this is a comment</comment></data>
    <data name="Color1" type="System.Drawing.Color, System.Drawing">Blue</data>
    <data name="Bitmap1" mimetype="application/x-microsoft.net.object.binary.base64">
        <value>[base64 mime encoded serialized .NET Framework object]</value>
    </data>
    <data name="Icon1" type="System.Drawing.Icon, System.Drawing" mimetype="application/x-microsoft.net.object.bytearray.base64">
        <value>[base64 mime encoded string representing a byte array form of the .NET Framework object]</value>
        <comment>This is a comment</comment>
    </data>
                
    There are any number of "resheader" rows that contain simple 
    name/value pairs.
    
    Each data row contains a name, and value. The row also contains a 
    type or mimetype. Type corresponds to a .NET class that support 
    text/value conversion through the TypeConverter architecture. 
    Classes that don't support this are serialized and stored with the 
    mimetype set.
    
    The mimetype is used for serialized objects, and tells the 
    ResXResourceReader how to depersist the object. This is currently not 
    extensible. For a given mimetype the value must be set accordingly:
    
    Note - application/x-microsoft.net.object.binary.base64 is the format 
    that the ResXResourceWriter will generate, however the reader can 
    read any of the formats listed below.
    
    mimetype: application/x-microsoft.net.object.binary.base64
    value   : The object must be serialized with 
            : System.Runtime.Serialization.Formatters.Binary.BinaryFormatter
            : and then encoded with base64 encoding.
    
    mimetype: application/x-microsoft.net.object.soap.base64
    value   : The object must be serialized with 
            : System.Runtime.Serialization.Formatters.Soap.SoapFormatter
            : and then encoded with base64 encoding.

    mimetype: application/x-microsoft.net.object.bytearray.base64
    value   : The object must be serialized into a byte array 
            : using a System.ComponentModel.TypeConverter
            : and then encoded with base64 encoding.
    -->
  <xsd:schema id="root" xmlns="" xmlns:xsd="http://www.w3.org/2001/XMLSchema" xmlns:msdata="urn:schemas-microsoft-com:xml-msdata">
    <xsd:import namespace="http://www.w3.org/XML/1998/namespace" />
    <xsd:element name="root" msdata:IsDataSet="true">
      <xsd:complexType>
        <xsd:choice maxOccurs="unbounded">
          <xsd:element name="metadata">
            <xsd:complexType>
              <xsd:sequence>
                <xsd:element name="value" type="xsd:string" minOccurs="0" />
              </xsd:sequence>
              <xsd:attribute name="name" use="required" type="xsd:string" />
              <xsd:attribute name="type" type="xsd:string" />
              <xsd:attribute name="mimetype" type="xsd:string" />
              <xsd:attribute ref="xml:space" />
            </xsd:complexType>
          </xsd:element>
          <xsd:element name="assembly">
            <xsd:complexType>
              <xsd:attribute name="alias" type="xsd:string" />
              <xsd:attribute name="name" type="xsd:string" />
            </xsd:complexType>
          </xsd:element>
          <xsd:element name="data">
            <xsd:complexType>
              <xsd:sequence>
                <xsd:element name="value" type="xsd:string" minOccurs="0" msdata:Ordinal="1" />
                <xsd:element name="comment" type="xsd:string" minOccurs="0" msdata:Ordinal="2" />
              </xsd:sequence>
              <xsd:attribute name="name" type="xsd:string" use="required" msdata:Ordinal="1" />
              <xsd:attribute name="type" type="xsd:string" msdata:Ordinal="3" />
              <xsd:attribute name="mimetype" type="xsd:string" msdata:Ordinal="4" />
              <xsd:attribute ref="xml:space" />
            </xsd:complexType>
          </xsd:element>
          <xsd:element name="resheader">
            <xsd:complexType>
              <xsd:sequence>
                <xsd:element name="value" type="xsd:string" minOccurs="0" msdata:Ordinal="1" />
              </xsd:sequence>
              <xsd:attribute name="name" type="xsd:string" use="required" />
            </xsd:complexType>
          </xsd:element>
        </xsd:choice>
      </xsd:complexType>
    </xsd:element>
  </xsd:schema>
  <resheader name="resmimetype">
    <value>text/microsoft-resx</value>
  </resheader>
  <resheader name="version">
    <value>2.0</value>
  </resheader>
  <resheader name="reader">
    <value>System.Resources.ResXResourceReader, System.Windows.Forms, Version=4.0.0.0, Culture=neutral, PublicKeyToken=b77a5c561934e089</value>
  </resheader>
  <resheader name="writer">
    <value>System.Resources.ResXResourceWriter, System.Windows.Forms, Version=4.0.0.0, Culture=neutral, PublicKeyToken=b77a5c561934e089</value>
  </resheader>
  <data name="Always_place_opens_at_top_level" xml:space="preserve">
    <value>Always place open statements at the top level</value>
  </data>
  <data name="Code_Fixes" xml:space="preserve">
    <value>Code Fixes</value>
  </data>
  <data name="Completion_Lists" xml:space="preserve">
    <value>Completion Lists</value>
  </data>
  <data name="Language_Service_Performance" xml:space="preserve">
    <value>Performance</value>
  </data>
  <data name="Dash_underline" xml:space="preserve">
    <value>D_ash underline</value>
  </data>
  <data name="Dot_underline" xml:space="preserve">
    <value>D_ot underline</value>
  </data>
  <data name="Navigation_links" xml:space="preserve">
    <value>Navigation links</value>
  </data>
  <data name="Show_all_symbols" xml:space="preserve">
    <value>Show s_ymbols in unopened namespaces</value>
  </data>
  <data name="Show_completion_list_after_a_character_is_deleted" xml:space="preserve">
    <value>Show completion list after a character is _deleted</value>
  </data>
  <data name="Show_completion_list_after_a_character_is_typed" xml:space="preserve">
    <value>_Show completion list after a character is typed</value>
  </data>
  <data name="Enable_in_memory_cross_project_references" xml:space="preserve">
    <value>_Enable in-memory cross project references</value>
  </data>
  <data name="Show_navigation_links_as" xml:space="preserve">
    <value>S_how navigation links as</value>
  </data>
  <data name="Simplify_name_code_fix" xml:space="preserve">
    <value>Simplify names (remove unnecessary qualifiers)</value>
  </data>
  <data name="Solid_underline" xml:space="preserve">
    <value>_Solid underline</value>
  </data>
  <data name="Unused_opens_code_fix" xml:space="preserve">
    <value>Remove unused open statements</value>
  </data>
  <data name="Unused_declaration_code_fix" xml:space="preserve">
    <value>Analyze and suggest fixes for unused values</value>
  </data>
  <data name="Block_Structure" xml:space="preserve">
    <value>Block Structure Guides</value>
  </data>
  <data name="Show_guides" xml:space="preserve">
    <value>Show structure guidelines for F# code</value>
  </data>
  <data name="Outlining" xml:space="preserve">
    <value>Outlining</value>
  </data>
  <data name="Show_Outlining" xml:space="preserve">
    <value>Show outlining and collapsible nodes for F# code</value>
  </data>
  <data name="Inline_Hints" xml:space="preserve">
    <value>Inline Hints</value>
  </data>
  <data name="Show_Inline_Type_Hints" xml:space="preserve">
    <value>Display inline type hints (preview)</value>
  </data>
  <data name="Time_until_stale_completion" xml:space="preserve">
    <value>Time until stale results are used (in milliseconds)</value>
  </data>
  <data name="IntelliSense_Performance" xml:space="preserve">
    <value>IntelliSense Performance Options</value>
  </data>
  <data name="Project_Performance" xml:space="preserve">
    <value>F# Project and Caching Performance Options</value>
  </data>
  <data name="Enable_Stale_IntelliSense_Results" xml:space="preserve">
    <value>Enable stale data for IntelliSense features</value>
  </data>
  <data name="Tooltip_in_memory_cross_project_references" xml:space="preserve">
    <value>In-memory cross-project references store project-level data in memory to allow IDE features to work across projects.</value>
  </data>
  <data name="Enter_key_always" xml:space="preserve">
    <value>Always add new line on enter</value>
  </data>
  <data name="Enter_key_never" xml:space="preserve">
    <value>Never add new line on enter</value>
  </data>
  <data name="Enter_key_only" xml:space="preserve">
    <value>Only add new line on enter after end of fully typed word</value>
  </data>
  <data name="Enter_Key_Rule" xml:space="preserve">
    <value>Enter key behavior</value>
  </data>
  <data name="Format_on_paste" xml:space="preserve">
    <value>Re-format indentation on paste (Experimental)</value>
  </data>
  <data name="Suggest_names_for_errors_code_fix" xml:space="preserve">
    <value>Suggest names for unresolved identifiers</value>
  </data>
  <data name="Text_hover" xml:space="preserve">
    <value>Text hover</value>
  </data>
  <data name="Diagnostics" xml:space="preserve">
    <value>Diagnostics</value>
  </data>
  <data name="Parallelization" xml:space="preserve">
    <value>Parallelization (requires restart)</value>
  </data>
  <data name="Enable_Parallel_Reference_Resolution" xml:space="preserve">
    <value>Enable parallel reference resolution</value>
  </data>
  <data name="Show_Inline_Parameter_Name_Hints" xml:space="preserve">
    <value>Display inline parameter name hints (preview)</value>
  </data>
  <data name="Enable_Fast_Find_References" xml:space="preserve">
    <value>Enable fast find references &amp; rename (experimental)</value>
  </data>
  <data name="Find_References_Performance" xml:space="preserve">
    <value>Find References Performance Options</value>
  </data>
  <data name="Language_Service_Settings" xml:space="preserve">
    <value>Language service settings (advanced)</value>
  </data>
  <data name="Keep_All_Background_Resolutions" xml:space="preserve">
    <value>Keep all background intermediate resolutions (increases memory usage)</value>
  </data>
  <data name="Keep_All_Background_Symbol_Uses" xml:space="preserve">
    <value>Keep all background symbol uses (increases memory usage)</value>
  </data>
  <data name="Enable_Background_ItemKeyStore_And_Semantic_Classification" xml:space="preserve">
    <value>Keep background symbol keys</value>
  </data>
  <data name="Enable_Live_Buffers" xml:space="preserve">
    <value>Use live (unsaved) buffers for analysis (restart required)</value>
  </data>
  <data name="LiveBuffers" xml:space="preserve">
    <value>Live Buffers</value>
  </data>
  <data name="AdditionalTelemetry" xml:space="preserve">
    <value>Additional performance telemetry (experimental)</value>
  </data>
  <data name="Send_Additional_Telemetry" xml:space="preserve">
    <value>Send additional performance telemetry</value>
  </data>
  <data name="Use_syntax_tree_cache" xml:space="preserve">
    <value>Cache parsing results (experimental)</value>
  </data>
  <data name="Enable_partial_type_checking" xml:space="preserve">
    <value>Enable partial type checking</value>
  </data>
  <data name="Formatting" xml:space="preserve">
    <value>Formatting</value>
  </data>
  <data name="Preferred_description_width_in_characters" xml:space="preserve">
    <value>Preferred description width in characters</value>
  </data>
  <data name="Tooltip_preferred_description_width_in_characters" xml:space="preserve">
    <value>Format signature to the given width by adding line breaks conforming with F# syntax rules. </value>
  </data>
  <data name="Show_Return_Type_Hints" xml:space="preserve">
    <value>Display return type hints (preview)</value>
  </data>
  <data name="TransparentCompiler" xml:space="preserve">
    <value>Transparent Compiler (experimental)</value>
  </data>
  <data name="Use_Transparent_Compiler" xml:space="preserve">
    <value>Use Transparent Compiler (restart required)</value>
  </data>
  <data name="Analyze_full_solution_on_background" xml:space="preserve">
    <value>Keep analyzing the entire solution for diagnostics as a low priority background task (requires restart)</value>
  </data>
  <data name="Background_analysis" xml:space="preserve">
    <value>Background analysis</value>
  </data>
<<<<<<< HEAD
  <data name="Transparent_Compiler_Cache_Factor" xml:space="preserve">
    <value>Transparent Compiler Cache Factor</value>
  </data>
  <data name="Transparent_Compiler_Cache_Factor_Tooltip" xml:space="preserve">
    <value>Higher number means more memory will be used for caching. Changing the value wipes cache.</value>
=======
  <data name="Remove_parens_code_fix" xml:space="preserve">
    <value>Remove unnecessary parentheses (experimental, might affect typing performance)</value>
>>>>>>> 70bd177d
  </data>
</root><|MERGE_RESOLUTION|>--- conflicted
+++ resolved
@@ -291,15 +291,13 @@
   <data name="Background_analysis" xml:space="preserve">
     <value>Background analysis</value>
   </data>
-<<<<<<< HEAD
   <data name="Transparent_Compiler_Cache_Factor" xml:space="preserve">
     <value>Transparent Compiler Cache Factor</value>
   </data>
   <data name="Transparent_Compiler_Cache_Factor_Tooltip" xml:space="preserve">
     <value>Higher number means more memory will be used for caching. Changing the value wipes cache.</value>
-=======
+  </data>
   <data name="Remove_parens_code_fix" xml:space="preserve">
     <value>Remove unnecessary parentheses (experimental, might affect typing performance)</value>
->>>>>>> 70bd177d
   </data>
 </root>