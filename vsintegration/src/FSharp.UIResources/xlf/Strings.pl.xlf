--- conflicted
+++ resolved
@@ -5,6 +5,31 @@
       <trans-unit id="Always_place_opens_at_top_level">
         <source>Always place open statements at the top level</source>
         <target state="translated">Zawsze umieszczaj otwarte instrukcje na najwyższym poziomie</target>
+        <note />
+      </trans-unit>
+      <trans-unit id="CodeLens">
+        <source>CodeLens</source>
+        <target state="translated">CodeLens</target>
+        <note />
+      </trans-unit>
+      <trans-unit id="CodeLens_Replace_LineLens">
+        <source>Show annotations to the right instead of above the line</source>
+        <target state="translated">Pokaż adnotacje po prawej, a nie ponad wierszem</target>
+        <note />
+      </trans-unit>
+      <trans-unit id="CodeLens_Switch">
+        <source>Enable CodeLens (Experimental)</source>
+        <target state="translated">Włącz funkcję CodeLens (eksperymentalna)</target>
+        <note />
+      </trans-unit>
+      <trans-unit id="CodeLens_Prefix">
+        <source>Annotation prefix</source>
+        <target state="translated">Prefiks adnotacji</target>
+        <note />
+      </trans-unit>
+      <trans-unit id="CodeLens_UseColors">
+        <source>Use colors in annotations</source>
+        <target state="translated">Stosuj kolory w adnotacjach</target>
         <note />
       </trans-unit>
       <trans-unit id="Code_Fixes">
@@ -137,34 +162,6 @@
         <target state="translated">Dane projektów są buforowane na potrzeby funkcji środowiska IDE. Wyższe wartości powodują używanie większej ilości pamięci, ponieważ buforowanych jest więcej projektów. Dostrajanie tej wartości nie powinno mieć wpływu na małe ani średnie rozwiązania.</target>
         <note />
       </trans-unit>
-<<<<<<< HEAD
-=======
-      <trans-unit id="CodeLens">
-        <source>CodeLens</source>
-        <target state="translated">CodeLens</target>
-        <note />
-      </trans-unit>
-      <trans-unit id="CodeLens_Replace_LineLens">
-        <source>Show annotations to the right instead of above the line</source>
-        <target state="translated">Pokaż adnotacje po prawej, a nie ponad wierszem</target>
-        <note />
-      </trans-unit>
-      <trans-unit id="CodeLens_Switch">
-        <source>Enable CodeLens (Experimental)</source>
-        <target state="translated">Włącz funkcję CodeLens (eksperymentalna)</target>
-        <note />
-      </trans-unit>
-      <trans-unit id="CodeLens_Prefix">
-        <source>Annotation prefix</source>
-        <target state="translated">Prefiks adnotacji</target>
-        <note />
-      </trans-unit>
-      <trans-unit id="CodeLens_UseColors">
-        <source>Use colors in annotations</source>
-        <target state="translated">Stosuj kolory w adnotacjach</target>
-        <note />
-      </trans-unit>
->>>>>>> c55dd2c3
     </body>
   </file>
 </xliff>