--- conflicted
+++ resolved
@@ -147,14 +147,9 @@
         AssertEqual "52;109" tool.DisabledWarnings
         let cmd = tool.InternalGenerateResponseFileCommands()
         printfn "cmd=\"%s\"" cmd
-<<<<<<< HEAD
-        AssertEqual ("--optimize+" + Environment.NewLine +
-                     "--realsig+" + Environment.NewLine +
-=======
-        AssertEqual ("--compressmetadata" + Environment.NewLine +
-                     "--optimize+" + Environment.NewLine +
-                     "--realsig-" + Environment.NewLine +
->>>>>>> 809ee9d2
+        AssertEqual ("--compressmetadata" + Environment.NewLine +
+                     "--optimize+" + Environment.NewLine +
+                     "--realsig+" + Environment.NewLine +
                      "--nowarn:52,109" + Environment.NewLine +
                      "--fullpaths" + Environment.NewLine +
                      "--flaterrors" + Environment.NewLine +
@@ -169,14 +164,9 @@
         AssertEqual ";" tool.DisabledWarnings
         let cmd = tool.InternalGenerateResponseFileCommands()
         printfn "cmd=\"%s\"" cmd
-<<<<<<< HEAD
-        AssertEqual ("--optimize+" + Environment.NewLine +
-                     "--realsig+" + Environment.NewLine +
-=======
-        AssertEqual ("--compressmetadata" + Environment.NewLine +
-                     "--optimize+" + Environment.NewLine +
-                     "--realsig-" + Environment.NewLine +
->>>>>>> 809ee9d2
+        AssertEqual ("--compressmetadata" + Environment.NewLine +
+                     "--optimize+" + Environment.NewLine +
+                     "--realsig+" + Environment.NewLine +
                      "--fullpaths" + Environment.NewLine +
                      "--flaterrors" + Environment.NewLine +
                      "--highentropyva-" + Environment.NewLine +
@@ -190,14 +180,9 @@
         AssertEqual "52;109" tool.WarningsNotAsErrors
         let cmd = tool.InternalGenerateResponseFileCommands()
         printfn "cmd=\"%s\"" cmd
-<<<<<<< HEAD
-        AssertEqual ("--optimize+" + Environment.NewLine +
-                     "--realsig+" + Environment.NewLine +
-=======
-        AssertEqual ("--compressmetadata" + Environment.NewLine +
-                     "--optimize+" + Environment.NewLine +
-                     "--realsig-" + Environment.NewLine +
->>>>>>> 809ee9d2
+        AssertEqual ("--compressmetadata" + Environment.NewLine +
+                     "--optimize+" + Environment.NewLine +
+                     "--realsig+" + Environment.NewLine +
                      "--warnaserror-:52,109" + Environment.NewLine +
                      "--fullpaths" + Environment.NewLine +
                      "--flaterrors" + Environment.NewLine +
@@ -212,14 +197,9 @@
         AssertEqual "src/version" tool.VersionFile 
         let cmd = tool.InternalGenerateResponseFileCommands()
         printfn "cmd=\"%s\"" cmd
-<<<<<<< HEAD
-        AssertEqual ("--optimize+" + Environment.NewLine +
-                     "--realsig+" + Environment.NewLine +
-=======
-        AssertEqual ("--compressmetadata" + Environment.NewLine +
-                     "--optimize+" + Environment.NewLine +
-                     "--realsig-" + Environment.NewLine +
->>>>>>> 809ee9d2
+        AssertEqual ("--compressmetadata" + Environment.NewLine +
+                     "--optimize+" + Environment.NewLine +
+                     "--realsig+" + Environment.NewLine +
                      "--versionfile:src/version" + Environment.NewLine +
                      "--fullpaths" + Environment.NewLine +
                      "--flaterrors" + Environment.NewLine +
@@ -302,14 +282,9 @@
         AssertEqual false tool.Optimize 
         let cmd = tool.InternalGenerateResponseFileCommands()
         printfn "cmd=\"%s\"" cmd
-<<<<<<< HEAD
-        AssertEqual ("--optimize-" + Environment.NewLine +
-                     "--realsig+" + Environment.NewLine +
-=======
         AssertEqual ("--compressmetadata" + Environment.NewLine +
                      "--optimize-" + Environment.NewLine +
-                     "--realsig-" + Environment.NewLine +
->>>>>>> 809ee9d2
+                     "--realsig+" + Environment.NewLine +
                      "--fullpaths" + Environment.NewLine +
                      "--flaterrors" + Environment.NewLine +
                      "--highentropyva-" + Environment.NewLine +
@@ -324,14 +299,9 @@
         let cmd = tool.InternalGenerateResponseFileCommands()
         printfn "cmd=\"%s\"" cmd
         // REVIEW we don't put the default, is that desired?
-<<<<<<< HEAD
-        AssertEqual ("--optimize+" + Environment.NewLine +
-                     "--realsig+" + Environment.NewLine +
-=======
-        AssertEqual ("--compressmetadata" + Environment.NewLine +
-                     "--optimize+" + Environment.NewLine +
-                     "--realsig-" + Environment.NewLine +
->>>>>>> 809ee9d2
+        AssertEqual ("--compressmetadata" + Environment.NewLine +
+                     "--optimize+" + Environment.NewLine +
+                     "--realsig+" + Environment.NewLine +
                      "--fullpaths" + Environment.NewLine +
                      "--flaterrors" + Environment.NewLine +
                      "--highentropyva-" + Environment.NewLine +
@@ -345,14 +315,9 @@
         AssertEqual "--yadda yadda" tool.OtherFlags 
         let cmd = tool.InternalGenerateResponseFileCommands()
         printfn "cmd=\"%s\"" cmd
-<<<<<<< HEAD
-        AssertEqual ("--optimize+" + Environment.NewLine +
-                     "--realsig+" + Environment.NewLine +
-=======
-        AssertEqual ("--compressmetadata" + Environment.NewLine +
-                     "--optimize+" + Environment.NewLine +
-                     "--realsig-" + Environment.NewLine +
->>>>>>> 809ee9d2
+        AssertEqual ("--compressmetadata" + Environment.NewLine +
+                     "--optimize+" + Environment.NewLine +
+                     "--realsig+" + Environment.NewLine +
                      "--fullpaths" + Environment.NewLine +
                      "--flaterrors" + Environment.NewLine +
                      "--highentropyva-" + Environment.NewLine +
@@ -385,14 +350,9 @@
         AssertEqual "out.pdb" tool.PdbFile 
         let cmd = tool.InternalGenerateResponseFileCommands()
         printfn "cmd=\"%s\"" cmd
-<<<<<<< HEAD
-        AssertEqual ("--optimize+" + Environment.NewLine +
-                     "--realsig+" + Environment.NewLine +
-=======
-        AssertEqual ("--compressmetadata" + Environment.NewLine +
-                     "--optimize+" + Environment.NewLine +
-                     "--realsig-" + Environment.NewLine +
->>>>>>> 809ee9d2
+        AssertEqual ("--compressmetadata" + Environment.NewLine +
+                     "--optimize+" + Environment.NewLine +
+                     "--realsig+" + Environment.NewLine +
                      "--pdb:out.pdb" + Environment.NewLine +
                      "--fullpaths" + Environment.NewLine +
                      "--flaterrors" + Environment.NewLine +
@@ -407,14 +367,9 @@
         AssertEqual "x64" tool.Platform 
         let cmd = tool.InternalGenerateResponseFileCommands()
         printfn "cmd=\"%s\"" cmd
-<<<<<<< HEAD
-        AssertEqual ("--optimize+" + Environment.NewLine +
-                     "--realsig+" + Environment.NewLine +
-=======
-        AssertEqual ("--compressmetadata" + Environment.NewLine +
-                     "--optimize+" + Environment.NewLine +
-                     "--realsig-" + Environment.NewLine +
->>>>>>> 809ee9d2
+        AssertEqual ("--compressmetadata" + Environment.NewLine +
+                     "--optimize+" + Environment.NewLine +
+                     "--realsig+" + Environment.NewLine +
                      "--platform:x64" + Environment.NewLine +
                      "--fullpaths" + Environment.NewLine +
                      "--flaterrors" + Environment.NewLine +
@@ -429,14 +384,9 @@
         AssertEqual "x86" tool.Platform 
         let cmd = tool.InternalGenerateResponseFileCommands()
         printfn "cmd=\"%s\"" cmd
-<<<<<<< HEAD
-        AssertEqual ("--optimize+" + Environment.NewLine +
-                     "--realsig+" + Environment.NewLine +
-=======
-        AssertEqual ("--compressmetadata" + Environment.NewLine +
-                     "--optimize+" + Environment.NewLine +
-                     "--realsig-" + Environment.NewLine +
->>>>>>> 809ee9d2
+        AssertEqual ("--compressmetadata" + Environment.NewLine +
+                     "--optimize+" + Environment.NewLine +
+                     "--realsig+" + Environment.NewLine +
                      "--platform:x86" + Environment.NewLine +
                      "--fullpaths" + Environment.NewLine +
                      "--flaterrors" + Environment.NewLine +
@@ -452,14 +402,9 @@
         AssertEqual 1 tool.References.Length 
         let cmd = tool.InternalGenerateResponseFileCommands()
         printfn "cmd=\"%s\"" cmd
-<<<<<<< HEAD
-        AssertEqual ("--optimize+" + Environment.NewLine +
-                     "--realsig+" + Environment.NewLine +
-=======
-        AssertEqual ("--compressmetadata" + Environment.NewLine +
-                     "--optimize+" + Environment.NewLine +
-                     "--realsig-" + Environment.NewLine +
->>>>>>> 809ee9d2
+        AssertEqual ("--compressmetadata" + Environment.NewLine +
+                     "--optimize+" + Environment.NewLine +
+                     "--realsig+" + Environment.NewLine +
                      "-r:" + dll + Environment.NewLine +
                      "--fullpaths" + Environment.NewLine +
                      "--flaterrors" + Environment.NewLine +
@@ -475,14 +420,9 @@
         AssertEqual path tool.ReferencePath 
         let cmd = tool.InternalGenerateResponseFileCommands()
         printfn "cmd=\"%s\"" cmd
-<<<<<<< HEAD
-        AssertEqual ("--optimize+" + Environment.NewLine +
-                     "--realsig+" + Environment.NewLine +
-=======
-        AssertEqual ("--compressmetadata" + Environment.NewLine +
-                     "--optimize+" + Environment.NewLine +
-                     "--realsig-" + Environment.NewLine +
->>>>>>> 809ee9d2
+        AssertEqual ("--compressmetadata" + Environment.NewLine +
+                     "--optimize+" + Environment.NewLine +
+                     "--realsig+" + Environment.NewLine +
                      "--lib:c:\\sd\\staging\\tools\\nunit\\,c:\\Foo" + Environment.NewLine +
                      "--fullpaths" + Environment.NewLine +
                      "--flaterrors" + Environment.NewLine +
@@ -498,14 +438,9 @@
         AssertEqual path tool.ReferencePath 
         let cmd = tool.InternalGenerateResponseFileCommands()
         printfn "cmd=\"%s\"" cmd
-<<<<<<< HEAD
-        AssertEqual ("--optimize+" + Environment.NewLine +
-                     "--realsig+" + Environment.NewLine +
-=======
-        AssertEqual ("--compressmetadata" + Environment.NewLine +
-                     "--optimize+" + Environment.NewLine +
-                     "--realsig-" + Environment.NewLine +
->>>>>>> 809ee9d2
+        AssertEqual ("--compressmetadata" + Environment.NewLine +
+                     "--optimize+" + Environment.NewLine +
+                     "--realsig+" + Environment.NewLine +
                      "--lib:c:\\program files,c:\\sd\\staging\\tools\\nunit,c:\\Foo" + Environment.NewLine +
                      "--fullpaths" + Environment.NewLine +
                      "--flaterrors" + Environment.NewLine +
@@ -520,14 +455,9 @@
         AssertEqual 1 tool.Resources.Length 
         let cmd = tool.InternalGenerateResponseFileCommands()
         printfn "cmd=\"%s\"" cmd
-<<<<<<< HEAD
-        AssertEqual ("--optimize+" + Environment.NewLine +
-                     "--realsig+" + Environment.NewLine +
-=======
-        AssertEqual ("--compressmetadata" + Environment.NewLine +
-                     "--optimize+" + Environment.NewLine +
-                     "--realsig-" + Environment.NewLine +
->>>>>>> 809ee9d2
+        AssertEqual ("--compressmetadata" + Environment.NewLine +
+                     "--optimize+" + Environment.NewLine +
+                     "--realsig+" + Environment.NewLine +
                      "--resource:Foo.resources" + Environment.NewLine +
                      "--fullpaths" + Environment.NewLine +
                      "--flaterrors" + Environment.NewLine +
@@ -544,14 +474,9 @@
         AssertEqual 2 tool.Sources.Length 
         let cmd = tool.InternalGenerateResponseFileCommands()
         printfn "cmd=\"%s\"" cmd
-<<<<<<< HEAD
-        AssertEqual ("--optimize+" + Environment.NewLine +
-                     "--realsig+" + Environment.NewLine +
-=======
-        AssertEqual ("--compressmetadata" + Environment.NewLine +
-                     "--optimize+" + Environment.NewLine +
-                     "--realsig-" + Environment.NewLine +
->>>>>>> 809ee9d2
+        AssertEqual ("--compressmetadata" + Environment.NewLine +
+                     "--optimize+" + Environment.NewLine +
+                     "--realsig+" + Environment.NewLine +
                      "--fullpaths" + Environment.NewLine +
                      "--flaterrors" + Environment.NewLine +
                      "--highentropyva-" + Environment.NewLine +
@@ -568,14 +493,9 @@
         AssertEqual "Library" tool.TargetType 
         let cmd = tool.InternalGenerateResponseFileCommands()
         printfn "cmd=\"%s\"" cmd
-<<<<<<< HEAD
-        AssertEqual ("--optimize+" + Environment.NewLine +
-                     "--realsig+" + Environment.NewLine +
-=======
-        AssertEqual ("--compressmetadata" + Environment.NewLine +
-                     "--optimize+" + Environment.NewLine +
-                     "--realsig-" + Environment.NewLine +
->>>>>>> 809ee9d2
+        AssertEqual ("--compressmetadata" + Environment.NewLine +
+                     "--optimize+" + Environment.NewLine +
+                     "--realsig+" + Environment.NewLine +
                      "--target:library" + Environment.NewLine +
                      "--fullpaths" + Environment.NewLine +
                      "--flaterrors" + Environment.NewLine +
@@ -590,14 +510,9 @@
         AssertEqual "Winexe" tool.TargetType 
         let cmd = tool.InternalGenerateResponseFileCommands()
         printfn "cmd=\"%s\"" cmd
-<<<<<<< HEAD
-        AssertEqual ("--optimize+" + Environment.NewLine +
-                     "--realsig+" + Environment.NewLine +
-=======
-        AssertEqual ("--compressmetadata" + Environment.NewLine +
-                     "--optimize+" + Environment.NewLine +
-                     "--realsig-" + Environment.NewLine +
->>>>>>> 809ee9d2
+        AssertEqual ("--compressmetadata" + Environment.NewLine +
+                     "--optimize+" + Environment.NewLine +
+                     "--realsig+" + Environment.NewLine +
                      "--target:winexe" + Environment.NewLine +
                      "--fullpaths" + Environment.NewLine +
                      "--flaterrors" + Environment.NewLine +
@@ -612,14 +527,9 @@
         AssertEqual "Module" tool.TargetType 
         let cmd = tool.InternalGenerateResponseFileCommands()
         printfn "cmd=\"%s\"" cmd
-<<<<<<< HEAD
-        AssertEqual ("--optimize+" + Environment.NewLine +
-                     "--realsig+" + Environment.NewLine +
-=======
-        AssertEqual ("--compressmetadata" + Environment.NewLine +
-                     "--optimize+" + Environment.NewLine +
-                     "--realsig-" + Environment.NewLine +
->>>>>>> 809ee9d2
+        AssertEqual ("--compressmetadata" + Environment.NewLine +
+                     "--optimize+" + Environment.NewLine +
+                     "--realsig+" + Environment.NewLine +
                      "--target:module" + Environment.NewLine +
                      "--fullpaths" + Environment.NewLine +
                      "--flaterrors" + Environment.NewLine +
@@ -633,14 +543,9 @@
         tool.Utf8Output <- true
         let cmd = tool.InternalGenerateResponseFileCommands()
         printfn "cmd=\"%s\"" cmd
-<<<<<<< HEAD
-        AssertEqual ("--optimize+" + Environment.NewLine +
-                     "--realsig+" + Environment.NewLine +
-=======
-        AssertEqual ("--compressmetadata" + Environment.NewLine +
-                     "--optimize+" + Environment.NewLine +
-                     "--realsig-" + Environment.NewLine +
->>>>>>> 809ee9d2
+        AssertEqual ("--compressmetadata" + Environment.NewLine +
+                     "--optimize+" + Environment.NewLine +
+                     "--realsig+" + Environment.NewLine +
                      "--utf8output" + Environment.NewLine +
                      "--fullpaths" + Environment.NewLine +
                      "--flaterrors" + Environment.NewLine +
@@ -654,14 +559,9 @@
         tool.Win32ResourceFile <- "foo.res"
         let cmd = tool.InternalGenerateResponseFileCommands()
         printfn "cmd=\"%s\"" cmd
-<<<<<<< HEAD
-        AssertEqual ("--optimize+" + Environment.NewLine +
-                     "--realsig+" + Environment.NewLine +
-=======
-        AssertEqual ("--compressmetadata" + Environment.NewLine +
-                     "--optimize+" + Environment.NewLine +
-                     "--realsig-" + Environment.NewLine +
->>>>>>> 809ee9d2
+        AssertEqual ("--compressmetadata" + Environment.NewLine +
+                     "--optimize+" + Environment.NewLine +
+                     "--realsig+" + Environment.NewLine +
                      "--win32res:foo.res" + Environment.NewLine +
                      "--fullpaths" + Environment.NewLine +
                      "--flaterrors" + Environment.NewLine +
@@ -675,14 +575,9 @@
         tool.Win32ManifestFile <- "foo.manifest"
         let cmd = tool.InternalGenerateResponseFileCommands()
         printfn "cmd=\"%s\"" cmd
-<<<<<<< HEAD
-        AssertEqual ("--optimize+" + Environment.NewLine +
-                     "--realsig+" + Environment.NewLine +
-=======
-        AssertEqual ("--compressmetadata" + Environment.NewLine +
-                     "--optimize+" + Environment.NewLine +
-                     "--realsig-" + Environment.NewLine +
->>>>>>> 809ee9d2
+        AssertEqual ("--compressmetadata" + Environment.NewLine +
+                     "--optimize+" + Environment.NewLine +
+                     "--realsig+" + Environment.NewLine +
                      "--win32manifest:foo.manifest" + Environment.NewLine +
                      "--fullpaths" + Environment.NewLine +
                      "--flaterrors" + Environment.NewLine +
@@ -696,14 +591,9 @@
         tool.HighEntropyVA <- true
         let cmd = tool.InternalGenerateResponseFileCommands()
         printfn "cmd=\"%s\"" cmd
-<<<<<<< HEAD
-        AssertEqual ("--optimize+" + Environment.NewLine +
-                     "--realsig+" + Environment.NewLine +
-=======
-        AssertEqual ("--compressmetadata" + Environment.NewLine +
-                     "--optimize+" + Environment.NewLine +
-                     "--realsig-" + Environment.NewLine +
->>>>>>> 809ee9d2
+        AssertEqual ("--compressmetadata" + Environment.NewLine +
+                     "--optimize+" + Environment.NewLine +
+                     "--realsig+" + Environment.NewLine +
                      "--fullpaths" + Environment.NewLine +
                      "--flaterrors" + Environment.NewLine +
                      "--highentropyva+" + Environment.NewLine +
@@ -716,14 +606,9 @@
         tool.SubsystemVersion <- "6.02"
         let cmd = tool.InternalGenerateResponseFileCommands()
         printfn "cmd=\"%s\"" cmd
-<<<<<<< HEAD
-        AssertEqual ("--optimize+" + Environment.NewLine +
-                     "--realsig+" + Environment.NewLine +
-=======
-        AssertEqual ("--compressmetadata" + Environment.NewLine +
-                     "--optimize+" + Environment.NewLine +
-                     "--realsig-" + Environment.NewLine +
->>>>>>> 809ee9d2
+        AssertEqual ("--compressmetadata" + Environment.NewLine +
+                     "--optimize+" + Environment.NewLine +
+                     "--realsig+" + Environment.NewLine +
                      "--fullpaths" + Environment.NewLine +
                      "--flaterrors" + Environment.NewLine +
                      "--subsystemversion:6.02" + Environment.NewLine +
