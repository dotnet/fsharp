// Copyright (c) Microsoft Corporation.  All Rights Reserved.  See License.txt in the project root for license information.

namespace Tests

open NUnit.Framework
open System
open System.IO
open System.Diagnostics
open FSharp.Build
open Microsoft.Build.Framework
open Microsoft.Build.Utilities
open UnitTests.TestLib.Utils.FilesystemHelpers

module HandyExtensions =
    type System.String with
        member s.MatchesPattern(p : string) =
            System.Text.RegularExpressions.Regex.Match(s, p) <> System.Text.RegularExpressions.Match.Empty
        member s.AssertMatchesPattern(p : string) =
            if not (s.MatchesPattern p) then
                let up = System.Text.RegularExpressions.Regex.Unescape p
                let message = sprintf "Expected\n%A\nto match pattern\n%A" s up
                printfn "%s" message
                Assert.Fail()
open HandyExtensions

type MyLogger(f : string -> unit) =
    let mutable verbosity = LoggerVerbosity.Quiet
    let mutable parameters = ""
    interface ILogger with
        member mylogger.Initialize(eventSource : IEventSource) =
            let onCustomEvent (e : CustomBuildEventArgs) = f e.Message
            eventSource.CustomEventRaised.Add onCustomEvent
            ()
        member mylogger.Verbosity = verbosity
        member mylogger.set_Verbosity x = verbosity <- x
        member mylogger.Parameters = parameters
        member mylogger.set_Parameters x = parameters <- x
        member mylogger.Shutdown() = ()

type FauxHostObject() =
    let mutable myFlags : string[] = null
    let mutable mySources : string[] = null
    member x.Compile(compile:System.Func<int>, flags:string[], sources:string[]) =
        myFlags <- flags
        mySources <- sources
        0
    member x.Flags = myFlags
    member x.Sources = mySources
    interface ITaskHost
        // no members

[<TestFixture>]
type Build() = 
    (* Asserts ----------------------------------------------------------------------------- *)
    let AssertEqual expected actual =
        if expected<>actual then 
            let message = sprintf "Expected\n%A\nbut got\n%A" expected actual
            printfn "%s" message
            Assert.Fail(message)

    let MakeTaskItem (itemSpec : string) = new TaskItem(itemSpec) :> ITaskItem

    /// Called per test
    [<SetUp>]
    member this.Setup() =
        ()
        
    [<TearDown>]
    member this.TearDown() =
        ()

    [<Test>]
    member public this.TestCodePage() =
        let tool = new FSharp.Build.Fsc()
        printfn "By the way, the registry or app.config tool path is %s" tool.ToolPath
        tool.CodePage <- "65001"
        AssertEqual "65001" tool.CodePage 
        let cmd = tool.InternalGenerateResponseFileCommands()
        printfn "cmd=\"%s\"" cmd
        AssertEqual ("--codepage:65001" + Environment.NewLine +
                     "--optimize+" + Environment.NewLine +
<<<<<<< HEAD
                     "--graphtypechecking+" + Environment.NewLine +
                     "--paralleloptimization+" + Environment.NewLine +
                     "--parallelilxgen-" + Environment.NewLine +
                     "--parallelreferenceresolution-" + Environment.NewLine +
                     "--realsig+" + Environment.NewLine +
=======
>>>>>>> ddc90b84
                     "--fullpaths" + Environment.NewLine +
                     "--flaterrors" + Environment.NewLine +
                     "--highentropyva-" + Environment.NewLine +
                     "--nocopyfsharpcore")
                    cmd

    [<Test>]
    member public this.TestDebugSymbols() =
        let tool = new FSharp.Build.Fsc()
        tool.DebugSymbols <- true
        AssertEqual true tool.DebugSymbols
        let cmd = tool.InternalGenerateResponseFileCommands()
        printfn "cmd=\"%s\"" cmd
        AssertEqual ("-g" + Environment.NewLine +
                     "--optimize+" + Environment.NewLine +
<<<<<<< HEAD
                     "--graphtypechecking+" + Environment.NewLine +
                     "--paralleloptimization+" + Environment.NewLine +
                     "--parallelilxgen-" + Environment.NewLine +
                     "--parallelreferenceresolution-" + Environment.NewLine +
                     "--realsig+" + Environment.NewLine +
=======
>>>>>>> ddc90b84
                     "--fullpaths" + Environment.NewLine +
                     "--flaterrors" + Environment.NewLine +
                     "--highentropyva-" + Environment.NewLine +
                     "--nocopyfsharpcore")
                    cmd

    [<Test>]
    member public this.TestDebugType() =
        let tool = new FSharp.Build.Fsc()
        tool.DebugType <- "pdbONly"
        AssertEqual "pdbONly" tool.DebugType
        let cmd = tool.InternalGenerateResponseFileCommands()
        printfn "cmd=\"%s\"" cmd
        AssertEqual ("--debug:pdbonly" + Environment.NewLine +
                     "--optimize+" + Environment.NewLine +
<<<<<<< HEAD
                     "--graphtypechecking+" + Environment.NewLine +
                     "--paralleloptimization+" + Environment.NewLine +
                     "--parallelilxgen-" + Environment.NewLine +
                     "--parallelreferenceresolution-" + Environment.NewLine +
                     "--realsig+" + Environment.NewLine +
=======
>>>>>>> ddc90b84
                     "--fullpaths" + Environment.NewLine +
                     "--flaterrors" + Environment.NewLine +
                     "--highentropyva-" + Environment.NewLine +
                     "--nocopyfsharpcore")
                    cmd

    [<Test>]
    member public this.TestDefineConstants() =
        let tool = new FSharp.Build.Fsc()
        tool.DefineConstants <- [| MakeTaskItem "FOO=3"
                                   MakeTaskItem "BAR=4" |]
        AssertEqual 2 tool.DefineConstants.Length 
        let cmd = tool.InternalGenerateResponseFileCommands()
        printfn "cmd=\"%s\"" cmd
        AssertEqual ("--define:FOO=3" + Environment.NewLine +
                     "--define:BAR=4" + Environment.NewLine +
                     "--optimize+" + Environment.NewLine +
<<<<<<< HEAD
                     "--graphtypechecking+" + Environment.NewLine +
                     "--paralleloptimization+" + Environment.NewLine +
                     "--parallelilxgen-" + Environment.NewLine +
                     "--parallelreferenceresolution-" + Environment.NewLine +
                     "--realsig+" + Environment.NewLine +
=======
>>>>>>> ddc90b84
                     "--fullpaths" + Environment.NewLine +
                     "--flaterrors" + Environment.NewLine +
                     "--highentropyva-" + Environment.NewLine +
                     "--nocopyfsharpcore")
                    cmd

    [<Test>]
    member public this.TestDisabledWarnings1() =
        let tool = new FSharp.Build.Fsc()
        tool.DisabledWarnings <- "52;109"
        AssertEqual "52;109" tool.DisabledWarnings
        let cmd = tool.InternalGenerateResponseFileCommands()
        printfn "cmd=\"%s\"" cmd
<<<<<<< HEAD
        AssertEqual ("--compressmetadata" + Environment.NewLine +
                     "--optimize+" + Environment.NewLine +
                     "--graphtypechecking+" + Environment.NewLine +
                     "--paralleloptimization+" + Environment.NewLine +
                     "--parallelilxgen-" + Environment.NewLine +
                     "--parallelreferenceresolution-" + Environment.NewLine +
                     "--realsig+" + Environment.NewLine +
=======
        AssertEqual ("--optimize+" + Environment.NewLine +
>>>>>>> ddc90b84
                     "--nowarn:52,109" + Environment.NewLine +
                     "--fullpaths" + Environment.NewLine +
                     "--flaterrors" + Environment.NewLine +
                     "--highentropyva-" + Environment.NewLine +
                     "--nocopyfsharpcore")
                    cmd

    [<Test>]
    member public this.TestDisabledWarnings2() =
        let tool = new FSharp.Build.Fsc()
        tool.DisabledWarnings <- ";"  // e.g. someone may have <NoWarn>$(NoWarn);$(SomeOtherVar)</NoWarn> and both vars are empty
        AssertEqual ";" tool.DisabledWarnings
        let cmd = tool.InternalGenerateResponseFileCommands()
        printfn "cmd=\"%s\"" cmd
<<<<<<< HEAD
        AssertEqual ("--compressmetadata" + Environment.NewLine +
                     "--optimize+" + Environment.NewLine +
                     "--graphtypechecking+" + Environment.NewLine +
                     "--paralleloptimization+" + Environment.NewLine +
                     "--parallelilxgen-" + Environment.NewLine +
                     "--parallelreferenceresolution-" + Environment.NewLine +
                     "--realsig+" + Environment.NewLine +
=======
        AssertEqual ("--optimize+" + Environment.NewLine +
>>>>>>> ddc90b84
                     "--fullpaths" + Environment.NewLine +
                     "--flaterrors" + Environment.NewLine +
                     "--highentropyva-" + Environment.NewLine +
                     "--nocopyfsharpcore")
                    cmd

    [<Test>]
    member public this.TestWarningsNotAsErrors() =
        let tool = new FSharp.Build.Fsc()
        tool.WarningsNotAsErrors <- "52;109"
        AssertEqual "52;109" tool.WarningsNotAsErrors
        let cmd = tool.InternalGenerateResponseFileCommands()
        printfn "cmd=\"%s\"" cmd
<<<<<<< HEAD
        AssertEqual ("--compressmetadata" + Environment.NewLine +
                     "--optimize+" + Environment.NewLine +
                     "--graphtypechecking+" + Environment.NewLine +
                     "--paralleloptimization+" + Environment.NewLine +
                     "--parallelilxgen-" + Environment.NewLine +
                     "--parallelreferenceresolution-" + Environment.NewLine +
                     "--realsig+" + Environment.NewLine +
=======
        AssertEqual ("--optimize+" + Environment.NewLine +
>>>>>>> ddc90b84
                     "--warnaserror-:52,109" + Environment.NewLine +
                     "--fullpaths" + Environment.NewLine +
                     "--flaterrors" + Environment.NewLine +
                     "--highentropyva-" + Environment.NewLine +
                     "--nocopyfsharpcore")
                    cmd

    [<Test>]
    member public this.TestVersionFile() =
        let tool = new FSharp.Build.Fsc()
        tool.VersionFile <- "src/version"
        AssertEqual "src/version" tool.VersionFile 
        let cmd = tool.InternalGenerateResponseFileCommands()
        printfn "cmd=\"%s\"" cmd
<<<<<<< HEAD
        AssertEqual ("--compressmetadata" + Environment.NewLine +
                     "--optimize+" + Environment.NewLine +
                     "--graphtypechecking+" + Environment.NewLine +
                     "--paralleloptimization+" + Environment.NewLine +
                     "--parallelilxgen-" + Environment.NewLine +
                     "--parallelreferenceresolution-" + Environment.NewLine +
                     "--realsig+" + Environment.NewLine +
=======
        AssertEqual ("--optimize+" + Environment.NewLine +
>>>>>>> ddc90b84
                     "--versionfile:src/version" + Environment.NewLine +
                     "--fullpaths" + Environment.NewLine +
                     "--flaterrors" + Environment.NewLine +
                     "--highentropyva-" + Environment.NewLine +
                     "--nocopyfsharpcore")
                    cmd

    [<Test>]
    member public this.TestDocumentationFile() =
        let tool = new FSharp.Build.Fsc()
        tool.DocumentationFile <- "foo.xml"
        AssertEqual "foo.xml" tool.DocumentationFile 
        let cmd = tool.InternalGenerateResponseFileCommands()
        printfn "cmd=\"%s\"" cmd
        AssertEqual ("--doc:foo.xml" + Environment.NewLine +
                     "--optimize+" + Environment.NewLine +
<<<<<<< HEAD
                     "--graphtypechecking+" + Environment.NewLine +
                     "--paralleloptimization+" + Environment.NewLine +
                     "--parallelilxgen-" + Environment.NewLine +
                     "--parallelreferenceresolution-" + Environment.NewLine +
                     "--realsig+" + Environment.NewLine +
=======
>>>>>>> ddc90b84
                     "--fullpaths" + Environment.NewLine +
                     "--flaterrors" + Environment.NewLine +
                     "--highentropyva-" + Environment.NewLine +
                     "--nocopyfsharpcore")
                    cmd

    [<Test>]
    member public this.TestGenerateInterfaceFile() =
        let tool = new FSharp.Build.Fsc()
        tool.GenerateInterfaceFile <- "foo.fsi"
        AssertEqual "foo.fsi" tool.GenerateInterfaceFile 
        let cmd = tool.InternalGenerateResponseFileCommands()
        printfn "cmd=\"%s\"" cmd
        AssertEqual ("--sig:foo.fsi" + Environment.NewLine +
                     "--optimize+" + Environment.NewLine +
<<<<<<< HEAD
                     "--graphtypechecking+" + Environment.NewLine +
                     "--paralleloptimization+" + Environment.NewLine +
                     "--parallelilxgen-" + Environment.NewLine +
                     "--parallelreferenceresolution-" + Environment.NewLine +
                     "--realsig+" + Environment.NewLine +
=======
>>>>>>> ddc90b84
                     "--fullpaths" + Environment.NewLine +
                     "--flaterrors" + Environment.NewLine +
                     "--highentropyva-" + Environment.NewLine +
                     "--nocopyfsharpcore")
                    cmd

    [<Test>]
    member public this.TestKeyFile() =
        let tool = new FSharp.Build.Fsc()
        tool.KeyFile <- "key.txt"
        AssertEqual "key.txt" tool.KeyFile 
        let cmd = tool.InternalGenerateResponseFileCommands()
        printfn "cmd=\"%s\"" cmd
        AssertEqual ("--keyfile:key.txt" + Environment.NewLine +
                     "--optimize+" + Environment.NewLine +
<<<<<<< HEAD
                     "--graphtypechecking+" + Environment.NewLine +
                     "--paralleloptimization+" + Environment.NewLine +
                     "--parallelilxgen-" + Environment.NewLine +
                     "--parallelreferenceresolution-" + Environment.NewLine +
                     "--realsig+" + Environment.NewLine +
=======
>>>>>>> ddc90b84
                     "--fullpaths" + Environment.NewLine +
                     "--flaterrors" + Environment.NewLine +
                     "--highentropyva-" + Environment.NewLine +
                     "--nocopyfsharpcore")
                    cmd

    [<Test>]
    member public this.TestNoFramework() =
        let tool = new FSharp.Build.Fsc()
        tool.NoFramework <- true
        AssertEqual true tool.NoFramework 
        let cmd = tool.InternalGenerateResponseFileCommands()
        printfn "cmd=\"%s\"" cmd
        AssertEqual ("--noframework" + Environment.NewLine +
                     "--optimize+" + Environment.NewLine +
<<<<<<< HEAD
                     "--graphtypechecking+" + Environment.NewLine +
                     "--paralleloptimization+" + Environment.NewLine +
                     "--parallelilxgen-" + Environment.NewLine +
                     "--parallelreferenceresolution-" + Environment.NewLine +
                     "--realsig+" + Environment.NewLine +
=======
>>>>>>> ddc90b84
                     "--fullpaths" + Environment.NewLine +
                     "--flaterrors" + Environment.NewLine +
                     "--highentropyva-" + Environment.NewLine +
                     "--nocopyfsharpcore")
                    cmd

    [<Test>]
    member public this.TestOptimize() =
        let tool = new FSharp.Build.Fsc()
        tool.Optimize <- false
        AssertEqual false tool.Optimize 
        let cmd = tool.InternalGenerateResponseFileCommands()
        printfn "cmd=\"%s\"" cmd
<<<<<<< HEAD
        AssertEqual ("--compressmetadata" + Environment.NewLine +
                     "--optimize-" + Environment.NewLine +
                     "--graphtypechecking+" + Environment.NewLine +
                     "--paralleloptimization+" + Environment.NewLine +
                     "--parallelilxgen-" + Environment.NewLine +
                     "--parallelreferenceresolution-" + Environment.NewLine +
                     "--realsig+" + Environment.NewLine +
=======
        AssertEqual ("--optimize-" + Environment.NewLine +
>>>>>>> ddc90b84
                     "--fullpaths" + Environment.NewLine +
                     "--flaterrors" + Environment.NewLine +
                     "--highentropyva-" + Environment.NewLine +
                     "--nocopyfsharpcore")
                    cmd

    [<Test>]
    member public this.TestTailcalls() =
        let tool = new FSharp.Build.Fsc()
        tool.Tailcalls <- true
        AssertEqual true tool.Tailcalls
        let cmd = tool.InternalGenerateResponseFileCommands()
        printfn "cmd=\"%s\"" cmd
        // REVIEW we don't put the default, is that desired?
<<<<<<< HEAD
        AssertEqual ("--compressmetadata" + Environment.NewLine +
                     "--optimize+" + Environment.NewLine +
                     "--graphtypechecking+" + Environment.NewLine +
                     "--paralleloptimization+" + Environment.NewLine +
                     "--parallelilxgen-" + Environment.NewLine +
                     "--parallelreferenceresolution-" + Environment.NewLine +
                     "--realsig+" + Environment.NewLine +
=======
        AssertEqual ("--optimize+" + Environment.NewLine +
>>>>>>> ddc90b84
                     "--fullpaths" + Environment.NewLine +
                     "--flaterrors" + Environment.NewLine +
                     "--highentropyva-" + Environment.NewLine +
                     "--nocopyfsharpcore")
                    cmd

    [<Test>]
    member public this.TestOtherFlags() =
        let tool = new FSharp.Build.Fsc()
        tool.OtherFlags <- "--yadda yadda"
        AssertEqual "--yadda yadda" tool.OtherFlags 
        let cmd = tool.InternalGenerateResponseFileCommands()
        printfn "cmd=\"%s\"" cmd
<<<<<<< HEAD
        AssertEqual ("--compressmetadata" + Environment.NewLine +
                     "--optimize+" + Environment.NewLine +
                     "--graphtypechecking+" + Environment.NewLine +
                     "--paralleloptimization+" + Environment.NewLine +
                     "--parallelilxgen-" + Environment.NewLine +
                     "--parallelreferenceresolution-" + Environment.NewLine +
                     "--realsig+" + Environment.NewLine +
=======
        AssertEqual ("--optimize+" + Environment.NewLine +
>>>>>>> ddc90b84
                     "--fullpaths" + Environment.NewLine +
                     "--flaterrors" + Environment.NewLine +
                     "--highentropyva-" + Environment.NewLine +
                     "--nocopyfsharpcore" + Environment.NewLine +
                     "--yadda" + Environment.NewLine +
                     "yadda")
                    cmd

    [<Test>]
    member public this.TestOutputAssembly() =
        let tool = new FSharp.Build.Fsc()
        tool.OutputAssembly <- "oUt.dll"
        AssertEqual "oUt.dll" tool.OutputAssembly 
        let cmd = tool.InternalGenerateResponseFileCommands()
        printfn "cmd=\"%s\"" cmd
        AssertEqual ("-o:oUt.dll" + Environment.NewLine +
                     "--optimize+" + Environment.NewLine +
<<<<<<< HEAD
                     "--graphtypechecking+" + Environment.NewLine +
                     "--paralleloptimization+" + Environment.NewLine +
                     "--parallelilxgen-" + Environment.NewLine +
                     "--parallelreferenceresolution-" + Environment.NewLine +
                     "--realsig+" + Environment.NewLine +
=======
>>>>>>> ddc90b84
                     "--fullpaths" + Environment.NewLine +
                     "--flaterrors" + Environment.NewLine +
                     "--highentropyva-" + Environment.NewLine +
                     "--nocopyfsharpcore")
                    cmd

    [<Test>]
    member public this.TestPdbFile() =
        let tool = new FSharp.Build.Fsc()
        tool.PdbFile <- "out.pdb"
        AssertEqual "out.pdb" tool.PdbFile 
        let cmd = tool.InternalGenerateResponseFileCommands()
        printfn "cmd=\"%s\"" cmd
<<<<<<< HEAD
        AssertEqual ("--compressmetadata" + Environment.NewLine +
                     "--optimize+" + Environment.NewLine +
                     "--graphtypechecking+" + Environment.NewLine +
                     "--paralleloptimization+" + Environment.NewLine +
                     "--parallelilxgen-" + Environment.NewLine +
                     "--parallelreferenceresolution-" + Environment.NewLine +
                     "--realsig+" + Environment.NewLine +
=======
        AssertEqual ("--optimize+" + Environment.NewLine +
>>>>>>> ddc90b84
                     "--pdb:out.pdb" + Environment.NewLine +
                     "--fullpaths" + Environment.NewLine +
                     "--flaterrors" + Environment.NewLine +
                     "--highentropyva-" + Environment.NewLine +
                     "--nocopyfsharpcore")
                    cmd

    [<Test>]
    member public this.TestPlatform1() =
        let tool = new FSharp.Build.Fsc()
        tool.Platform <- "x64"
        AssertEqual "x64" tool.Platform 
        let cmd = tool.InternalGenerateResponseFileCommands()
        printfn "cmd=\"%s\"" cmd
<<<<<<< HEAD
        AssertEqual ("--compressmetadata" + Environment.NewLine +
                     "--optimize+" + Environment.NewLine +
                     "--graphtypechecking+" + Environment.NewLine +
                     "--paralleloptimization+" + Environment.NewLine +
                     "--parallelilxgen-" + Environment.NewLine +
                     "--parallelreferenceresolution-" + Environment.NewLine +
                     "--realsig+" + Environment.NewLine +
=======
        AssertEqual ("--optimize+" + Environment.NewLine +
>>>>>>> ddc90b84
                     "--platform:x64" + Environment.NewLine +
                     "--fullpaths" + Environment.NewLine +
                     "--flaterrors" + Environment.NewLine +
                     "--highentropyva-" + Environment.NewLine +
                     "--nocopyfsharpcore")
                    cmd

    [<Test>]
    member public this.TestPlatform3() =
        let tool = new FSharp.Build.Fsc()
        tool.Platform <- "x86"
        AssertEqual "x86" tool.Platform 
        let cmd = tool.InternalGenerateResponseFileCommands()
        printfn "cmd=\"%s\"" cmd
<<<<<<< HEAD
        AssertEqual ("--compressmetadata" + Environment.NewLine +
                     "--optimize+" + Environment.NewLine +
                     "--graphtypechecking+" + Environment.NewLine +
                     "--paralleloptimization+" + Environment.NewLine +
                     "--parallelilxgen-" + Environment.NewLine +
                     "--parallelreferenceresolution-" + Environment.NewLine +
                     "--realsig+" + Environment.NewLine +
=======
        AssertEqual ("--optimize+" + Environment.NewLine +
>>>>>>> ddc90b84
                     "--platform:x86" + Environment.NewLine +
                     "--fullpaths" + Environment.NewLine +
                     "--flaterrors" + Environment.NewLine +
                     "--highentropyva-" + Environment.NewLine +
                     "--nocopyfsharpcore")
                    cmd

    [<Test>]
    member public this.TestReferences() =
        let tool = new FSharp.Build.Fsc()
        let dll = "c:\\sd\\staging\\tools\\nunit\\nunit.framework.dll"
        tool.References <- [| MakeTaskItem dll |]
        AssertEqual 1 tool.References.Length 
        let cmd = tool.InternalGenerateResponseFileCommands()
        printfn "cmd=\"%s\"" cmd
<<<<<<< HEAD
        AssertEqual ("--compressmetadata" + Environment.NewLine +
                     "--optimize+" + Environment.NewLine +
                     "--graphtypechecking+" + Environment.NewLine +
                     "--paralleloptimization+" + Environment.NewLine +
                     "--parallelilxgen-" + Environment.NewLine +
                     "--parallelreferenceresolution-" + Environment.NewLine +
                     "--realsig+" + Environment.NewLine +
=======
        AssertEqual ("--optimize+" + Environment.NewLine +
>>>>>>> ddc90b84
                     "-r:" + dll + Environment.NewLine +
                     "--fullpaths" + Environment.NewLine +
                     "--flaterrors" + Environment.NewLine +
                     "--highentropyva-" + Environment.NewLine +
                     "--nocopyfsharpcore")
                    cmd

    [<Test>]
    member public this.TestReferencePath() =
        let tool = new FSharp.Build.Fsc()
        let path = "c:\\sd\\staging\\tools\\nunit\\;c:\\Foo"
        tool.ReferencePath <- path
        AssertEqual path tool.ReferencePath 
        let cmd = tool.InternalGenerateResponseFileCommands()
        printfn "cmd=\"%s\"" cmd
<<<<<<< HEAD
        AssertEqual ("--compressmetadata" + Environment.NewLine +
                     "--optimize+" + Environment.NewLine +
                     "--graphtypechecking+" + Environment.NewLine +
                     "--paralleloptimization+" + Environment.NewLine +
                     "--parallelilxgen-" + Environment.NewLine +
                     "--parallelreferenceresolution-" + Environment.NewLine +
                     "--realsig+" + Environment.NewLine +
=======
        AssertEqual ("--optimize+" + Environment.NewLine +
>>>>>>> ddc90b84
                     "--lib:c:\\sd\\staging\\tools\\nunit\\,c:\\Foo" + Environment.NewLine +
                     "--fullpaths" + Environment.NewLine +
                     "--flaterrors" + Environment.NewLine +
                     "--highentropyva-" + Environment.NewLine +
                     "--nocopyfsharpcore")
                    cmd

    [<Test>]
    member public this.TestReferencePathWithSpaces() =
        let tool = new FSharp.Build.Fsc()
        let path = "c:\\program files;c:\\sd\\staging\\tools\\nunit;c:\\Foo"
        tool.ReferencePath <- path
        AssertEqual path tool.ReferencePath 
        let cmd = tool.InternalGenerateResponseFileCommands()
        printfn "cmd=\"%s\"" cmd
<<<<<<< HEAD
        AssertEqual ("--compressmetadata" + Environment.NewLine +
                     "--optimize+" + Environment.NewLine +
                     "--graphtypechecking+" + Environment.NewLine +
                     "--paralleloptimization+" + Environment.NewLine +
                     "--parallelilxgen-" + Environment.NewLine +
                     "--parallelreferenceresolution-" + Environment.NewLine +
                     "--realsig+" + Environment.NewLine +
=======
        AssertEqual ("--optimize+" + Environment.NewLine +
>>>>>>> ddc90b84
                     "--lib:c:\\program files,c:\\sd\\staging\\tools\\nunit,c:\\Foo" + Environment.NewLine +
                     "--fullpaths" + Environment.NewLine +
                     "--flaterrors" + Environment.NewLine +
                     "--highentropyva-" + Environment.NewLine +
                     "--nocopyfsharpcore")
                    cmd

    [<Test>]
    member public this.TestResources() =
        let tool = new FSharp.Build.Fsc()
        tool.Resources <- [| MakeTaskItem "Foo.resources" |]
        AssertEqual 1 tool.Resources.Length 
        let cmd = tool.InternalGenerateResponseFileCommands()
        printfn "cmd=\"%s\"" cmd
<<<<<<< HEAD
        AssertEqual ("--compressmetadata" + Environment.NewLine +
                     "--optimize+" + Environment.NewLine +
                     "--graphtypechecking+" + Environment.NewLine +
                     "--paralleloptimization+" + Environment.NewLine +
                     "--parallelilxgen-" + Environment.NewLine +
                     "--parallelreferenceresolution-" + Environment.NewLine +
                     "--realsig+" + Environment.NewLine +
=======
        AssertEqual ("--optimize+" + Environment.NewLine +
>>>>>>> ddc90b84
                     "--resource:Foo.resources" + Environment.NewLine +
                     "--fullpaths" + Environment.NewLine +
                     "--flaterrors" + Environment.NewLine +
                     "--highentropyva-" + Environment.NewLine +
                     "--nocopyfsharpcore")
                    cmd

    [<Test>]
    member public this.TestSources() =
        let tool = new FSharp.Build.Fsc()
        let src = "foo.fs"
        let iti = MakeTaskItem src
        tool.Sources <- [| iti; iti |]
        AssertEqual 2 tool.Sources.Length 
        let cmd = tool.InternalGenerateResponseFileCommands()
        printfn "cmd=\"%s\"" cmd
<<<<<<< HEAD
        AssertEqual ("--compressmetadata" + Environment.NewLine +
                     "--optimize+" + Environment.NewLine +
                     "--graphtypechecking+" + Environment.NewLine +
                     "--paralleloptimization+" + Environment.NewLine +
                     "--parallelilxgen-" + Environment.NewLine +
                     "--parallelreferenceresolution-" + Environment.NewLine +
                     "--realsig+" + Environment.NewLine +
=======
        AssertEqual ("--optimize+" + Environment.NewLine +
>>>>>>> ddc90b84
                     "--fullpaths" + Environment.NewLine +
                     "--flaterrors" + Environment.NewLine +
                     "--highentropyva-" + Environment.NewLine +
                     "--nocopyfsharpcore" + Environment.NewLine +
                     src + Environment.NewLine +
                     src)
                    cmd
        ()

    [<Test>]
    member public this.TestTargetType1() =
        let tool = new FSharp.Build.Fsc()
        tool.TargetType <- "Library"
        AssertEqual "Library" tool.TargetType 
        let cmd = tool.InternalGenerateResponseFileCommands()
        printfn "cmd=\"%s\"" cmd
<<<<<<< HEAD
        AssertEqual ("--compressmetadata" + Environment.NewLine +
                     "--optimize+" + Environment.NewLine +
                     "--graphtypechecking+" + Environment.NewLine +
                     "--paralleloptimization+" + Environment.NewLine +
                     "--parallelilxgen-" + Environment.NewLine +
                     "--parallelreferenceresolution-" + Environment.NewLine +
                     "--realsig+" + Environment.NewLine +
=======
        AssertEqual ("--optimize+" + Environment.NewLine +
>>>>>>> ddc90b84
                     "--target:library" + Environment.NewLine +
                     "--fullpaths" + Environment.NewLine +
                     "--flaterrors" + Environment.NewLine +
                     "--highentropyva-" + Environment.NewLine +
                     "--nocopyfsharpcore")
                    cmd

    [<Test>]
    member public this.TestTargetType2() =
        let tool = new FSharp.Build.Fsc()
        tool.TargetType <- "Winexe"
        AssertEqual "Winexe" tool.TargetType 
        let cmd = tool.InternalGenerateResponseFileCommands()
        printfn "cmd=\"%s\"" cmd
<<<<<<< HEAD
        AssertEqual ("--compressmetadata" + Environment.NewLine +
                     "--optimize+" + Environment.NewLine +
                     "--graphtypechecking+" + Environment.NewLine +
                     "--paralleloptimization+" + Environment.NewLine +
                     "--parallelilxgen-" + Environment.NewLine +
                     "--parallelreferenceresolution-" + Environment.NewLine +
                     "--realsig+" + Environment.NewLine +
=======
        AssertEqual ("--optimize+" + Environment.NewLine +
>>>>>>> ddc90b84
                     "--target:winexe" + Environment.NewLine +
                     "--fullpaths" + Environment.NewLine +
                     "--flaterrors" + Environment.NewLine +
                     "--highentropyva-" + Environment.NewLine +
                     "--nocopyfsharpcore")
                    cmd

    [<Test>]
    member public this.TestTargetType3() =
        let tool = new FSharp.Build.Fsc()
        tool.TargetType <- "Module"
        AssertEqual "Module" tool.TargetType 
        let cmd = tool.InternalGenerateResponseFileCommands()
        printfn "cmd=\"%s\"" cmd
<<<<<<< HEAD
        AssertEqual ("--compressmetadata" + Environment.NewLine +
                     "--optimize+" + Environment.NewLine +
                     "--graphtypechecking+" + Environment.NewLine +
                     "--paralleloptimization+" + Environment.NewLine +
                     "--parallelilxgen-" + Environment.NewLine +
                     "--parallelreferenceresolution-" + Environment.NewLine +
                     "--realsig+" + Environment.NewLine +
=======
        AssertEqual ("--optimize+" + Environment.NewLine +
>>>>>>> ddc90b84
                     "--target:module" + Environment.NewLine +
                     "--fullpaths" + Environment.NewLine +
                     "--flaterrors" + Environment.NewLine +
                     "--highentropyva-" + Environment.NewLine +
                     "--nocopyfsharpcore")
                    cmd

    [<Test>]
    member public this.TestUtf8Output() =
        let tool = new FSharp.Build.Fsc()
        tool.Utf8Output <- true
        let cmd = tool.InternalGenerateResponseFileCommands()
        printfn "cmd=\"%s\"" cmd
<<<<<<< HEAD
        AssertEqual ("--compressmetadata" + Environment.NewLine +
                     "--optimize+" + Environment.NewLine +
                     "--graphtypechecking+" + Environment.NewLine +
                     "--paralleloptimization+" + Environment.NewLine +
                     "--parallelilxgen-" + Environment.NewLine +
                     "--parallelreferenceresolution-" + Environment.NewLine +
                     "--realsig+" + Environment.NewLine +
=======
        AssertEqual ("--optimize+" + Environment.NewLine +
>>>>>>> ddc90b84
                     "--utf8output" + Environment.NewLine +
                     "--fullpaths" + Environment.NewLine +
                     "--flaterrors" + Environment.NewLine +
                     "--highentropyva-" + Environment.NewLine +
                     "--nocopyfsharpcore")
                    cmd

    [<Test>]
    member public this.TestWin32Res() =
        let tool = new FSharp.Build.Fsc()
        tool.Win32ResourceFile <- "foo.res"
        let cmd = tool.InternalGenerateResponseFileCommands()
        printfn "cmd=\"%s\"" cmd
<<<<<<< HEAD
        AssertEqual ("--compressmetadata" + Environment.NewLine +
                     "--optimize+" + Environment.NewLine +
                     "--graphtypechecking+" + Environment.NewLine +
                     "--paralleloptimization+" + Environment.NewLine +
                     "--parallelilxgen-" + Environment.NewLine +
                     "--parallelreferenceresolution-" + Environment.NewLine +
                     "--realsig+" + Environment.NewLine +
=======
        AssertEqual ("--optimize+" + Environment.NewLine +
>>>>>>> ddc90b84
                     "--win32res:foo.res" + Environment.NewLine +
                     "--fullpaths" + Environment.NewLine +
                     "--flaterrors" + Environment.NewLine +
                     "--highentropyva-" + Environment.NewLine +
                     "--nocopyfsharpcore")
                    cmd

    [<Test>]
    member public this.TestWin32Manifest() =
        let tool = new FSharp.Build.Fsc()
        tool.Win32ManifestFile <- "foo.manifest"
        let cmd = tool.InternalGenerateResponseFileCommands()
        printfn "cmd=\"%s\"" cmd
<<<<<<< HEAD
        AssertEqual ("--compressmetadata" + Environment.NewLine +
                     "--optimize+" + Environment.NewLine +
                     "--graphtypechecking+" + Environment.NewLine +
                     "--paralleloptimization+" + Environment.NewLine +
                     "--parallelilxgen-" + Environment.NewLine +
                     "--parallelreferenceresolution-" + Environment.NewLine +
                     "--realsig+" + Environment.NewLine +
=======
        AssertEqual ("--optimize+" + Environment.NewLine +
>>>>>>> ddc90b84
                     "--win32manifest:foo.manifest" + Environment.NewLine +
                     "--fullpaths" + Environment.NewLine +
                     "--flaterrors" + Environment.NewLine +
                     "--highentropyva-" + Environment.NewLine +
                     "--nocopyfsharpcore")
                    cmd 

    [<Test>]
    member public this.TestHighEntropyVA() =
        let tool = new FSharp.Build.Fsc()
        tool.HighEntropyVA <- true
        let cmd = tool.InternalGenerateResponseFileCommands()
        printfn "cmd=\"%s\"" cmd
<<<<<<< HEAD
        AssertEqual ("--compressmetadata" + Environment.NewLine +
                     "--optimize+" + Environment.NewLine +
                     "--graphtypechecking+" + Environment.NewLine +
                     "--paralleloptimization+" + Environment.NewLine +
                     "--parallelilxgen-" + Environment.NewLine +
                     "--parallelreferenceresolution-" + Environment.NewLine +
                     "--realsig+" + Environment.NewLine +
=======
        AssertEqual ("--optimize+" + Environment.NewLine +
>>>>>>> ddc90b84
                     "--fullpaths" + Environment.NewLine +
                     "--flaterrors" + Environment.NewLine +
                     "--highentropyva+" + Environment.NewLine +
                     "--nocopyfsharpcore")
                    cmd 

    [<Test>]
    member public this.TestSubsystemVersion() =
        let tool = new FSharp.Build.Fsc()
        tool.SubsystemVersion <- "6.02"
        let cmd = tool.InternalGenerateResponseFileCommands()
        printfn "cmd=\"%s\"" cmd
<<<<<<< HEAD
        AssertEqual ("--compressmetadata" + Environment.NewLine +
                     "--optimize+" + Environment.NewLine +
                     "--graphtypechecking+" + Environment.NewLine +
                     "--paralleloptimization+" + Environment.NewLine +
                     "--parallelilxgen-" + Environment.NewLine +
                     "--parallelreferenceresolution-" + Environment.NewLine +
                     "--realsig+" + Environment.NewLine +
=======
        AssertEqual ("--optimize+" + Environment.NewLine +
>>>>>>> ddc90b84
                     "--fullpaths" + Environment.NewLine +
                     "--flaterrors" + Environment.NewLine +
                     "--subsystemversion:6.02" + Environment.NewLine +
                     "--highentropyva-" + Environment.NewLine +
                     "--nocopyfsharpcore")
                    cmd 

    [<Test>]
    member public this.TestAllCombo() =
        let tool = new FSharp.Build.Fsc()
        tool.CodePage <- "65001"
        tool.DebugSymbols <- true
        tool.DebugType <- "full"
        tool.DefineConstants <- [| MakeTaskItem "FOO=3"
                                   MakeTaskItem "BAR=4" |]
        tool.DisabledWarnings <- "52,109"
        tool.VersionFile <- "src/version"
        tool.DocumentationFile <- "foo.xml"
        tool.GenerateInterfaceFile <- "foo.fsi"
        tool.KeyFile <- "key.txt" 
        tool.NoFramework <- true
        tool.Optimize <- true
        tool.Tailcalls <- true
        tool.OtherFlags <- "--yadda:yadda --other:\"internal quote\" blah"
        tool.OutputAssembly <- "out.dll"
        tool.PdbFile <- "out.pdb"
        tool.References <- [| MakeTaskItem "ref.dll"; MakeTaskItem "C:\\Program Files\\SpacesPath.dll" |]
        tool.ReferencePath <- @"c:\foo;c:\bar"
        tool.Resources <- [| MakeTaskItem "MyRes.resources"; MakeTaskItem "OtherRes.resources" |]
        tool.Sources <- [| MakeTaskItem "foo.fs"; MakeTaskItem "C:\\Program Files\\spaces.fs" |]
        tool.WarningLevel <- "4"
        tool.TreatWarningsAsErrors <- true
        tool.TargetType <- "Exe"
        tool.BaseAddress <- "0xBADF00D"
        tool.Platform <- "AnyCPU"
        tool.Utf8Output <- true
        tool.VisualStudioStyleErrors <- true
        tool.SubsystemVersion <- "4.0"
        let cmd = tool.InternalGenerateResponseFileCommands()
        printfn "cmd=\"%s\"" cmd

        let expected = 
            "-o:out.dll" + Environment.NewLine +
            "--codepage:65001" + Environment.NewLine +
            "-g" + Environment.NewLine +
            "--debug:full" + Environment.NewLine +
            "--noframework" + Environment.NewLine  +
            "--baseaddress:0xBADF00D" + Environment.NewLine +
            "--define:FOO=3" + Environment.NewLine +
            "--define:BAR=4" + Environment.NewLine +
            "--doc:foo.xml" + Environment.NewLine +
            "--sig:foo.fsi" + Environment.NewLine +
            "--keyfile:key.txt" + Environment.NewLine +
            "--optimize+" + Environment.NewLine +
<<<<<<< HEAD
            "--graphtypechecking+" + Environment.NewLine +
            "--paralleloptimization+" + Environment.NewLine +
            "--parallelilxgen-" + Environment.NewLine +
            "--parallelreferenceresolution-" + Environment.NewLine +
            "--realsig+" + Environment.NewLine +
=======
>>>>>>> ddc90b84
            "--pdb:out.pdb" + Environment.NewLine +
            "--platform:anycpu" + Environment.NewLine +
            "--resource:MyRes.resources" + Environment.NewLine +
            "--resource:OtherRes.resources" + Environment.NewLine +
            "--versionfile:src/version" + Environment.NewLine +
            "-r:ref.dll" + Environment.NewLine +
            @"-r:C:\Program Files\SpacesPath.dll" + Environment.NewLine +
            @"--lib:c:\foo,c:\bar" + Environment.NewLine +
            "--target:exe" + Environment.NewLine +
            "--nowarn:52,109" + Environment.NewLine +
            "--warn:4" + Environment.NewLine +
            "--warnaserror" + Environment.NewLine +
            "--vserrors" + Environment.NewLine +
            "--utf8output" + Environment.NewLine +
            "--fullpaths" + Environment.NewLine +
            "--flaterrors" + Environment.NewLine +
            "--subsystemversion:4.0" + Environment.NewLine +
            "--highentropyva-" + Environment.NewLine +
            "--nocopyfsharpcore" + Environment.NewLine +
            "--yadda:yadda" + Environment.NewLine +
            "--other:internal quote" + Environment.NewLine +
            "blah" + Environment.NewLine +
            "foo.fs" + Environment.NewLine +
            @"C:\Program Files\spaces.fs"

        AssertEqual expected cmd

        let hostObject = new FauxHostObject()
        tool.HostObject <- hostObject
        tool.InternalExecuteTool("", "", "") |> ignore
        let expectedFlags = [|
            "-o:out.dll"
            "--codepage:65001"
            "-g"
            "--debug:full"
            "--noframework"
            "--baseaddress:0xBADF00D"
            "--define:FOO=3"
            "--define:BAR=4"
            "--doc:foo.xml"
            "--sig:foo.fsi"
            "--keyfile:key.txt"
            "--optimize+"
<<<<<<< HEAD
            "--graphtypechecking+"
            "--paralleloptimization+"
            "--parallelilxgen-"
            "--parallelreferenceresolution-"
            "--realsig+"
=======
>>>>>>> ddc90b84
            "--pdb:out.pdb"
            "--platform:anycpu"
            "--resource:MyRes.resources"
            "--resource:OtherRes.resources"
            "--versionfile:src/version"
            "-r:ref.dll" 
            "-r:C:\\Program Files\\SpacesPath.dll"  // note no internal quotes
            "--lib:c:\\foo,c:\\bar"
            "--target:exe"
            "--nowarn:52,109"
            "--warn:4"
            "--warnaserror"
            "--vserrors"
            "--utf8output"
            "--fullpaths"
            "--flaterrors"
            "--subsystemversion:4.0"
            "--highentropyva-"
            "--nocopyfsharpcore"
            "--yadda:yadda"
            "--other:internal quote" // note stripped internal quotes
            "blah" |]
        AssertEqual expectedFlags hostObject.Flags 
        let expectedSources = [| "foo.fs"; "C:\\Program Files\\spaces.fs" |]
        AssertEqual expectedSources hostObject.Sources

    [<Test>]
    member public this.``DisabledWarnings build property``() =
        let tool = new FSharp.Build.Fsc()
        tool.DisabledWarnings <- "
        
        \n52,,\n,,,109,110;\r73
        
        ,
        
        ;
        85;
        "
        let cmd = tool.InternalGenerateResponseFileCommands()
        printfn "cmd=\"%s\"" cmd

        let expected =
            "--optimize+" + Environment.NewLine +
<<<<<<< HEAD
            "--graphtypechecking+" + Environment.NewLine +
            "--paralleloptimization+" + Environment.NewLine +
            "--parallelilxgen-" + Environment.NewLine +
            "--parallelreferenceresolution-" + Environment.NewLine +
            "--realsig+" + Environment.NewLine +
=======
>>>>>>> ddc90b84
            "--nowarn:52,109,110,73,85" + Environment.NewLine +
            "--fullpaths" + Environment.NewLine +
            "--flaterrors" + Environment.NewLine +
            "--highentropyva-" + Environment.NewLine  +
            "--nocopyfsharpcore"

        AssertEqual expected cmd<|MERGE_RESOLUTION|>--- conflicted
+++ resolved
@@ -79,14 +79,11 @@
         printfn "cmd=\"%s\"" cmd
         AssertEqual ("--codepage:65001" + Environment.NewLine +
                      "--optimize+" + Environment.NewLine +
-<<<<<<< HEAD
-                     "--graphtypechecking+" + Environment.NewLine +
-                     "--paralleloptimization+" + Environment.NewLine +
-                     "--parallelilxgen-" + Environment.NewLine +
-                     "--parallelreferenceresolution-" + Environment.NewLine +
-                     "--realsig+" + Environment.NewLine +
-=======
->>>>>>> ddc90b84
+                     "--graphtypechecking+" + Environment.NewLine +
+                     "--paralleloptimization+" + Environment.NewLine +
+                     "--parallelilxgen-" + Environment.NewLine +
+                     "--parallelreferenceresolution-" + Environment.NewLine +
+                     "--realsig+" + Environment.NewLine +
                      "--fullpaths" + Environment.NewLine +
                      "--flaterrors" + Environment.NewLine +
                      "--highentropyva-" + Environment.NewLine +
@@ -102,14 +99,11 @@
         printfn "cmd=\"%s\"" cmd
         AssertEqual ("-g" + Environment.NewLine +
                      "--optimize+" + Environment.NewLine +
-<<<<<<< HEAD
-                     "--graphtypechecking+" + Environment.NewLine +
-                     "--paralleloptimization+" + Environment.NewLine +
-                     "--parallelilxgen-" + Environment.NewLine +
-                     "--parallelreferenceresolution-" + Environment.NewLine +
-                     "--realsig+" + Environment.NewLine +
-=======
->>>>>>> ddc90b84
+                     "--graphtypechecking+" + Environment.NewLine +
+                     "--paralleloptimization+" + Environment.NewLine +
+                     "--parallelilxgen-" + Environment.NewLine +
+                     "--parallelreferenceresolution-" + Environment.NewLine +
+                     "--realsig+" + Environment.NewLine +
                      "--fullpaths" + Environment.NewLine +
                      "--flaterrors" + Environment.NewLine +
                      "--highentropyva-" + Environment.NewLine +
@@ -125,14 +119,11 @@
         printfn "cmd=\"%s\"" cmd
         AssertEqual ("--debug:pdbonly" + Environment.NewLine +
                      "--optimize+" + Environment.NewLine +
-<<<<<<< HEAD
-                     "--graphtypechecking+" + Environment.NewLine +
-                     "--paralleloptimization+" + Environment.NewLine +
-                     "--parallelilxgen-" + Environment.NewLine +
-                     "--parallelreferenceresolution-" + Environment.NewLine +
-                     "--realsig+" + Environment.NewLine +
-=======
->>>>>>> ddc90b84
+                     "--graphtypechecking+" + Environment.NewLine +
+                     "--paralleloptimization+" + Environment.NewLine +
+                     "--parallelilxgen-" + Environment.NewLine +
+                     "--parallelreferenceresolution-" + Environment.NewLine +
+                     "--realsig+" + Environment.NewLine +
                      "--fullpaths" + Environment.NewLine +
                      "--flaterrors" + Environment.NewLine +
                      "--highentropyva-" + Environment.NewLine +
@@ -150,14 +141,11 @@
         AssertEqual ("--define:FOO=3" + Environment.NewLine +
                      "--define:BAR=4" + Environment.NewLine +
                      "--optimize+" + Environment.NewLine +
-<<<<<<< HEAD
-                     "--graphtypechecking+" + Environment.NewLine +
-                     "--paralleloptimization+" + Environment.NewLine +
-                     "--parallelilxgen-" + Environment.NewLine +
-                     "--parallelreferenceresolution-" + Environment.NewLine +
-                     "--realsig+" + Environment.NewLine +
-=======
->>>>>>> ddc90b84
+                     "--graphtypechecking+" + Environment.NewLine +
+                     "--paralleloptimization+" + Environment.NewLine +
+                     "--parallelilxgen-" + Environment.NewLine +
+                     "--parallelreferenceresolution-" + Environment.NewLine +
+                     "--realsig+" + Environment.NewLine +
                      "--fullpaths" + Environment.NewLine +
                      "--flaterrors" + Environment.NewLine +
                      "--highentropyva-" + Environment.NewLine +
@@ -171,17 +159,13 @@
         AssertEqual "52;109" tool.DisabledWarnings
         let cmd = tool.InternalGenerateResponseFileCommands()
         printfn "cmd=\"%s\"" cmd
-<<<<<<< HEAD
-        AssertEqual ("--compressmetadata" + Environment.NewLine +
-                     "--optimize+" + Environment.NewLine +
-                     "--graphtypechecking+" + Environment.NewLine +
-                     "--paralleloptimization+" + Environment.NewLine +
-                     "--parallelilxgen-" + Environment.NewLine +
-                     "--parallelreferenceresolution-" + Environment.NewLine +
-                     "--realsig+" + Environment.NewLine +
-=======
-        AssertEqual ("--optimize+" + Environment.NewLine +
->>>>>>> ddc90b84
+        AssertEqual ("--compressmetadata" + Environment.NewLine +
+                     "--optimize+" + Environment.NewLine +
+                     "--graphtypechecking+" + Environment.NewLine +
+                     "--paralleloptimization+" + Environment.NewLine +
+                     "--parallelilxgen-" + Environment.NewLine +
+                     "--parallelreferenceresolution-" + Environment.NewLine +
+                     "--realsig+" + Environment.NewLine +
                      "--nowarn:52,109" + Environment.NewLine +
                      "--fullpaths" + Environment.NewLine +
                      "--flaterrors" + Environment.NewLine +
@@ -196,17 +180,13 @@
         AssertEqual ";" tool.DisabledWarnings
         let cmd = tool.InternalGenerateResponseFileCommands()
         printfn "cmd=\"%s\"" cmd
-<<<<<<< HEAD
-        AssertEqual ("--compressmetadata" + Environment.NewLine +
-                     "--optimize+" + Environment.NewLine +
-                     "--graphtypechecking+" + Environment.NewLine +
-                     "--paralleloptimization+" + Environment.NewLine +
-                     "--parallelilxgen-" + Environment.NewLine +
-                     "--parallelreferenceresolution-" + Environment.NewLine +
-                     "--realsig+" + Environment.NewLine +
-=======
-        AssertEqual ("--optimize+" + Environment.NewLine +
->>>>>>> ddc90b84
+        AssertEqual ("--compressmetadata" + Environment.NewLine +
+                     "--optimize+" + Environment.NewLine +
+                     "--graphtypechecking+" + Environment.NewLine +
+                     "--paralleloptimization+" + Environment.NewLine +
+                     "--parallelilxgen-" + Environment.NewLine +
+                     "--parallelreferenceresolution-" + Environment.NewLine +
+                     "--realsig+" + Environment.NewLine +
                      "--fullpaths" + Environment.NewLine +
                      "--flaterrors" + Environment.NewLine +
                      "--highentropyva-" + Environment.NewLine +
@@ -220,17 +200,13 @@
         AssertEqual "52;109" tool.WarningsNotAsErrors
         let cmd = tool.InternalGenerateResponseFileCommands()
         printfn "cmd=\"%s\"" cmd
-<<<<<<< HEAD
-        AssertEqual ("--compressmetadata" + Environment.NewLine +
-                     "--optimize+" + Environment.NewLine +
-                     "--graphtypechecking+" + Environment.NewLine +
-                     "--paralleloptimization+" + Environment.NewLine +
-                     "--parallelilxgen-" + Environment.NewLine +
-                     "--parallelreferenceresolution-" + Environment.NewLine +
-                     "--realsig+" + Environment.NewLine +
-=======
-        AssertEqual ("--optimize+" + Environment.NewLine +
->>>>>>> ddc90b84
+        AssertEqual ("--compressmetadata" + Environment.NewLine +
+                     "--optimize+" + Environment.NewLine +
+                     "--graphtypechecking+" + Environment.NewLine +
+                     "--paralleloptimization+" + Environment.NewLine +
+                     "--parallelilxgen-" + Environment.NewLine +
+                     "--parallelreferenceresolution-" + Environment.NewLine +
+                     "--realsig+" + Environment.NewLine +
                      "--warnaserror-:52,109" + Environment.NewLine +
                      "--fullpaths" + Environment.NewLine +
                      "--flaterrors" + Environment.NewLine +
@@ -245,17 +221,13 @@
         AssertEqual "src/version" tool.VersionFile 
         let cmd = tool.InternalGenerateResponseFileCommands()
         printfn "cmd=\"%s\"" cmd
-<<<<<<< HEAD
-        AssertEqual ("--compressmetadata" + Environment.NewLine +
-                     "--optimize+" + Environment.NewLine +
-                     "--graphtypechecking+" + Environment.NewLine +
-                     "--paralleloptimization+" + Environment.NewLine +
-                     "--parallelilxgen-" + Environment.NewLine +
-                     "--parallelreferenceresolution-" + Environment.NewLine +
-                     "--realsig+" + Environment.NewLine +
-=======
-        AssertEqual ("--optimize+" + Environment.NewLine +
->>>>>>> ddc90b84
+        AssertEqual ("--compressmetadata" + Environment.NewLine +
+                     "--optimize+" + Environment.NewLine +
+                     "--graphtypechecking+" + Environment.NewLine +
+                     "--paralleloptimization+" + Environment.NewLine +
+                     "--parallelilxgen-" + Environment.NewLine +
+                     "--parallelreferenceresolution-" + Environment.NewLine +
+                     "--realsig+" + Environment.NewLine +
                      "--versionfile:src/version" + Environment.NewLine +
                      "--fullpaths" + Environment.NewLine +
                      "--flaterrors" + Environment.NewLine +
@@ -272,14 +244,11 @@
         printfn "cmd=\"%s\"" cmd
         AssertEqual ("--doc:foo.xml" + Environment.NewLine +
                      "--optimize+" + Environment.NewLine +
-<<<<<<< HEAD
-                     "--graphtypechecking+" + Environment.NewLine +
-                     "--paralleloptimization+" + Environment.NewLine +
-                     "--parallelilxgen-" + Environment.NewLine +
-                     "--parallelreferenceresolution-" + Environment.NewLine +
-                     "--realsig+" + Environment.NewLine +
-=======
->>>>>>> ddc90b84
+                     "--graphtypechecking+" + Environment.NewLine +
+                     "--paralleloptimization+" + Environment.NewLine +
+                     "--parallelilxgen-" + Environment.NewLine +
+                     "--parallelreferenceresolution-" + Environment.NewLine +
+                     "--realsig+" + Environment.NewLine +
                      "--fullpaths" + Environment.NewLine +
                      "--flaterrors" + Environment.NewLine +
                      "--highentropyva-" + Environment.NewLine +
@@ -295,14 +264,11 @@
         printfn "cmd=\"%s\"" cmd
         AssertEqual ("--sig:foo.fsi" + Environment.NewLine +
                      "--optimize+" + Environment.NewLine +
-<<<<<<< HEAD
-                     "--graphtypechecking+" + Environment.NewLine +
-                     "--paralleloptimization+" + Environment.NewLine +
-                     "--parallelilxgen-" + Environment.NewLine +
-                     "--parallelreferenceresolution-" + Environment.NewLine +
-                     "--realsig+" + Environment.NewLine +
-=======
->>>>>>> ddc90b84
+                     "--graphtypechecking+" + Environment.NewLine +
+                     "--paralleloptimization+" + Environment.NewLine +
+                     "--parallelilxgen-" + Environment.NewLine +
+                     "--parallelreferenceresolution-" + Environment.NewLine +
+                     "--realsig+" + Environment.NewLine +
                      "--fullpaths" + Environment.NewLine +
                      "--flaterrors" + Environment.NewLine +
                      "--highentropyva-" + Environment.NewLine +
@@ -318,14 +284,11 @@
         printfn "cmd=\"%s\"" cmd
         AssertEqual ("--keyfile:key.txt" + Environment.NewLine +
                      "--optimize+" + Environment.NewLine +
-<<<<<<< HEAD
-                     "--graphtypechecking+" + Environment.NewLine +
-                     "--paralleloptimization+" + Environment.NewLine +
-                     "--parallelilxgen-" + Environment.NewLine +
-                     "--parallelreferenceresolution-" + Environment.NewLine +
-                     "--realsig+" + Environment.NewLine +
-=======
->>>>>>> ddc90b84
+                     "--graphtypechecking+" + Environment.NewLine +
+                     "--paralleloptimization+" + Environment.NewLine +
+                     "--parallelilxgen-" + Environment.NewLine +
+                     "--parallelreferenceresolution-" + Environment.NewLine +
+                     "--realsig+" + Environment.NewLine +
                      "--fullpaths" + Environment.NewLine +
                      "--flaterrors" + Environment.NewLine +
                      "--highentropyva-" + Environment.NewLine +
@@ -341,14 +304,11 @@
         printfn "cmd=\"%s\"" cmd
         AssertEqual ("--noframework" + Environment.NewLine +
                      "--optimize+" + Environment.NewLine +
-<<<<<<< HEAD
-                     "--graphtypechecking+" + Environment.NewLine +
-                     "--paralleloptimization+" + Environment.NewLine +
-                     "--parallelilxgen-" + Environment.NewLine +
-                     "--parallelreferenceresolution-" + Environment.NewLine +
-                     "--realsig+" + Environment.NewLine +
-=======
->>>>>>> ddc90b84
+                     "--graphtypechecking+" + Environment.NewLine +
+                     "--paralleloptimization+" + Environment.NewLine +
+                     "--parallelilxgen-" + Environment.NewLine +
+                     "--parallelreferenceresolution-" + Environment.NewLine +
+                     "--realsig+" + Environment.NewLine +
                      "--fullpaths" + Environment.NewLine +
                      "--flaterrors" + Environment.NewLine +
                      "--highentropyva-" + Environment.NewLine +
@@ -362,7 +322,6 @@
         AssertEqual false tool.Optimize 
         let cmd = tool.InternalGenerateResponseFileCommands()
         printfn "cmd=\"%s\"" cmd
-<<<<<<< HEAD
         AssertEqual ("--compressmetadata" + Environment.NewLine +
                      "--optimize-" + Environment.NewLine +
                      "--graphtypechecking+" + Environment.NewLine +
@@ -370,9 +329,6 @@
                      "--parallelilxgen-" + Environment.NewLine +
                      "--parallelreferenceresolution-" + Environment.NewLine +
                      "--realsig+" + Environment.NewLine +
-=======
-        AssertEqual ("--optimize-" + Environment.NewLine +
->>>>>>> ddc90b84
                      "--fullpaths" + Environment.NewLine +
                      "--flaterrors" + Environment.NewLine +
                      "--highentropyva-" + Environment.NewLine +
@@ -387,17 +343,13 @@
         let cmd = tool.InternalGenerateResponseFileCommands()
         printfn "cmd=\"%s\"" cmd
         // REVIEW we don't put the default, is that desired?
-<<<<<<< HEAD
-        AssertEqual ("--compressmetadata" + Environment.NewLine +
-                     "--optimize+" + Environment.NewLine +
-                     "--graphtypechecking+" + Environment.NewLine +
-                     "--paralleloptimization+" + Environment.NewLine +
-                     "--parallelilxgen-" + Environment.NewLine +
-                     "--parallelreferenceresolution-" + Environment.NewLine +
-                     "--realsig+" + Environment.NewLine +
-=======
-        AssertEqual ("--optimize+" + Environment.NewLine +
->>>>>>> ddc90b84
+        AssertEqual ("--compressmetadata" + Environment.NewLine +
+                     "--optimize+" + Environment.NewLine +
+                     "--graphtypechecking+" + Environment.NewLine +
+                     "--paralleloptimization+" + Environment.NewLine +
+                     "--parallelilxgen-" + Environment.NewLine +
+                     "--parallelreferenceresolution-" + Environment.NewLine +
+                     "--realsig+" + Environment.NewLine +
                      "--fullpaths" + Environment.NewLine +
                      "--flaterrors" + Environment.NewLine +
                      "--highentropyva-" + Environment.NewLine +
@@ -411,17 +363,13 @@
         AssertEqual "--yadda yadda" tool.OtherFlags 
         let cmd = tool.InternalGenerateResponseFileCommands()
         printfn "cmd=\"%s\"" cmd
-<<<<<<< HEAD
-        AssertEqual ("--compressmetadata" + Environment.NewLine +
-                     "--optimize+" + Environment.NewLine +
-                     "--graphtypechecking+" + Environment.NewLine +
-                     "--paralleloptimization+" + Environment.NewLine +
-                     "--parallelilxgen-" + Environment.NewLine +
-                     "--parallelreferenceresolution-" + Environment.NewLine +
-                     "--realsig+" + Environment.NewLine +
-=======
-        AssertEqual ("--optimize+" + Environment.NewLine +
->>>>>>> ddc90b84
+        AssertEqual ("--compressmetadata" + Environment.NewLine +
+                     "--optimize+" + Environment.NewLine +
+                     "--graphtypechecking+" + Environment.NewLine +
+                     "--paralleloptimization+" + Environment.NewLine +
+                     "--parallelilxgen-" + Environment.NewLine +
+                     "--parallelreferenceresolution-" + Environment.NewLine +
+                     "--realsig+" + Environment.NewLine +
                      "--fullpaths" + Environment.NewLine +
                      "--flaterrors" + Environment.NewLine +
                      "--highentropyva-" + Environment.NewLine +
@@ -439,14 +387,11 @@
         printfn "cmd=\"%s\"" cmd
         AssertEqual ("-o:oUt.dll" + Environment.NewLine +
                      "--optimize+" + Environment.NewLine +
-<<<<<<< HEAD
-                     "--graphtypechecking+" + Environment.NewLine +
-                     "--paralleloptimization+" + Environment.NewLine +
-                     "--parallelilxgen-" + Environment.NewLine +
-                     "--parallelreferenceresolution-" + Environment.NewLine +
-                     "--realsig+" + Environment.NewLine +
-=======
->>>>>>> ddc90b84
+                     "--graphtypechecking+" + Environment.NewLine +
+                     "--paralleloptimization+" + Environment.NewLine +
+                     "--parallelilxgen-" + Environment.NewLine +
+                     "--parallelreferenceresolution-" + Environment.NewLine +
+                     "--realsig+" + Environment.NewLine +
                      "--fullpaths" + Environment.NewLine +
                      "--flaterrors" + Environment.NewLine +
                      "--highentropyva-" + Environment.NewLine +
@@ -460,17 +405,13 @@
         AssertEqual "out.pdb" tool.PdbFile 
         let cmd = tool.InternalGenerateResponseFileCommands()
         printfn "cmd=\"%s\"" cmd
-<<<<<<< HEAD
-        AssertEqual ("--compressmetadata" + Environment.NewLine +
-                     "--optimize+" + Environment.NewLine +
-                     "--graphtypechecking+" + Environment.NewLine +
-                     "--paralleloptimization+" + Environment.NewLine +
-                     "--parallelilxgen-" + Environment.NewLine +
-                     "--parallelreferenceresolution-" + Environment.NewLine +
-                     "--realsig+" + Environment.NewLine +
-=======
-        AssertEqual ("--optimize+" + Environment.NewLine +
->>>>>>> ddc90b84
+        AssertEqual ("--compressmetadata" + Environment.NewLine +
+                     "--optimize+" + Environment.NewLine +
+                     "--graphtypechecking+" + Environment.NewLine +
+                     "--paralleloptimization+" + Environment.NewLine +
+                     "--parallelilxgen-" + Environment.NewLine +
+                     "--parallelreferenceresolution-" + Environment.NewLine +
+                     "--realsig+" + Environment.NewLine +
                      "--pdb:out.pdb" + Environment.NewLine +
                      "--fullpaths" + Environment.NewLine +
                      "--flaterrors" + Environment.NewLine +
@@ -485,17 +426,13 @@
         AssertEqual "x64" tool.Platform 
         let cmd = tool.InternalGenerateResponseFileCommands()
         printfn "cmd=\"%s\"" cmd
-<<<<<<< HEAD
-        AssertEqual ("--compressmetadata" + Environment.NewLine +
-                     "--optimize+" + Environment.NewLine +
-                     "--graphtypechecking+" + Environment.NewLine +
-                     "--paralleloptimization+" + Environment.NewLine +
-                     "--parallelilxgen-" + Environment.NewLine +
-                     "--parallelreferenceresolution-" + Environment.NewLine +
-                     "--realsig+" + Environment.NewLine +
-=======
-        AssertEqual ("--optimize+" + Environment.NewLine +
->>>>>>> ddc90b84
+        AssertEqual ("--compressmetadata" + Environment.NewLine +
+                     "--optimize+" + Environment.NewLine +
+                     "--graphtypechecking+" + Environment.NewLine +
+                     "--paralleloptimization+" + Environment.NewLine +
+                     "--parallelilxgen-" + Environment.NewLine +
+                     "--parallelreferenceresolution-" + Environment.NewLine +
+                     "--realsig+" + Environment.NewLine +
                      "--platform:x64" + Environment.NewLine +
                      "--fullpaths" + Environment.NewLine +
                      "--flaterrors" + Environment.NewLine +
@@ -510,17 +447,13 @@
         AssertEqual "x86" tool.Platform 
         let cmd = tool.InternalGenerateResponseFileCommands()
         printfn "cmd=\"%s\"" cmd
-<<<<<<< HEAD
-        AssertEqual ("--compressmetadata" + Environment.NewLine +
-                     "--optimize+" + Environment.NewLine +
-                     "--graphtypechecking+" + Environment.NewLine +
-                     "--paralleloptimization+" + Environment.NewLine +
-                     "--parallelilxgen-" + Environment.NewLine +
-                     "--parallelreferenceresolution-" + Environment.NewLine +
-                     "--realsig+" + Environment.NewLine +
-=======
-        AssertEqual ("--optimize+" + Environment.NewLine +
->>>>>>> ddc90b84
+        AssertEqual ("--compressmetadata" + Environment.NewLine +
+                     "--optimize+" + Environment.NewLine +
+                     "--graphtypechecking+" + Environment.NewLine +
+                     "--paralleloptimization+" + Environment.NewLine +
+                     "--parallelilxgen-" + Environment.NewLine +
+                     "--parallelreferenceresolution-" + Environment.NewLine +
+                     "--realsig+" + Environment.NewLine +
                      "--platform:x86" + Environment.NewLine +
                      "--fullpaths" + Environment.NewLine +
                      "--flaterrors" + Environment.NewLine +
@@ -536,17 +469,13 @@
         AssertEqual 1 tool.References.Length 
         let cmd = tool.InternalGenerateResponseFileCommands()
         printfn "cmd=\"%s\"" cmd
-<<<<<<< HEAD
-        AssertEqual ("--compressmetadata" + Environment.NewLine +
-                     "--optimize+" + Environment.NewLine +
-                     "--graphtypechecking+" + Environment.NewLine +
-                     "--paralleloptimization+" + Environment.NewLine +
-                     "--parallelilxgen-" + Environment.NewLine +
-                     "--parallelreferenceresolution-" + Environment.NewLine +
-                     "--realsig+" + Environment.NewLine +
-=======
-        AssertEqual ("--optimize+" + Environment.NewLine +
->>>>>>> ddc90b84
+        AssertEqual ("--compressmetadata" + Environment.NewLine +
+                     "--optimize+" + Environment.NewLine +
+                     "--graphtypechecking+" + Environment.NewLine +
+                     "--paralleloptimization+" + Environment.NewLine +
+                     "--parallelilxgen-" + Environment.NewLine +
+                     "--parallelreferenceresolution-" + Environment.NewLine +
+                     "--realsig+" + Environment.NewLine +
                      "-r:" + dll + Environment.NewLine +
                      "--fullpaths" + Environment.NewLine +
                      "--flaterrors" + Environment.NewLine +
@@ -562,17 +491,13 @@
         AssertEqual path tool.ReferencePath 
         let cmd = tool.InternalGenerateResponseFileCommands()
         printfn "cmd=\"%s\"" cmd
-<<<<<<< HEAD
-        AssertEqual ("--compressmetadata" + Environment.NewLine +
-                     "--optimize+" + Environment.NewLine +
-                     "--graphtypechecking+" + Environment.NewLine +
-                     "--paralleloptimization+" + Environment.NewLine +
-                     "--parallelilxgen-" + Environment.NewLine +
-                     "--parallelreferenceresolution-" + Environment.NewLine +
-                     "--realsig+" + Environment.NewLine +
-=======
-        AssertEqual ("--optimize+" + Environment.NewLine +
->>>>>>> ddc90b84
+        AssertEqual ("--compressmetadata" + Environment.NewLine +
+                     "--optimize+" + Environment.NewLine +
+                     "--graphtypechecking+" + Environment.NewLine +
+                     "--paralleloptimization+" + Environment.NewLine +
+                     "--parallelilxgen-" + Environment.NewLine +
+                     "--parallelreferenceresolution-" + Environment.NewLine +
+                     "--realsig+" + Environment.NewLine +
                      "--lib:c:\\sd\\staging\\tools\\nunit\\,c:\\Foo" + Environment.NewLine +
                      "--fullpaths" + Environment.NewLine +
                      "--flaterrors" + Environment.NewLine +
@@ -588,17 +513,13 @@
         AssertEqual path tool.ReferencePath 
         let cmd = tool.InternalGenerateResponseFileCommands()
         printfn "cmd=\"%s\"" cmd
-<<<<<<< HEAD
-        AssertEqual ("--compressmetadata" + Environment.NewLine +
-                     "--optimize+" + Environment.NewLine +
-                     "--graphtypechecking+" + Environment.NewLine +
-                     "--paralleloptimization+" + Environment.NewLine +
-                     "--parallelilxgen-" + Environment.NewLine +
-                     "--parallelreferenceresolution-" + Environment.NewLine +
-                     "--realsig+" + Environment.NewLine +
-=======
-        AssertEqual ("--optimize+" + Environment.NewLine +
->>>>>>> ddc90b84
+        AssertEqual ("--compressmetadata" + Environment.NewLine +
+                     "--optimize+" + Environment.NewLine +
+                     "--graphtypechecking+" + Environment.NewLine +
+                     "--paralleloptimization+" + Environment.NewLine +
+                     "--parallelilxgen-" + Environment.NewLine +
+                     "--parallelreferenceresolution-" + Environment.NewLine +
+                     "--realsig+" + Environment.NewLine +
                      "--lib:c:\\program files,c:\\sd\\staging\\tools\\nunit,c:\\Foo" + Environment.NewLine +
                      "--fullpaths" + Environment.NewLine +
                      "--flaterrors" + Environment.NewLine +
@@ -613,17 +534,13 @@
         AssertEqual 1 tool.Resources.Length 
         let cmd = tool.InternalGenerateResponseFileCommands()
         printfn "cmd=\"%s\"" cmd
-<<<<<<< HEAD
-        AssertEqual ("--compressmetadata" + Environment.NewLine +
-                     "--optimize+" + Environment.NewLine +
-                     "--graphtypechecking+" + Environment.NewLine +
-                     "--paralleloptimization+" + Environment.NewLine +
-                     "--parallelilxgen-" + Environment.NewLine +
-                     "--parallelreferenceresolution-" + Environment.NewLine +
-                     "--realsig+" + Environment.NewLine +
-=======
-        AssertEqual ("--optimize+" + Environment.NewLine +
->>>>>>> ddc90b84
+        AssertEqual ("--compressmetadata" + Environment.NewLine +
+                     "--optimize+" + Environment.NewLine +
+                     "--graphtypechecking+" + Environment.NewLine +
+                     "--paralleloptimization+" + Environment.NewLine +
+                     "--parallelilxgen-" + Environment.NewLine +
+                     "--parallelreferenceresolution-" + Environment.NewLine +
+                     "--realsig+" + Environment.NewLine +
                      "--resource:Foo.resources" + Environment.NewLine +
                      "--fullpaths" + Environment.NewLine +
                      "--flaterrors" + Environment.NewLine +
@@ -640,17 +557,13 @@
         AssertEqual 2 tool.Sources.Length 
         let cmd = tool.InternalGenerateResponseFileCommands()
         printfn "cmd=\"%s\"" cmd
-<<<<<<< HEAD
-        AssertEqual ("--compressmetadata" + Environment.NewLine +
-                     "--optimize+" + Environment.NewLine +
-                     "--graphtypechecking+" + Environment.NewLine +
-                     "--paralleloptimization+" + Environment.NewLine +
-                     "--parallelilxgen-" + Environment.NewLine +
-                     "--parallelreferenceresolution-" + Environment.NewLine +
-                     "--realsig+" + Environment.NewLine +
-=======
-        AssertEqual ("--optimize+" + Environment.NewLine +
->>>>>>> ddc90b84
+        AssertEqual ("--compressmetadata" + Environment.NewLine +
+                     "--optimize+" + Environment.NewLine +
+                     "--graphtypechecking+" + Environment.NewLine +
+                     "--paralleloptimization+" + Environment.NewLine +
+                     "--parallelilxgen-" + Environment.NewLine +
+                     "--parallelreferenceresolution-" + Environment.NewLine +
+                     "--realsig+" + Environment.NewLine +
                      "--fullpaths" + Environment.NewLine +
                      "--flaterrors" + Environment.NewLine +
                      "--highentropyva-" + Environment.NewLine +
@@ -667,17 +580,13 @@
         AssertEqual "Library" tool.TargetType 
         let cmd = tool.InternalGenerateResponseFileCommands()
         printfn "cmd=\"%s\"" cmd
-<<<<<<< HEAD
-        AssertEqual ("--compressmetadata" + Environment.NewLine +
-                     "--optimize+" + Environment.NewLine +
-                     "--graphtypechecking+" + Environment.NewLine +
-                     "--paralleloptimization+" + Environment.NewLine +
-                     "--parallelilxgen-" + Environment.NewLine +
-                     "--parallelreferenceresolution-" + Environment.NewLine +
-                     "--realsig+" + Environment.NewLine +
-=======
-        AssertEqual ("--optimize+" + Environment.NewLine +
->>>>>>> ddc90b84
+        AssertEqual ("--compressmetadata" + Environment.NewLine +
+                     "--optimize+" + Environment.NewLine +
+                     "--graphtypechecking+" + Environment.NewLine +
+                     "--paralleloptimization+" + Environment.NewLine +
+                     "--parallelilxgen-" + Environment.NewLine +
+                     "--parallelreferenceresolution-" + Environment.NewLine +
+                     "--realsig+" + Environment.NewLine +
                      "--target:library" + Environment.NewLine +
                      "--fullpaths" + Environment.NewLine +
                      "--flaterrors" + Environment.NewLine +
@@ -692,17 +601,13 @@
         AssertEqual "Winexe" tool.TargetType 
         let cmd = tool.InternalGenerateResponseFileCommands()
         printfn "cmd=\"%s\"" cmd
-<<<<<<< HEAD
-        AssertEqual ("--compressmetadata" + Environment.NewLine +
-                     "--optimize+" + Environment.NewLine +
-                     "--graphtypechecking+" + Environment.NewLine +
-                     "--paralleloptimization+" + Environment.NewLine +
-                     "--parallelilxgen-" + Environment.NewLine +
-                     "--parallelreferenceresolution-" + Environment.NewLine +
-                     "--realsig+" + Environment.NewLine +
-=======
-        AssertEqual ("--optimize+" + Environment.NewLine +
->>>>>>> ddc90b84
+        AssertEqual ("--compressmetadata" + Environment.NewLine +
+                     "--optimize+" + Environment.NewLine +
+                     "--graphtypechecking+" + Environment.NewLine +
+                     "--paralleloptimization+" + Environment.NewLine +
+                     "--parallelilxgen-" + Environment.NewLine +
+                     "--parallelreferenceresolution-" + Environment.NewLine +
+                     "--realsig+" + Environment.NewLine +
                      "--target:winexe" + Environment.NewLine +
                      "--fullpaths" + Environment.NewLine +
                      "--flaterrors" + Environment.NewLine +
@@ -717,17 +622,13 @@
         AssertEqual "Module" tool.TargetType 
         let cmd = tool.InternalGenerateResponseFileCommands()
         printfn "cmd=\"%s\"" cmd
-<<<<<<< HEAD
-        AssertEqual ("--compressmetadata" + Environment.NewLine +
-                     "--optimize+" + Environment.NewLine +
-                     "--graphtypechecking+" + Environment.NewLine +
-                     "--paralleloptimization+" + Environment.NewLine +
-                     "--parallelilxgen-" + Environment.NewLine +
-                     "--parallelreferenceresolution-" + Environment.NewLine +
-                     "--realsig+" + Environment.NewLine +
-=======
-        AssertEqual ("--optimize+" + Environment.NewLine +
->>>>>>> ddc90b84
+        AssertEqual ("--compressmetadata" + Environment.NewLine +
+                     "--optimize+" + Environment.NewLine +
+                     "--graphtypechecking+" + Environment.NewLine +
+                     "--paralleloptimization+" + Environment.NewLine +
+                     "--parallelilxgen-" + Environment.NewLine +
+                     "--parallelreferenceresolution-" + Environment.NewLine +
+                     "--realsig+" + Environment.NewLine +
                      "--target:module" + Environment.NewLine +
                      "--fullpaths" + Environment.NewLine +
                      "--flaterrors" + Environment.NewLine +
@@ -741,17 +642,13 @@
         tool.Utf8Output <- true
         let cmd = tool.InternalGenerateResponseFileCommands()
         printfn "cmd=\"%s\"" cmd
-<<<<<<< HEAD
-        AssertEqual ("--compressmetadata" + Environment.NewLine +
-                     "--optimize+" + Environment.NewLine +
-                     "--graphtypechecking+" + Environment.NewLine +
-                     "--paralleloptimization+" + Environment.NewLine +
-                     "--parallelilxgen-" + Environment.NewLine +
-                     "--parallelreferenceresolution-" + Environment.NewLine +
-                     "--realsig+" + Environment.NewLine +
-=======
-        AssertEqual ("--optimize+" + Environment.NewLine +
->>>>>>> ddc90b84
+        AssertEqual ("--compressmetadata" + Environment.NewLine +
+                     "--optimize+" + Environment.NewLine +
+                     "--graphtypechecking+" + Environment.NewLine +
+                     "--paralleloptimization+" + Environment.NewLine +
+                     "--parallelilxgen-" + Environment.NewLine +
+                     "--parallelreferenceresolution-" + Environment.NewLine +
+                     "--realsig+" + Environment.NewLine +
                      "--utf8output" + Environment.NewLine +
                      "--fullpaths" + Environment.NewLine +
                      "--flaterrors" + Environment.NewLine +
@@ -765,17 +662,13 @@
         tool.Win32ResourceFile <- "foo.res"
         let cmd = tool.InternalGenerateResponseFileCommands()
         printfn "cmd=\"%s\"" cmd
-<<<<<<< HEAD
-        AssertEqual ("--compressmetadata" + Environment.NewLine +
-                     "--optimize+" + Environment.NewLine +
-                     "--graphtypechecking+" + Environment.NewLine +
-                     "--paralleloptimization+" + Environment.NewLine +
-                     "--parallelilxgen-" + Environment.NewLine +
-                     "--parallelreferenceresolution-" + Environment.NewLine +
-                     "--realsig+" + Environment.NewLine +
-=======
-        AssertEqual ("--optimize+" + Environment.NewLine +
->>>>>>> ddc90b84
+        AssertEqual ("--compressmetadata" + Environment.NewLine +
+                     "--optimize+" + Environment.NewLine +
+                     "--graphtypechecking+" + Environment.NewLine +
+                     "--paralleloptimization+" + Environment.NewLine +
+                     "--parallelilxgen-" + Environment.NewLine +
+                     "--parallelreferenceresolution-" + Environment.NewLine +
+                     "--realsig+" + Environment.NewLine +
                      "--win32res:foo.res" + Environment.NewLine +
                      "--fullpaths" + Environment.NewLine +
                      "--flaterrors" + Environment.NewLine +
@@ -789,17 +682,13 @@
         tool.Win32ManifestFile <- "foo.manifest"
         let cmd = tool.InternalGenerateResponseFileCommands()
         printfn "cmd=\"%s\"" cmd
-<<<<<<< HEAD
-        AssertEqual ("--compressmetadata" + Environment.NewLine +
-                     "--optimize+" + Environment.NewLine +
-                     "--graphtypechecking+" + Environment.NewLine +
-                     "--paralleloptimization+" + Environment.NewLine +
-                     "--parallelilxgen-" + Environment.NewLine +
-                     "--parallelreferenceresolution-" + Environment.NewLine +
-                     "--realsig+" + Environment.NewLine +
-=======
-        AssertEqual ("--optimize+" + Environment.NewLine +
->>>>>>> ddc90b84
+        AssertEqual ("--compressmetadata" + Environment.NewLine +
+                     "--optimize+" + Environment.NewLine +
+                     "--graphtypechecking+" + Environment.NewLine +
+                     "--paralleloptimization+" + Environment.NewLine +
+                     "--parallelilxgen-" + Environment.NewLine +
+                     "--parallelreferenceresolution-" + Environment.NewLine +
+                     "--realsig+" + Environment.NewLine +
                      "--win32manifest:foo.manifest" + Environment.NewLine +
                      "--fullpaths" + Environment.NewLine +
                      "--flaterrors" + Environment.NewLine +
@@ -813,17 +702,13 @@
         tool.HighEntropyVA <- true
         let cmd = tool.InternalGenerateResponseFileCommands()
         printfn "cmd=\"%s\"" cmd
-<<<<<<< HEAD
-        AssertEqual ("--compressmetadata" + Environment.NewLine +
-                     "--optimize+" + Environment.NewLine +
-                     "--graphtypechecking+" + Environment.NewLine +
-                     "--paralleloptimization+" + Environment.NewLine +
-                     "--parallelilxgen-" + Environment.NewLine +
-                     "--parallelreferenceresolution-" + Environment.NewLine +
-                     "--realsig+" + Environment.NewLine +
-=======
-        AssertEqual ("--optimize+" + Environment.NewLine +
->>>>>>> ddc90b84
+        AssertEqual ("--compressmetadata" + Environment.NewLine +
+                     "--optimize+" + Environment.NewLine +
+                     "--graphtypechecking+" + Environment.NewLine +
+                     "--paralleloptimization+" + Environment.NewLine +
+                     "--parallelilxgen-" + Environment.NewLine +
+                     "--parallelreferenceresolution-" + Environment.NewLine +
+                     "--realsig+" + Environment.NewLine +
                      "--fullpaths" + Environment.NewLine +
                      "--flaterrors" + Environment.NewLine +
                      "--highentropyva+" + Environment.NewLine +
@@ -836,17 +721,13 @@
         tool.SubsystemVersion <- "6.02"
         let cmd = tool.InternalGenerateResponseFileCommands()
         printfn "cmd=\"%s\"" cmd
-<<<<<<< HEAD
-        AssertEqual ("--compressmetadata" + Environment.NewLine +
-                     "--optimize+" + Environment.NewLine +
-                     "--graphtypechecking+" + Environment.NewLine +
-                     "--paralleloptimization+" + Environment.NewLine +
-                     "--parallelilxgen-" + Environment.NewLine +
-                     "--parallelreferenceresolution-" + Environment.NewLine +
-                     "--realsig+" + Environment.NewLine +
-=======
-        AssertEqual ("--optimize+" + Environment.NewLine +
->>>>>>> ddc90b84
+        AssertEqual ("--compressmetadata" + Environment.NewLine +
+                     "--optimize+" + Environment.NewLine +
+                     "--graphtypechecking+" + Environment.NewLine +
+                     "--paralleloptimization+" + Environment.NewLine +
+                     "--parallelilxgen-" + Environment.NewLine +
+                     "--parallelreferenceresolution-" + Environment.NewLine +
+                     "--realsig+" + Environment.NewLine +
                      "--fullpaths" + Environment.NewLine +
                      "--flaterrors" + Environment.NewLine +
                      "--subsystemversion:6.02" + Environment.NewLine +
@@ -901,14 +782,11 @@
             "--sig:foo.fsi" + Environment.NewLine +
             "--keyfile:key.txt" + Environment.NewLine +
             "--optimize+" + Environment.NewLine +
-<<<<<<< HEAD
             "--graphtypechecking+" + Environment.NewLine +
             "--paralleloptimization+" + Environment.NewLine +
             "--parallelilxgen-" + Environment.NewLine +
             "--parallelreferenceresolution-" + Environment.NewLine +
             "--realsig+" + Environment.NewLine +
-=======
->>>>>>> ddc90b84
             "--pdb:out.pdb" + Environment.NewLine +
             "--platform:anycpu" + Environment.NewLine +
             "--resource:MyRes.resources" + Environment.NewLine +
@@ -952,14 +830,11 @@
             "--sig:foo.fsi"
             "--keyfile:key.txt"
             "--optimize+"
-<<<<<<< HEAD
             "--graphtypechecking+"
             "--paralleloptimization+"
             "--parallelilxgen-"
             "--parallelreferenceresolution-"
             "--realsig+"
-=======
->>>>>>> ddc90b84
             "--pdb:out.pdb"
             "--platform:anycpu"
             "--resource:MyRes.resources"
@@ -1003,14 +878,11 @@
 
         let expected =
             "--optimize+" + Environment.NewLine +
-<<<<<<< HEAD
             "--graphtypechecking+" + Environment.NewLine +
             "--paralleloptimization+" + Environment.NewLine +
             "--parallelilxgen-" + Environment.NewLine +
             "--parallelreferenceresolution-" + Environment.NewLine +
             "--realsig+" + Environment.NewLine +
-=======
->>>>>>> ddc90b84
             "--nowarn:52,109,110,73,85" + Environment.NewLine +
             "--fullpaths" + Environment.NewLine +
             "--flaterrors" + Environment.NewLine +
