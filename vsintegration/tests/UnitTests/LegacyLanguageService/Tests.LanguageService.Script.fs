--- conflicted
+++ resolved
@@ -1625,11 +1625,6 @@
             // The disposals should be at least one less 
             let c = countCreations()
             let d = countDisposals()
-<<<<<<< HEAD
-            Assert.IsTrue(d < i, "Check1, countDisposals() < i, iteration " + string i + "countDisposals() = " + string d)
-            Assert.IsTrue(c >= d, "Check2, countCreations() >= countDisposals(), iteration " + string i + ", countCreations() = " + string c + ", countDisposals() = " + string d)
-            Assert.IsTrue((c = i), "Check3, countCreations() = i, iteration " + string i + ", countCreations() = " + string c)
-=======
 
             // Creations should always be greater or equal to disposals
             Assert.IsTrue(c >= d, "Check2, countCreations() >= countDisposals(), iteration " + string i + ", countCreations() = " + string c + ", countDisposals() = " + string d)
@@ -1638,16 +1633,11 @@
             // even after we've moved on from it.
             Assert.IsTrue((c >= i), "Check3, countCreations() >= i, iteration " + string i + ", countCreations() = " + string c)
 
->>>>>>> d5f5bd00
             if not clearing then 
                 // By default we hold 3 build incrementalBuilderCache entries and 5 typeCheckInfo entries, so if we're not clearing
                 // there should be some roots to project builds still present
                 if i >= 3 then 
-<<<<<<< HEAD
-                    Assert.IsTrue(i >= d + 3, "Check4a, i >= countDisposals() + 3, iteration " + string i + ", i = " + string i + ", countDisposals() = " + string d)
-=======
                     Assert.IsTrue(c >= d + 3, "Check4a, c >= countDisposals() + 3, iteration " + string i + ", i = " + string i + ", countDisposals() = " + string d)
->>>>>>> d5f5bd00
                     printfn "Check4a2, i = %d, countInvaldiationHandlersRemoved() = %d" i (countInvaldiationHandlersRemoved())
 
             // If we forcefully clear out caches and force a collection, then we can say much stronger things...
