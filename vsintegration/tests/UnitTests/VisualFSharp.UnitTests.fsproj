﻿<?xml version="1.0" encoding="utf-8"?>
<!-- Copyright (c) Microsoft Corporation.  All Rights Reserved.  See License.txt in the project root for license information.-->
<Project Sdk="Microsoft.NET.Sdk">

  <PropertyGroup>
    <OutputType>Library</OutputType>
    <NoWarn>$(NoWarn);58;75</NoWarn>
    <DefineConstants>NO_PROJECTCRACKER;$(DefineConstants)</DefineConstants>
    <DisableImplicitFSharpCoreReference>true</DisableImplicitFSharpCoreReference>
    <DisableImplicitSystemValueTupleReference>true</DisableImplicitSystemValueTupleReference>
    <DefaultValueTuplePackageVersion>$(SystemValueTuplePackageVersion)</DefaultValueTuplePackageVersion>
    <UsePackageTargetFallbackHack>true</UsePackageTargetFallbackHack>
    <AutoGenerateBindingRedirects>true</AutoGenerateBindingRedirects>
    <EnableDefaultEmbeddedResourceItems>false</EnableDefaultEmbeddedResourceItems>
    <UseAssetTargetFallback>true</UseAssetTargetFallback>
    <IsTestProject>true</IsTestProject>
  </PropertyGroup>

  <ItemGroup>
    <Compile Include="AssemblyResolver.fs" />
    <Compile Include="$(FSharpSourcesRoot)\fsharp\InternalCollections.fsi">
      <Link>Internal.Utilities.Collections.fsi</Link>
    </Compile>
    <Compile Include="$(FSharpSourcesRoot)\fsharp\InternalCollections.fs">
      <Link>Internal.Utilities.Collections.fs</Link>
    </Compile>
    <Compile Include="$(FSharpSourcesRoot)\utils\CompilerLocationUtils.fs">
      <Link>Internal.Utilities.CompilerLocationUtils.fs</Link>
    </Compile>
    <Compile Include="TestLib.Utils.fs" />
    <Compile Include="TestLib.Salsa.fs" />
    <Compile Include="TestLib.LanguageService.fs" />
    <Compile Include="TestLib.ProjectSystem.fs" />
    <Compile Include="Tests.InternalCollections.fs" />
    <Compile Include="Tests.Build.fs" />
    <Compile Include="Tests.TaskReporter.fs" />
    <Compile Include="Tests.Watson.fs" />
    <Compile Include="Tests.XmlDocComments.fs" />
    <Compile Include="LegacyLanguageService\Tests.LanguageService.General.fs" />
    <Compile Include="LegacyLanguageService\Tests.LanguageService.Completion.fs" />
    <Compile Include="LegacyLanguageService\Tests.LanguageService.IncrementalBuild.fs" />
    <Compile Include="LegacyLanguageService\Tests.LanguageService.GotoDefinition.fs" />
    <Compile Include="LegacyLanguageService\Tests.LanguageService.NavigationBar.fs" />
    <Compile Include="LegacyLanguageService\Tests.LanguageService.ParameterInfo.fs" />
    <Compile Include="LegacyLanguageService\Tests.LanguageService.QuickInfo.fs" />
    <Compile Include="LegacyLanguageService\Tests.LanguageService.QuickParse.fs" />
    <Compile Include="LegacyLanguageService\Tests.LanguageService.Script.fs" />
    <Compile Include="LegacyLanguageService\Tests.LanguageService.TimeStamp.fs" />
    <Compile Include="LegacyLanguageService\Tests.LanguageService.ErrorList.fs" />
    <Compile Include="LegacyLanguageService\Tests.LanguageService.ErrorRecovery.fs" />
    <Compile Include="LegacyProjectSystem\Tests.ProjectSystem.Configs.fs" />
    <Compile Include="LegacyProjectSystem\Tests.ProjectSystem.Miscellaneous.fs" />
    <Compile Include="LegacyProjectSystem\Tests.ProjectSystem.MultiTargeting.fs" />
    <Compile Include="LegacyProjectSystem\Tests.ProjectSystem.ProjectItems.fs" />
    <Compile Include="LegacyProjectSystem\Tests.ProjectSystem.Project.fs" />
    <Compile Include="LegacyProjectSystem\Tests.ProjectSystem.References.fs" />
    <Compile Include="LegacyProjectSystem\Tests.ProjectSystem.RoundTrip.fs" />
    <Compile Include="LegacyProjectSystem\Tests.ProjectSystem.UpToDate.fs" />
    <Compile Include="..\..\..\tests\service\FsUnit.fs">
      <Link>CompilerService\FsUnit.fs</Link>
    </Compile>
    <Compile Include="..\..\..\tests\service\Common.fs">
      <Link>CompilerService\Common.fs</Link>
    </Compile>
    <Compile Include="..\..\..\tests\service\Symbols.fs">
      <Link>CompilerService\Symbols.fs</Link>
    </Compile>
    <Compile Include="..\..\..\tests\service\EditorTests.fs">
      <Link>CompilerService\EditorTests.fs</Link>
    </Compile>
    <Compile Include="..\..\..\tests\service\FileSystemTests.fs">
      <Link>CompilerService\FileSystemTests.fs</Link>
    </Compile>
    <Compile Include="..\..\..\tests\service\ProjectAnalysisTests.fs">
      <Link>CompilerService\ProjectAnalysisTests.fs</Link>
    </Compile>
<!-- TODO:  Fix this test
    <Compile Include="..\..\..\tests\service\MultiProjectAnalysisTests.fs">
      <Link>CompilerService\MultiProjectAnalysisTests.fs</Link>
    </Compile>
-->
    <Compile Include="..\..\..\tests\service\PerfTests.fs">
      <Link>CompilerService\PerfTests.fs</Link>
    </Compile>
    <Compile Include="..\..\..\tests\service\InteractiveCheckerTests.fs">
      <Link>CompilerService\InteractiveCheckerTests.fs</Link>
    </Compile>
<!-- TODO:  Fix this test
    <Compile Include="..\..\..\tests\service\ExprTests.fs">
      <Link>CompilerService\ExprTests.fs</Link>
    </Compile>
-->
    <Compile Include="..\..\..\tests\service\CSharpProjectAnalysis.fs">
      <Link>CompilerService\CSharpProjectAnalysis.fs</Link>
    </Compile>
    <Compile Include="..\..\..\tests\service\ProjectOptionsTests.fs">
      <Link>CompilerService\ProjectOptionsTests.fs</Link>
    </Compile>
    <Compile Include="..\..\..\tests\service\StructureTests.fs">
      <Link>CompilerService\StructureTests.fs</Link>
    </Compile>
    <Compile Include="..\..\..\tests\service\AssemblyContentProviderTests.fs">
      <Link>CompilerService\AssemblyContentProviderTests.fs</Link>
    </Compile>
    <Compile Include="..\..\..\tests\service\ServiceUntypedParseTests.fs">
      <Link>CompilerService\ServiceUntypedParseTests.fs</Link>
    </Compile>
    <Compile Include="UnusedOpensTests.fs">
      <Link>CompilerService\UnusedOpensTests.fs</Link>
    </Compile>
    <Compile Include="..\..\..\tests\service\TreeVisitorTests.fs">
      <Link>CompilerService\TreeVisitorTests.fs</Link>
    </Compile>
    <Compile Include="SyntacticColorizationServiceTests.fs">
      <Link>Roslyn\SyntacticColorizationServiceTests.fs</Link>
    </Compile>
    <Compile Include="SemanticColorizationServiceTests.fs">
      <Link>Roslyn\SemanticColorizationServiceTests.fs</Link>
    </Compile>
    <Compile Include="BraceMatchingServiceTests.fs">
      <Link>Roslyn\BraceMatchingServiceTests.fs</Link>
    </Compile>
<!--
    <Compile Include="HelpContextServiceTests.fs">
      <Link>Roslyn\HelpContextServiceTests.fs</Link>
    </Compile>
-->
    <Compile Include="EditorFormattingServiceTests.fs">
    </Compile>
    <Compile Include="RoslynSourceTextTests.fs" />
    <Compile Include="IndentationServiceTests.fs">
      <Link>Roslyn\IndentationServiceTests.fs</Link>
    </Compile>
    <Compile Include="BreakpointResolutionService.fs">
      <Link>Roslyn\BreakpointResolutionService.fs</Link>
    </Compile>
    <Compile Include="LanguageDebugInfoServiceTests.fs">
      <Link>Roslyn\LanguageDebugInfoServiceTests.fs</Link>
    </Compile>
    <Compile Include="DocumentDiagnosticAnalyzerTests.fs">
      <Link>Roslyn\DocumentDiagnosticAnalyzerTests.fs</Link>
    </Compile>
    <Compile Include="ProjectDiagnosticAnalyzerTests.fs">
      <Link>Roslyn\ProjectDiagnosticAnalyzerTests.fs</Link>
    </Compile>
    <Compile Include="CompletionProviderTests.fs">
      <Link>Roslyn\CompletionProviderTests.fs</Link>
    </Compile>
    <Compile Include="SignatureHelpProviderTests.fs">
      <Link>Roslyn\SignatureHelpProviderTests.fs</Link>
    </Compile>
    <Compile Include="GoToDefinitionServiceTests.fs">
      <Link>Roslyn\GoToDefinitionServiceTests.fs</Link>
    </Compile>
<!--
    <Compile Include="QuickInfoProviderTests.fs">
      <Link>Roslyn\QuickInfoProviderTests.fs</Link>
    </Compile>
-->
    <Compile Include="DocumentHighlightsServiceTests.fs">
      <Link>Roslyn\DocumentHighlightsServiceTests.fs</Link>
    </Compile>
    <None Include="App.config" />
<<<<<<< HEAD
    <None Include="App.config" CopyToOutputDirectory="PreserveNewest" />
=======
>>>>>>> 41891aa7
    <None Include="app.runsettings" />
  </ItemGroup>
  <ItemGroup>
    <ProjectReference Include="$(FSharpSourcesRoot)\fsharp\fsc\fsc.fsproj" />
    <ProjectReference Include="$(FSharpSourcesRoot)\fsharp\FSharp.Build\FSharp.Build.fsproj" />
    <ProjectReference Include="$(FSharpSourcesRoot)\fsharp\FSharp.Core\FSharp.Core.fsproj" />
    <ProjectReference Include="$(FSharpSourcesRoot)\fsharp\FSharp.Compiler.Private\FSharp.Compiler.Private.fsproj" />
    <ProjectReference Include="..\Salsa\VisualFSharp.Salsa.fsproj" />
    <ProjectReference Include="..\..\src\FSharp.Editor\FSharp.Editor.fsproj" />
    <ProjectReference Include="..\..\src\FSharp.LanguageService.Base\FSharp.LanguageService.Base.csproj" />
    <ProjectReference Include="..\..\src\FSharp.LanguageService\FSharp.LanguageService.fsproj" />
    <ProjectReference Include="..\..\src\FSharp.ProjectSystem.Base\Project\ProjectSystem.Base.csproj" />
    <ProjectReference Include="..\..\src\FSharp.ProjectSystem.FSharp\ProjectSystem.fsproj" />
    <ProjectReference Include="..\..\..\tests\service\data\CSharp_Analysis\CSharp_Analysis.csproj" />
  </ItemGroup>

  <!-- assemblies used during tests -->
  <ItemGroup>
    <ProjectReference Include="$(FSharpSourcesRoot)\fsharp\FSharp.Compiler.Interactive.Settings\FSharp.Compiler.Interactive.Settings.fsproj" Private="true" />
    <ProjectReference Include="..\MockTypeProviders\DefinitionLocationAttribute\DefinitionLocationAttribute.csproj" Private="true" />
    <ProjectReference Include="..\MockTypeProviders\DefinitionLocationAttributeFileDoesnotExist\DefinitionLocationAttributeFileDoesnotExist.csproj" Private="true" />
    <ProjectReference Include="..\MockTypeProviders\DefinitionLocationAttributeLineDoesnotExist\DefinitionLocationAttributeLineDoesnotExist.csproj" Private="true" />
    <ProjectReference Include="..\MockTypeProviders\DefinitionLocationAttributeWithSpaceInTheType\DefinitionLocationAttributeWithSpaceInTheType.csproj" Private="true" />
    <ProjectReference Include="..\MockTypeProviders\DummyProviderForLanguageServiceTesting\DummyProviderForLanguageServiceTesting.fsproj" Private="true" />
    <ProjectReference Include="..\MockTypeProviders\EditorHideMethodsAttribute\EditorHideMethodsAttribute.csproj" Private="true" />
    <ProjectReference Include="..\MockTypeProviders\EmptyAssembly\EmptyAssembly.fsproj" Private="true" />
    <ProjectReference Include="..\MockTypeProviders\XmlDocAttributeWithAdequateComment\XmlDocAttributeWithAdequateComment.csproj" Private="true" />
    <ProjectReference Include="..\MockTypeProviders\XmlDocAttributeWithEmptyComment\XmlDocAttributeWithEmptyComment.csproj" Private="true" />
    <ProjectReference Include="..\MockTypeProviders\XmlDocAttributeWithLocalizedComment\XmlDocAttributeWithLocalizedComment.csproj" Private="true" />
    <ProjectReference Include="..\MockTypeProviders\XmlDocAttributeWithLongComment\XmlDocAttributeWithLongComment.csproj" Private="true" />
    <ProjectReference Include="..\MockTypeProviders\XmlDocAttributeWithNullComment\XmlDocAttributeWithNullComment.csproj" Private="true" />
  </ItemGroup>

  <ItemGroup>
    <Reference Include="mscorlib" />
    <Reference Include="PresentationCore" />
    <Reference Include="PresentationFramework" />
    <Reference Include="System" />
    <Reference Include="System.Configuration" />
    <Reference Include="System.Drawing" />
    <Reference Include="System.Numerics" />
    <Reference Include="System.Windows.Forms" />
    <Reference Include="System.Xaml" />
    <Reference Include="System.Xml" />
    <Reference Include="System.Xml.Linq" />
    <Reference Include="UIAutomationTypes" />
    <Reference Include="WindowsBase" />
  </ItemGroup>

  <ItemGroup>
    <PackageReference Include="EnvDTE80" Version="$(EnvDTE80PackageVersion)" PrivateAssets="all" ExcludeAssets="contentFiles;build;analyzers;native" />
    <PackageReference Include="Microsoft.CodeAnalysis.Workspaces.Common" Version="$(MicrosoftCodeAnalysisWorkspacesCommonPackageVersion)" PrivateAssets="all" ExcludeAssets="contentFiles;analyzers;native" />
    <PackageReference Include="Microsoft.CodeAnalysis.EditorFeatures" Version="$(MicrosoftCodeAnalysisEditorFeaturesPackageVersion)" PrivateAssets="all" ExcludeAssets="contentFiles;analyzers;native" />
    <PackageReference Include="Microsoft.CodeAnalysis.EditorFeatures.Text" Version="$(MicrosoftCodeAnalysisEditorFeaturesTextPackageVersion)" PrivateAssets="all" ExcludeAssets="contentFiles;analyzers;native" />
    <PackageReference Include="Microsoft.VisualStudio.CoreUtility" Version="$(MicrosoftVisualStudioCoreUtilityPackageVersion)" PrivateAssets="all" ExcludeAssets="runtime;contentFiles;build;analyzers;native" />
    <PackageReference Include="Microsoft.VisualStudio.Designer.Interfaces" Version="$(MicrosoftVisualStudioDesignerInterfacesPackageVersion)" PrivateAssets="all" ExcludeAssets="runtime;contentFiles;build;analyzers;native" />
    <PackageReference Include="Microsoft.VisualStudio.Imaging" Version="$(MicrosoftVisualStudioImagingPackageVersion)" PrivateAssets="all" ExcludeAssets="runtime;contentFiles;build;analyzers;native" />
    <PackageReference Include="Microsoft.VisualStudio.Editor" Version="$(MicrosoftVisualStudioEditorPackageVersion)" PrivateAssets="all" ExcludeAssets="runtime;contentFiles;build;analyzers;native" />
    <PackageReference Include="Microsoft.VisualStudio.Language" Version="$(MicrosoftVisualStudioLanguagePackageVersion)" PrivateAssets="all" ExcludeAssets="runtime;contentFiles;build;analyzers;native" />
    <PackageReference Include="Microsoft.VisualStudio.LanguageServices" Version="$(MicrosoftVisualStudioLanguageServicesPackageVersion)" PrivateAssets="all" ExcludeAssets="runtime;contentFiles;build;analyzers;native" />
    <PackageReference Include="Microsoft.VisualStudio.OLE.Interop" Version="$(MicrosoftVisualStudioOLEInteropPackageVersion)" PrivateAssets="all" ExcludeAssets="contentFiles;analyzers;native" />
    <PackageReference Include="Microsoft.VisualStudio.Shell.15.0" Version="$(MicrosoftVisualStudioShell150PackageVersion)" PrivateAssets="all" ExcludeAssets="contentFiles;build;analyzers;native" />
    <PackageReference Include="Microsoft.VisualStudio.Shell.Design" Version="$(MicrosoftVisualStudioShellDesignPackageVersion)" PrivateAssets="all" ExcludeAssets="runtime;contentFiles;build;analyzers;native" />
    <PackageReference Include="Microsoft.VisualStudio.Shell.Framework" Version="$(MicrosoftVisualStudioShellFrameworkPackageVersion)" PrivateAssets="all" ExcludeAssets="runtime;contentFiles;build;analyzers;native" />
    <PackageReference Include="Microsoft.VisualStudio.Shell.Immutable.10.0" Version="$(MicrosoftVisualStudioShellImmutable100PackageVersion)" PrivateAssets="all" ExcludeAssets="runtime;contentFiles;build;analyzers;native" />
    <PackageReference Include="Microsoft.VisualStudio.Shell.Interop" Version="$(MicrosoftVisualStudioShellInteropPackageVersion)" PrivateAssets="all" ExcludeAssets="contentFiles;analyzers;native" />
    <PackageReference Include="Microsoft.VisualStudio.Shell.Interop.8.0" Version="$(MicrosoftVisualStudioShellInterop80PackageVersion)" PrivateAssets="all" ExcludeAssets="contentFiles;build;analyzers;native" />
    <PackageReference Include="Microsoft.VisualStudio.Shell.Interop.9.0" Version="$(MicrosoftVisualStudioShellInterop90PackageVersion)" PrivateAssets="all" ExcludeAssets="contentFiles;build;analyzers;native" />
    <PackageReference Include="Microsoft.VisualStudio.Shell.Interop.10.0" Version="$(MicrosoftVisualStudioShellInterop100PackageVersion)" PrivateAssets="all" ExcludeAssets="contentFiles;build;analyzers;native" />
    <PackageReference Include="Microsoft.VisualStudio.Shell.Interop.11.0" Version="$(MicrosoftVisualStudioShellInterop110PackageVersion)" PrivateAssets="all" ExcludeAssets="contentFiles;build;analyzers;native" />
    <PackageReference Include="Microsoft.VisualStudio.TextManager.Interop.8.0" Version="$(MicrosoftVisualStudioTextManagerInterop80PackageVersion)" PrivateAssets="all" ExcludeAssets="runtime;contentFiles;build;analyzers;native" />
    <PackageReference Include="Microsoft.VisualStudio.TextManager.Interop" Version="$(MicrosoftVisualStudioTextManagerInteropPackageVersion)" PrivateAssets="all" ExcludeAssets="contentFiles;analyzers;native" />
    <PackageReference Include="Microsoft.VisualStudio.Utilities" Version="$(MicrosoftVisualStudioUtilitiesPackageVersion)" PrivateAssets="all" ExcludeAssets="runtime;contentFiles;build;analyzers;native" />
    <PackageReference Include="Microsoft.VisualStudio.Threading" Version="$(MicrosoftVisualStudioThreadingPackageVersion)" PrivateAssets="all" ExcludeAssets="runtime;contentFiles;build;analyzers;native" />
    <PackageReference Include="Microsoft.VisualStudio.Validation" Version="$(MicrosoftVisualStudioValidationPackageVersion)" PrivateAssets="all" ExcludeAssets="runtime;contentFiles;build;analyzers;native" />
    <PackageReference Include="NUnit" Version="$(NUnitPackageVersion)" />
    <PackageReference Include="System.ValueTuple" Version="$(SystemValueTuplePackageVersion)" />
    <PackageReference Include="VSSDK.VSHelp" Version="$(VSSDKVSHelpPackageVersion)" />
    <PackageReference Include="VSSDK.VSLangProj.8" Version="$(VSSDKVSLangProj8PackageVersion)" />
    <PackageReference Include="EnvDTE80" Version="$(EnvDTE80PackageVersion)" PrivateAssets="all" ExcludeAssets="contentFiles;build;analyzers;native" />
    <PackageReference Include="Microsoft.CodeAnalysis.Workspaces.Common" Version="$(MicrosoftCodeAnalysisWorkspacesCommonPackageVersion)" PrivateAssets="all" ExcludeAssets="contentFiles;analyzers;native" />
    <PackageReference Include="Microsoft.CodeAnalysis.EditorFeatures" Version="$(MicrosoftCodeAnalysisEditorFeaturesPackageVersion)" PrivateAssets="all" ExcludeAssets="contentFiles;analyzers;native" />
    <PackageReference Include="Microsoft.CodeAnalysis.EditorFeatures.Text" Version="$(MicrosoftCodeAnalysisEditorFeaturesTextPackageVersion)" PrivateAssets="all" ExcludeAssets="contentFiles;analyzers;native" />
    <PackageReference Include="Microsoft.VisualStudio.CoreUtility" Version="$(MicrosoftVisualStudioCoreUtilityPackageVersion)" PrivateAssets="all" ExcludeAssets="runtime;contentFiles;build;analyzers;native" />
    <PackageReference Include="Microsoft.VisualStudio.Designer.Interfaces" Version="$(MicrosoftVisualStudioDesignerInterfacesPackageVersion)" PrivateAssets="all" ExcludeAssets="runtime;contentFiles;build;analyzers;native" />
    <PackageReference Include="Microsoft.VisualStudio.Imaging" Version="$(MicrosoftVisualStudioImagingPackageVersion)" PrivateAssets="all" ExcludeAssets="runtime;contentFiles;build;analyzers;native" />
    <PackageReference Include="Microsoft.VisualStudio.Editor" Version="$(MicrosoftVisualStudioEditorPackageVersion)" PrivateAssets="all" ExcludeAssets="runtime;contentFiles;build;analyzers;native" />
    <PackageReference Include="Microsoft.VisualStudio.Language" Version="$(MicrosoftVisualStudioLanguagePackageVersion)" PrivateAssets="all" ExcludeAssets="runtime;contentFiles;build;analyzers;native" />
    <PackageReference Include="Microsoft.VisualStudio.LanguageServices" Version="$(MicrosoftVisualStudioLanguageServicesPackageVersion)" PrivateAssets="all" ExcludeAssets="runtime;contentFiles;build;analyzers;native" />
    <PackageReference Include="Microsoft.VisualStudio.OLE.Interop" Version="$(MicrosoftVisualStudioOLEInteropPackageVersion)" PrivateAssets="all" ExcludeAssets="contentFiles;analyzers;native" />
    <PackageReference Include="Microsoft.VisualStudio.Shell.15.0" Version="$(MicrosoftVisualStudioShell150PackageVersion)" PrivateAssets="all" ExcludeAssets="contentFiles;build;analyzers;native" />
    <PackageReference Include="Microsoft.VisualStudio.Shell.Design" Version="$(MicrosoftVisualStudioShellDesignPackageVersion)" PrivateAssets="all" ExcludeAssets="runtime;contentFiles;build;analyzers;native" />
    <PackageReference Include="Microsoft.VisualStudio.Shell.Framework" Version="$(MicrosoftVisualStudioShellFrameworkPackageVersion)" PrivateAssets="all" ExcludeAssets="runtime;contentFiles;build;analyzers;native" />
    <PackageReference Include="Microsoft.VisualStudio.Shell.Immutable.10.0" Version="$(MicrosoftVisualStudioShellImmutable100PackageVersion)" PrivateAssets="all" ExcludeAssets="runtime;contentFiles;build;analyzers;native" />
    <PackageReference Include="Microsoft.VisualStudio.Shell.Interop" Version="$(MicrosoftVisualStudioShellInteropPackageVersion)" PrivateAssets="all" ExcludeAssets="contentFiles;analyzers;native" />
    <PackageReference Include="Microsoft.VisualStudio.Shell.Interop.8.0" Version="$(MicrosoftVisualStudioShellInterop80PackageVersion)" PrivateAssets="all" ExcludeAssets="contentFiles;build;analyzers;native" />
    <PackageReference Include="Microsoft.VisualStudio.Shell.Interop.9.0" Version="$(MicrosoftVisualStudioShellInterop90PackageVersion)" PrivateAssets="all" ExcludeAssets="contentFiles;build;analyzers;native" />
    <PackageReference Include="Microsoft.VisualStudio.Shell.Interop.10.0" Version="$(MicrosoftVisualStudioShellInterop100PackageVersion)" PrivateAssets="all" ExcludeAssets="contentFiles;build;analyzers;native" />
    <PackageReference Include="Microsoft.VisualStudio.Shell.Interop.11.0" Version="$(MicrosoftVisualStudioShellInterop110PackageVersion)" PrivateAssets="all" ExcludeAssets="contentFiles;build;analyzers;native" />
    <PackageReference Include="Microsoft.VisualStudio.TextManager.Interop.8.0" Version="$(MicrosoftVisualStudioTextManagerInterop80PackageVersion)" PrivateAssets="all" ExcludeAssets="runtime;contentFiles;build;analyzers;native" />
    <PackageReference Include="Microsoft.VisualStudio.TextManager.Interop" Version="$(MicrosoftVisualStudioTextManagerInteropPackageVersion)" PrivateAssets="all" ExcludeAssets="contentFiles;analyzers;native" />
    <PackageReference Include="Microsoft.VisualStudio.Utilities" Version="$(MicrosoftVisualStudioUtilitiesPackageVersion)" PrivateAssets="all" ExcludeAssets="runtime;contentFiles;build;analyzers;native" />
    <PackageReference Include="Microsoft.VisualStudio.Threading" Version="$(MicrosoftVisualStudioThreadingPackageVersion)" PrivateAssets="all" ExcludeAssets="runtime;contentFiles;build;analyzers;native" />
    <PackageReference Include="Microsoft.VisualStudio.Validation" Version="$(MicrosoftVisualStudioValidationPackageVersion)" PrivateAssets="all" ExcludeAssets="runtime;contentFiles;build;analyzers;native" />
    <PackageReference Include="NUnit" Version="$(NUnitPackageVersion)" />
    <PackageReference Include="System.ValueTuple" Version="$(SystemValueTuplePackageVersion)" />
    <PackageReference Include="VSSDK.VSHelp" Version="$(VSSDKVSHelpPackageVersion)" PrivateAssets="all" ExcludeAssets="runtime;contentFiles;build;analyzers;native" />
    <PackageReference Include="VSSDK.VSLangProj.8" Version="$(VSSDKVSLangProj8PackageVersion)" PrivateAssets="all" ExcludeAssets="contentFiles;build;analyzers;native" />
  </ItemGroup>

</Project><|MERGE_RESOLUTION|>--- conflicted
+++ resolved
@@ -161,10 +161,7 @@
       <Link>Roslyn\DocumentHighlightsServiceTests.fs</Link>
     </Compile>
     <None Include="App.config" />
-<<<<<<< HEAD
     <None Include="App.config" CopyToOutputDirectory="PreserveNewest" />
-=======
->>>>>>> 41891aa7
     <None Include="app.runsettings" />
   </ItemGroup>
   <ItemGroup>
