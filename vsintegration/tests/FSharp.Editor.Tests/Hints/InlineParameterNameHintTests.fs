// Copyright (c) Microsoft Corporation.  All Rights Reserved.  See License.txt in the project root for license information.

namespace FSharp.Editor.Tests.Hints

open NUnit.Framework
open HintTestFramework

module InlineParameterNameHintTests =

    [<Test>]
    let ``Hint is shown for a let binding`` () =
        let code =
            """
let greet friend = $"hello {friend}"
let greeting = greet "darkness"
"""

        let document = getFsDocument code

        let expected =
            [
                {
                    Content = "friend = "
                    Location = (2, 22)
                }
            ]

        let actual = getParameterNameHints document

        Assert.AreEqual(expected, actual)

    [<Test>]
    let ``Hints are shown for multiple function calls`` () =
        let code =
            """
let greet friend = $"hello {friend}"
let greeting1 = greet "Noel"
let greeting2 = greet "Liam"
"""

        let document = getFsDocument code

        let expected =
            [
                {
                    Content = "friend = "
                    Location = (2, 23)
                }
                {
                    Content = "friend = "
                    Location = (3, 23)
                }
            ]

        let actual = getParameterNameHints document

        Assert.AreEqual(expected, actual)

    [<Test>]
    let ``Hints are shown for multiple parameters`` () =
        let code =
            """
let greet friend1 friend2 = $"hello {friend1} and {friend2}"
let greeting = greet "Liam" "Noel"
"""

        let document = getFsDocument code

        let expected =
            [
                {
                    Content = "friend1 = "
                    Location = (2, 22)
                }
                {
                    Content = "friend2 = "
                    Location = (2, 29)
                }
            ]

        let actual = getParameterNameHints document

        Assert.AreEqual(expected, actual)

    [<Test>]
    let ``Hints are shown for tuple items`` () =
        let code =
            """
let greet (friend1, friend2) = $"hello {friend1} and {friend2}"
let greeting = greet ("Liam", "Noel")
"""

        let document = getFsDocument code

        let expected =
            [
                {
                    Content = "friend1 = "
                    Location = (2, 23)
                }
                {
                    Content = "friend2 = "
                    Location = (2, 31)
                }
            ]

        let actual = getParameterNameHints document

        Assert.AreEqual(expected, actual)

    [<Test>]
    let ``Hints are shown for active patterns`` () =
        let code =
            """
let (|Even|Odd|) n =
    if n % 2 = 0 then Even
    else Odd
    
let evenOrOdd number =
    match number with
    | Even -> "even"
    | Odd -> "odd"

let even = evenOrOdd 42
let odd = evenOrOdd 41
"""

        let document = getFsDocument code

        let expected =
            [
                {
                    Content = "number = "
                    Location = (10, 22)
                }
                {
                    Content = "number = "
                    Location = (11, 21)
                }
            ]

        let actual = getParameterNameHints document

        Assert.AreEqual(expected, actual)

    [<Test>] // here we don't want an empty hint before "x"
    let ``Hints are not shown for nameless parameters`` () =
        let code =
            """
let exists predicate option =
    match option with
    | None -> false
    | Some x -> predicate x
"""

        let document = getFsDocument code

        let result = getParameterNameHints document

        Assert.IsEmpty(result)

    [<Test>] // here we don't want a useless (?) hint "value = "
    let ``Hints are not shown for parameters of built-in operators`` () =
        let code =
            """
let postTrue = not true
"""

        let document = getFsDocument code

        let result = getParameterNameHints document

        Assert.IsEmpty(result)

    [<Test>]
    let ``Hints are not shown for parameters of custom operators`` () =
        let code =
            """
let (===) value1 value2 = value1 = value2

let c = "javascript" === "javascript"
"""

        let document = getFsDocument code

        let result = getParameterNameHints document

        Assert.IsEmpty(result)

    [<Test>]
    let ``Hints are shown for method parameters`` () =
        let code =
            """
let theAnswer = System.Console.WriteLine 42
"""

        let document = getFsDocument code

        let expected =
            [
                {
                    Content = "value = "
                    Location = (1, 42)
                }
            ]

        let actual = getParameterNameHints document

        Assert.AreEqual(expected, actual)

    [<Test>]
    let ``Hints are shown for parameters of overloaded and curried methods`` () =
        let code =
            """
type C () =
    member _.Normal (alone: string) = 1 
    member _.Normal (what: string, what2: int) = 1 
    member _.Curried (curr1: string, curr2: int) (x: int) = 1

let c = C ()

let a = c.Curried ("hmm", 2) 1
let a = c.Normal ("hmm", 2)
let a = c.Normal "hmm"
"""

        let document = getFsDocument code

        let expected =
            [
                {
                    Content = "curr1 = "
                    Location = (8, 20)
                }
                {
                    Content = "curr2 = "
                    Location = (8, 27)
                }
                { Content = "x = "; Location = (8, 30) }
                {
                    Content = "what = "
                    Location = (9, 19)
                }
                {
                    Content = "what2 = "
                    Location = (9, 26)
                }
                {
                    Content = "alone = "
                    Location = (10, 18)
                }
            ]

        let actual = getParameterNameHints document

        Assert.AreEqual(expected, actual)

    [<Test>]
    let ``Hints are shown for constructor parameters`` () =
        let code =
            """
type C (blahFirst: int) =
    new (blah: int, blah2: string) = C blah

let a = C (1, "")
"""

        let document = getFsDocument code

        let expected =
            [
                {
                    Content = "blahFirst = "
                    Location = (2, 40)
                }
                {
                    Content = "blah = "
                    Location = (4, 12)
                }
                {
                    Content = "blah2 = "
                    Location = (4, 15)
                }
            ]

        let actual = getParameterNameHints document

        Assert.AreEqual(expected, actual)

    [<Test>]
    let ``Hints are shown for discriminated union case fields with explicit names`` () =
        let code =
            """
type Shape =
    | Square of side: int
    | Rectangle of width: int * height: int
 
let a = Square 1
let b = Rectangle (1, 2)
"""

        let document = getFsDocument code

        let expected =
            [
                {
                    Content = "side = "
                    Location = (5, 16)
                }
                {
                    Content = "width = "
                    Location = (6, 20)
                }
                {
                    Content = "height = "
                    Location = (6, 23)
                }
            ]

        let actual = getParameterNameHints document

        Assert.AreEqual(expected, actual)

    [<Test>]
    let ``Hints for discriminated union case fields are not shown when names are generated`` () =
        let code =
            """
type Shape =
    | Triangle of side1: int * int * side3: int
    | Circle of int
 
let c = Triangle (1, 2, 3)
let d = Circle 1
"""

        let document = getFsDocument code

        let expected =
            [
                {
                    Content = "side1 = "
                    Location = (5, 19)
                }
                {
                    Content = "side3 = "
                    Location = (5, 25)
                }
            ]

        let actual = getParameterNameHints document

        Assert.AreEqual(expected, actual)

    [<Test>]
    let ``Hints for discriminated union case fields are not shown when provided arguments don't match the expected count`` () =
        let code =
            """
type Shape =
    | Triangle of side1: int * side2: int * side3: int
    | Circle of int
 
let c = Triangle (1, 2)
"""

        let document = getFsDocument code

        let actual = getParameterNameHints document

        Assert.IsEmpty(actual)

    [<Test>]
    let ``Hints for discriminated union case fields are not shown for Cons`` () =
        let code =
            """
type X =
    member _.Test() = 42 :: [42; 42]
"""

        let document = getFsDocument code

        let actual = getParameterNameHints document

        Assert.IsEmpty(actual)

    [<Test>]
    let ``Hints are not shown in front of indexes`` () =
        let code =
            """
let x = "test".Split("").[0].Split("");
"""

        let document = getFsDocument code

        let expected =
            [
                {
                    Content = "separator = "
                    Location = (1, 22)
                }
                {
                    Content = "separator = "
                    Location = (1, 36)
                }
            ]

        let actual = getParameterNameHints document

        Assert.AreEqual(expected, actual)

    [<Test>]
<<<<<<< HEAD
    let ``Hints are shown correctly for inner bindings`` () =
        let code =
            """
let test sequences = 
    sequences
    |> Seq.map (fun sequence -> sequence |> Seq.map (fun sequence' -> sequence' |> Seq.map (fun item -> item)))
=======
    let ``Hints are not shown for optional parameters with specified names`` () =
        let code =
            """
type MyType() =

    member _.MyMethod(?beep: int, ?bap: int, ?boop: int) = ()

    member this.Foo = this.MyMethod(3, boop = 4)
>>>>>>> 81252e06
"""

        let document = getFsDocument code

        let expected =
            [
                {
<<<<<<< HEAD
                    Content = "mapping = "
                    Location = (3, 16)
                }
                {
                    Content = "mapping = "
                    Location = (3, 53)
                }
                {
                    Content = "mapping = "
                    Location = (3, 92)
=======
                    Content = "beep = "
                    Location = (5, 37)
>>>>>>> 81252e06
                }
            ]

        let actual = getParameterNameHints document

        Assert.AreEqual(expected, actual)
<<<<<<< HEAD
        
=======

    [<Test>]
    let ``Hints are not shown when all optional parameters are named`` () =
        let code =
            """
type MyType() =

    member _.MyMethod(?beep: int, ?bap : int, ?boop : int) = ()

    member this.Foo = this.MyMethod(bap = 3, beep = 4)
"""

        let document = getFsDocument code

        let actual = getParameterNameHints document

        Assert.IsEmpty(actual)
>>>>>>> 81252e06
<|MERGE_RESOLUTION|>--- conflicted
+++ resolved
@@ -406,33 +406,59 @@
         let actual = getParameterNameHints document
 
         Assert.AreEqual(expected, actual)
-
-    [<Test>]
-<<<<<<< HEAD
+        
+    [<Test>]
+    let ``Hints are not shown for optional parameters with specified names`` () =
+        let code =
+            """
+type MyType() =
+    member _.MyMethod(?beep: int, ?bap: int, ?boop: int) = ()
+    member this.Foo = this.MyMethod(3, boop = 4)
+"""
+
+        let document = getFsDocument code
+
+        let expected =
+            [
+                {
+                    Content = "beep = "
+                    Location = (5, 37)
+                }
+            ]
+
+        let actual = getParameterNameHints document
+
+        Assert.AreEqual(expected, actual)
+
+    [<Test>]
+    let ``Hints are not shown when all optional parameters are named`` () =
+        let code =
+            """
+type MyType() =
+    member _.MyMethod(?beep: int, ?bap : int, ?boop : int) = ()
+    member this.Foo = this.MyMethod(bap = 3, beep = 4)
+"""
+
+        let document = getFsDocument code
+
+        let actual = getParameterNameHints document
+
+        Assert.IsEmpty(actual)
+        
+    [<Test>]
     let ``Hints are shown correctly for inner bindings`` () =
         let code =
             """
 let test sequences = 
     sequences
     |> Seq.map (fun sequence -> sequence |> Seq.map (fun sequence' -> sequence' |> Seq.map (fun item -> item)))
-=======
-    let ``Hints are not shown for optional parameters with specified names`` () =
-        let code =
-            """
-type MyType() =
-
-    member _.MyMethod(?beep: int, ?bap: int, ?boop: int) = ()
-
-    member this.Foo = this.MyMethod(3, boop = 4)
->>>>>>> 81252e06
-"""
-
-        let document = getFsDocument code
-
-        let expected =
-            [
-                {
-<<<<<<< HEAD
+"""
+
+        let document = getFsDocument code
+
+        let expected =
+            [
+                {
                     Content = "mapping = "
                     Location = (3, 16)
                 }
@@ -443,34 +469,5 @@
                 {
                     Content = "mapping = "
                     Location = (3, 92)
-=======
-                    Content = "beep = "
-                    Location = (5, 37)
->>>>>>> 81252e06
-                }
-            ]
-
-        let actual = getParameterNameHints document
-
-        Assert.AreEqual(expected, actual)
-<<<<<<< HEAD
-        
-=======
-
-    [<Test>]
-    let ``Hints are not shown when all optional parameters are named`` () =
-        let code =
-            """
-type MyType() =
-
-    member _.MyMethod(?beep: int, ?bap : int, ?boop : int) = ()
-
-    member this.Foo = this.MyMethod(bap = 3, beep = 4)
-"""
-
-        let document = getFsDocument code
-
-        let actual = getParameterNameHints document
-
-        Assert.IsEmpty(actual)
->>>>>>> 81252e06
+                }
+            ]