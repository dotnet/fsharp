// Copyright (c) Microsoft Corporation.  All Rights Reserved.  See License.txt in the project root for license information.

namespace FSharp.Editor.Tests.Hints

open Xunit
open HintTestFramework

module InlineParameterNameHintTests =

    [<Fact>]
    let ``Hint is shown for a let binding`` () =
        let code =
            """
let greet friend = $"hello {friend}"
let greeting = greet "darkness"
"""

        let document = getFsDocument code

        let expected =
            [
                {
                    Content = "friend = "
                    Location = (2, 22)
                }
            ]

        let actual = getParameterNameHints document

        Assert.Equal(expected, actual)

    [<Fact>]
    let ``Hints are shown for multiple function calls`` () =
        let code =
            """
let greet friend = $"hello {friend}"
let greeting1 = greet "Noel"
let greeting2 = greet "Liam"
"""

        let document = getFsDocument code

        let expected =
            [
                {
                    Content = "friend = "
                    Location = (2, 23)
                }
                {
                    Content = "friend = "
                    Location = (3, 23)
                }
            ]

        let actual = getParameterNameHints document

        Assert.Equal(expected, actual)

    [<Fact>]
    let ``Hints are shown for multiple parameters`` () =
        let code =
            """
let greet friend1 friend2 = $"hello {friend1} and {friend2}"
let greeting = greet "Liam" "Noel"
"""

        let document = getFsDocument code

        let expected =
            [
                {
                    Content = "friend1 = "
                    Location = (2, 22)
                }
                {
                    Content = "friend2 = "
                    Location = (2, 29)
                }
            ]

        let actual = getParameterNameHints document

        Assert.Equal(expected, actual)

    [<Fact>]
    let ``Hints are shown for tuple items`` () =
        let code =
            """
let greet (friend1, friend2) = $"hello {friend1} and {friend2}"
let greeting = greet ("Liam", "Noel")
"""

        let document = getFsDocument code

        let expected =
            [
                {
                    Content = "friend1 = "
                    Location = (2, 23)
                }
                {
                    Content = "friend2 = "
                    Location = (2, 31)
                }
            ]

        let actual = getParameterNameHints document

        Assert.Equal(expected, actual)

    [<Fact>]
    let ``Hints are shown for active patterns`` () =
        let code =
            """
let (|Even|Odd|) n =
    if n % 2 = 0 then Even
    else Odd
    
let evenOrOdd number =
    match number with
    | Even -> "even"
    | Odd -> "odd"

let even = evenOrOdd 42
let odd = evenOrOdd 41
"""

        let document = getFsDocument code

        let expected =
            [
                {
                    Content = "number = "
                    Location = (10, 22)
                }
                {
                    Content = "number = "
                    Location = (11, 21)
                }
            ]

        let actual = getParameterNameHints document

        Assert.Equal(expected, actual)

    [<Fact>] // here we don't want an empty hint before "x"
    let ``Hints are not shown for nameless parameters`` () =
        let code =
            """
let exists predicate option =
    match option with
    | None -> false
    | Some x -> predicate x
"""

        let document = getFsDocument code

        let result = getParameterNameHints document

        Assert.Empty(result)

    [<Fact>] // here we don't want a useless (?) hint "value = "
    let ``Hints are not shown for parameters of built-in operators`` () =
        let code =
            """
let postTrue = not true
"""

        let document = getFsDocument code

        let result = getParameterNameHints document

        Assert.Empty(result)

    [<Fact>]
    let ``Hints are not shown for parameters of custom operators`` () =
        let code =
            """
let (===) value1 value2 = value1 = value2

let c = "javascript" === "javascript"
"""

        let document = getFsDocument code

        let result = getParameterNameHints document

        Assert.Empty(result)

    [<Fact>]
    let ``Hints are shown for method parameters`` () =
        let code =
            """
let theAnswer = System.Console.WriteLine 42
"""

        let document = getFsDocument code

        let expected =
            [
                {
                    Content = "value = "
                    Location = (1, 42)
                }
            ]

        let actual = getParameterNameHints document

        Assert.Equal(expected, actual)

    [<Fact>]
    let ``Hints are shown for parameters of overloaded and curried methods`` () =
        let code =
            """
type C () =
    member _.Normal (alone: string) = 1 
    member _.Normal (what: string, what2: int) = 1 
    member _.Curried (curr1: string, curr2: int) (x: int) = 1

let c = C ()

let a = c.Curried ("hmm", 2) 1
let a = c.Normal ("hmm", 2)
let a = c.Normal "hmm"
"""

        let document = getFsDocument code

        let expected =
            [
                {
                    Content = "curr1 = "
                    Location = (8, 20)
                }
                {
                    Content = "curr2 = "
                    Location = (8, 27)
                }
                { Content = "x = "; Location = (8, 30) }
                {
                    Content = "what = "
                    Location = (9, 19)
                }
                {
                    Content = "what2 = "
                    Location = (9, 26)
                }
                {
                    Content = "alone = "
                    Location = (10, 18)
                }
            ]

        let actual = getParameterNameHints document

        Assert.Equal(expected, actual)

    [<Fact>]
    let ``Hints are shown for constructor parameters`` () =
        let code =
            """
type C (blahFirst: int) =
    new (blah: int, blah2: string) = C blah

let a = C (1, "")
"""

        let document = getFsDocument code

        let expected =
            [
                {
                    Content = "blahFirst = "
                    Location = (2, 40)
                }
                {
                    Content = "blah = "
                    Location = (4, 12)
                }
                {
                    Content = "blah2 = "
                    Location = (4, 15)
                }
            ]

        let actual = getParameterNameHints document

        Assert.Equal(expected, actual)

    [<Fact>]
    let ``Hints are shown for discriminated union case fields with explicit names`` () =
        let code =
            """
type Shape =
    | Square of side: int
    | Rectangle of width: int * height: int
 
let a = Square 1
let b = Rectangle (1, 2)
"""

        let document = getFsDocument code

        let expected =
            [
                {
                    Content = "side = "
                    Location = (5, 16)
                }
                {
                    Content = "width = "
                    Location = (6, 20)
                }
                {
                    Content = "height = "
                    Location = (6, 23)
                }
            ]

        let actual = getParameterNameHints document

        Assert.Equal(expected, actual)

    [<Fact>]
    let ``Hints for discriminated union case fields are not shown when names are generated`` () =
        let code =
            """
type Shape =
    | Triangle of side1: int * int * side3: int
    | Circle of int
 
let c = Triangle (1, 2, 3)
let d = Circle 1
"""

        let document = getFsDocument code

        let expected =
            [
                {
                    Content = "side1 = "
                    Location = (5, 19)
                }
                {
                    Content = "side3 = "
                    Location = (5, 25)
                }
            ]

        let actual = getParameterNameHints document

        Assert.Equal(expected, actual)

    [<Fact>]
    let ``Hints for discriminated union case fields are not shown when provided arguments don't match the expected count`` () =
        let code =
            """
type Shape =
    | Triangle of side1: int * side2: int * side3: int
    | Circle of int
 
let c = Triangle (1, 2)
"""

        let document = getFsDocument code

        let actual = getParameterNameHints document

        Assert.Empty(actual)

    [<Fact>]
    let ``Hints for discriminated union case fields are not shown for Cons`` () =
        let code =
            """
type X =
    member _.Test() = 42 :: [42; 42]
"""

        let document = getFsDocument code

        let actual = getParameterNameHints document

        Assert.Empty(actual)

    [<Fact>]
    let ``Hints are not shown in front of indexes`` () =
        let code =
            """
let x = "test".Split("").[0].Split("");
"""

        let document = getFsDocument code

        let expected =
            [
                {
                    Content = "separator = "
                    Location = (1, 22)
                }
                {
                    Content = "separator = "
                    Location = (1, 36)
                }
            ]

        let actual = getParameterNameHints document

        Assert.Equal(expected, actual)

    [<Fact>]
    let ``Hints are not shown for optional parameters with specified names`` () =
        let code =
            """
type MyType() =

    member _.MyMethod(?beep: int, ?bap: int, ?boop: int) = ()

    member this.Foo = this.MyMethod(3, boop = 4)
"""

        let document = getFsDocument code

        let expected =
            [
                {
                    Content = "beep = "
                    Location = (5, 37)
                }
            ]

        let actual = getParameterNameHints document

        Assert.Equal(expected, actual)

    [<Fact>]
    let ``Hints are not shown when all optional parameters are named`` () =
        let code =
            """
type MyType() =

    member _.MyMethod(?beep: int, ?bap : int, ?boop : int) = ()

    member this.Foo = this.MyMethod(bap = 3, beep = 4)
"""

        let document = getFsDocument code

        let actual = getParameterNameHints document

        Assert.Empty(actual)
        
    [<Fact>]
    let ``Hints are shown correctly for inner bindings`` () =
        let code =
            """
let test sequences = 
    sequences
    |> Seq.map (fun sequence -> sequence |> Seq.map (fun sequence' -> sequence' |> Seq.map (fun item -> item)))
"""

        let document = getFsDocument code

        let expected =
            [
                {
                    Content = "mapping = "
                    Location = (3, 16)
                }
                {
                    Content = "mapping = "
                    Location = (3, 53)
                }
                {
                    Content = "mapping = "
                    Location = (3, 92)
                }
            ]

        let actual = getParameterNameHints document

        Assert.Equal(expected, actual)

    [<Fact>]
    let ``Hints are not shown when CustomOperation attribute is detected`` () =
        let code =
            """
let q = query { for x in { 1 .. 10 } do select x }
"""

        let document = getFsDocument code

        let actual = getParameterNameHints document

<<<<<<< HEAD
        Assert.Empty actual
=======
        Assert.IsEmpty actual

    [<Test>]
    let ``Hints are not shown when parameter names coinside with variable names`` () =
        let code =
            """
let getFullName name surname = $"{name} {surname}"

let name = "Robert"
let lastName = "Smith"
let fullName = getFullName name lastName
"""

        let document = getFsDocument code

        let expected =
            [
                {
                    Content = "surname = "
                    Location = (5, 33)
                }
            ]

        let actual = getParameterNameHints document

        Assert.AreEqual(expected, actual)
>>>>>>> a053e8eb
<|MERGE_RESOLUTION|>--- conflicted
+++ resolved
@@ -491,9 +491,6 @@
 
         let actual = getParameterNameHints document
 
-<<<<<<< HEAD
-        Assert.Empty actual
-=======
         Assert.IsEmpty actual
 
     [<Test>]
@@ -519,5 +516,4 @@
 
         let actual = getParameterNameHints document
 
-        Assert.AreEqual(expected, actual)
->>>>>>> a053e8eb
+        Assert.AreEqual(expected, actual)