import jobs.generation.Utilities;
import jobs.generation.JobReport;

def project = GithubProject
def branch = GithubBranchName

def osList = ['Windows_NT', 'Ubuntu16.04']  //, 'OSX'], 'CentOS7.1'

def static getBuildJobName(def configuration, def os) {
    return configuration.toLowerCase() + '_' + os.toLowerCase()
}

[true, false].each { isPullRequest ->
    osList.each { os ->
        def configurations = [];
        if (os == 'Windows_NT') {
            configurations = ['Debug_default', 'Release_ci_part1', 'Release_ci_part2', 'Release_ci_part3', 'Release_ci_part4', 'Release_net40_no_vs', 'Release_fcs' ];
        }
        else
        {
            // Linux
            // TODO: It should be possible to enable these configurations immediately subsequent to the PR containing this line
            //configurations = ['Debug_default', 'Release_net40_test', 'Release_fcs' ];
            configurations = [ 'Release_default', 'Release_fcs' ];
        }
        
        configurations.each { configuration ->

            def jobName = getBuildJobName(configuration, os)
            def buildCommand = '';
            def buildOutput= '';
            def buildArgs= '';
<<<<<<< HEAD
            def getMono = '
=======
            def getMono = '''
>>>>>>> 0bdad51e
sudo apt-key adv --keyserver hkp://keyserver.ubuntu.com:80 --recv-keys 3FA7E0328081BFF6A14DA29AA6A19B38D3D831EF
echo "deb http://download.mono-project.com/repo/ubuntu stable-trusty main" | sudo tee /etc/apt/sources.list.d/mono-official-stable.list
sudo apt-get update
sudo apt-get -my install mono-devel
mono --version
<<<<<<< HEAD
'
=======
'''
>>>>>>> 0bdad51e

            if (configuration == "Release_fcs" && branch != "dev15.5") {
                // Build and test FCS NuGet package
                buildOutput = "Release"
                if (os == 'Windows_NT') {
                    buildCommand = ".\\fcs\\build.cmd TestAndNuget"
                }
                else {
                    buildCommand = getMono + "./fcs/build.sh Build"
                }
            }
            else if (configuration == "Debug_default") {
                buildOutput = "Debug"
                if (os == 'Windows_NT') {
                    buildCommand = "build.cmd debug"
                }
                else {
                    buildCommand = getMono + "make Configuration=Debug"
                }
            }
            else if (configuration == "Release_default") {
                buildOutput = "Release"
                if (os == 'Windows_NT') {
                    buildCommand = "build.cmd release"
                }
                else {
                    buildCommand = getMono + "make Configuration=Release"
                }
            }
            else if (configuration == "Release_net40_test") {
                buildOutput = "Release"
                buildCommand = "build.cmd release net40 test"
            }
            else if (configuration == "Release_ci_part1") {
                buildOutput = "Release"
                buildCommand = "build.cmd release ci_part1"
            }
            else if (configuration == "Release_ci_part2") {
                buildOutput = "Release"
                buildCommand = "build.cmd release ci_part2"
            }
            else if (configuration == "Release_ci_part3") {
                buildOutput = "Release"
                buildCommand = "build.cmd release ci_part3"
            }
            else if (configuration == "Release_ci_part4") {
                buildOutput = "Release"
                buildCommand = "build.cmd release ci_part4"
            }
            else if (configuration == "Release_net40_no_vs") {
                buildOutput = "Release"
                buildCommand = "build.cmd release net40"
            }


            def newJobName = Utilities.getFullJobName(project, jobName, isPullRequest)
            def newJob = job(newJobName) {
                steps {
                    if (os == 'Windows_NT') {
                        batchFile(buildCommand)
                    }
                    else {
                        shell(buildCommand)
                    }
                }
            }

            // TODO: set to false after tests are fully enabled
            def skipIfNoTestFiles = true

            def affinity = configuration == 'Release_net40_no_vs' ? 'latest-or-auto' : (os == 'Windows_NT' ? 'latest-dev15-5' : 'latest-or-auto')
            Utilities.setMachineAffinity(newJob, os, affinity)
            Utilities.standardJobSetup(newJob, project, isPullRequest, "*/${branch}")

            Utilities.addArchival(newJob, "tests/TestResults/*.*", "", skipIfNoTestFiles, false)
            Utilities.addArchival(newJob, "${buildOutput}/**")
            if (isPullRequest) {
                Utilities.addGithubPRTriggerForBranch(newJob, branch, "${os} ${configuration} Build")
            }
            else {
                Utilities.addGithubPushTrigger(newJob)
            }
        }
    }
}

JobReport.Report.generateJobReport(out)<|MERGE_RESOLUTION|>--- conflicted
+++ resolved
@@ -30,21 +30,13 @@
             def buildCommand = '';
             def buildOutput= '';
             def buildArgs= '';
-<<<<<<< HEAD
-            def getMono = '
-=======
             def getMono = '''
->>>>>>> 0bdad51e
 sudo apt-key adv --keyserver hkp://keyserver.ubuntu.com:80 --recv-keys 3FA7E0328081BFF6A14DA29AA6A19B38D3D831EF
 echo "deb http://download.mono-project.com/repo/ubuntu stable-trusty main" | sudo tee /etc/apt/sources.list.d/mono-official-stable.list
 sudo apt-get update
 sudo apt-get -my install mono-devel
 mono --version
-<<<<<<< HEAD
-'
-=======
 '''
->>>>>>> 0bdad51e
 
             if (configuration == "Release_fcs" && branch != "dev15.5") {
                 // Build and test FCS NuGet package
