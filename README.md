--- conflicted
+++ resolved
@@ -17,15 +17,6 @@
 
 Changes contributed here are packaged into the Visual F# Tools, the F# Open Edition, and other open source F# editing tools. Microsoft coordinates packaging this repository as part of the Visual F# Tools, while the F# community coordinates packaging it as the Open Edition of F# for use on Linux, OSX, Android, iOS, and other platforms, via the [fsharp/fsharp GitHub repo](https://github.com/fsharp/fsharp/).
 
-### Engineering status
-
-[F# for CoreCLR status](https://github.com/Microsoft/visualfsharp/wiki/F%23-for-CoreCLR---Status)
-
-<<<<<<< HEAD
-=======
-[F# 4.0 status](https://github.com/Microsoft/visualfsharp/wiki/F%23-4.0-Status)   --- Completed, shipped.
-
->>>>>>> 457a9d31
 ### License
 
 This project is subject to the Apache Licence, Version 2.0. A copy of the license can be found in [License.txt](License.txt) at the root of this repo.
@@ -83,13 +74,10 @@
 
 If you would like to contribute to the F# ecosystem more generally see the F# Software Foundation's [Community Projects](http://fsharp.org/community/projects/) pages.
 
-<<<<<<< HEAD
 ### Using Nightly Releases of Visual F# Tools
 
 To setup Visual Studio to use the latest nightly releases of the Visual F# Tools, follow the [Using CI Builds](https://github.com/Microsoft/visualfsharp/wiki/Using-CI-Builds) instructions.
 
-=======
->>>>>>> 457a9d31
 ### Using CI Builds
 
 To install F#, see http://fsharp.org.
@@ -110,15 +98,10 @@
 The actual package is built in https://github.com/fsharp/fsharp.
 
 Note that while this will remove the dependency on VS 2017, you will still need to have MSBuild and the required targets files installed, which come with any older version of VS (e.g. 2013 or 2015).
-<<<<<<< HEAD
 
 #### ... With an older version of VS
 Just install the nuget package, it will then use MSBuild and the targets files from the older version. If you get an error, see below.
 
-=======
-#### ... With an older version of VS
-Just install the nuget package, it will then use MSBuild and the targets files from the older version. If you get an error, see below.
->>>>>>> 457a9d31
 #### ... With VS (any version) installed, but without the optional F# tools installed
 The currently distributed F# templates depend on machine-wide installed .targets files. You can manually modify your project to instead use the .targets file from the nuget package. This will allow you to build your project on a computer with VS but without the optional F# tools installed. See https://github.com/fsharp/fsharp/issues/676 for how to modify your project file.
 
