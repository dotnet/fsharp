--- conflicted
+++ resolved
@@ -6,16 +6,8 @@
 open FSharp.Compiler.Text
 open FSharp.Compiler.Diagnostics
 open FSharp.Test.ProjectGeneration
-<<<<<<< HEAD
 open BenchmarkDotNet.Engines
-
-
-[<Literal>]
-let FSharpCategory = "fsharp"
-
-=======
 open FSharp.Benchmarks.Common.Categories
->>>>>>> b3a7e293
 
 [<MemoryDiagnoser>]
 [<BenchmarkCategory(LongCategory)>]
@@ -233,13 +225,8 @@
 
 [<MemoryDiagnoser>]
 [<ThreadingDiagnoser>]
-<<<<<<< HEAD
-[<BenchmarkCategory(FSharpCategory)>]
-[<SimpleJob(warmupCount=1,iterationCount=4)>]
-=======
 [<SimpleJob(warmupCount=1,iterationCount=4)>]
 [<BenchmarkCategory(ShortCategory)>]
->>>>>>> b3a7e293
 type TransparentCompilerBenchmark() =
 
     let size = 30
@@ -340,15 +327,9 @@
         benchmark.DeleteProjectDir()
 
 
-<<<<<<< HEAD
-[<MemoryDiagnoser>]
-[<ThreadingDiagnoser>]
-[<BenchmarkCategory(FSharpCategory)>]
-=======
 // needs Giraffe repo somewhere nearby, hence benchmarks disabled
 [<MemoryDiagnoser>]
 [<ThreadingDiagnoser>]
->>>>>>> b3a7e293
 [<SimpleJob(warmupCount=1,iterationCount=8)>]
 type TransparentCompilerGiraffeBenchmark() =
 
@@ -414,11 +395,7 @@
             checkFile (this.Project.SourceFiles |> List.last).Id expectOk
         }
 
-<<<<<<< HEAD
-    [<Benchmark>]
-=======
     // [<Benchmark>]
->>>>>>> b3a7e293
     member this.SomeWorkflow() =
 
         use _ = Activity.start "Benchmark" [
