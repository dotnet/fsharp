﻿module FSharp.Benchmarks.BackgroundCompilerBenchmarks

open System.IO
open BenchmarkDotNet.Attributes
open FSharp.Compiler.CodeAnalysis
open FSharp.Compiler.Text
open FSharp.Compiler.Diagnostics
open FSharp.Test.ProjectGeneration
<<<<<<< HEAD
open BenchmarkDotNet.Engines


[<Literal>]
let FSharpCategory = "fsharp"

=======
open FSharp.Benchmarks.Common.Categories
>>>>>>> 544a1c9a

[<MemoryDiagnoser>]
[<BenchmarkCategory(LongCategory)>]
type BackgroundCompilerBenchmarks () =

    let size = 50

    let somethingToCompile = File.ReadAllText (__SOURCE_DIRECTORY__ ++ "SomethingToCompile.fs")

    [<ParamsAllValues>]
    member val FastFindReferences = true with get,set

    [<ParamsAllValues>]
    member val EmptyCache = true with get,set

    member val Benchmark = Unchecked.defaultof<_> with get, set

    member this.setup(project) =
        let checker = FSharpChecker.Create(
            enableBackgroundItemKeyStoreAndSemanticClassification = true,
            captureIdentifiersWhenParsing = true
        )
        this.Benchmark <- ProjectWorkflowBuilder(project, checker=checker).CreateBenchmarkBuilder()

    [<IterationSetup>]
    member this.EditFirstFile_OnlyInternalChange() =
        if this.EmptyCache then
            this.Benchmark.Checker.InvalidateAll()
            this.Benchmark.Checker.ClearLanguageServiceRootCachesAndCollectAndFinalizeAllTransients()

    /// Only file at the top of the list has the reference
    [<GlobalSetup(Target="FindAllReferences_BestCase")>]
    member this.FindAllReferences_BestCase_Setup() =
        this.setup
            { SyntheticProject.Create() with
                SourceFiles = [
                    sourceFile $"File%03d{0}" [] |> addSignatureFile
                    for i in 1..size do
                        { sourceFile $"File%03d{i}" [$"File%03d{i-1}"] with ExtraSource = somethingToCompile }
                ]
            }

    [<Benchmark>]
    member this.FindAllReferences_BestCase() =
        this.Benchmark {
            findAllReferencesToModuleFromFile "File000" this.FastFindReferences (expectNumberOfResults 3)
        }

    /// Few files in the middle have the reference
    [<GlobalSetup(Target="FindAllReferences_MediumCase")>]
    member this.FindAllReferences_MediumCase_Setup() =
        this.setup(
            { SyntheticProject.Create() with
                SourceFiles = [
                    sourceFile $"File%03d{0}" [] |> addSignatureFile
                    for i in 1..size do
                        { sourceFile $"File%03d{i}" [$"File%03d{i-1}"] with ExtraSource = somethingToCompile }
                ]
            }
            |> updateFile $"File%03d{size / 2 - 1}" (addDependency "File000")
            |> updateFile $"File%03d{size / 2    }" (addDependency "File000")
            |> updateFile $"File%03d{size / 2 + 1}" (addDependency "File000"))

    [<Benchmark>]
    member this.FindAllReferences_MediumCase() =
        this.Benchmark {
            findAllReferencesToModuleFromFile "File000" this.FastFindReferences  (expectNumberOfResults 6)
        }

    /// All files have the reference, have to check everything
    [<GlobalSetup(Target="FindAllReferences_WorstCase")>]
    member this.FindAllReferences_WorstCase_Setup() =
        this.setup
            { SyntheticProject.Create() with
                SourceFiles = [
                    sourceFile $"File%03d{0}" [] |> addSignatureFile
                    for i in 1..size do
                        { sourceFile $"File%03d{i}" [$"File000"] with ExtraSource = somethingToCompile }
                ]
            }

    [<Benchmark>]
    member this.FindAllReferences_WorstCase() =
        this.Benchmark {
            findAllReferencesToModuleFromFile "File000" this.FastFindReferences (expectNumberOfResults (size + 2))
        }

    [<GlobalCleanup>]
    member this.Cleanup() =
        this.Benchmark.DeleteProjectDir()

[<MemoryDiagnoser>]
[<BenchmarkCategory(ShortCategory)>]
type ParsingBenchmark() =

    let mutable checker: FSharpChecker = Unchecked.defaultof<_>
    let mutable parsingOptions: FSharpParsingOptions = Unchecked.defaultof<_>

    let filePath = __SOURCE_DIRECTORY__ ++ ".." ++ ".." ++ ".." ++ ".." ++ "src" ++ "Compiler" ++ "Checking" ++ "CheckExpressions.fs"
    let source = File.ReadAllText filePath |> SourceText.ofString

    [<ParamsAllValues>]
    member val IdentCapture = true with get, set

    [<GlobalSetup>]
    member this.Setup() =
        checker <- FSharpChecker.Create(captureIdentifiersWhenParsing = this.IdentCapture)
        parsingOptions <- { (checker.GetParsingOptionsFromCommandLineArgs([]) |> fst) with SourceFiles = [| filePath |] }

    [<IterationSetup>]
    member _.IterationSetup() =
        checker.InvalidateAll()
        checker.ClearLanguageServiceRootCachesAndCollectAndFinalizeAllTransients()

    [<Benchmark>]
    member _.ParseBigFile() =
        let result = checker.ParseFile(filePath, source, parsingOptions) |> Async.RunSynchronously

        if result.ParseHadErrors then
            failwith "ParseHadErrors"

[<MemoryDiagnoser>]
[<BenchmarkCategory(LongCategory)>]
type NoFileSystemCheckerBenchmark() =

    let size = 30

    let somethingToCompile = File.ReadAllText (__SOURCE_DIRECTORY__ ++ "SomethingToCompileSmaller.fs")

    let project =
        { SyntheticProject.Create() with
            SourceFiles = [
                sourceFile $"File%03d{0}" []
                for i in 1..size do
                    { sourceFile $"File%03d{i}" [$"File%03d{i-1}"] with ExtraSource = somethingToCompile }
            ]
        }

    let mutable benchmark : ProjectWorkflowBuilder = Unchecked.defaultof<_>

    [<ParamsAllValues>]
    member val UseInMemoryDocuments = true with get,set

    [<ParamsAllValues>]
    member val EmptyCache = true with get,set

    [<GlobalSetup>]
    member this.Setup() =
        benchmark <-
            ProjectWorkflowBuilder(
            project,
            useGetSource = this.UseInMemoryDocuments,
            useChangeNotifications = this.UseInMemoryDocuments).CreateBenchmarkBuilder()

    [<IterationSetup>]
    member this.EditFirstFile_OnlyInternalChange() =
        if this.EmptyCache then
            benchmark.Checker.InvalidateAll()
            benchmark.Checker.ClearLanguageServiceRootCachesAndCollectAndFinalizeAllTransients()

    [<Benchmark>]
    member this.ExampleWorkflow() =

        use _ = Activity.start "Benchmark" [
            "UseInMemoryDocuments", this.UseInMemoryDocuments.ToString()
        ]

        let first = "File001"
        let middle = $"File%03d{size / 2}"
        let last = $"File%03d{size}"

        if this.UseInMemoryDocuments then

            benchmark {
                updateFile first updatePublicSurface
                checkFile first expectSignatureChanged
                checkFile last expectSignatureChanged
                updateFile middle updatePublicSurface
                checkFile last expectSignatureChanged
                addFileAbove middle (sourceFile "addedFile" [first])
                updateFile middle (addDependency "addedFile")
                checkFile middle expectSignatureChanged
                checkFile last expectSignatureChanged
            }

        else

            benchmark {
                updateFile first updatePublicSurface
                saveFile first
                checkFile first expectSignatureChanged
                checkFile last expectSignatureChanged
                updateFile middle updatePublicSurface
                saveFile middle
                checkFile last expectSignatureChanged
                addFileAbove middle (sourceFile "addedFile" [first])
                saveFile "addedFile"
                updateFile middle (addDependency "addedFile")
                saveFile middle
                checkFile middle expectSignatureChanged
                checkFile last expectSignatureChanged
            }

    [<GlobalCleanup>]
    member this.Cleanup() =
        benchmark.DeleteProjectDir()



type TestProjectType =
    | DependencyChain = 1
    | DependentGroups = 2
    | ParallelGroups = 3


[<MemoryDiagnoser>]
[<ThreadingDiagnoser>]
<<<<<<< HEAD
[<BenchmarkCategory(FSharpCategory)>]
[<SimpleJob(warmupCount=1,iterationCount=4)>]
=======
[<SimpleJob(warmupCount=1,iterationCount=4)>]
[<BenchmarkCategory(ShortCategory)>]
>>>>>>> 544a1c9a
type TransparentCompilerBenchmark() =

    let size = 30

    let groups = 6
    let filesPerGroup = size / groups
    let somethingToCompile = File.ReadAllText (__SOURCE_DIRECTORY__ ++ "SomethingToCompileSmaller.fs")

    let projects = Map [

        TestProjectType.DependencyChain,
            SyntheticProject.Create("SingleDependencyChain", [|
                sourceFile $"File%03d{0}" []
                for i in 1..size do
                    { sourceFile $"File%03d{i}" [$"File%03d{i-1}"] with ExtraSource = somethingToCompile }
            |])

        TestProjectType.DependentGroups,
            SyntheticProject.Create("GroupDependenciesProject", [|
                for group in 1..groups do
                    for i in 1..filesPerGroup do
                        { sourceFile $"G{group}_F%03d{i}" [
                            if group > 1 then $"G1_F%03d{1}"
                            if i > 1 then $"G{group}_F%03d{i - 1}" ]
                            with ExtraSource = somethingToCompile }
            |])

        TestProjectType.ParallelGroups,
            SyntheticProject.Create("ParallelGroupsProject", [|
                for group in 1..groups do
                    for i in 1..filesPerGroup do
                        { sourceFile $"G{group}_F%03d{i}" [
                            if group > 1 then
                                for i in 1..filesPerGroup do
                                    $"G{group-1}_F%03d{i}" ]
                            with ExtraSource = somethingToCompile }
            |])
    ]

    let mutable benchmark : ProjectWorkflowBuilder = Unchecked.defaultof<_>

    member val UseGetSource = true with get,set

    member val UseChangeNotifications = true with get,set

    //[<ParamsAllValues>]
    member val EmptyCache = false with get,set

    [<ParamsAllValues>]
    member val UseTransparentCompiler = true with get,set

    [<ParamsAllValues>]
    member val ProjectType = TestProjectType.ParallelGroups with get,set

    member this.Project = projects[this.ProjectType]

    [<GlobalSetup>]
    member this.Setup() =
        benchmark <-
            ProjectWorkflowBuilder(
            this.Project,
            useGetSource = this.UseGetSource,
            useChangeNotifications = this.UseChangeNotifications,
            useTransparentCompiler = this.UseTransparentCompiler,
            runTimeout = 15_000).CreateBenchmarkBuilder()

    [<IterationSetup>]
    member this.EditFirstFile_OnlyInternalChange() =
        if this.EmptyCache then
            benchmark.Checker.InvalidateAll()
            benchmark.Checker.ClearLanguageServiceRootCachesAndCollectAndFinalizeAllTransients()

    [<Benchmark>]
    member this.ExampleWorkflow() =

        use _ = Activity.start "Benchmark" [
            "UseTransparentCompiler", this.UseTransparentCompiler.ToString()
        ]

        let first = this.Project.SourceFiles[0].Id
        let middle = this.Project.SourceFiles[size / 2].Id
        let last = this.Project.SourceFiles |> List.last |> fun f -> f.Id

        benchmark {
            updateFile first updatePublicSurface
            checkFile first expectSignatureChanged
            checkFile last expectSignatureChanged
            updateFile middle updatePublicSurface
            checkFile last expectOk
            addFileAbove middle (sourceFile "addedFile" [first])
            updateFile middle (addDependency "addedFile")
            checkFile middle expectSignatureChanged
            checkFile last expectOk
        }

    [<GlobalCleanup>]
    member this.Cleanup() =
        benchmark.DeleteProjectDir()


<<<<<<< HEAD
[<MemoryDiagnoser>]
[<ThreadingDiagnoser>]
[<BenchmarkCategory(FSharpCategory)>]
=======
// needs Giraffe repo somewhere nearby, hence benchmarks disabled
[<MemoryDiagnoser>]
[<ThreadingDiagnoser>]
>>>>>>> 544a1c9a
[<SimpleJob(warmupCount=1,iterationCount=8)>]
type TransparentCompilerGiraffeBenchmark() =

    let mutable benchmark : ProjectWorkflowBuilder = Unchecked.defaultof<_>

    let rng = System.Random()

    let addComment s = $"{s}\n// {rng.NextDouble().ToString()}"
    let prependSlash s = $"/{s}\n// {rng.NextDouble()}"

    let modify (sourceFile: SyntheticSourceFile) =
        { sourceFile with Source = addComment sourceFile.Source }

    let break' (sourceFile: SyntheticSourceFile) =
        { sourceFile with Source = prependSlash sourceFile.Source }

    let fix (sourceFile: SyntheticSourceFile) =
        { sourceFile with Source = sourceFile.Source.Substring 1 }

    [<ParamsAllValues>]
    member val UseTransparentCompiler = true with get,set

    [<ParamsAllValues>]
    member val SignatureFiles = true with get,set

    member this.Project =
        let projectDir = if this.SignatureFiles then "Giraffe-signatures" else "Giraffe"

        let project = SyntheticProject.CreateFromRealProject (__SOURCE_DIRECTORY__ ++ ".." ++ ".." ++ ".." ++ ".." ++ ".." ++ projectDir ++ "src/Giraffe")
        { project with OtherOptions = "--nowarn:FS3520"::project.OtherOptions }

    [<GlobalSetup>]
    member this.Setup() =
        benchmark <-
            ProjectWorkflowBuilder(
            this.Project,
            useGetSource = true,
            useChangeNotifications = true,
            useTransparentCompiler = this.UseTransparentCompiler,
            runTimeout = 15_000).CreateBenchmarkBuilder()

    //[<Benchmark>]
    member this.ChangeFirstCheckLast() =

        use _ = Activity.start "Benchmark" [
            "UseTransparentCompiler", this.UseTransparentCompiler.ToString()
        ]

        benchmark {
            updateFile this.Project.SourceFiles.Head.Id modify
            checkFile (this.Project.SourceFiles |> List.last).Id expectOk
        }

    //[<Benchmark>]
    member this.ChangeSecondCheckLast() =

        use _ = Activity.start "Benchmark" [
            "UseTransparentCompiler", this.UseTransparentCompiler.ToString()
        ]

        benchmark {
            updateFile this.Project.SourceFiles[1].Id modify
            checkFile (this.Project.SourceFiles |> List.last).Id expectOk
        }

<<<<<<< HEAD
    [<Benchmark>]
=======
    // [<Benchmark>]
>>>>>>> 544a1c9a
    member this.SomeWorkflow() =

        use _ = Activity.start "Benchmark" [
            "UseTransparentCompiler", this.UseTransparentCompiler.ToString()
        ]

        benchmark {
            updateFile "Json" modify
            checkFile "Json" expectOk
            checkFile "ModelValidation" expectOk
            updateFile "ModelValidation" modify
            checkFile "ModelValidation" expectOk
            updateFile "Xml" modify
            checkFile "Xml" expectOk
            updateFile "ModelValidation" modify
            checkFile "ModelValidation" expectOk

            updateFile "Core" break'
            checkFile "Core" expectErrors
            checkFile "Routing" (if this.SignatureFiles then expectOk else expectErrors)
            updateFile "Routing" modify
            checkFile "Streaming" (if this.SignatureFiles then expectOk else expectErrors)
            checkFile "EndpointRouting" (if this.SignatureFiles then expectOk else expectErrors)

            updateFile "Core" fix
            checkFile "Core" expectOk
            checkFile "Routing" expectOk
            checkFile "Streaming" expectOk
            checkFile "EndpointRouting" expectOk
        }<|MERGE_RESOLUTION|>--- conflicted
+++ resolved
@@ -6,16 +6,7 @@
 open FSharp.Compiler.Text
 open FSharp.Compiler.Diagnostics
 open FSharp.Test.ProjectGeneration
-<<<<<<< HEAD
-open BenchmarkDotNet.Engines
-
-
-[<Literal>]
-let FSharpCategory = "fsharp"
-
-=======
 open FSharp.Benchmarks.Common.Categories
->>>>>>> 544a1c9a
 
 [<MemoryDiagnoser>]
 [<BenchmarkCategory(LongCategory)>]
@@ -233,13 +224,8 @@
 
 [<MemoryDiagnoser>]
 [<ThreadingDiagnoser>]
-<<<<<<< HEAD
-[<BenchmarkCategory(FSharpCategory)>]
-[<SimpleJob(warmupCount=1,iterationCount=4)>]
-=======
 [<SimpleJob(warmupCount=1,iterationCount=4)>]
 [<BenchmarkCategory(ShortCategory)>]
->>>>>>> 544a1c9a
 type TransparentCompilerBenchmark() =
 
     let size = 30
@@ -340,15 +326,9 @@
         benchmark.DeleteProjectDir()
 
 
-<<<<<<< HEAD
-[<MemoryDiagnoser>]
-[<ThreadingDiagnoser>]
-[<BenchmarkCategory(FSharpCategory)>]
-=======
 // needs Giraffe repo somewhere nearby, hence benchmarks disabled
 [<MemoryDiagnoser>]
 [<ThreadingDiagnoser>]
->>>>>>> 544a1c9a
 [<SimpleJob(warmupCount=1,iterationCount=8)>]
 type TransparentCompilerGiraffeBenchmark() =
 
@@ -414,11 +394,7 @@
             checkFile (this.Project.SourceFiles |> List.last).Id expectOk
         }
 
-<<<<<<< HEAD
-    [<Benchmark>]
-=======
     // [<Benchmark>]
->>>>>>> 544a1c9a
     member this.SomeWorkflow() =
 
         use _ = Activity.start "Benchmark" [
