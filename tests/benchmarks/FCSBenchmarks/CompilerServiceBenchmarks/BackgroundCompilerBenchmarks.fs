﻿module FSharp.Benchmarks.BackgroundCompilerBenchmarks

<<<<<<< HEAD

open BenchmarkDotNet.Attributes
open BenchmarkDotNet.Order
open FSharp.Compiler.CodeAnalysis
open FSharp.Compiler.Symbols
open FSharp.Test.ProjectGeneration
open System
open System.IO
open System.Security.Cryptography
open System.Text
open System.Threading
open System.Threading.Tasks
open FSharp.Benchmarks.VsUtils
=======
open System.IO
open BenchmarkDotNet.Attributes
open FSharp.Compiler.CodeAnalysis
open FSharp.Compiler.Text
open FSharp.Compiler.Diagnostics
open FSharp.Test.ProjectGeneration
>>>>>>> dec4c916


[<Literal>]
let FSharpCategory = "fsharp"


[<MemoryDiagnoser>]
[<BenchmarkCategory(FSharpCategory)>]
type FindAllReferences () =

    let size = 50

    let somethingToCompile = File.ReadAllText (__SOURCE_DIRECTORY__ ++ "SomethingToCompile.fs")

    [<ParamsAllValues>]
    member val FastFindReferences = true with get,set

    [<ParamsAllValues>]
    member val EmptyCache = true with get,set

    member val Benchmark = Unchecked.defaultof<_> with get, set

    member this.setup(project) =
        let checker = FSharpChecker.Create(
            enableBackgroundItemKeyStoreAndSemanticClassification = true,
            captureIdentifiersWhenParsing = true
        )
        this.Benchmark <- ProjectWorkflowBuilder(project, checker=checker).CreateBenchmarkBuilder()

    [<IterationSetup>]
    member this.EditFirstFile_OnlyInternalChange() =
        if this.EmptyCache then
            this.Benchmark.Checker.InvalidateAll()
            this.Benchmark.Checker.ClearLanguageServiceRootCachesAndCollectAndFinalizeAllTransients()

    /// Only file at the top of the list has the reference
    [<GlobalSetup(Target="FindAllReferences_BestCase")>]
    member this.FindAllReferences_BestCase_Setup() =
        this.setup
            { SyntheticProject.Create() with
                SourceFiles = [
                    sourceFile $"File%03d{0}" [] |> addSignatureFile
                    for i in 1..size do
                        { sourceFile $"File%03d{i}" [$"File%03d{i-1}"] with ExtraSource = somethingToCompile }
                ]
            }

    [<Benchmark>]
    member this.FindAllReferences_BestCase() =
        this.Benchmark {
            findAllReferencesToModuleFromFile "File000" this.FastFindReferences (expectNumberOfResults 3)
        }

    /// Few files in the middle have the reference
    [<GlobalSetup(Target="FindAllReferences_MediumCase")>]
    member this.FindAllReferences_MediumCase_Setup() =
        this.setup(
            { SyntheticProject.Create() with
                SourceFiles = [
                    sourceFile $"File%03d{0}" [] |> addSignatureFile
                    for i in 1..size do
                        { sourceFile $"File%03d{i}" [$"File%03d{i-1}"] with ExtraSource = somethingToCompile }
                ]
            }
            |> updateFile $"File%03d{size / 2 - 1}" (addDependency "File000")
            |> updateFile $"File%03d{size / 2    }" (addDependency "File000")
            |> updateFile $"File%03d{size / 2 + 1}" (addDependency "File000"))

    [<Benchmark>]
    member this.FindAllReferences_MediumCase() =
        this.Benchmark {
            findAllReferencesToModuleFromFile "File000" this.FastFindReferences  (expectNumberOfResults 6)
        }

    /// All files have the reference, have to check everything
    [<GlobalSetup(Target="FindAllReferences_WorstCase")>]
    member this.FindAllReferences_WorstCase_Setup() =
        this.setup
            { SyntheticProject.Create() with
                SourceFiles = [
                    sourceFile $"File%03d{0}" [] |> addSignatureFile
                    for i in 1..size do
                        { sourceFile $"File%03d{i}" [$"File000"] with ExtraSource = somethingToCompile }
                ]
            }

    [<Benchmark>]
    member this.FindAllReferences_WorstCase() =
        this.Benchmark {
            findAllReferencesToModuleFromFile "File000" this.FastFindReferences (expectNumberOfResults (size + 2))
        }

    [<GlobalCleanup>]
    member this.Cleanup() =
        this.Benchmark.DeleteProjectDir()

<<<<<<< HEAD

type Ordering =
    | Ascending = 1
    //| Descending = 2
    | Random = 3


type TaskScheduling =
    | Sequential = 1
    | SemaphoreA = 2
    | SemaphoreB = 3
    | AllAtOnce = 4


[<MemoryDiagnoser>]
[<ThreadingDiagnoser>]
[<Orderer(SummaryOrderPolicy.FastestToSlowest)>]
[<BenchmarkCategory(FSharpCategory)>]
type FindAllReferences_MultiProject () =
=======
[<MemoryDiagnoser>]
[<BenchmarkCategory(FSharpCategory)>]
type ParsingBenchmark() =

    let mutable checker: FSharpChecker = Unchecked.defaultof<_>
    let mutable parsingOptions: FSharpParsingOptions = Unchecked.defaultof<_>

    let filePath = __SOURCE_DIRECTORY__ ++ ".." ++ ".." ++ ".." ++ ".." ++ "src" ++ "Compiler" ++ "Checking" ++ "CheckExpressions.fs"
    let source = File.ReadAllText filePath |> SourceText.ofString

    [<ParamsAllValues>]
    member val IdentCapture = true with get, set

    [<GlobalSetup>]
    member this.Setup() =
        checker <- FSharpChecker.Create(captureIdentifiersWhenParsing = this.IdentCapture)
        parsingOptions <- { (checker.GetParsingOptionsFromCommandLineArgs([]) |> fst) with SourceFiles = [| filePath |] }

    [<IterationSetup>]
    member _.IterationSetup() =
        checker.InvalidateAll()
        checker.ClearLanguageServiceRootCachesAndCollectAndFinalizeAllTransients()

    [<Benchmark>]
    member _.ParseBigFile() =
        let result = checker.ParseFile(filePath, source, parsingOptions) |> Async.RunSynchronously

        if result.ParseHadErrors then
            failwith "ParseHadErrors"

[<MemoryDiagnoser>]
[<BenchmarkCategory(FSharpCategory)>]
type NoFileSystemCheckerBenchmark() =
>>>>>>> dec4c916

    let size = 30

    let somethingToCompile = File.ReadAllText (__SOURCE_DIRECTORY__ ++ "SomethingToCompileSmaller.fs")

<<<<<<< HEAD
    let createProject (name: string) =
        ({ SyntheticProject.Create(name) with
            SourceFiles = [
                sourceFile $"File_{name}_%03d{0}" [] |> addSignatureFile
                for i in 1..size do
                    { sourceFile $"File_{name}_%03d{i}" [$"File_{name}_%03d{i-1}"] with ExtraSource = somethingToCompile }
            ]
        }
        |> updateFile $"File_{name}_%03d{size / 2 - 1}" (addDependency $"File_{name}_000")
        |> updateFile $"File_{name}_%03d{size / 2    }" (addDependency $"File_{name}_000")
        |> updateFile $"File_{name}_%03d{size / 2 + 1}" (addDependency $"File_{name}_000"))

    let firstProject = createProject "First"

    let secondProject =
        { createProject "Second" with DependsOn = [firstProject] }
        |> updateFile $"File_Second_%03d{size / 2}" (addDependency $"File_First_000")

    let thirdProject =
        { createProject "Third" with DependsOn = [firstProject; secondProject] }
        |> updateFile $"File_Third_%03d{size / 2}" (addDependency $"File_First_000")
        |> updateFile $"File_Third_%03d{size / 2}" (addDependency $"File_Second_%03d{size}")

    let fourthProject =
        { createProject "Fourth" with DependsOn = [firstProject; secondProject] }
        |> updateFile $"File_Fourth_%03d{size / 2}" (addDependency $"File_Second_%03d{size / 2}")

    let projects = [firstProject; secondProject; thirdProject; fourthProject]

    let checker = FSharpChecker.Create(
        projectCacheSize = 5000,
        keepAllBackgroundResolutions = false,
        keepAllBackgroundSymbolUses = false,
        enableBackgroundItemKeyStoreAndSemanticClassification = true,
        enablePartialTypeChecking = true,
        enableParallelCheckingWithSignatureFiles = true,
        parallelReferenceResolution = true)

    let getModuleSymbol fileId project =
        async {
            let! results = checkFile fileId project checker
            let typeCheckResult = getTypeCheckResult results
            let moduleName = (project.Find fileId).ModuleName

            let symbolUse =
                typeCheckResult.GetSymbolUseAtLocation(
                    1,
                    moduleName.Length + project.Name.Length + 8,
                    $"module {project.Name}.{moduleName}",
                    [ moduleName ]
                )
                |> Option.defaultWith (fun () -> failwith "no symbol use found")

            return symbolUse.Symbol
        }

    let firstFileSymbol = firstProject |> getModuleSymbol "File_First_000" |> Async.RunSynchronously

    [<ParamsAllValues>]
    member val InterleaveProjects = false with get, set

    [<ParamsAllValues>]
    member val Scheduling = TaskScheduling.SemaphoreA with get, set

    //[<ParamsAllValues>]
    member val EmptyCache = false with get, set

    [<ParamsAllValues>]
    member val FileOrdering = Ordering.Random with get, set

    member this.CreateTasksForProject (symbol: FSharpSymbol) (project: SyntheticProject) =
        let sort =
            match this.FileOrdering with
            | Ordering.Ascending -> Seq.sort
            //| Ordering.Descending -> Seq.sortDescending
            | Ordering.Random -> Seq.sortBy (fun (f: string) -> f |> Encoding.ASCII.GetBytes |> (MD5.Create().ComputeHash) |> Convert.ToHexString)
            | _ -> failwith "invalid ordering"

        let options = project.GetProjectOptions checker
        let files = sort options.SourceFiles

        seq { for file in files -> checker.FindBackgroundReferencesInFile(file, options, symbol, fastCheck = true) }

    [<IterationSetup>]
    member this.IterationSetup() =
        if this.EmptyCache then
            checker.InvalidateAll()
            checker.ClearLanguageServiceRootCachesAndCollectAndFinalizeAllTransients()

    [<GlobalSetup>]
    member _.Setup() =
        async {
            for project in projects do
                do! saveProject project true checker
                let! results = checker.ParseAndCheckProject(project.GetProjectOptions checker)

                if not (Array.isEmpty results.Diagnostics) then
                    failwith $"Project {project.Name} failed initial check: \n%A{results.Diagnostics}"

        } |> Async.RunSynchronously

    [<Benchmark>]
    member this.FindAllReferences_ToSymbolFromFirstProject() =
        let ct = CancellationToken.None
        backgroundTask {
            let tasks = projects |> Seq.map (this.CreateTasksForProject firstFileSymbol)

            let flattenedTasks =
                if this.InterleaveProjects then
                    interleave tasks
                else
                    Seq.collect id tasks

            let! results =
                match this.Scheduling with
                | TaskScheduling.Sequential ->
                    flattenedTasks
                    |> Async.Sequential
                    |> StartAsyncAsTask ct

                | TaskScheduling.SemaphoreA ->
                    flattenedTasks
                    |> ParallelProcessAsyncsA ct

                | TaskScheduling.SemaphoreB ->
                    flattenedTasks
                    |> ParallelProcessAsyncsB ct

                | TaskScheduling.AllAtOnce ->
                    flattenedTasks
                    |> Seq.map (fun task -> Task.Run<seq<FSharp.Compiler.Text.range>>(fun _ -> task |> StartAsyncAsTask ct))
                    |> Task.WhenAll

                | _ -> failwith "invalid scheduling"

            let results = Seq.collect id results
            let expectedResults = 8
            if Seq.length results <> expectedResults
                then failwith $"Expected {expectedResults} results, got {Seq.length results}\n%A{results}"
        }

    [<GlobalCleanup>]
    member _.Cleanup() =
        projects |> Seq.iter deleteProjectDir
=======
    let project =
        { SyntheticProject.Create() with
            SourceFiles = [
                sourceFile $"File%03d{0}" []
                for i in 1..size do
                    { sourceFile $"File%03d{i}" [$"File%03d{i-1}"] with ExtraSource = somethingToCompile }
            ]
        }

    let mutable benchmark : ProjectWorkflowBuilder = Unchecked.defaultof<_>

    [<ParamsAllValues>]
    member val UseGetSource = true with get,set

    [<ParamsAllValues>]
    member val UseChangeNotifications = true with get,set

    [<ParamsAllValues>]
    member val EmptyCache = true with get,set

    [<GlobalSetup>]
    member this.Setup() =
        benchmark <-
            ProjectWorkflowBuilder(
            project,
            useGetSource = this.UseGetSource,
            useChangeNotifications = this.UseChangeNotifications).CreateBenchmarkBuilder()

    [<IterationSetup>]
    member this.EditFirstFile_OnlyInternalChange() =
        if this.EmptyCache then
            benchmark.Checker.InvalidateAll()
            benchmark.Checker.ClearLanguageServiceRootCachesAndCollectAndFinalizeAllTransients()

    [<Benchmark>]
    member this.ExampleWorkflow() =

        use _ = Activity.start "Benchmark" [
            "UseGetSource", this.UseGetSource.ToString()
            "UseChangeNotifications", this.UseChangeNotifications.ToString()
        ]

        let first = "File001"
        let middle = $"File%03d{size / 2}"
        let last = $"File%03d{size}"

        if this.UseGetSource && this.UseChangeNotifications then

            benchmark {
                updateFile first updatePublicSurface
                checkFile first expectSignatureChanged
                checkFile last expectSignatureChanged
                updateFile middle updatePublicSurface
                checkFile last expectSignatureChanged
                addFileAbove middle (sourceFile "addedFile" [first])
                updateFile middle (addDependency "addedFile")
                checkFile middle expectSignatureChanged
                checkFile last expectSignatureChanged
            }

        else

            benchmark {
                updateFile first updatePublicSurface
                saveFile first
                checkFile first expectSignatureChanged
                checkFile last expectSignatureChanged
                updateFile middle updatePublicSurface
                saveFile middle
                checkFile last expectSignatureChanged
                addFileAbove middle (sourceFile "addedFile" [first])
                saveFile "addedFile"
                updateFile middle (addDependency "addedFile")
                saveFile middle
                checkFile middle expectSignatureChanged
                checkFile last expectSignatureChanged
            }

    [<GlobalCleanup>]
    member this.Cleanup() =
        benchmark.DeleteProjectDir()
>>>>>>> dec4c916
<|MERGE_RESOLUTION|>--- conflicted
+++ resolved
@@ -1,10 +1,12 @@
 ﻿module FSharp.Benchmarks.BackgroundCompilerBenchmarks
 
-<<<<<<< HEAD
-
+open System.IO
 open BenchmarkDotNet.Attributes
 open BenchmarkDotNet.Order
 open FSharp.Compiler.CodeAnalysis
+open FSharp.Compiler.Text
+open FSharp.Compiler.Diagnostics
+open FSharp.Test.ProjectGeneration
 open FSharp.Compiler.Symbols
 open FSharp.Test.ProjectGeneration
 open System
@@ -14,14 +16,6 @@
 open System.Threading
 open System.Threading.Tasks
 open FSharp.Benchmarks.VsUtils
-=======
-open System.IO
-open BenchmarkDotNet.Attributes
-open FSharp.Compiler.CodeAnalysis
-open FSharp.Compiler.Text
-open FSharp.Compiler.Diagnostics
-open FSharp.Test.ProjectGeneration
->>>>>>> dec4c916
 
 
 [<Literal>]
@@ -118,7 +112,126 @@
     member this.Cleanup() =
         this.Benchmark.DeleteProjectDir()
 
-<<<<<<< HEAD
+[<MemoryDiagnoser>]
+[<BenchmarkCategory(FSharpCategory)>]
+type ParsingBenchmark() =
+
+    let mutable checker: FSharpChecker = Unchecked.defaultof<_>
+    let mutable parsingOptions: FSharpParsingOptions = Unchecked.defaultof<_>
+
+    let filePath = __SOURCE_DIRECTORY__ ++ ".." ++ ".." ++ ".." ++ ".." ++ "src" ++ "Compiler" ++ "Checking" ++ "CheckExpressions.fs"
+    let source = File.ReadAllText filePath |> SourceText.ofString
+
+    [<ParamsAllValues>]
+    member val IdentCapture = true with get, set
+
+    [<GlobalSetup>]
+    member this.Setup() =
+        checker <- FSharpChecker.Create(captureIdentifiersWhenParsing = this.IdentCapture)
+        parsingOptions <- { (checker.GetParsingOptionsFromCommandLineArgs([]) |> fst) with SourceFiles = [| filePath |] }
+
+    [<IterationSetup>]
+    member _.IterationSetup() =
+        checker.InvalidateAll()
+        checker.ClearLanguageServiceRootCachesAndCollectAndFinalizeAllTransients()
+
+    [<Benchmark>]
+    member _.ParseBigFile() =
+        let result = checker.ParseFile(filePath, source, parsingOptions) |> Async.RunSynchronously
+
+        if result.ParseHadErrors then
+            failwith "ParseHadErrors"
+
+[<MemoryDiagnoser>]
+[<BenchmarkCategory(FSharpCategory)>]
+type NoFileSystemCheckerBenchmark() =
+
+    let size = 30
+
+    let somethingToCompile = File.ReadAllText (__SOURCE_DIRECTORY__ ++ "SomethingToCompileSmaller.fs")
+
+    let project =
+        { SyntheticProject.Create() with
+            SourceFiles = [
+                sourceFile $"File%03d{0}" []
+                for i in 1..size do
+                    { sourceFile $"File%03d{i}" [$"File%03d{i-1}"] with ExtraSource = somethingToCompile }
+            ]
+        }
+
+    let mutable benchmark : ProjectWorkflowBuilder = Unchecked.defaultof<_>
+
+    [<ParamsAllValues>]
+    member val UseGetSource = true with get,set
+
+    [<ParamsAllValues>]
+    member val UseChangeNotifications = true with get,set
+
+    [<ParamsAllValues>]
+    member val EmptyCache = true with get,set
+
+    [<GlobalSetup>]
+    member this.Setup() =
+        benchmark <-
+            ProjectWorkflowBuilder(
+            project,
+            useGetSource = this.UseGetSource,
+            useChangeNotifications = this.UseChangeNotifications).CreateBenchmarkBuilder()
+
+    [<IterationSetup>]
+    member this.EditFirstFile_OnlyInternalChange() =
+        if this.EmptyCache then
+            benchmark.Checker.InvalidateAll()
+            benchmark.Checker.ClearLanguageServiceRootCachesAndCollectAndFinalizeAllTransients()
+
+    [<Benchmark>]
+    member this.ExampleWorkflow() =
+
+        use _ = Activity.start "Benchmark" [
+            "UseGetSource", this.UseGetSource.ToString()
+            "UseChangeNotifications", this.UseChangeNotifications.ToString()
+        ]
+
+        let first = "File001"
+        let middle = $"File%03d{size / 2}"
+        let last = $"File%03d{size}"
+
+        if this.UseGetSource && this.UseChangeNotifications then
+
+            benchmark {
+                updateFile first updatePublicSurface
+                checkFile first expectSignatureChanged
+                checkFile last expectSignatureChanged
+                updateFile middle updatePublicSurface
+                checkFile last expectSignatureChanged
+                addFileAbove middle (sourceFile "addedFile" [first])
+                updateFile middle (addDependency "addedFile")
+                checkFile middle expectSignatureChanged
+                checkFile last expectSignatureChanged
+            }
+
+        else
+
+            benchmark {
+                updateFile first updatePublicSurface
+                saveFile first
+                checkFile first expectSignatureChanged
+                checkFile last expectSignatureChanged
+                updateFile middle updatePublicSurface
+                saveFile middle
+                checkFile last expectSignatureChanged
+                addFileAbove middle (sourceFile "addedFile" [first])
+                saveFile "addedFile"
+                updateFile middle (addDependency "addedFile")
+                saveFile middle
+                checkFile middle expectSignatureChanged
+                checkFile last expectSignatureChanged
+            }
+
+    [<GlobalCleanup>]
+    member this.Cleanup() =
+        benchmark.DeleteProjectDir()
+
 
 type Ordering =
     | Ascending = 1
@@ -138,47 +251,11 @@
 [<Orderer(SummaryOrderPolicy.FastestToSlowest)>]
 [<BenchmarkCategory(FSharpCategory)>]
 type FindAllReferences_MultiProject () =
-=======
-[<MemoryDiagnoser>]
-[<BenchmarkCategory(FSharpCategory)>]
-type ParsingBenchmark() =
-
-    let mutable checker: FSharpChecker = Unchecked.defaultof<_>
-    let mutable parsingOptions: FSharpParsingOptions = Unchecked.defaultof<_>
-
-    let filePath = __SOURCE_DIRECTORY__ ++ ".." ++ ".." ++ ".." ++ ".." ++ "src" ++ "Compiler" ++ "Checking" ++ "CheckExpressions.fs"
-    let source = File.ReadAllText filePath |> SourceText.ofString
-
-    [<ParamsAllValues>]
-    member val IdentCapture = true with get, set
-
-    [<GlobalSetup>]
-    member this.Setup() =
-        checker <- FSharpChecker.Create(captureIdentifiersWhenParsing = this.IdentCapture)
-        parsingOptions <- { (checker.GetParsingOptionsFromCommandLineArgs([]) |> fst) with SourceFiles = [| filePath |] }
-
-    [<IterationSetup>]
-    member _.IterationSetup() =
-        checker.InvalidateAll()
-        checker.ClearLanguageServiceRootCachesAndCollectAndFinalizeAllTransients()
-
-    [<Benchmark>]
-    member _.ParseBigFile() =
-        let result = checker.ParseFile(filePath, source, parsingOptions) |> Async.RunSynchronously
-
-        if result.ParseHadErrors then
-            failwith "ParseHadErrors"
-
-[<MemoryDiagnoser>]
-[<BenchmarkCategory(FSharpCategory)>]
-type NoFileSystemCheckerBenchmark() =
->>>>>>> dec4c916
 
     let size = 30
 
     let somethingToCompile = File.ReadAllText (__SOURCE_DIRECTORY__ ++ "SomethingToCompileSmaller.fs")
 
-<<<<<<< HEAD
     let createProject (name: string) =
         ({ SyntheticProject.Create(name) with
             SourceFiles = [
@@ -322,87 +399,4 @@
 
     [<GlobalCleanup>]
     member _.Cleanup() =
-        projects |> Seq.iter deleteProjectDir
-=======
-    let project =
-        { SyntheticProject.Create() with
-            SourceFiles = [
-                sourceFile $"File%03d{0}" []
-                for i in 1..size do
-                    { sourceFile $"File%03d{i}" [$"File%03d{i-1}"] with ExtraSource = somethingToCompile }
-            ]
-        }
-
-    let mutable benchmark : ProjectWorkflowBuilder = Unchecked.defaultof<_>
-
-    [<ParamsAllValues>]
-    member val UseGetSource = true with get,set
-
-    [<ParamsAllValues>]
-    member val UseChangeNotifications = true with get,set
-
-    [<ParamsAllValues>]
-    member val EmptyCache = true with get,set
-
-    [<GlobalSetup>]
-    member this.Setup() =
-        benchmark <-
-            ProjectWorkflowBuilder(
-            project,
-            useGetSource = this.UseGetSource,
-            useChangeNotifications = this.UseChangeNotifications).CreateBenchmarkBuilder()
-
-    [<IterationSetup>]
-    member this.EditFirstFile_OnlyInternalChange() =
-        if this.EmptyCache then
-            benchmark.Checker.InvalidateAll()
-            benchmark.Checker.ClearLanguageServiceRootCachesAndCollectAndFinalizeAllTransients()
-
-    [<Benchmark>]
-    member this.ExampleWorkflow() =
-
-        use _ = Activity.start "Benchmark" [
-            "UseGetSource", this.UseGetSource.ToString()
-            "UseChangeNotifications", this.UseChangeNotifications.ToString()
-        ]
-
-        let first = "File001"
-        let middle = $"File%03d{size / 2}"
-        let last = $"File%03d{size}"
-
-        if this.UseGetSource && this.UseChangeNotifications then
-
-            benchmark {
-                updateFile first updatePublicSurface
-                checkFile first expectSignatureChanged
-                checkFile last expectSignatureChanged
-                updateFile middle updatePublicSurface
-                checkFile last expectSignatureChanged
-                addFileAbove middle (sourceFile "addedFile" [first])
-                updateFile middle (addDependency "addedFile")
-                checkFile middle expectSignatureChanged
-                checkFile last expectSignatureChanged
-            }
-
-        else
-
-            benchmark {
-                updateFile first updatePublicSurface
-                saveFile first
-                checkFile first expectSignatureChanged
-                checkFile last expectSignatureChanged
-                updateFile middle updatePublicSurface
-                saveFile middle
-                checkFile last expectSignatureChanged
-                addFileAbove middle (sourceFile "addedFile" [first])
-                saveFile "addedFile"
-                updateFile middle (addDependency "addedFile")
-                saveFile middle
-                checkFile middle expectSignatureChanged
-                checkFile last expectSignatureChanged
-            }
-
-    [<GlobalCleanup>]
-    member this.Cleanup() =
-        benchmark.DeleteProjectDir()
->>>>>>> dec4c916
+        projects |> Seq.iter deleteProjectDir