--- conflicted
+++ resolved
@@ -15,11 +15,8 @@
   </PropertyGroup>
 
   <ItemGroup>
-<<<<<<< HEAD
     <Compile Include="VsUtils.fs" />
     <Compile Include="BackgroundCompilerBenchmarks.fs" />
-=======
->>>>>>> dec4c916
     <Compile Include="SourceText.fs" />
     <Compile Include="DecentlySizedStandAloneFileBenchmark.fs" />
     <Compile Include="CompilerServiceBenchmarks.fs" />
