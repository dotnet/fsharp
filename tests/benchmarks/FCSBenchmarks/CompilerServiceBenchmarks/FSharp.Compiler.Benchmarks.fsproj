--- conflicted
+++ resolved
@@ -19,11 +19,8 @@
     <Compile Include="DecentlySizedStandAloneFileBenchmark.fs" />
     <Compile Include="CompilerServiceBenchmarks.fs" />
     <Compile Include="FileCascadeBenchmarks.fs" />
-<<<<<<< HEAD
     <Compile Include="GraphTypeCheckingBenchmarks.fs" />
-=======
     <Compile Include="BackgroundCompilerBenchmarks.fs" />
->>>>>>> 26393434
     <Compile Include="Program.fs" />
   </ItemGroup>
 
