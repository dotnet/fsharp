// #Regression #Conformance #ObjectOrientedTypes #TypeInference 
// attribute must match inferred type
//<Expects id="FS0927" span="(16,6-16,15)" status="error">The kind of the type specified by its attributes does not match the kind implied by its definition</Expects>
<<<<<<< HEAD
//<Expects id="FS0931" span="(20,4-20,20)" status="error">Structs, interfaces, enums and delegates cannot inherit from other types</Expects>
//<Expects id="FS0946" span="(20,12-20,20)" status="error">Cannot inherit from interface type\. Use interface \.\.\. with instead</Expects>
//<Expects id="FS0927" span="(28,6-28,15)" status="error">The kind of the type specified by its attributes does not match the kind implied by its definition</Expects>
//<Expects id="FS0931" span="(32,4-32,20)" status="error">Structs, interfaces, enums and delegates cannot inherit from other types</Expects>
=======
//<Expects id="FS0931" span="(20,12-20,20)" status="error">Structs, interfaces, enums and delegates cannot inherit from other types</Expects>
//<Expects id="FS0946" span="(20,12-20,20)" status="error">Cannot inherit from interface type\. Use interface \.\.\. with instead</Expects>
//<Expects id="FS0927" span="(28,6-28,15)" status="error">The kind of the type specified by its attributes does not match the kind implied by its definition</Expects>
//<Expects id="FS0931" span="(32,12-32,20)" status="error">Structs, interfaces, enums and delegates cannot inherit from other types</Expects>
>>>>>>> 69dd6d76
//<Expects id="FS0946" span="(32,12-32,20)" status="error">Cannot inherit from interface type\. Use interface \.\.\. with instead</Expects>

// An interface
type TK_I_003 = interface 
                end


[<Struct>]
type TK_I_004a = TK_I_003

[<Struct>]
type TK_I_004b = 
   inherit TK_I_003
  
// Another interface 
type TK_I_005 =
  abstract M  : unit -> unit


[<Struct>]
type TK_I_006a = TK_I_005
  
[<Struct>]
type TK_I_006b = 
   inherit TK_I_005<|MERGE_RESOLUTION|>--- conflicted
+++ resolved
@@ -1,17 +1,10 @@
 // #Regression #Conformance #ObjectOrientedTypes #TypeInference 
 // attribute must match inferred type
 //<Expects id="FS0927" span="(16,6-16,15)" status="error">The kind of the type specified by its attributes does not match the kind implied by its definition</Expects>
-<<<<<<< HEAD
-//<Expects id="FS0931" span="(20,4-20,20)" status="error">Structs, interfaces, enums and delegates cannot inherit from other types</Expects>
-//<Expects id="FS0946" span="(20,12-20,20)" status="error">Cannot inherit from interface type\. Use interface \.\.\. with instead</Expects>
-//<Expects id="FS0927" span="(28,6-28,15)" status="error">The kind of the type specified by its attributes does not match the kind implied by its definition</Expects>
-//<Expects id="FS0931" span="(32,4-32,20)" status="error">Structs, interfaces, enums and delegates cannot inherit from other types</Expects>
-=======
 //<Expects id="FS0931" span="(20,12-20,20)" status="error">Structs, interfaces, enums and delegates cannot inherit from other types</Expects>
 //<Expects id="FS0946" span="(20,12-20,20)" status="error">Cannot inherit from interface type\. Use interface \.\.\. with instead</Expects>
 //<Expects id="FS0927" span="(28,6-28,15)" status="error">The kind of the type specified by its attributes does not match the kind implied by its definition</Expects>
 //<Expects id="FS0931" span="(32,12-32,20)" status="error">Structs, interfaces, enums and delegates cannot inherit from other types</Expects>
->>>>>>> 69dd6d76
 //<Expects id="FS0946" span="(32,12-32,20)" status="error">Cannot inherit from interface type\. Use interface \.\.\. with instead</Expects>
 
 // An interface
