--- conflicted
+++ resolved
@@ -30,7 +30,6 @@
 .mresource public FSharpSignatureData.Structs01
 {
   // Offset: 0x00000000 Length: 0x0000073D
-<<<<<<< HEAD
 }
 .mresource public FSharpSignatureDataB.Structs01
 {
@@ -42,25 +41,12 @@
 }
 .module Structs01.exe
 // MVID: {5F972A55-701F-5E27-A745-0383552A975F}
-=======
-}
-.mresource public FSharpOptimizationData.Structs01
-{
-  // Offset: 0x00000748 Length: 0x00000231
-}
-.module Structs01.exe
-// MVID: {60B68B7F-701F-5E27-A745-03837F8BB660}
->>>>>>> 200af477
 .imagebase 0x00400000
 .file alignment 0x00000200
 .stackreserve 0x00100000
 .subsystem 0x0003       // WINDOWS_CUI
 .corflags 0x00000001    //  ILONLY
-<<<<<<< HEAD
 // Image base: 0x067B0000
-=======
-// Image base: 0x07280000
->>>>>>> 200af477
 
 
 // =============== CLASS MEMBERS DECLARATION ===================
