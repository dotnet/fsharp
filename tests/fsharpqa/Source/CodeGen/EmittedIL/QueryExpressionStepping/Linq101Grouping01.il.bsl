--- conflicted
+++ resolved
@@ -50,21 +50,13 @@
   // Offset: 0x00000408 Length: 0x00000129
 }
 .module Linq101Grouping01.exe
-<<<<<<< HEAD
 // MVID: {60BCC37C-FB79-E5BF-A745-03837CC3BC60}
-=======
-// MVID: {60D46F1F-FB79-E5BF-A745-03831F6FD460}
->>>>>>> dfeb8a95
 .imagebase 0x00400000
 .file alignment 0x00000200
 .stackreserve 0x00100000
 .subsystem 0x0003       // WINDOWS_CUI
 .corflags 0x00000001    //  ILONLY
-<<<<<<< HEAD
-// Image base: 0x06E60000
-=======
 // Image base: 0x05800000
->>>>>>> dfeb8a95
 
 
 // =============== CLASS MEMBERS DECLARATION ===================
