--- conflicted
+++ resolved
@@ -36,21 +36,13 @@
   // Offset: 0x00000280 Length: 0x000000AF
 }
 .module ListExpressionSteppingTest3.exe
-<<<<<<< HEAD
-// MVID: {5F972A55-AE45-39B4-A745-0383552A975F}
-=======
-// MVID: {60A8401C-AE45-39B4-A745-03831C40A860}
->>>>>>> 4e37ba37
+// MVID: {60B8D5B8-AE45-39B4-A745-0383B8D5B860}
 .imagebase 0x00400000
 .file alignment 0x00000200
 .stackreserve 0x00100000
 .subsystem 0x0003       // WINDOWS_CUI
 .corflags 0x00000001    //  ILONLY
-<<<<<<< HEAD
-// Image base: 0x07190000
-=======
-// Image base: 0x07050000
->>>>>>> 4e37ba37
+// Image base: 0x06FC0000
 
 
 // =============== CLASS MEMBERS DECLARATION ===================
@@ -63,198 +55,6 @@
          extends [mscorlib]System.Object
   {
     .custom instance void [FSharp.Core]Microsoft.FSharp.Core.CompilationMappingAttribute::.ctor(valuetype [FSharp.Core]Microsoft.FSharp.Core.SourceConstructFlags) = ( 01 00 07 00 00 00 00 00 ) 
-<<<<<<< HEAD
-    .class auto autochar serializable sealed nested assembly beforefieldinit specialname f2@7
-           extends class [FSharp.Core]Microsoft.FSharp.Core.CompilerServices.GeneratedSequenceBase`1<class [FSharp.Core]Microsoft.FSharp.Core.FSharpRef`1<int32>>
-    {
-      .custom instance void [FSharp.Core]Microsoft.FSharp.Core.CompilationMappingAttribute::.ctor(valuetype [FSharp.Core]Microsoft.FSharp.Core.SourceConstructFlags) = ( 01 00 06 00 00 00 00 00 ) 
-      .field public class [FSharp.Core]Microsoft.FSharp.Core.FSharpRef`1<int32> x
-      .field public int32 pc
-      .custom instance void [mscorlib]System.Diagnostics.DebuggerBrowsableAttribute::.ctor(valuetype [mscorlib]System.Diagnostics.DebuggerBrowsableState) = ( 01 00 00 00 00 00 00 00 ) 
-      .custom instance void [mscorlib]System.Runtime.CompilerServices.CompilerGeneratedAttribute::.ctor() = ( 01 00 00 00 ) 
-      .custom instance void [mscorlib]System.Diagnostics.DebuggerNonUserCodeAttribute::.ctor() = ( 01 00 00 00 ) 
-      .field public class [FSharp.Core]Microsoft.FSharp.Core.FSharpRef`1<int32> current
-      .custom instance void [mscorlib]System.Diagnostics.DebuggerBrowsableAttribute::.ctor(valuetype [mscorlib]System.Diagnostics.DebuggerBrowsableState) = ( 01 00 00 00 00 00 00 00 ) 
-      .custom instance void [mscorlib]System.Runtime.CompilerServices.CompilerGeneratedAttribute::.ctor() = ( 01 00 00 00 ) 
-      .custom instance void [mscorlib]System.Diagnostics.DebuggerNonUserCodeAttribute::.ctor() = ( 01 00 00 00 ) 
-      .method public specialname rtspecialname 
-              instance void  .ctor(class [FSharp.Core]Microsoft.FSharp.Core.FSharpRef`1<int32> x,
-                                   int32 pc,
-                                   class [FSharp.Core]Microsoft.FSharp.Core.FSharpRef`1<int32> current) cil managed
-      {
-        // Code size       28 (0x1c)
-        .maxstack  8
-        IL_0000:  ldarg.0
-        IL_0001:  ldarg.1
-        IL_0002:  stfld      class [FSharp.Core]Microsoft.FSharp.Core.FSharpRef`1<int32> ListExpressionSteppingTest3/ListExpressionSteppingTest3/f2@7::x
-        IL_0007:  ldarg.0
-        IL_0008:  ldarg.2
-        IL_0009:  stfld      int32 ListExpressionSteppingTest3/ListExpressionSteppingTest3/f2@7::pc
-        IL_000e:  ldarg.0
-        IL_000f:  ldarg.3
-        IL_0010:  stfld      class [FSharp.Core]Microsoft.FSharp.Core.FSharpRef`1<int32> ListExpressionSteppingTest3/ListExpressionSteppingTest3/f2@7::current
-        IL_0015:  ldarg.0
-        IL_0016:  call       instance void class [FSharp.Core]Microsoft.FSharp.Core.CompilerServices.GeneratedSequenceBase`1<class [FSharp.Core]Microsoft.FSharp.Core.FSharpRef`1<int32>>::.ctor()
-        IL_001b:  ret
-      } // end of method f2@7::.ctor
-
-      .method public strict virtual instance int32 
-              GenerateNext(class [mscorlib]System.Collections.Generic.IEnumerable`1<class [FSharp.Core]Microsoft.FSharp.Core.FSharpRef`1<int32>>& next) cil managed
-      {
-        // Code size       116 (0x74)
-        .maxstack  6
-        .language '{AB4F38C9-B6E6-43BA-BE3B-58080B2CCCE3}', '{994B45C4-E6E9-11D2-903F-00C04FA302A1}', '{5A869D0B-6611-11D3-BD2A-0000F80849BD}'
-        .line 100001,100001 : 0,0 'C:\\GitHub\\dsyme\\fsharp\\tests\\fsharpqa\\source\\CodeGen\\EmittedIL\\ListExpressionStepping\\ListExpressionSteppingTest3.fs'
-        IL_0000:  ldarg.0
-        IL_0001:  ldfld      int32 ListExpressionSteppingTest3/ListExpressionSteppingTest3/f2@7::pc
-        IL_0006:  ldc.i4.1
-        IL_0007:  sub
-        IL_0008:  switch     ( 
-                              IL_0017,
-                              IL_0019)
-        IL_0015:  br.s       IL_0021
-
-        IL_0017:  br.s       IL_001b
-
-        IL_0019:  br.s       IL_001e
-
-        .line 100001,100001 : 0,0 ''
-        IL_001b:  nop
-        IL_001c:  br.s       IL_0061
-
-        .line 100001,100001 : 0,0 ''
-        IL_001e:  nop
-        IL_001f:  br.s       IL_006b
-
-        .line 100001,100001 : 0,0 ''
-        IL_0021:  nop
-        .line 7,7 : 17,23 ''
-        IL_0022:  ldarg.0
-        IL_0023:  ldfld      class [FSharp.Core]Microsoft.FSharp.Core.FSharpRef`1<int32> ListExpressionSteppingTest3/ListExpressionSteppingTest3/f2@7::x
-        IL_0028:  call       !!0 [FSharp.Core]Microsoft.FSharp.Core.Operators::op_Dereference<int32>(class [FSharp.Core]Microsoft.FSharp.Core.FSharpRef`1<!!0>)
-        IL_002d:  ldc.i4.4
-        IL_002e:  bge.s      IL_0064
-
-        .line 8,8 : 14,20 ''
-        IL_0030:  ldarg.0
-        IL_0031:  ldfld      class [FSharp.Core]Microsoft.FSharp.Core.FSharpRef`1<int32> ListExpressionSteppingTest3/ListExpressionSteppingTest3/f2@7::x
-        IL_0036:  call       void [FSharp.Core]Microsoft.FSharp.Core.Operators::Increment(class [FSharp.Core]Microsoft.FSharp.Core.FSharpRef`1<int32>)
-        IL_003b:  nop
-        .line 9,9 : 14,29 ''
-        IL_003c:  ldstr      "hello"
-        IL_0041:  newobj     instance void class [FSharp.Core]Microsoft.FSharp.Core.PrintfFormat`5<class [FSharp.Core]Microsoft.FSharp.Core.Unit,class [mscorlib]System.IO.TextWriter,class [FSharp.Core]Microsoft.FSharp.Core.Unit,class [FSharp.Core]Microsoft.FSharp.Core.Unit,class [FSharp.Core]Microsoft.FSharp.Core.Unit>::.ctor(string)
-        IL_0046:  call       !!0 [FSharp.Core]Microsoft.FSharp.Core.ExtraTopLevelOperators::PrintFormatLine<class [FSharp.Core]Microsoft.FSharp.Core.Unit>(class [FSharp.Core]Microsoft.FSharp.Core.PrintfFormat`4<!!0,class [mscorlib]System.IO.TextWriter,class [FSharp.Core]Microsoft.FSharp.Core.Unit,class [FSharp.Core]Microsoft.FSharp.Core.Unit>)
-        IL_004b:  pop
-        IL_004c:  ldarg.0
-        IL_004d:  ldc.i4.1
-        IL_004e:  stfld      int32 ListExpressionSteppingTest3/ListExpressionSteppingTest3/f2@7::pc
-        .line 10,10 : 14,21 ''
-        IL_0053:  ldarg.0
-        IL_0054:  ldarg.0
-        IL_0055:  ldfld      class [FSharp.Core]Microsoft.FSharp.Core.FSharpRef`1<int32> ListExpressionSteppingTest3/ListExpressionSteppingTest3/f2@7::x
-        IL_005a:  stfld      class [FSharp.Core]Microsoft.FSharp.Core.FSharpRef`1<int32> ListExpressionSteppingTest3/ListExpressionSteppingTest3/f2@7::current
-        IL_005f:  ldc.i4.1
-        IL_0060:  ret
-
-        .line 100001,100001 : 0,0 ''
-        IL_0061:  nop
-        IL_0062:  br.s       IL_0022
-
-        IL_0064:  ldarg.0
-        IL_0065:  ldc.i4.2
-        IL_0066:  stfld      int32 ListExpressionSteppingTest3/ListExpressionSteppingTest3/f2@7::pc
-        IL_006b:  ldarg.0
-        IL_006c:  ldnull
-        IL_006d:  stfld      class [FSharp.Core]Microsoft.FSharp.Core.FSharpRef`1<int32> ListExpressionSteppingTest3/ListExpressionSteppingTest3/f2@7::current
-        IL_0072:  ldc.i4.0
-        IL_0073:  ret
-      } // end of method f2@7::GenerateNext
-
-      .method public strict virtual instance void 
-              Close() cil managed
-      {
-        // Code size       8 (0x8)
-        .maxstack  8
-        IL_0000:  ldarg.0
-        IL_0001:  ldc.i4.2
-        IL_0002:  stfld      int32 ListExpressionSteppingTest3/ListExpressionSteppingTest3/f2@7::pc
-        IL_0007:  ret
-      } // end of method f2@7::Close
-
-      .method public strict virtual instance bool 
-              get_CheckClose() cil managed
-      {
-        // Code size       45 (0x2d)
-        .maxstack  8
-        .line 100001,100001 : 0,0 ''
-        IL_0000:  ldarg.0
-        IL_0001:  ldfld      int32 ListExpressionSteppingTest3/ListExpressionSteppingTest3/f2@7::pc
-        IL_0006:  switch     ( 
-                              IL_0019,
-                              IL_001b,
-                              IL_001d)
-        IL_0017:  br.s       IL_0028
-
-        IL_0019:  br.s       IL_001f
-
-        IL_001b:  br.s       IL_0022
-
-        IL_001d:  br.s       IL_0025
-
-        .line 100001,100001 : 0,0 ''
-        IL_001f:  nop
-        IL_0020:  br.s       IL_002b
-
-        .line 100001,100001 : 0,0 ''
-        IL_0022:  nop
-        IL_0023:  br.s       IL_0029
-
-        .line 100001,100001 : 0,0 ''
-        IL_0025:  nop
-        IL_0026:  br.s       IL_002b
-
-        .line 100001,100001 : 0,0 ''
-        IL_0028:  nop
-        IL_0029:  ldc.i4.0
-        IL_002a:  ret
-
-        IL_002b:  ldc.i4.0
-        IL_002c:  ret
-      } // end of method f2@7::get_CheckClose
-
-      .method public strict virtual instance class [FSharp.Core]Microsoft.FSharp.Core.FSharpRef`1<int32> 
-              get_LastGenerated() cil managed
-      {
-        .custom instance void [mscorlib]System.Runtime.CompilerServices.CompilerGeneratedAttribute::.ctor() = ( 01 00 00 00 ) 
-        .custom instance void [mscorlib]System.Diagnostics.DebuggerNonUserCodeAttribute::.ctor() = ( 01 00 00 00 ) 
-        // Code size       7 (0x7)
-        .maxstack  8
-        IL_0000:  ldarg.0
-        IL_0001:  ldfld      class [FSharp.Core]Microsoft.FSharp.Core.FSharpRef`1<int32> ListExpressionSteppingTest3/ListExpressionSteppingTest3/f2@7::current
-        IL_0006:  ret
-      } // end of method f2@7::get_LastGenerated
-
-      .method public strict virtual instance class [mscorlib]System.Collections.Generic.IEnumerator`1<class [FSharp.Core]Microsoft.FSharp.Core.FSharpRef`1<int32>> 
-              GetFreshEnumerator() cil managed
-      {
-        .custom instance void [mscorlib]System.Runtime.CompilerServices.CompilerGeneratedAttribute::.ctor() = ( 01 00 00 00 ) 
-        .custom instance void [mscorlib]System.Diagnostics.DebuggerNonUserCodeAttribute::.ctor() = ( 01 00 00 00 ) 
-        // Code size       14 (0xe)
-        .maxstack  8
-        IL_0000:  ldarg.0
-        IL_0001:  ldfld      class [FSharp.Core]Microsoft.FSharp.Core.FSharpRef`1<int32> ListExpressionSteppingTest3/ListExpressionSteppingTest3/f2@7::x
-        IL_0006:  ldc.i4.0
-        IL_0007:  ldnull
-        IL_0008:  newobj     instance void ListExpressionSteppingTest3/ListExpressionSteppingTest3/f2@7::.ctor(class [FSharp.Core]Microsoft.FSharp.Core.FSharpRef`1<int32>,
-                                                                                                               int32,
-                                                                                                               class [FSharp.Core]Microsoft.FSharp.Core.FSharpRef`1<int32>)
-        IL_000d:  ret
-      } // end of method f2@7::GetFreshEnumerator
-
-    } // end of class f2@7
-
-=======
->>>>>>> 4e37ba37
     .method public static class [FSharp.Core]Microsoft.FSharp.Collections.FSharpList`1<class [FSharp.Core]Microsoft.FSharp.Core.FSharpRef`1<int32>> 
             f2() cil managed
     {
