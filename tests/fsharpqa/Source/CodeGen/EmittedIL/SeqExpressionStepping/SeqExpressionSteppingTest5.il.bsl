
//  Microsoft (R) .NET Framework IL Disassembler.  Version 4.8.3928.0
//  Copyright (c) Microsoft Corporation.  All rights reserved.



// Metadata version: v4.0.30319
.assembly extern mscorlib
{
  .publickeytoken = (B7 7A 5C 56 19 34 E0 89 )                         // .z\V.4..
  .ver 4:0:0:0
}
.assembly extern FSharp.Core
{
  .publickeytoken = (B0 3F 5F 7F 11 D5 0A 3A )                         // .?_....:
  .ver 5:0:0:0
}
.assembly SeqExpressionSteppingTest5
{
  .custom instance void [FSharp.Core]Microsoft.FSharp.Core.FSharpInterfaceDataVersionAttribute::.ctor(int32,
                                                                                                      int32,
                                                                                                      int32) = ( 01 00 02 00 00 00 00 00 00 00 00 00 00 00 00 00 ) 

  // --- The following custom attribute is added automatically, do not uncomment -------
  //  .custom instance void [mscorlib]System.Diagnostics.DebuggableAttribute::.ctor(valuetype [mscorlib]System.Diagnostics.DebuggableAttribute/DebuggingModes) = ( 01 00 01 01 00 00 00 00 ) 

  .hash algorithm 0x00008004
  .ver 0:0:0:0
}
.mresource public FSharpSignatureData.SeqExpressionSteppingTest5
{
  // Offset: 0x00000000 Length: 0x00000263
}
.mresource public FSharpOptimizationData.SeqExpressionSteppingTest5
{
  // Offset: 0x00000268 Length: 0x000000AD
}
.module SeqExpressionSteppingTest5.exe
<<<<<<< HEAD
// MVID: {60B68B80-2432-9401-A745-0383808BB660}
=======
// MVID: {60A8401D-2432-9401-A745-03831D40A860}
>>>>>>> 0cafa211
.imagebase 0x00400000
.file alignment 0x00000200
.stackreserve 0x00100000
.subsystem 0x0003       // WINDOWS_CUI
.corflags 0x00000001    //  ILONLY
<<<<<<< HEAD
// Image base: 0x07250000
=======
// Image base: 0x06B90000
>>>>>>> 0cafa211


// =============== CLASS MEMBERS DECLARATION ===================

.class public abstract auto ansi sealed SeqExpressionSteppingTest5
       extends [mscorlib]System.Object
{
  .custom instance void [FSharp.Core]Microsoft.FSharp.Core.CompilationMappingAttribute::.ctor(valuetype [FSharp.Core]Microsoft.FSharp.Core.SourceConstructFlags) = ( 01 00 07 00 00 00 00 00 ) 
  .class abstract auto ansi sealed nested public SeqExpressionSteppingTest5
         extends [mscorlib]System.Object
  {
    .custom instance void [FSharp.Core]Microsoft.FSharp.Core.CompilationMappingAttribute::.ctor(valuetype [FSharp.Core]Microsoft.FSharp.Core.SourceConstructFlags) = ( 01 00 07 00 00 00 00 00 ) 
    .class auto autochar serializable sealed nested assembly beforefieldinit specialname f4@5
           extends class [FSharp.Core]Microsoft.FSharp.Core.CompilerServices.GeneratedSequenceBase`1<int32>
    {
      .custom instance void [FSharp.Core]Microsoft.FSharp.Core.CompilationMappingAttribute::.ctor(valuetype [FSharp.Core]Microsoft.FSharp.Core.SourceConstructFlags) = ( 01 00 06 00 00 00 00 00 ) 
      .field public class [FSharp.Core]Microsoft.FSharp.Core.FSharpRef`1<int32> x
      .field public class [FSharp.Core]Microsoft.FSharp.Core.FSharpRef`1<int32> y
      .field public int32 pc
      .custom instance void [mscorlib]System.Diagnostics.DebuggerBrowsableAttribute::.ctor(valuetype [mscorlib]System.Diagnostics.DebuggerBrowsableState) = ( 01 00 00 00 00 00 00 00 ) 
      .custom instance void [mscorlib]System.Runtime.CompilerServices.CompilerGeneratedAttribute::.ctor() = ( 01 00 00 00 ) 
      .custom instance void [mscorlib]System.Diagnostics.DebuggerNonUserCodeAttribute::.ctor() = ( 01 00 00 00 ) 
      .field public int32 current
      .custom instance void [mscorlib]System.Diagnostics.DebuggerBrowsableAttribute::.ctor(valuetype [mscorlib]System.Diagnostics.DebuggerBrowsableState) = ( 01 00 00 00 00 00 00 00 ) 
      .custom instance void [mscorlib]System.Runtime.CompilerServices.CompilerGeneratedAttribute::.ctor() = ( 01 00 00 00 ) 
      .custom instance void [mscorlib]System.Diagnostics.DebuggerNonUserCodeAttribute::.ctor() = ( 01 00 00 00 ) 
      .method public specialname rtspecialname 
              instance void  .ctor(class [FSharp.Core]Microsoft.FSharp.Core.FSharpRef`1<int32> x,
                                   class [FSharp.Core]Microsoft.FSharp.Core.FSharpRef`1<int32> y,
                                   int32 pc,
                                   int32 current) cil managed
      {
        // Code size       36 (0x24)
        .maxstack  8
        IL_0000:  ldarg.0
        IL_0001:  ldarg.1
        IL_0002:  stfld      class [FSharp.Core]Microsoft.FSharp.Core.FSharpRef`1<int32> SeqExpressionSteppingTest5/SeqExpressionSteppingTest5/f4@5::x
        IL_0007:  ldarg.0
        IL_0008:  ldarg.2
        IL_0009:  stfld      class [FSharp.Core]Microsoft.FSharp.Core.FSharpRef`1<int32> SeqExpressionSteppingTest5/SeqExpressionSteppingTest5/f4@5::y
        IL_000e:  ldarg.0
        IL_000f:  ldarg.3
        IL_0010:  stfld      int32 SeqExpressionSteppingTest5/SeqExpressionSteppingTest5/f4@5::pc
        IL_0015:  ldarg.0
        IL_0016:  ldarg.s    current
        IL_0018:  stfld      int32 SeqExpressionSteppingTest5/SeqExpressionSteppingTest5/f4@5::current
        IL_001d:  ldarg.0
        IL_001e:  call       instance void class [FSharp.Core]Microsoft.FSharp.Core.CompilerServices.GeneratedSequenceBase`1<int32>::.ctor()
        IL_0023:  ret
      } // end of method f4@5::.ctor

      .method public strict virtual instance int32 
              GenerateNext(class [mscorlib]System.Collections.Generic.IEnumerable`1<int32>& next) cil managed
      {
        // Code size       224 (0xe0)
        .maxstack  6
        .locals init ([0] int32 z)
        .language '{AB4F38C9-B6E6-43BA-BE3B-58080B2CCCE3}', '{994B45C4-E6E9-11D2-903F-00C04FA302A1}', '{5A869D0B-6611-11D3-BD2A-0000F80849BD}'
        .line 100001,100001 : 0,0 'C:\\GitHub\\dsyme\\fsharp\\tests\\fsharpqa\\source\\CodeGen\\EmittedIL\\SeqExpressionStepping\\SeqExpressionSteppingTest5.fs'
        IL_0000:  ldarg.0
        IL_0001:  ldfld      int32 SeqExpressionSteppingTest5/SeqExpressionSteppingTest5/f4@5::pc
        IL_0006:  ldc.i4.1
        IL_0007:  sub
        IL_0008:  switch     ( 
                              IL_001f,
                              IL_0025,
                              IL_0028,
                              IL_002b)
        IL_001d:  br.s       IL_0031

        .line 100001,100001 : 0,0 ''
        IL_001f:  nop
        IL_0020:  br         IL_00a6

        .line 100001,100001 : 0,0 ''
        IL_0025:  nop
        IL_0026:  br.s       IL_0077

        .line 100001,100001 : 0,0 ''
        IL_0028:  nop
        IL_0029:  br.s       IL_009f

        .line 100001,100001 : 0,0 ''
        IL_002b:  nop
        IL_002c:  br         IL_00d7

        .line 100001,100001 : 0,0 ''
        IL_0031:  nop
        .line 5,5 : 15,28 ''
        IL_0032:  ldarg.0
        IL_0033:  ldc.i4.0
        IL_0034:  call       class [FSharp.Core]Microsoft.FSharp.Core.FSharpRef`1<!!0> [FSharp.Core]Microsoft.FSharp.Core.Operators::Ref<int32>(!!0)
        IL_0039:  stfld      class [FSharp.Core]Microsoft.FSharp.Core.FSharpRef`1<int32> SeqExpressionSteppingTest5/SeqExpressionSteppingTest5/f4@5::x
        IL_003e:  ldarg.0
        IL_003f:  ldc.i4.1
        IL_0040:  stfld      int32 SeqExpressionSteppingTest5/SeqExpressionSteppingTest5/f4@5::pc
        .line 7,7 : 19,32 ''
        IL_0045:  ldarg.0
        IL_0046:  ldc.i4.0
        IL_0047:  call       class [FSharp.Core]Microsoft.FSharp.Core.FSharpRef`1<!!0> [FSharp.Core]Microsoft.FSharp.Core.Operators::Ref<int32>(!!0)
        IL_004c:  stfld      class [FSharp.Core]Microsoft.FSharp.Core.FSharpRef`1<int32> SeqExpressionSteppingTest5/SeqExpressionSteppingTest5/f4@5::y
        .line 8,8 : 19,25 ''
<<<<<<< HEAD
        IL_0051:  ldarg.0
        IL_0052:  ldfld      class [FSharp.Core]Microsoft.FSharp.Core.FSharpRef`1<int32> SeqExpressionSteppingTest5/SeqExpressionSteppingTest5/f4@5::y
        IL_0057:  call       void [FSharp.Core]Microsoft.FSharp.Core.Operators::Increment(class [FSharp.Core]Microsoft.FSharp.Core.FSharpRef`1<int32>)
        IL_005c:  nop
        IL_005d:  ldarg.0
        IL_005e:  ldc.i4.2
        IL_005f:  stfld      int32 SeqExpressionSteppingTest5/SeqExpressionSteppingTest5/f4@5::pc
        .line 9,9 : 19,27 ''
        IL_0064:  ldarg.0
        IL_0065:  ldarg.0
        IL_0066:  ldfld      class [FSharp.Core]Microsoft.FSharp.Core.FSharpRef`1<int32> SeqExpressionSteppingTest5/SeqExpressionSteppingTest5/f4@5::x
        IL_006b:  call       !!0 [FSharp.Core]Microsoft.FSharp.Core.Operators::op_Dereference<int32>(class [FSharp.Core]Microsoft.FSharp.Core.FSharpRef`1<!!0>)
        IL_0070:  stfld      int32 SeqExpressionSteppingTest5/SeqExpressionSteppingTest5/f4@5::current
        IL_0075:  ldc.i4.1
        IL_0076:  ret

        .line 10,10 : 19,34 ''
        IL_0077:  ldarg.0
        IL_0078:  ldfld      class [FSharp.Core]Microsoft.FSharp.Core.FSharpRef`1<int32> SeqExpressionSteppingTest5/SeqExpressionSteppingTest5/f4@5::x
        IL_007d:  call       !!0 [FSharp.Core]Microsoft.FSharp.Core.Operators::op_Dereference<int32>(class [FSharp.Core]Microsoft.FSharp.Core.FSharpRef`1<!!0>)
        IL_0082:  ldarg.0
        IL_0083:  ldfld      class [FSharp.Core]Microsoft.FSharp.Core.FSharpRef`1<int32> SeqExpressionSteppingTest5/SeqExpressionSteppingTest5/f4@5::y
        IL_0088:  call       !!0 [FSharp.Core]Microsoft.FSharp.Core.Operators::op_Dereference<int32>(class [FSharp.Core]Microsoft.FSharp.Core.FSharpRef`1<!!0>)
        IL_008d:  add
        IL_008e:  stloc.0
        IL_008f:  ldarg.0
        IL_0090:  ldc.i4.3
        IL_0091:  stfld      int32 SeqExpressionSteppingTest5/SeqExpressionSteppingTest5/f4@5::pc
        .line 11,11 : 19,26 ''
        IL_0096:  ldarg.0
        IL_0097:  ldloc.0
        IL_0098:  stfld      int32 SeqExpressionSteppingTest5/SeqExpressionSteppingTest5/f4@5::current
        IL_009d:  ldc.i4.1
        IL_009e:  ret

        IL_009f:  ldarg.0
        IL_00a0:  ldnull
        IL_00a1:  stfld      class [FSharp.Core]Microsoft.FSharp.Core.FSharpRef`1<int32> SeqExpressionSteppingTest5/SeqExpressionSteppingTest5/f4@5::y
        IL_00a6:  ldarg.0
        IL_00a7:  ldc.i4.4
        IL_00a8:  stfld      int32 SeqExpressionSteppingTest5/SeqExpressionSteppingTest5/f4@5::pc
=======
        IL_0059:  ldarg.0
        IL_005a:  ldfld      class [FSharp.Core]Microsoft.FSharp.Core.FSharpRef`1<int32> SeqExpressionSteppingTest5/SeqExpressionSteppingTest5/f4@5::y
        IL_005f:  call       void [FSharp.Core]Microsoft.FSharp.Core.Operators::Increment(class [FSharp.Core]Microsoft.FSharp.Core.FSharpRef`1<int32>)
        IL_0064:  nop
        .line 9,9 : 19,27 ''
        IL_0065:  ldarg.0
        IL_0066:  ldc.i4.2
        IL_0067:  stfld      int32 SeqExpressionSteppingTest5/SeqExpressionSteppingTest5/f4@5::pc
        IL_006c:  ldarg.0
        IL_006d:  ldarg.0
        IL_006e:  ldfld      class [FSharp.Core]Microsoft.FSharp.Core.FSharpRef`1<int32> SeqExpressionSteppingTest5/SeqExpressionSteppingTest5/f4@5::x
        IL_0073:  call       !!0 [FSharp.Core]Microsoft.FSharp.Core.Operators::op_Dereference<int32>(class [FSharp.Core]Microsoft.FSharp.Core.FSharpRef`1<!!0>)
        IL_0078:  stfld      int32 SeqExpressionSteppingTest5/SeqExpressionSteppingTest5/f4@5::current
        IL_007d:  ldc.i4.1
        IL_007e:  ret

        .line 10,10 : 19,34 ''
        IL_007f:  ldarg.0
        IL_0080:  ldfld      class [FSharp.Core]Microsoft.FSharp.Core.FSharpRef`1<int32> SeqExpressionSteppingTest5/SeqExpressionSteppingTest5/f4@5::x
        IL_0085:  call       !!0 [FSharp.Core]Microsoft.FSharp.Core.Operators::op_Dereference<int32>(class [FSharp.Core]Microsoft.FSharp.Core.FSharpRef`1<!!0>)
        IL_008a:  ldarg.0
        IL_008b:  ldfld      class [FSharp.Core]Microsoft.FSharp.Core.FSharpRef`1<int32> SeqExpressionSteppingTest5/SeqExpressionSteppingTest5/f4@5::y
        IL_0090:  call       !!0 [FSharp.Core]Microsoft.FSharp.Core.Operators::op_Dereference<int32>(class [FSharp.Core]Microsoft.FSharp.Core.FSharpRef`1<!!0>)
        IL_0095:  add
        IL_0096:  stloc.0
        .line 11,11 : 19,26 ''
        IL_0097:  ldarg.0
        IL_0098:  ldc.i4.3
        IL_0099:  stfld      int32 SeqExpressionSteppingTest5/SeqExpressionSteppingTest5/f4@5::pc
        IL_009e:  ldarg.0
        IL_009f:  ldloc.0
        IL_00a0:  stfld      int32 SeqExpressionSteppingTest5/SeqExpressionSteppingTest5/f4@5::current
        IL_00a5:  ldc.i4.1
        IL_00a6:  ret

        IL_00a7:  ldarg.0
        IL_00a8:  ldnull
        IL_00a9:  stfld      class [FSharp.Core]Microsoft.FSharp.Core.FSharpRef`1<int32> SeqExpressionSteppingTest5/SeqExpressionSteppingTest5/f4@5::y
        IL_00ae:  ldarg.0
        IL_00af:  ldc.i4.4
        IL_00b0:  stfld      int32 SeqExpressionSteppingTest5/SeqExpressionSteppingTest5/f4@5::pc
>>>>>>> 0cafa211
        .line 13,13 : 18,24 ''
        IL_00ad:  ldarg.0
        IL_00ae:  ldfld      class [FSharp.Core]Microsoft.FSharp.Core.FSharpRef`1<int32> SeqExpressionSteppingTest5/SeqExpressionSteppingTest5/f4@5::x
        IL_00b3:  call       void [FSharp.Core]Microsoft.FSharp.Core.Operators::Increment(class [FSharp.Core]Microsoft.FSharp.Core.FSharpRef`1<int32>)
        IL_00b8:  nop
        .line 14,14 : 18,32 ''
        IL_00b9:  ldstr      "done"
        IL_00be:  newobj     instance void class [FSharp.Core]Microsoft.FSharp.Core.PrintfFormat`5<class [FSharp.Core]Microsoft.FSharp.Core.Unit,class [mscorlib]System.IO.TextWriter,class [FSharp.Core]Microsoft.FSharp.Core.Unit,class [FSharp.Core]Microsoft.FSharp.Core.Unit,class [FSharp.Core]Microsoft.FSharp.Core.Unit>::.ctor(string)
        IL_00c3:  call       !!0 [FSharp.Core]Microsoft.FSharp.Core.ExtraTopLevelOperators::PrintFormatLine<class [FSharp.Core]Microsoft.FSharp.Core.Unit>(class [FSharp.Core]Microsoft.FSharp.Core.PrintfFormat`4<!!0,class [mscorlib]System.IO.TextWriter,class [FSharp.Core]Microsoft.FSharp.Core.Unit,class [FSharp.Core]Microsoft.FSharp.Core.Unit>)
        IL_00c8:  pop
        IL_00c9:  ldarg.0
        IL_00ca:  ldnull
        IL_00cb:  stfld      class [FSharp.Core]Microsoft.FSharp.Core.FSharpRef`1<int32> SeqExpressionSteppingTest5/SeqExpressionSteppingTest5/f4@5::x
        IL_00d0:  ldarg.0
        IL_00d1:  ldc.i4.4
        IL_00d2:  stfld      int32 SeqExpressionSteppingTest5/SeqExpressionSteppingTest5/f4@5::pc
        IL_00d7:  ldarg.0
        IL_00d8:  ldc.i4.0
        IL_00d9:  stfld      int32 SeqExpressionSteppingTest5/SeqExpressionSteppingTest5/f4@5::current
        IL_00de:  ldc.i4.0
        IL_00df:  ret
      } // end of method f4@5::GenerateNext

      .method public strict virtual instance void 
              Close() cil managed
      {
        // Code size       162 (0xa2)
        .maxstack  6
        .locals init ([0] class [mscorlib]System.Exception V_0,
                 [1] class [FSharp.Core]Microsoft.FSharp.Core.Unit V_1,
                 [2] class [mscorlib]System.Exception e)
        .line 100001,100001 : 0,0 ''
        IL_0000:  ldarg.0
        IL_0001:  ldfld      int32 SeqExpressionSteppingTest5/SeqExpressionSteppingTest5/f4@5::pc
        IL_0006:  ldc.i4.4
        IL_0007:  sub
        IL_0008:  switch     ( 
                              IL_0013)
        IL_0011:  br.s       IL_0019

        .line 100001,100001 : 0,0 ''
        IL_0013:  nop
        IL_0014:  br         IL_0099

        .line 100001,100001 : 0,0 ''
        IL_0019:  nop
        .try
        {
          IL_001a:  ldarg.0
          IL_001b:  ldfld      int32 SeqExpressionSteppingTest5/SeqExpressionSteppingTest5/f4@5::pc
          IL_0020:  switch     ( 
                                IL_003b,
                                IL_003e,
                                IL_0041,
                                IL_0044,
                                IL_0047)
          IL_0039:  br.s       IL_004a

          .line 100001,100001 : 0,0 ''
          IL_003b:  nop
          IL_003c:  br.s       IL_0073

          .line 100001,100001 : 0,0 ''
          IL_003e:  nop
          IL_003f:  br.s       IL_004f

          .line 100001,100001 : 0,0 ''
          IL_0041:  nop
          IL_0042:  br.s       IL_004e

          .line 100001,100001 : 0,0 ''
          IL_0044:  nop
          IL_0045:  br.s       IL_004b

          .line 100001,100001 : 0,0 ''
          IL_0047:  nop
          IL_0048:  br.s       IL_0073

          .line 100001,100001 : 0,0 ''
          IL_004a:  nop
          .line 100001,100001 : 0,0 ''
          IL_004b:  nop
          IL_004c:  br.s       IL_004f

          .line 100001,100001 : 0,0 ''
          IL_004e:  nop
          IL_004f:  ldarg.0
          IL_0050:  ldc.i4.4
          IL_0051:  stfld      int32 SeqExpressionSteppingTest5/SeqExpressionSteppingTest5/f4@5::pc
          .line 13,13 : 18,24 ''
          IL_0056:  ldarg.0
          IL_0057:  ldfld      class [FSharp.Core]Microsoft.FSharp.Core.FSharpRef`1<int32> SeqExpressionSteppingTest5/SeqExpressionSteppingTest5/f4@5::x
          IL_005c:  call       void [FSharp.Core]Microsoft.FSharp.Core.Operators::Increment(class [FSharp.Core]Microsoft.FSharp.Core.FSharpRef`1<int32>)
          IL_0061:  nop
          .line 14,14 : 18,32 ''
          IL_0062:  ldstr      "done"
          IL_0067:  newobj     instance void class [FSharp.Core]Microsoft.FSharp.Core.PrintfFormat`5<class [FSharp.Core]Microsoft.FSharp.Core.Unit,class [mscorlib]System.IO.TextWriter,class [FSharp.Core]Microsoft.FSharp.Core.Unit,class [FSharp.Core]Microsoft.FSharp.Core.Unit,class [FSharp.Core]Microsoft.FSharp.Core.Unit>::.ctor(string)
          IL_006c:  call       !!0 [FSharp.Core]Microsoft.FSharp.Core.ExtraTopLevelOperators::PrintFormatLine<class [FSharp.Core]Microsoft.FSharp.Core.Unit>(class [FSharp.Core]Microsoft.FSharp.Core.PrintfFormat`4<!!0,class [mscorlib]System.IO.TextWriter,class [FSharp.Core]Microsoft.FSharp.Core.Unit,class [FSharp.Core]Microsoft.FSharp.Core.Unit>)
          IL_0071:  pop
          .line 100001,100001 : 0,0 ''
          IL_0072:  nop
          IL_0073:  ldarg.0
          IL_0074:  ldc.i4.4
          IL_0075:  stfld      int32 SeqExpressionSteppingTest5/SeqExpressionSteppingTest5/f4@5::pc
          IL_007a:  ldarg.0
          IL_007b:  ldc.i4.0
          IL_007c:  stfld      int32 SeqExpressionSteppingTest5/SeqExpressionSteppingTest5/f4@5::current
          IL_0081:  ldnull
          IL_0082:  stloc.1
          IL_0083:  leave.s    IL_0091

        }  // end .try
        catch [mscorlib]System.Object 
        {
          IL_0085:  castclass  [mscorlib]System.Exception
          IL_008a:  stloc.2
          .line 5,5 : 19,20 ''
          IL_008b:  ldloc.2
          IL_008c:  stloc.0
          IL_008d:  ldnull
          IL_008e:  stloc.1
          IL_008f:  leave.s    IL_0091

          .line 100001,100001 : 0,0 ''
        }  // end handler
        IL_0091:  ldloc.1
        IL_0092:  pop
        .line 100001,100001 : 0,0 ''
        IL_0093:  nop
        IL_0094:  br         IL_0000

        IL_0099:  ldloc.0
        IL_009a:  ldnull
        IL_009b:  cgt.un
        IL_009d:  brfalse.s  IL_00a1

        .line 100001,100001 : 0,0 ''
        IL_009f:  ldloc.0
        IL_00a0:  throw

        .line 100001,100001 : 0,0 ''
        IL_00a1:  ret
      } // end of method f4@5::Close

      .method public strict virtual instance bool 
              get_CheckClose() cil managed
      {
        // Code size       57 (0x39)
        .maxstack  8
        .line 100001,100001 : 0,0 ''
        IL_0000:  ldarg.0
        IL_0001:  ldfld      int32 SeqExpressionSteppingTest5/SeqExpressionSteppingTest5/f4@5::pc
        IL_0006:  switch     ( 
                              IL_0021,
                              IL_0024,
                              IL_0027,
                              IL_002a,
                              IL_002d)
        IL_001f:  br.s       IL_0030

        .line 100001,100001 : 0,0 ''
        IL_0021:  nop
        IL_0022:  br.s       IL_0037

        .line 100001,100001 : 0,0 ''
        IL_0024:  nop
        IL_0025:  br.s       IL_0035

        .line 100001,100001 : 0,0 ''
        IL_0027:  nop
        IL_0028:  br.s       IL_0033

        .line 100001,100001 : 0,0 ''
        IL_002a:  nop
        IL_002b:  br.s       IL_0031

        .line 100001,100001 : 0,0 ''
        IL_002d:  nop
        IL_002e:  br.s       IL_0037

        .line 100001,100001 : 0,0 ''
        IL_0030:  nop
        IL_0031:  ldc.i4.1
        IL_0032:  ret

        IL_0033:  ldc.i4.1
        IL_0034:  ret

        IL_0035:  ldc.i4.1
        IL_0036:  ret

        IL_0037:  ldc.i4.0
        IL_0038:  ret
      } // end of method f4@5::get_CheckClose

      .method public strict virtual instance int32 
              get_LastGenerated() cil managed
      {
        .custom instance void [mscorlib]System.Runtime.CompilerServices.CompilerGeneratedAttribute::.ctor() = ( 01 00 00 00 ) 
        .custom instance void [mscorlib]System.Diagnostics.DebuggerNonUserCodeAttribute::.ctor() = ( 01 00 00 00 ) 
        // Code size       7 (0x7)
        .maxstack  8
        IL_0000:  ldarg.0
        IL_0001:  ldfld      int32 SeqExpressionSteppingTest5/SeqExpressionSteppingTest5/f4@5::current
        IL_0006:  ret
      } // end of method f4@5::get_LastGenerated

      .method public strict virtual instance class [mscorlib]System.Collections.Generic.IEnumerator`1<int32> 
              GetFreshEnumerator() cil managed
      {
        .custom instance void [mscorlib]System.Runtime.CompilerServices.CompilerGeneratedAttribute::.ctor() = ( 01 00 00 00 ) 
        .custom instance void [mscorlib]System.Diagnostics.DebuggerNonUserCodeAttribute::.ctor() = ( 01 00 00 00 ) 
        // Code size       10 (0xa)
        .maxstack  8
        IL_0000:  ldnull
        IL_0001:  ldnull
        IL_0002:  ldc.i4.0
        IL_0003:  ldc.i4.0
        IL_0004:  newobj     instance void SeqExpressionSteppingTest5/SeqExpressionSteppingTest5/f4@5::.ctor(class [FSharp.Core]Microsoft.FSharp.Core.FSharpRef`1<int32>,
                                                                                                             class [FSharp.Core]Microsoft.FSharp.Core.FSharpRef`1<int32>,
                                                                                                             int32,
                                                                                                             int32)
        IL_0009:  ret
      } // end of method f4@5::GetFreshEnumerator

    } // end of class f4@5

    .method public static class [mscorlib]System.Collections.Generic.IEnumerable`1<int32> 
            f4() cil managed
    {
      // Code size       10 (0xa)
      .maxstack  8
      .line 5,14 : 9,34 ''
      IL_0000:  ldnull
      IL_0001:  ldnull
      IL_0002:  ldc.i4.0
      IL_0003:  ldc.i4.0
      IL_0004:  newobj     instance void SeqExpressionSteppingTest5/SeqExpressionSteppingTest5/f4@5::.ctor(class [FSharp.Core]Microsoft.FSharp.Core.FSharpRef`1<int32>,
                                                                                                           class [FSharp.Core]Microsoft.FSharp.Core.FSharpRef`1<int32>,
                                                                                                           int32,
                                                                                                           int32)
      IL_0009:  ret
    } // end of method SeqExpressionSteppingTest5::f4

  } // end of class SeqExpressionSteppingTest5

} // end of class SeqExpressionSteppingTest5

.class private abstract auto ansi sealed '<StartupCode$SeqExpressionSteppingTest5>'.$SeqExpressionSteppingTest5
       extends [mscorlib]System.Object
{
  .field static assembly int32 init@
  .custom instance void [mscorlib]System.Diagnostics.DebuggerBrowsableAttribute::.ctor(valuetype [mscorlib]System.Diagnostics.DebuggerBrowsableState) = ( 01 00 00 00 00 00 00 00 ) 
  .custom instance void [mscorlib]System.Runtime.CompilerServices.CompilerGeneratedAttribute::.ctor() = ( 01 00 00 00 ) 
  .custom instance void [mscorlib]System.Diagnostics.DebuggerNonUserCodeAttribute::.ctor() = ( 01 00 00 00 ) 
  .method public static void  main@() cil managed
  {
    .entrypoint
    // Code size       12 (0xc)
    .maxstack  8
    .line 16,16 : 13,30 ''
    IL_0000:  call       class [mscorlib]System.Collections.Generic.IEnumerable`1<int32> SeqExpressionSteppingTest5/SeqExpressionSteppingTest5::f4()
    IL_0005:  call       int32 [FSharp.Core]Microsoft.FSharp.Collections.SeqModule::Length<int32>(class [mscorlib]System.Collections.Generic.IEnumerable`1<!!0>)
    IL_000a:  pop
    IL_000b:  ret
  } // end of method $SeqExpressionSteppingTest5::main@

} // end of class '<StartupCode$SeqExpressionSteppingTest5>'.$SeqExpressionSteppingTest5


// =============================================================

// *********** DISASSEMBLY COMPLETE ***********************<|MERGE_RESOLUTION|>--- conflicted
+++ resolved
@@ -36,21 +36,13 @@
   // Offset: 0x00000268 Length: 0x000000AD
 }
 .module SeqExpressionSteppingTest5.exe
-<<<<<<< HEAD
-// MVID: {60B68B80-2432-9401-A745-0383808BB660}
-=======
-// MVID: {60A8401D-2432-9401-A745-03831D40A860}
->>>>>>> 0cafa211
+// MVID: {60B78A59-2432-9401-A745-0383598AB760}
 .imagebase 0x00400000
 .file alignment 0x00000200
 .stackreserve 0x00100000
 .subsystem 0x0003       // WINDOWS_CUI
 .corflags 0x00000001    //  ILONLY
-<<<<<<< HEAD
-// Image base: 0x07250000
-=======
-// Image base: 0x06B90000
->>>>>>> 0cafa211
+// Image base: 0x05A80000
 
 
 // =============== CLASS MEMBERS DECLARATION ===================
@@ -153,15 +145,14 @@
         IL_0047:  call       class [FSharp.Core]Microsoft.FSharp.Core.FSharpRef`1<!!0> [FSharp.Core]Microsoft.FSharp.Core.Operators::Ref<int32>(!!0)
         IL_004c:  stfld      class [FSharp.Core]Microsoft.FSharp.Core.FSharpRef`1<int32> SeqExpressionSteppingTest5/SeqExpressionSteppingTest5/f4@5::y
         .line 8,8 : 19,25 ''
-<<<<<<< HEAD
         IL_0051:  ldarg.0
         IL_0052:  ldfld      class [FSharp.Core]Microsoft.FSharp.Core.FSharpRef`1<int32> SeqExpressionSteppingTest5/SeqExpressionSteppingTest5/f4@5::y
         IL_0057:  call       void [FSharp.Core]Microsoft.FSharp.Core.Operators::Increment(class [FSharp.Core]Microsoft.FSharp.Core.FSharpRef`1<int32>)
         IL_005c:  nop
+        .line 9,9 : 19,27 ''
         IL_005d:  ldarg.0
         IL_005e:  ldc.i4.2
         IL_005f:  stfld      int32 SeqExpressionSteppingTest5/SeqExpressionSteppingTest5/f4@5::pc
-        .line 9,9 : 19,27 ''
         IL_0064:  ldarg.0
         IL_0065:  ldarg.0
         IL_0066:  ldfld      class [FSharp.Core]Microsoft.FSharp.Core.FSharpRef`1<int32> SeqExpressionSteppingTest5/SeqExpressionSteppingTest5/f4@5::x
@@ -179,10 +170,10 @@
         IL_0088:  call       !!0 [FSharp.Core]Microsoft.FSharp.Core.Operators::op_Dereference<int32>(class [FSharp.Core]Microsoft.FSharp.Core.FSharpRef`1<!!0>)
         IL_008d:  add
         IL_008e:  stloc.0
+        .line 11,11 : 19,26 ''
         IL_008f:  ldarg.0
         IL_0090:  ldc.i4.3
         IL_0091:  stfld      int32 SeqExpressionSteppingTest5/SeqExpressionSteppingTest5/f4@5::pc
-        .line 11,11 : 19,26 ''
         IL_0096:  ldarg.0
         IL_0097:  ldloc.0
         IL_0098:  stfld      int32 SeqExpressionSteppingTest5/SeqExpressionSteppingTest5/f4@5::current
@@ -195,49 +186,6 @@
         IL_00a6:  ldarg.0
         IL_00a7:  ldc.i4.4
         IL_00a8:  stfld      int32 SeqExpressionSteppingTest5/SeqExpressionSteppingTest5/f4@5::pc
-=======
-        IL_0059:  ldarg.0
-        IL_005a:  ldfld      class [FSharp.Core]Microsoft.FSharp.Core.FSharpRef`1<int32> SeqExpressionSteppingTest5/SeqExpressionSteppingTest5/f4@5::y
-        IL_005f:  call       void [FSharp.Core]Microsoft.FSharp.Core.Operators::Increment(class [FSharp.Core]Microsoft.FSharp.Core.FSharpRef`1<int32>)
-        IL_0064:  nop
-        .line 9,9 : 19,27 ''
-        IL_0065:  ldarg.0
-        IL_0066:  ldc.i4.2
-        IL_0067:  stfld      int32 SeqExpressionSteppingTest5/SeqExpressionSteppingTest5/f4@5::pc
-        IL_006c:  ldarg.0
-        IL_006d:  ldarg.0
-        IL_006e:  ldfld      class [FSharp.Core]Microsoft.FSharp.Core.FSharpRef`1<int32> SeqExpressionSteppingTest5/SeqExpressionSteppingTest5/f4@5::x
-        IL_0073:  call       !!0 [FSharp.Core]Microsoft.FSharp.Core.Operators::op_Dereference<int32>(class [FSharp.Core]Microsoft.FSharp.Core.FSharpRef`1<!!0>)
-        IL_0078:  stfld      int32 SeqExpressionSteppingTest5/SeqExpressionSteppingTest5/f4@5::current
-        IL_007d:  ldc.i4.1
-        IL_007e:  ret
-
-        .line 10,10 : 19,34 ''
-        IL_007f:  ldarg.0
-        IL_0080:  ldfld      class [FSharp.Core]Microsoft.FSharp.Core.FSharpRef`1<int32> SeqExpressionSteppingTest5/SeqExpressionSteppingTest5/f4@5::x
-        IL_0085:  call       !!0 [FSharp.Core]Microsoft.FSharp.Core.Operators::op_Dereference<int32>(class [FSharp.Core]Microsoft.FSharp.Core.FSharpRef`1<!!0>)
-        IL_008a:  ldarg.0
-        IL_008b:  ldfld      class [FSharp.Core]Microsoft.FSharp.Core.FSharpRef`1<int32> SeqExpressionSteppingTest5/SeqExpressionSteppingTest5/f4@5::y
-        IL_0090:  call       !!0 [FSharp.Core]Microsoft.FSharp.Core.Operators::op_Dereference<int32>(class [FSharp.Core]Microsoft.FSharp.Core.FSharpRef`1<!!0>)
-        IL_0095:  add
-        IL_0096:  stloc.0
-        .line 11,11 : 19,26 ''
-        IL_0097:  ldarg.0
-        IL_0098:  ldc.i4.3
-        IL_0099:  stfld      int32 SeqExpressionSteppingTest5/SeqExpressionSteppingTest5/f4@5::pc
-        IL_009e:  ldarg.0
-        IL_009f:  ldloc.0
-        IL_00a0:  stfld      int32 SeqExpressionSteppingTest5/SeqExpressionSteppingTest5/f4@5::current
-        IL_00a5:  ldc.i4.1
-        IL_00a6:  ret
-
-        IL_00a7:  ldarg.0
-        IL_00a8:  ldnull
-        IL_00a9:  stfld      class [FSharp.Core]Microsoft.FSharp.Core.FSharpRef`1<int32> SeqExpressionSteppingTest5/SeqExpressionSteppingTest5/f4@5::y
-        IL_00ae:  ldarg.0
-        IL_00af:  ldc.i4.4
-        IL_00b0:  stfld      int32 SeqExpressionSteppingTest5/SeqExpressionSteppingTest5/f4@5::pc
->>>>>>> 0cafa211
         .line 13,13 : 18,24 ''
         IL_00ad:  ldarg.0
         IL_00ae:  ldfld      class [FSharp.Core]Microsoft.FSharp.Core.FSharpRef`1<int32> SeqExpressionSteppingTest5/SeqExpressionSteppingTest5/f4@5::x
