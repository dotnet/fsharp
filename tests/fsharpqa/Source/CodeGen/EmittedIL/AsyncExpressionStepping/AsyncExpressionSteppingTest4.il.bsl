
//  Microsoft (R) .NET Framework IL Disassembler.  Version 4.8.3928.0
//  Copyright (c) Microsoft Corporation.  All rights reserved.



// Metadata version: v4.0.30319
.assembly extern mscorlib
{
  .publickeytoken = (B7 7A 5C 56 19 34 E0 89 )                         // .z\V.4..
  .ver 4:0:0:0
}
.assembly extern FSharp.Core
{
  .publickeytoken = (B0 3F 5F 7F 11 D5 0A 3A )                         // .?_....:
<<<<<<< HEAD
  .ver 5:0:0:0
=======
  .ver 6:0:0:0
>>>>>>> c337ab57
}
.assembly AsyncExpressionSteppingTest4
{
  .custom instance void [FSharp.Core]Microsoft.FSharp.Core.FSharpInterfaceDataVersionAttribute::.ctor(int32,
                                                                                                      int32,
                                                                                                      int32) = ( 01 00 02 00 00 00 00 00 00 00 00 00 00 00 00 00 ) 

  // --- The following custom attribute is added automatically, do not uncomment -------
  //  .custom instance void [mscorlib]System.Diagnostics.DebuggableAttribute::.ctor(valuetype [mscorlib]System.Diagnostics.DebuggableAttribute/DebuggingModes) = ( 01 00 01 01 00 00 00 00 ) 

  .hash algorithm 0x00008004
  .ver 0:0:0:0
}
.mresource public FSharpSignatureData.AsyncExpressionSteppingTest4
{
  // Offset: 0x00000000 Length: 0x0000026B
}
.mresource public FSharpOptimizationData.AsyncExpressionSteppingTest4
{
  // Offset: 0x00000270 Length: 0x000000B1
}
.module AsyncExpressionSteppingTest4.dll
<<<<<<< HEAD
// MVID: {60EDFA6D-6394-6D4B-A745-03836DFAED60}
=======
// MVID: {61F2D6A5-6394-6D4B-A745-0383A5D6F261}
>>>>>>> c337ab57
.imagebase 0x00400000
.file alignment 0x00000200
.stackreserve 0x00100000
.subsystem 0x0003       // WINDOWS_CUI
.corflags 0x00000001    //  ILONLY
<<<<<<< HEAD
// Image base: 0x06840000
=======
// Image base: 0x07140000
>>>>>>> c337ab57


// =============== CLASS MEMBERS DECLARATION ===================

.class public abstract auto ansi sealed AsyncExpressionSteppingTest4
       extends [mscorlib]System.Object
{
  .custom instance void [FSharp.Core]Microsoft.FSharp.Core.CompilationMappingAttribute::.ctor(valuetype [FSharp.Core]Microsoft.FSharp.Core.SourceConstructFlags) = ( 01 00 07 00 00 00 00 00 ) 
  .class abstract auto ansi sealed nested public AsyncExpressionSteppingTest4
         extends [mscorlib]System.Object
  {
    .custom instance void [FSharp.Core]Microsoft.FSharp.Core.CompilationMappingAttribute::.ctor(valuetype [FSharp.Core]Microsoft.FSharp.Core.SourceConstructFlags) = ( 01 00 07 00 00 00 00 00 ) 
    .class auto ansi serializable sealed nested assembly beforefieldinit 'f4@10-2'
           extends class [FSharp.Core]Microsoft.FSharp.Core.FSharpFunc`2<valuetype [FSharp.Core]Microsoft.FSharp.Control.AsyncActivation`1<int32>,class [FSharp.Core]Microsoft.FSharp.Control.AsyncReturn>
    {
      .field public int32 'value'
      .custom instance void [mscorlib]System.Diagnostics.DebuggerBrowsableAttribute::.ctor(valuetype [mscorlib]System.Diagnostics.DebuggerBrowsableState) = ( 01 00 00 00 00 00 00 00 ) 
      .custom instance void [mscorlib]System.Runtime.CompilerServices.CompilerGeneratedAttribute::.ctor() = ( 01 00 00 00 ) 
      .custom instance void [mscorlib]System.Diagnostics.DebuggerNonUserCodeAttribute::.ctor() = ( 01 00 00 00 ) 
      .method assembly specialname rtspecialname 
              instance void  .ctor(int32 'value') cil managed
      {
        .custom instance void [mscorlib]System.Runtime.CompilerServices.CompilerGeneratedAttribute::.ctor() = ( 01 00 00 00 ) 
        .custom instance void [mscorlib]System.Diagnostics.DebuggerNonUserCodeAttribute::.ctor() = ( 01 00 00 00 ) 
        // Code size       14 (0xe)
        .maxstack  8
        IL_0000:  ldarg.0
        IL_0001:  call       instance void class [FSharp.Core]Microsoft.FSharp.Core.FSharpFunc`2<valuetype [FSharp.Core]Microsoft.FSharp.Control.AsyncActivation`1<int32>,class [FSharp.Core]Microsoft.FSharp.Control.AsyncReturn>::.ctor()
        IL_0006:  ldarg.0
        IL_0007:  ldarg.1
        IL_0008:  stfld      int32 AsyncExpressionSteppingTest4/AsyncExpressionSteppingTest4/'f4@10-2'::'value'
        IL_000d:  ret
      } // end of method 'f4@10-2'::.ctor

      .method public strict virtual instance class [FSharp.Core]Microsoft.FSharp.Control.AsyncReturn 
              Invoke(valuetype [FSharp.Core]Microsoft.FSharp.Control.AsyncActivation`1<int32> ctxt) cil managed
      {
        // Code size       15 (0xf)
        .maxstack  8
<<<<<<< HEAD
        .language '{AB4F38C9-B6E6-43BA-BE3B-58080B2CCCE3}', '{994B45C4-E6E9-11D2-903F-00C04FA302A1}', '{5A869D0B-6611-11D3-BD2A-0000F80849BD}'
        .line 10,10 : 21,29 'C:\\GitHub\\dsyme\\fsharp\\tests\\fsharpqa\\source\\CodeGen\\EmittedIL\\AsyncExpressionStepping\\AsyncExpressionSteppingTest4.fs'
=======
>>>>>>> c337ab57
        IL_0000:  ldarg.1
        IL_0001:  ldarg.0
        IL_0002:  ldfld      int32 AsyncExpressionSteppingTest4/AsyncExpressionSteppingTest4/'f4@10-2'::'value'
        IL_0007:  tail.
        IL_0009:  call       class [FSharp.Core]Microsoft.FSharp.Control.AsyncReturn valuetype [FSharp.Core]Microsoft.FSharp.Control.AsyncActivation`1<int32>::Success(valuetype [FSharp.Core]Microsoft.FSharp.Control.AsyncActivation`1<!0>,
                                                                                                                                                                       !0)
        IL_000e:  ret
      } // end of method 'f4@10-2'::Invoke

    } // end of class 'f4@10-2'

    .class auto ansi serializable sealed nested assembly beforefieldinit 'f4@7-1'
           extends class [FSharp.Core]Microsoft.FSharp.Core.FSharpFunc`2<class [FSharp.Core]Microsoft.FSharp.Core.Unit,class [FSharp.Core]Microsoft.FSharp.Control.FSharpAsync`1<int32>>
    {
      .field public class [FSharp.Core]Microsoft.FSharp.Control.FSharpAsyncBuilder builder@
      .custom instance void [mscorlib]System.Diagnostics.DebuggerBrowsableAttribute::.ctor(valuetype [mscorlib]System.Diagnostics.DebuggerBrowsableState) = ( 01 00 00 00 00 00 00 00 ) 
      .custom instance void [mscorlib]System.Runtime.CompilerServices.CompilerGeneratedAttribute::.ctor() = ( 01 00 00 00 ) 
      .custom instance void [mscorlib]System.Diagnostics.DebuggerNonUserCodeAttribute::.ctor() = ( 01 00 00 00 ) 
      .field public class [FSharp.Core]Microsoft.FSharp.Core.FSharpRef`1<int32> x
      .method assembly specialname rtspecialname 
              instance void  .ctor(class [FSharp.Core]Microsoft.FSharp.Control.FSharpAsyncBuilder builder@,
                                   class [FSharp.Core]Microsoft.FSharp.Core.FSharpRef`1<int32> x) cil managed
      {
        .custom instance void [mscorlib]System.Runtime.CompilerServices.CompilerGeneratedAttribute::.ctor() = ( 01 00 00 00 ) 
        .custom instance void [mscorlib]System.Diagnostics.DebuggerNonUserCodeAttribute::.ctor() = ( 01 00 00 00 ) 
        // Code size       21 (0x15)
        .maxstack  8
        IL_0000:  ldarg.0
        IL_0001:  call       instance void class [FSharp.Core]Microsoft.FSharp.Core.FSharpFunc`2<class [FSharp.Core]Microsoft.FSharp.Core.Unit,class [FSharp.Core]Microsoft.FSharp.Control.FSharpAsync`1<int32>>::.ctor()
        IL_0006:  ldarg.0
        IL_0007:  ldarg.1
        IL_0008:  stfld      class [FSharp.Core]Microsoft.FSharp.Control.FSharpAsyncBuilder AsyncExpressionSteppingTest4/AsyncExpressionSteppingTest4/'f4@7-1'::builder@
        IL_000d:  ldarg.0
        IL_000e:  ldarg.2
        IL_000f:  stfld      class [FSharp.Core]Microsoft.FSharp.Core.FSharpRef`1<int32> AsyncExpressionSteppingTest4/AsyncExpressionSteppingTest4/'f4@7-1'::x
        IL_0014:  ret
      } // end of method 'f4@7-1'::.ctor

      .method public strict virtual instance class [FSharp.Core]Microsoft.FSharp.Control.FSharpAsync`1<int32> 
              Invoke(class [FSharp.Core]Microsoft.FSharp.Core.Unit unitVar) cil managed
      {
        // Code size       57 (0x39)
        .maxstack  6
        .locals init ([0] class [FSharp.Core]Microsoft.FSharp.Core.FSharpRef`1<int32> y,
                 [1] int32 z,
                 [2] class [FSharp.Core]Microsoft.FSharp.Control.FSharpAsyncBuilder V_2,
                 [3] int32 V_3)
        .language '{AB4F38C9-B6E6-43BA-BE3B-58080B2CCCE3}', '{994B45C4-E6E9-11D2-903F-00C04FA302A1}', '{5A869D0B-6611-11D3-BD2A-0000F80849BD}'
        .line 6,6 : 17,20 'C:\\GitHub\\dsyme\\fsharp\\tests\\fsharpqa\\source\\CodeGen\\EmittedIL\\AsyncExpressionStepping\\AsyncExpressionSteppingTest4.fs'
        IL_0000:  nop
        .line 7,7 : 21,34 ''
        IL_0001:  ldc.i4.0
        IL_0002:  call       class [FSharp.Core]Microsoft.FSharp.Core.FSharpRef`1<!!0> [FSharp.Core]Microsoft.FSharp.Core.Operators::Ref<int32>(!!0)
        IL_0007:  stloc.0
        .line 8,8 : 21,27 ''
        IL_0008:  ldloc.0
        IL_0009:  call       void [FSharp.Core]Microsoft.FSharp.Core.Operators::Increment(class [FSharp.Core]Microsoft.FSharp.Core.FSharpRef`1<int32>)
        IL_000e:  nop
        .line 9,9 : 21,36 ''
        IL_000f:  ldarg.0
        IL_0010:  ldfld      class [FSharp.Core]Microsoft.FSharp.Core.FSharpRef`1<int32> AsyncExpressionSteppingTest4/AsyncExpressionSteppingTest4/'f4@7-1'::x
        IL_0015:  call       !!0 [FSharp.Core]Microsoft.FSharp.Core.Operators::op_Dereference<int32>(class [FSharp.Core]Microsoft.FSharp.Core.FSharpRef`1<!!0>)
        IL_001a:  ldloc.0
        IL_001b:  call       !!0 [FSharp.Core]Microsoft.FSharp.Core.Operators::op_Dereference<int32>(class [FSharp.Core]Microsoft.FSharp.Core.FSharpRef`1<!!0>)
        IL_0020:  add
        IL_0021:  stloc.1
        .line 10,10 : 21,29 ''
        IL_0022:  ldarg.0
        IL_0023:  ldfld      class [FSharp.Core]Microsoft.FSharp.Control.FSharpAsyncBuilder AsyncExpressionSteppingTest4/AsyncExpressionSteppingTest4/'f4@7-1'::builder@
        IL_0028:  stloc.2
        IL_0029:  ldloc.1
        IL_002a:  stloc.3
        IL_002b:  ldloc.3
        IL_002c:  newobj     instance void AsyncExpressionSteppingTest4/AsyncExpressionSteppingTest4/'f4@10-2'::.ctor(int32)
        IL_0031:  tail.
        IL_0033:  call       class [FSharp.Core]Microsoft.FSharp.Control.FSharpAsync`1<!!0> [FSharp.Core]Microsoft.FSharp.Control.AsyncPrimitives::MakeAsync<int32>(class [FSharp.Core]Microsoft.FSharp.Core.FSharpFunc`2<valuetype [FSharp.Core]Microsoft.FSharp.Control.AsyncActivation`1<!!0>,class [FSharp.Core]Microsoft.FSharp.Control.AsyncReturn>)
        IL_0038:  ret
      } // end of method 'f4@7-1'::Invoke

    } // end of class 'f4@7-1'

    .class auto ansi serializable sealed nested assembly beforefieldinit 'f4@12-3'
           extends class [FSharp.Core]Microsoft.FSharp.Core.FSharpFunc`2<class [FSharp.Core]Microsoft.FSharp.Core.Unit,class [FSharp.Core]Microsoft.FSharp.Core.Unit>
    {
      .field public class [FSharp.Core]Microsoft.FSharp.Core.FSharpRef`1<int32> x
      .method assembly specialname rtspecialname 
              instance void  .ctor(class [FSharp.Core]Microsoft.FSharp.Core.FSharpRef`1<int32> x) cil managed
      {
        .custom instance void [mscorlib]System.Runtime.CompilerServices.CompilerGeneratedAttribute::.ctor() = ( 01 00 00 00 ) 
        .custom instance void [mscorlib]System.Diagnostics.DebuggerNonUserCodeAttribute::.ctor() = ( 01 00 00 00 ) 
        // Code size       14 (0xe)
        .maxstack  8
        IL_0000:  ldarg.0
        IL_0001:  call       instance void class [FSharp.Core]Microsoft.FSharp.Core.FSharpFunc`2<class [FSharp.Core]Microsoft.FSharp.Core.Unit,class [FSharp.Core]Microsoft.FSharp.Core.Unit>::.ctor()
        IL_0006:  ldarg.0
        IL_0007:  ldarg.1
        IL_0008:  stfld      class [FSharp.Core]Microsoft.FSharp.Core.FSharpRef`1<int32> AsyncExpressionSteppingTest4/AsyncExpressionSteppingTest4/'f4@12-3'::x
        IL_000d:  ret
      } // end of method 'f4@12-3'::.ctor

      .method public strict virtual instance class [FSharp.Core]Microsoft.FSharp.Core.Unit 
              Invoke(class [FSharp.Core]Microsoft.FSharp.Core.Unit unitVar) cil managed
      {
        // Code size       31 (0x1f)
        .maxstack  8
        .line 11,11 : 17,24 ''
        IL_0000:  nop
        .line 12,12 : 20,26 ''
        IL_0001:  ldarg.0
        IL_0002:  ldfld      class [FSharp.Core]Microsoft.FSharp.Core.FSharpRef`1<int32> AsyncExpressionSteppingTest4/AsyncExpressionSteppingTest4/'f4@12-3'::x
        IL_0007:  call       void [FSharp.Core]Microsoft.FSharp.Core.Operators::Increment(class [FSharp.Core]Microsoft.FSharp.Core.FSharpRef`1<int32>)
        IL_000c:  nop
        .line 13,13 : 20,34 ''
        IL_000d:  ldstr      "done"
        IL_0012:  newobj     instance void class [FSharp.Core]Microsoft.FSharp.Core.PrintfFormat`5<class [FSharp.Core]Microsoft.FSharp.Core.Unit,class [mscorlib]System.IO.TextWriter,class [FSharp.Core]Microsoft.FSharp.Core.Unit,class [FSharp.Core]Microsoft.FSharp.Core.Unit,class [FSharp.Core]Microsoft.FSharp.Core.Unit>::.ctor(string)
        IL_0017:  tail.
        IL_0019:  call       !!0 [FSharp.Core]Microsoft.FSharp.Core.ExtraTopLevelOperators::PrintFormatLine<class [FSharp.Core]Microsoft.FSharp.Core.Unit>(class [FSharp.Core]Microsoft.FSharp.Core.PrintfFormat`4<!!0,class [mscorlib]System.IO.TextWriter,class [FSharp.Core]Microsoft.FSharp.Core.Unit,class [FSharp.Core]Microsoft.FSharp.Core.Unit>)
        IL_001e:  ret
      } // end of method 'f4@12-3'::Invoke

    } // end of class 'f4@12-3'

    .class auto ansi serializable sealed nested assembly beforefieldinit 'f4@6-4'
           extends class [FSharp.Core]Microsoft.FSharp.Core.FSharpFunc`2<valuetype [FSharp.Core]Microsoft.FSharp.Control.AsyncActivation`1<int32>,class [FSharp.Core]Microsoft.FSharp.Control.AsyncReturn>
    {
      .field public class [FSharp.Core]Microsoft.FSharp.Control.FSharpAsync`1<int32> computation
      .custom instance void [mscorlib]System.Diagnostics.DebuggerBrowsableAttribute::.ctor(valuetype [mscorlib]System.Diagnostics.DebuggerBrowsableState) = ( 01 00 00 00 00 00 00 00 ) 
      .custom instance void [mscorlib]System.Runtime.CompilerServices.CompilerGeneratedAttribute::.ctor() = ( 01 00 00 00 ) 
      .custom instance void [mscorlib]System.Diagnostics.DebuggerNonUserCodeAttribute::.ctor() = ( 01 00 00 00 ) 
      .field public class [FSharp.Core]Microsoft.FSharp.Core.FSharpFunc`2<class [FSharp.Core]Microsoft.FSharp.Core.Unit,class [FSharp.Core]Microsoft.FSharp.Core.Unit> compensation
      .custom instance void [mscorlib]System.Diagnostics.DebuggerBrowsableAttribute::.ctor(valuetype [mscorlib]System.Diagnostics.DebuggerBrowsableState) = ( 01 00 00 00 00 00 00 00 ) 
      .custom instance void [mscorlib]System.Runtime.CompilerServices.CompilerGeneratedAttribute::.ctor() = ( 01 00 00 00 ) 
      .custom instance void [mscorlib]System.Diagnostics.DebuggerNonUserCodeAttribute::.ctor() = ( 01 00 00 00 ) 
      .method assembly specialname rtspecialname 
              instance void  .ctor(class [FSharp.Core]Microsoft.FSharp.Control.FSharpAsync`1<int32> computation,
                                   class [FSharp.Core]Microsoft.FSharp.Core.FSharpFunc`2<class [FSharp.Core]Microsoft.FSharp.Core.Unit,class [FSharp.Core]Microsoft.FSharp.Core.Unit> compensation) cil managed
      {
        .custom instance void [mscorlib]System.Runtime.CompilerServices.CompilerGeneratedAttribute::.ctor() = ( 01 00 00 00 ) 
        .custom instance void [mscorlib]System.Diagnostics.DebuggerNonUserCodeAttribute::.ctor() = ( 01 00 00 00 ) 
        // Code size       21 (0x15)
        .maxstack  8
        IL_0000:  ldarg.0
        IL_0001:  call       instance void class [FSharp.Core]Microsoft.FSharp.Core.FSharpFunc`2<valuetype [FSharp.Core]Microsoft.FSharp.Control.AsyncActivation`1<int32>,class [FSharp.Core]Microsoft.FSharp.Control.AsyncReturn>::.ctor()
        IL_0006:  ldarg.0
        IL_0007:  ldarg.1
        IL_0008:  stfld      class [FSharp.Core]Microsoft.FSharp.Control.FSharpAsync`1<int32> AsyncExpressionSteppingTest4/AsyncExpressionSteppingTest4/'f4@6-4'::computation
        IL_000d:  ldarg.0
        IL_000e:  ldarg.2
        IL_000f:  stfld      class [FSharp.Core]Microsoft.FSharp.Core.FSharpFunc`2<class [FSharp.Core]Microsoft.FSharp.Core.Unit,class [FSharp.Core]Microsoft.FSharp.Core.Unit> AsyncExpressionSteppingTest4/AsyncExpressionSteppingTest4/'f4@6-4'::compensation
        IL_0014:  ret
      } // end of method 'f4@6-4'::.ctor

      .method public strict virtual instance class [FSharp.Core]Microsoft.FSharp.Control.AsyncReturn 
              Invoke(valuetype [FSharp.Core]Microsoft.FSharp.Control.AsyncActivation`1<int32> ctxt) cil managed
      {
        // Code size       21 (0x15)
        .maxstack  8
        IL_0000:  ldarg.1
        IL_0001:  ldarg.0
        IL_0002:  ldfld      class [FSharp.Core]Microsoft.FSharp.Control.FSharpAsync`1<int32> AsyncExpressionSteppingTest4/AsyncExpressionSteppingTest4/'f4@6-4'::computation
        IL_0007:  ldarg.0
        IL_0008:  ldfld      class [FSharp.Core]Microsoft.FSharp.Core.FSharpFunc`2<class [FSharp.Core]Microsoft.FSharp.Core.Unit,class [FSharp.Core]Microsoft.FSharp.Core.Unit> AsyncExpressionSteppingTest4/AsyncExpressionSteppingTest4/'f4@6-4'::compensation
        IL_000d:  tail.
        IL_000f:  call       class [FSharp.Core]Microsoft.FSharp.Control.AsyncReturn [FSharp.Core]Microsoft.FSharp.Control.AsyncPrimitives::TryFinally<int32>(valuetype [FSharp.Core]Microsoft.FSharp.Control.AsyncActivation`1<!!0>,
                                                                                                                                                              class [FSharp.Core]Microsoft.FSharp.Control.FSharpAsync`1<!!0>,
                                                                                                                                                              class [FSharp.Core]Microsoft.FSharp.Core.FSharpFunc`2<class [FSharp.Core]Microsoft.FSharp.Core.Unit,class [FSharp.Core]Microsoft.FSharp.Core.Unit>)
        IL_0014:  ret
      } // end of method 'f4@6-4'::Invoke

    } // end of class 'f4@6-4'

    .class auto ansi serializable sealed nested assembly beforefieldinit f4@5
           extends class [FSharp.Core]Microsoft.FSharp.Core.FSharpFunc`2<class [FSharp.Core]Microsoft.FSharp.Core.Unit,class [FSharp.Core]Microsoft.FSharp.Control.FSharpAsync`1<int32>>
    {
      .field public class [FSharp.Core]Microsoft.FSharp.Control.FSharpAsyncBuilder builder@
      .custom instance void [mscorlib]System.Diagnostics.DebuggerBrowsableAttribute::.ctor(valuetype [mscorlib]System.Diagnostics.DebuggerBrowsableState) = ( 01 00 00 00 00 00 00 00 ) 
      .custom instance void [mscorlib]System.Runtime.CompilerServices.CompilerGeneratedAttribute::.ctor() = ( 01 00 00 00 ) 
      .custom instance void [mscorlib]System.Diagnostics.DebuggerNonUserCodeAttribute::.ctor() = ( 01 00 00 00 ) 
      .method assembly specialname rtspecialname 
              instance void  .ctor(class [FSharp.Core]Microsoft.FSharp.Control.FSharpAsyncBuilder builder@) cil managed
      {
        .custom instance void [mscorlib]System.Runtime.CompilerServices.CompilerGeneratedAttribute::.ctor() = ( 01 00 00 00 ) 
        .custom instance void [mscorlib]System.Diagnostics.DebuggerNonUserCodeAttribute::.ctor() = ( 01 00 00 00 ) 
        // Code size       14 (0xe)
        .maxstack  8
        IL_0000:  ldarg.0
        IL_0001:  call       instance void class [FSharp.Core]Microsoft.FSharp.Core.FSharpFunc`2<class [FSharp.Core]Microsoft.FSharp.Core.Unit,class [FSharp.Core]Microsoft.FSharp.Control.FSharpAsync`1<int32>>::.ctor()
        IL_0006:  ldarg.0
        IL_0007:  ldarg.1
        IL_0008:  stfld      class [FSharp.Core]Microsoft.FSharp.Control.FSharpAsyncBuilder AsyncExpressionSteppingTest4/AsyncExpressionSteppingTest4/f4@5::builder@
        IL_000d:  ret
      } // end of method f4@5::.ctor

      .method public strict virtual instance class [FSharp.Core]Microsoft.FSharp.Control.FSharpAsync`1<int32> 
              Invoke(class [FSharp.Core]Microsoft.FSharp.Core.Unit unitVar) cil managed
      {
        // Code size       60 (0x3c)
        .maxstack  7
        .locals init ([0] class [FSharp.Core]Microsoft.FSharp.Core.FSharpRef`1<int32> x,
                 [1] class [FSharp.Core]Microsoft.FSharp.Control.FSharpAsyncBuilder V_1,
                 [2] class [FSharp.Core]Microsoft.FSharp.Control.FSharpAsync`1<int32> V_2,
                 [3] class [FSharp.Core]Microsoft.FSharp.Core.FSharpFunc`2<class [FSharp.Core]Microsoft.FSharp.Core.Unit,class [FSharp.Core]Microsoft.FSharp.Core.Unit> V_3)
        .line 5,5 : 17,30 ''
        IL_0000:  ldc.i4.0
        IL_0001:  call       class [FSharp.Core]Microsoft.FSharp.Core.FSharpRef`1<!!0> [FSharp.Core]Microsoft.FSharp.Core.Operators::Ref<int32>(!!0)
        IL_0006:  stloc.0
        IL_0007:  ldarg.0
        IL_0008:  ldfld      class [FSharp.Core]Microsoft.FSharp.Control.FSharpAsyncBuilder AsyncExpressionSteppingTest4/AsyncExpressionSteppingTest4/f4@5::builder@
        IL_000d:  stloc.1
        IL_000e:  ldarg.0
        IL_000f:  ldfld      class [FSharp.Core]Microsoft.FSharp.Control.FSharpAsyncBuilder AsyncExpressionSteppingTest4/AsyncExpressionSteppingTest4/f4@5::builder@
        IL_0014:  ldarg.0
        IL_0015:  ldfld      class [FSharp.Core]Microsoft.FSharp.Control.FSharpAsyncBuilder AsyncExpressionSteppingTest4/AsyncExpressionSteppingTest4/f4@5::builder@
        IL_001a:  ldloc.0
        IL_001b:  newobj     instance void AsyncExpressionSteppingTest4/AsyncExpressionSteppingTest4/'f4@7-1'::.ctor(class [FSharp.Core]Microsoft.FSharp.Control.FSharpAsyncBuilder,
                                                                                                                     class [FSharp.Core]Microsoft.FSharp.Core.FSharpRef`1<int32>)
        IL_0020:  callvirt   instance class [FSharp.Core]Microsoft.FSharp.Control.FSharpAsync`1<!!0> [FSharp.Core]Microsoft.FSharp.Control.FSharpAsyncBuilder::Delay<int32>(class [FSharp.Core]Microsoft.FSharp.Core.FSharpFunc`2<class [FSharp.Core]Microsoft.FSharp.Core.Unit,class [FSharp.Core]Microsoft.FSharp.Control.FSharpAsync`1<!!0>>)
        IL_0025:  stloc.2
        IL_0026:  ldloc.0
        IL_0027:  newobj     instance void AsyncExpressionSteppingTest4/AsyncExpressionSteppingTest4/'f4@12-3'::.ctor(class [FSharp.Core]Microsoft.FSharp.Core.FSharpRef`1<int32>)
        IL_002c:  stloc.3
        IL_002d:  ldloc.2
        IL_002e:  ldloc.3
        IL_002f:  newobj     instance void AsyncExpressionSteppingTest4/AsyncExpressionSteppingTest4/'f4@6-4'::.ctor(class [FSharp.Core]Microsoft.FSharp.Control.FSharpAsync`1<int32>,
                                                                                                                     class [FSharp.Core]Microsoft.FSharp.Core.FSharpFunc`2<class [FSharp.Core]Microsoft.FSharp.Core.Unit,class [FSharp.Core]Microsoft.FSharp.Core.Unit>)
        IL_0034:  tail.
        IL_0036:  call       class [FSharp.Core]Microsoft.FSharp.Control.FSharpAsync`1<!!0> [FSharp.Core]Microsoft.FSharp.Control.AsyncPrimitives::MakeAsync<int32>(class [FSharp.Core]Microsoft.FSharp.Core.FSharpFunc`2<valuetype [FSharp.Core]Microsoft.FSharp.Control.AsyncActivation`1<!!0>,class [FSharp.Core]Microsoft.FSharp.Control.AsyncReturn>)
        IL_003b:  ret
      } // end of method f4@5::Invoke

    } // end of class f4@5

    .method public static class [FSharp.Core]Microsoft.FSharp.Control.FSharpAsync`1<int32> 
            f4() cil managed
    {
      // Code size       21 (0x15)
      .maxstack  4
      .locals init ([0] class [FSharp.Core]Microsoft.FSharp.Control.FSharpAsyncBuilder V_0)
      .line 5,5 : 9,14 ''
      IL_0000:  call       class [FSharp.Core]Microsoft.FSharp.Control.FSharpAsyncBuilder [FSharp.Core]Microsoft.FSharp.Core.ExtraTopLevelOperators::get_DefaultAsyncBuilder()
      IL_0005:  stloc.0
      IL_0006:  ldloc.0
      IL_0007:  ldloc.0
      IL_0008:  newobj     instance void AsyncExpressionSteppingTest4/AsyncExpressionSteppingTest4/f4@5::.ctor(class [FSharp.Core]Microsoft.FSharp.Control.FSharpAsyncBuilder)
      IL_000d:  tail.
      IL_000f:  callvirt   instance class [FSharp.Core]Microsoft.FSharp.Control.FSharpAsync`1<!!0> [FSharp.Core]Microsoft.FSharp.Control.FSharpAsyncBuilder::Delay<int32>(class [FSharp.Core]Microsoft.FSharp.Core.FSharpFunc`2<class [FSharp.Core]Microsoft.FSharp.Core.Unit,class [FSharp.Core]Microsoft.FSharp.Control.FSharpAsync`1<!!0>>)
      IL_0014:  ret
    } // end of method AsyncExpressionSteppingTest4::f4

  } // end of class AsyncExpressionSteppingTest4

} // end of class AsyncExpressionSteppingTest4

.class private abstract auto ansi sealed '<StartupCode$AsyncExpressionSteppingTest4>'.$AsyncExpressionSteppingTest4
       extends [mscorlib]System.Object
{
  .field static assembly int32 init@
  .custom instance void [mscorlib]System.Diagnostics.DebuggerBrowsableAttribute::.ctor(valuetype [mscorlib]System.Diagnostics.DebuggerBrowsableState) = ( 01 00 00 00 00 00 00 00 ) 
  .custom instance void [mscorlib]System.Runtime.CompilerServices.CompilerGeneratedAttribute::.ctor() = ( 01 00 00 00 ) 
  .custom instance void [mscorlib]System.Diagnostics.DebuggerNonUserCodeAttribute::.ctor() = ( 01 00 00 00 ) 
  .method private specialname rtspecialname static 
          void  .cctor() cil managed
  {
    // Code size       18 (0x12)
    .maxstack  5
    .locals init ([0] class [FSharp.Core]Microsoft.FSharp.Control.FSharpAsync`1<int32> 'Pipe #1 input at line 15',
             [1] class [FSharp.Core]Microsoft.FSharp.Control.FSharpAsync`1<int32> V_1)
    .line 15,15 : 13,17 ''
    IL_0000:  call       class [FSharp.Core]Microsoft.FSharp.Control.FSharpAsync`1<int32> AsyncExpressionSteppingTest4/AsyncExpressionSteppingTest4::f4()
    IL_0005:  stloc.0
    .line 15,15 : 21,43 ''
    IL_0006:  ldloc.0
    IL_0007:  stloc.1
    IL_0008:  ldloc.1
    IL_0009:  ldnull
    IL_000a:  ldnull
    IL_000b:  call       !!0 [FSharp.Core]Microsoft.FSharp.Control.FSharpAsync::RunSynchronously<int32>(class [FSharp.Core]Microsoft.FSharp.Control.FSharpAsync`1<!!0>,
                                                                                                        class [FSharp.Core]Microsoft.FSharp.Core.FSharpOption`1<int32>,
                                                                                                        class [FSharp.Core]Microsoft.FSharp.Core.FSharpOption`1<valuetype [mscorlib]System.Threading.CancellationToken>)
    IL_0010:  pop
    IL_0011:  ret
  } // end of method $AsyncExpressionSteppingTest4::.cctor

} // end of class '<StartupCode$AsyncExpressionSteppingTest4>'.$AsyncExpressionSteppingTest4


// =============================================================

// *********** DISASSEMBLY COMPLETE ***********************<|MERGE_RESOLUTION|>--- conflicted
+++ resolved
@@ -13,11 +13,7 @@
 .assembly extern FSharp.Core
 {
   .publickeytoken = (B0 3F 5F 7F 11 D5 0A 3A )                         // .?_....:
-<<<<<<< HEAD
-  .ver 5:0:0:0
-=======
   .ver 6:0:0:0
->>>>>>> c337ab57
 }
 .assembly AsyncExpressionSteppingTest4
 {
@@ -40,21 +36,13 @@
   // Offset: 0x00000270 Length: 0x000000B1
 }
 .module AsyncExpressionSteppingTest4.dll
-<<<<<<< HEAD
-// MVID: {60EDFA6D-6394-6D4B-A745-03836DFAED60}
-=======
 // MVID: {61F2D6A5-6394-6D4B-A745-0383A5D6F261}
->>>>>>> c337ab57
 .imagebase 0x00400000
 .file alignment 0x00000200
 .stackreserve 0x00100000
 .subsystem 0x0003       // WINDOWS_CUI
 .corflags 0x00000001    //  ILONLY
-<<<<<<< HEAD
-// Image base: 0x06840000
-=======
 // Image base: 0x07140000
->>>>>>> c337ab57
 
 
 // =============== CLASS MEMBERS DECLARATION ===================
@@ -94,11 +82,6 @@
       {
         // Code size       15 (0xf)
         .maxstack  8
-<<<<<<< HEAD
-        .language '{AB4F38C9-B6E6-43BA-BE3B-58080B2CCCE3}', '{994B45C4-E6E9-11D2-903F-00C04FA302A1}', '{5A869D0B-6611-11D3-BD2A-0000F80849BD}'
-        .line 10,10 : 21,29 'C:\\GitHub\\dsyme\\fsharp\\tests\\fsharpqa\\source\\CodeGen\\EmittedIL\\AsyncExpressionStepping\\AsyncExpressionSteppingTest4.fs'
-=======
->>>>>>> c337ab57
         IL_0000:  ldarg.1
         IL_0001:  ldarg.0
         IL_0002:  ldfld      int32 AsyncExpressionSteppingTest4/AsyncExpressionSteppingTest4/'f4@10-2'::'value'
