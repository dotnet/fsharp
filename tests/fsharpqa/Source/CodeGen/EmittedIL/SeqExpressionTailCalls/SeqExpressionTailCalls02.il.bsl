
//  Microsoft (R) .NET Framework IL Disassembler.  Version 4.8.3928.0
//  Copyright (c) Microsoft Corporation.  All rights reserved.



// Metadata version: v4.0.30319
.assembly extern mscorlib
{
  .publickeytoken = (B7 7A 5C 56 19 34 E0 89 )                         // .z\V.4..
  .ver 4:0:0:0
}
.assembly extern FSharp.Core
{
  .publickeytoken = (B0 3F 5F 7F 11 D5 0A 3A )                         // .?_....:
  .ver 5:0:0:0
}
.assembly SeqExpressionTailCalls02
{
  .custom instance void [FSharp.Core]Microsoft.FSharp.Core.FSharpInterfaceDataVersionAttribute::.ctor(int32,
                                                                                                      int32,
                                                                                                      int32) = ( 01 00 02 00 00 00 00 00 00 00 00 00 00 00 00 00 ) 

  // --- The following custom attribute is added automatically, do not uncomment -------
  //  .custom instance void [mscorlib]System.Diagnostics.DebuggableAttribute::.ctor(valuetype [mscorlib]System.Diagnostics.DebuggableAttribute/DebuggingModes) = ( 01 00 01 01 00 00 00 00 ) 

  .hash algorithm 0x00008004
  .ver 0:0:0:0
}
.mresource public FSharpSignatureData.SeqExpressionTailCalls02
{
  // Offset: 0x00000000 Length: 0x00000252
}
.mresource public FSharpOptimizationData.SeqExpressionTailCalls02
{
  // Offset: 0x00000258 Length: 0x0000009E
}
.module SeqExpressionTailCalls02.exe
<<<<<<< HEAD
// MVID: {60B68B80-093A-EC43-A745-0383808BB660}
=======
// MVID: {60A8EEE1-093A-EC43-A745-0383E1EEA860}
>>>>>>> 0cafa211
.imagebase 0x00400000
.file alignment 0x00000200
.stackreserve 0x00100000
.subsystem 0x0003       // WINDOWS_CUI
.corflags 0x00000001    //  ILONLY
<<<<<<< HEAD
// Image base: 0x07350000
=======
// Image base: 0x06C70000
>>>>>>> 0cafa211


// =============== CLASS MEMBERS DECLARATION ===================

.class public abstract auto ansi sealed SeqExpressionTailCalls02
       extends [mscorlib]System.Object
{
  .custom instance void [FSharp.Core]Microsoft.FSharp.Core.CompilationMappingAttribute::.ctor(valuetype [FSharp.Core]Microsoft.FSharp.Core.SourceConstructFlags) = ( 01 00 07 00 00 00 00 00 ) 
  .class auto autochar serializable sealed nested assembly beforefieldinit specialname rwalk1@5
         extends class [FSharp.Core]Microsoft.FSharp.Core.CompilerServices.GeneratedSequenceBase`1<int32>
  {
    .custom instance void [FSharp.Core]Microsoft.FSharp.Core.CompilationMappingAttribute::.ctor(valuetype [FSharp.Core]Microsoft.FSharp.Core.SourceConstructFlags) = ( 01 00 06 00 00 00 00 00 ) 
    .field public int32 x
    .field public int32 pc
    .custom instance void [mscorlib]System.Diagnostics.DebuggerBrowsableAttribute::.ctor(valuetype [mscorlib]System.Diagnostics.DebuggerBrowsableState) = ( 01 00 00 00 00 00 00 00 ) 
    .custom instance void [mscorlib]System.Runtime.CompilerServices.CompilerGeneratedAttribute::.ctor() = ( 01 00 00 00 ) 
    .custom instance void [mscorlib]System.Diagnostics.DebuggerNonUserCodeAttribute::.ctor() = ( 01 00 00 00 ) 
    .field public int32 current
    .custom instance void [mscorlib]System.Diagnostics.DebuggerBrowsableAttribute::.ctor(valuetype [mscorlib]System.Diagnostics.DebuggerBrowsableState) = ( 01 00 00 00 00 00 00 00 ) 
    .custom instance void [mscorlib]System.Runtime.CompilerServices.CompilerGeneratedAttribute::.ctor() = ( 01 00 00 00 ) 
    .custom instance void [mscorlib]System.Diagnostics.DebuggerNonUserCodeAttribute::.ctor() = ( 01 00 00 00 ) 
    .method public specialname rtspecialname 
            instance void  .ctor(int32 x,
                                 int32 pc,
                                 int32 current) cil managed
    {
      // Code size       28 (0x1c)
      .maxstack  8
      IL_0000:  ldarg.0
      IL_0001:  ldarg.1
      IL_0002:  stfld      int32 SeqExpressionTailCalls02/rwalk1@5::x
      IL_0007:  ldarg.0
      IL_0008:  ldarg.2
      IL_0009:  stfld      int32 SeqExpressionTailCalls02/rwalk1@5::pc
      IL_000e:  ldarg.0
      IL_000f:  ldarg.3
      IL_0010:  stfld      int32 SeqExpressionTailCalls02/rwalk1@5::current
      IL_0015:  ldarg.0
      IL_0016:  call       instance void class [FSharp.Core]Microsoft.FSharp.Core.CompilerServices.GeneratedSequenceBase`1<int32>::.ctor()
      IL_001b:  ret
    } // end of method rwalk1@5::.ctor

    .method public strict virtual instance int32 
            GenerateNext(class [mscorlib]System.Collections.Generic.IEnumerable`1<int32>& next) cil managed
    {
      // Code size       102 (0x66)
      .maxstack  7
      .language '{AB4F38C9-B6E6-43BA-BE3B-58080B2CCCE3}', '{994B45C4-E6E9-11D2-903F-00C04FA302A1}', '{5A869D0B-6611-11D3-BD2A-0000F80849BD}'
      .line 100001,100001 : 0,0 'C:\\GitHub\\dsyme\\fsharp\\tests\\fsharpqa\\source\\CodeGen\\EmittedIL\\SeqExpressionTailCalls\\SeqExpressionTailCalls02.fs'
      IL_0000:  ldarg.0
      IL_0001:  ldfld      int32 SeqExpressionTailCalls02/rwalk1@5::pc
      IL_0006:  ldc.i4.1
      IL_0007:  sub
      IL_0008:  switch     ( 
                            IL_001b,
                            IL_001e,
                            IL_0021)
      IL_0019:  br.s       IL_0024

      .line 100001,100001 : 0,0 ''
      IL_001b:  nop
      IL_001c:  br.s       IL_003a

      .line 100001,100001 : 0,0 ''
      IL_001e:  nop
      IL_001f:  br.s       IL_0056

      .line 100001,100001 : 0,0 ''
      IL_0021:  nop
      IL_0022:  br.s       IL_005d

      .line 100001,100001 : 0,0 ''
<<<<<<< HEAD
      IL_0024:  nop
      IL_0025:  ldarg.0
      IL_0026:  ldc.i4.1
      IL_0027:  stfld      int32 SeqExpressionTailCalls02/rwalk1@5::pc
      .line 5,5 : 26,33 ''
      IL_002c:  ldarg.0
      IL_002d:  ldarg.0
      IL_002e:  ldfld      int32 SeqExpressionTailCalls02/rwalk1@5::x
      IL_0033:  stfld      int32 SeqExpressionTailCalls02/rwalk1@5::current
      IL_0038:  ldc.i4.1
      IL_0039:  ret

      IL_003a:  ldarg.0
      IL_003b:  ldc.i4.2
      IL_003c:  stfld      int32 SeqExpressionTailCalls02/rwalk1@5::pc
=======
      IL_002a:  nop
      .line 5,5 : 26,33 ''
      IL_002b:  ldarg.0
      IL_002c:  ldc.i4.1
      IL_002d:  stfld      int32 SeqExpressionTailCalls02/rwalk1@5::pc
      IL_0032:  ldarg.0
      IL_0033:  ldarg.0
      IL_0034:  ldfld      int32 SeqExpressionTailCalls02/rwalk1@5::x
      IL_0039:  stfld      int32 SeqExpressionTailCalls02/rwalk1@5::current
      IL_003e:  ldc.i4.1
      IL_003f:  ret

      IL_0040:  ldarg.0
      IL_0041:  ldc.i4.2
      IL_0042:  stfld      int32 SeqExpressionTailCalls02/rwalk1@5::pc
>>>>>>> 0cafa211
      .line 5,5 : 42,54 ''
      IL_0041:  ldarg.1
      IL_0042:  ldarg.0
      IL_0043:  ldfld      int32 SeqExpressionTailCalls02/rwalk1@5::x
      IL_0048:  ldc.i4.1
      IL_0049:  add
      IL_004a:  call       class [mscorlib]System.Collections.Generic.IEnumerable`1<int32> SeqExpressionTailCalls02::rwalk2(int32)
      IL_004f:  stobj      class [mscorlib]System.Collections.Generic.IEnumerable`1<int32>
      IL_0054:  ldc.i4.2
      IL_0055:  ret

      IL_0056:  ldarg.0
      IL_0057:  ldc.i4.3
      IL_0058:  stfld      int32 SeqExpressionTailCalls02/rwalk1@5::pc
      IL_005d:  ldarg.0
      IL_005e:  ldc.i4.0
      IL_005f:  stfld      int32 SeqExpressionTailCalls02/rwalk1@5::current
      IL_0064:  ldc.i4.0
      IL_0065:  ret
    } // end of method rwalk1@5::GenerateNext

    .method public strict virtual instance void 
            Close() cil managed
    {
      // Code size       8 (0x8)
      .maxstack  8
      IL_0000:  ldarg.0
      IL_0001:  ldc.i4.3
      IL_0002:  stfld      int32 SeqExpressionTailCalls02/rwalk1@5::pc
      IL_0007:  ret
    } // end of method rwalk1@5::Close

    .method public strict virtual instance bool 
            get_CheckClose() cil managed
    {
      // Code size       48 (0x30)
      .maxstack  8
      .line 100001,100001 : 0,0 ''
      IL_0000:  ldarg.0
      IL_0001:  ldfld      int32 SeqExpressionTailCalls02/rwalk1@5::pc
      IL_0006:  switch     ( 
                            IL_001d,
                            IL_0020,
                            IL_0023,
                            IL_0026)
      IL_001b:  br.s       IL_0029

      .line 100001,100001 : 0,0 ''
      IL_001d:  nop
      IL_001e:  br.s       IL_002e

      .line 100001,100001 : 0,0 ''
      IL_0020:  nop
      IL_0021:  br.s       IL_002c

      .line 100001,100001 : 0,0 ''
      IL_0023:  nop
      IL_0024:  br.s       IL_002a

      .line 100001,100001 : 0,0 ''
      IL_0026:  nop
      IL_0027:  br.s       IL_002e

      .line 100001,100001 : 0,0 ''
      IL_0029:  nop
      IL_002a:  ldc.i4.0
      IL_002b:  ret

      IL_002c:  ldc.i4.0
      IL_002d:  ret

      IL_002e:  ldc.i4.0
      IL_002f:  ret
    } // end of method rwalk1@5::get_CheckClose

    .method public strict virtual instance int32 
            get_LastGenerated() cil managed
    {
      .custom instance void [mscorlib]System.Runtime.CompilerServices.CompilerGeneratedAttribute::.ctor() = ( 01 00 00 00 ) 
      .custom instance void [mscorlib]System.Diagnostics.DebuggerNonUserCodeAttribute::.ctor() = ( 01 00 00 00 ) 
      // Code size       7 (0x7)
      .maxstack  8
      IL_0000:  ldarg.0
      IL_0001:  ldfld      int32 SeqExpressionTailCalls02/rwalk1@5::current
      IL_0006:  ret
    } // end of method rwalk1@5::get_LastGenerated

    .method public strict virtual instance class [mscorlib]System.Collections.Generic.IEnumerator`1<int32> 
            GetFreshEnumerator() cil managed
    {
      .custom instance void [mscorlib]System.Runtime.CompilerServices.CompilerGeneratedAttribute::.ctor() = ( 01 00 00 00 ) 
      .custom instance void [mscorlib]System.Diagnostics.DebuggerNonUserCodeAttribute::.ctor() = ( 01 00 00 00 ) 
      // Code size       14 (0xe)
      .maxstack  8
      IL_0000:  ldarg.0
      IL_0001:  ldfld      int32 SeqExpressionTailCalls02/rwalk1@5::x
      IL_0006:  ldc.i4.0
      IL_0007:  ldc.i4.0
      IL_0008:  newobj     instance void SeqExpressionTailCalls02/rwalk1@5::.ctor(int32,
                                                                                  int32,
                                                                                  int32)
      IL_000d:  ret
    } // end of method rwalk1@5::GetFreshEnumerator

  } // end of class rwalk1@5

  .class auto autochar serializable sealed nested assembly beforefieldinit specialname rwalk2@6
         extends class [FSharp.Core]Microsoft.FSharp.Core.CompilerServices.GeneratedSequenceBase`1<int32>
  {
    .custom instance void [FSharp.Core]Microsoft.FSharp.Core.CompilationMappingAttribute::.ctor(valuetype [FSharp.Core]Microsoft.FSharp.Core.SourceConstructFlags) = ( 01 00 06 00 00 00 00 00 ) 
    .field public int32 x
    .field public int32 pc
    .custom instance void [mscorlib]System.Diagnostics.DebuggerBrowsableAttribute::.ctor(valuetype [mscorlib]System.Diagnostics.DebuggerBrowsableState) = ( 01 00 00 00 00 00 00 00 ) 
    .custom instance void [mscorlib]System.Runtime.CompilerServices.CompilerGeneratedAttribute::.ctor() = ( 01 00 00 00 ) 
    .custom instance void [mscorlib]System.Diagnostics.DebuggerNonUserCodeAttribute::.ctor() = ( 01 00 00 00 ) 
    .field public int32 current
    .custom instance void [mscorlib]System.Diagnostics.DebuggerBrowsableAttribute::.ctor(valuetype [mscorlib]System.Diagnostics.DebuggerBrowsableState) = ( 01 00 00 00 00 00 00 00 ) 
    .custom instance void [mscorlib]System.Runtime.CompilerServices.CompilerGeneratedAttribute::.ctor() = ( 01 00 00 00 ) 
    .custom instance void [mscorlib]System.Diagnostics.DebuggerNonUserCodeAttribute::.ctor() = ( 01 00 00 00 ) 
    .method public specialname rtspecialname 
            instance void  .ctor(int32 x,
                                 int32 pc,
                                 int32 current) cil managed
    {
      // Code size       28 (0x1c)
      .maxstack  8
      IL_0000:  ldarg.0
      IL_0001:  ldarg.1
      IL_0002:  stfld      int32 SeqExpressionTailCalls02/rwalk2@6::x
      IL_0007:  ldarg.0
      IL_0008:  ldarg.2
      IL_0009:  stfld      int32 SeqExpressionTailCalls02/rwalk2@6::pc
      IL_000e:  ldarg.0
      IL_000f:  ldarg.3
      IL_0010:  stfld      int32 SeqExpressionTailCalls02/rwalk2@6::current
      IL_0015:  ldarg.0
      IL_0016:  call       instance void class [FSharp.Core]Microsoft.FSharp.Core.CompilerServices.GeneratedSequenceBase`1<int32>::.ctor()
      IL_001b:  ret
    } // end of method rwalk2@6::.ctor

    .method public strict virtual instance int32 
            GenerateNext(class [mscorlib]System.Collections.Generic.IEnumerable`1<int32>& next) cil managed
    {
      // Code size       102 (0x66)
      .maxstack  7
      .line 100001,100001 : 0,0 ''
      IL_0000:  ldarg.0
      IL_0001:  ldfld      int32 SeqExpressionTailCalls02/rwalk2@6::pc
      IL_0006:  ldc.i4.1
      IL_0007:  sub
      IL_0008:  switch     ( 
                            IL_001b,
                            IL_001e,
                            IL_0021)
      IL_0019:  br.s       IL_0024

      .line 100001,100001 : 0,0 ''
      IL_001b:  nop
      IL_001c:  br.s       IL_003a

      .line 100001,100001 : 0,0 ''
      IL_001e:  nop
      IL_001f:  br.s       IL_0056

      .line 100001,100001 : 0,0 ''
      IL_0021:  nop
      IL_0022:  br.s       IL_005d

      .line 100001,100001 : 0,0 ''
<<<<<<< HEAD
      IL_0024:  nop
      IL_0025:  ldarg.0
      IL_0026:  ldc.i4.1
      IL_0027:  stfld      int32 SeqExpressionTailCalls02/rwalk2@6::pc
      .line 6,6 : 26,33 ''
      IL_002c:  ldarg.0
      IL_002d:  ldarg.0
      IL_002e:  ldfld      int32 SeqExpressionTailCalls02/rwalk2@6::x
      IL_0033:  stfld      int32 SeqExpressionTailCalls02/rwalk2@6::current
      IL_0038:  ldc.i4.1
      IL_0039:  ret

      IL_003a:  ldarg.0
      IL_003b:  ldc.i4.2
      IL_003c:  stfld      int32 SeqExpressionTailCalls02/rwalk2@6::pc
=======
      IL_002a:  nop
      .line 6,6 : 26,33 ''
      IL_002b:  ldarg.0
      IL_002c:  ldc.i4.1
      IL_002d:  stfld      int32 SeqExpressionTailCalls02/rwalk2@6::pc
      IL_0032:  ldarg.0
      IL_0033:  ldarg.0
      IL_0034:  ldfld      int32 SeqExpressionTailCalls02/rwalk2@6::x
      IL_0039:  stfld      int32 SeqExpressionTailCalls02/rwalk2@6::current
      IL_003e:  ldc.i4.1
      IL_003f:  ret

      IL_0040:  ldarg.0
      IL_0041:  ldc.i4.2
      IL_0042:  stfld      int32 SeqExpressionTailCalls02/rwalk2@6::pc
>>>>>>> 0cafa211
      .line 6,6 : 42,54 ''
      IL_0041:  ldarg.1
      IL_0042:  ldarg.0
      IL_0043:  ldfld      int32 SeqExpressionTailCalls02/rwalk2@6::x
      IL_0048:  ldc.i4.1
      IL_0049:  add
      IL_004a:  call       class [mscorlib]System.Collections.Generic.IEnumerable`1<int32> SeqExpressionTailCalls02::rwalk1(int32)
      IL_004f:  stobj      class [mscorlib]System.Collections.Generic.IEnumerable`1<int32>
      IL_0054:  ldc.i4.2
      IL_0055:  ret

      IL_0056:  ldarg.0
      IL_0057:  ldc.i4.3
      IL_0058:  stfld      int32 SeqExpressionTailCalls02/rwalk2@6::pc
      IL_005d:  ldarg.0
      IL_005e:  ldc.i4.0
      IL_005f:  stfld      int32 SeqExpressionTailCalls02/rwalk2@6::current
      IL_0064:  ldc.i4.0
      IL_0065:  ret
    } // end of method rwalk2@6::GenerateNext

    .method public strict virtual instance void 
            Close() cil managed
    {
      // Code size       8 (0x8)
      .maxstack  8
      IL_0000:  ldarg.0
      IL_0001:  ldc.i4.3
      IL_0002:  stfld      int32 SeqExpressionTailCalls02/rwalk2@6::pc
      IL_0007:  ret
    } // end of method rwalk2@6::Close

    .method public strict virtual instance bool 
            get_CheckClose() cil managed
    {
      // Code size       48 (0x30)
      .maxstack  8
      .line 100001,100001 : 0,0 ''
      IL_0000:  ldarg.0
      IL_0001:  ldfld      int32 SeqExpressionTailCalls02/rwalk2@6::pc
      IL_0006:  switch     ( 
                            IL_001d,
                            IL_0020,
                            IL_0023,
                            IL_0026)
      IL_001b:  br.s       IL_0029

      .line 100001,100001 : 0,0 ''
      IL_001d:  nop
      IL_001e:  br.s       IL_002e

      .line 100001,100001 : 0,0 ''
      IL_0020:  nop
      IL_0021:  br.s       IL_002c

      .line 100001,100001 : 0,0 ''
      IL_0023:  nop
      IL_0024:  br.s       IL_002a

      .line 100001,100001 : 0,0 ''
      IL_0026:  nop
      IL_0027:  br.s       IL_002e

      .line 100001,100001 : 0,0 ''
      IL_0029:  nop
      IL_002a:  ldc.i4.0
      IL_002b:  ret

      IL_002c:  ldc.i4.0
      IL_002d:  ret

      IL_002e:  ldc.i4.0
      IL_002f:  ret
    } // end of method rwalk2@6::get_CheckClose

    .method public strict virtual instance int32 
            get_LastGenerated() cil managed
    {
      .custom instance void [mscorlib]System.Runtime.CompilerServices.CompilerGeneratedAttribute::.ctor() = ( 01 00 00 00 ) 
      .custom instance void [mscorlib]System.Diagnostics.DebuggerNonUserCodeAttribute::.ctor() = ( 01 00 00 00 ) 
      // Code size       7 (0x7)
      .maxstack  8
      IL_0000:  ldarg.0
      IL_0001:  ldfld      int32 SeqExpressionTailCalls02/rwalk2@6::current
      IL_0006:  ret
    } // end of method rwalk2@6::get_LastGenerated

    .method public strict virtual instance class [mscorlib]System.Collections.Generic.IEnumerator`1<int32> 
            GetFreshEnumerator() cil managed
    {
      .custom instance void [mscorlib]System.Runtime.CompilerServices.CompilerGeneratedAttribute::.ctor() = ( 01 00 00 00 ) 
      .custom instance void [mscorlib]System.Diagnostics.DebuggerNonUserCodeAttribute::.ctor() = ( 01 00 00 00 ) 
      // Code size       14 (0xe)
      .maxstack  8
      IL_0000:  ldarg.0
      IL_0001:  ldfld      int32 SeqExpressionTailCalls02/rwalk2@6::x
      IL_0006:  ldc.i4.0
      IL_0007:  ldc.i4.0
      IL_0008:  newobj     instance void SeqExpressionTailCalls02/rwalk2@6::.ctor(int32,
                                                                                  int32,
                                                                                  int32)
      IL_000d:  ret
    } // end of method rwalk2@6::GetFreshEnumerator

  } // end of class rwalk2@6

  .method public static class [mscorlib]System.Collections.Generic.IEnumerable`1<int32> 
          rwalk1(int32 x) cil managed
  {
    // Code size       9 (0x9)
    .maxstack  8
    .line 5,5 : 20,56 ''
    IL_0000:  ldarg.0
    IL_0001:  ldc.i4.0
    IL_0002:  ldc.i4.0
    IL_0003:  newobj     instance void SeqExpressionTailCalls02/rwalk1@5::.ctor(int32,
                                                                                int32,
                                                                                int32)
    IL_0008:  ret
  } // end of method SeqExpressionTailCalls02::rwalk1

  .method public static class [mscorlib]System.Collections.Generic.IEnumerable`1<int32> 
          rwalk2(int32 x) cil managed
  {
    // Code size       9 (0x9)
    .maxstack  8
    .line 6,6 : 20,56 ''
    IL_0000:  ldarg.0
    IL_0001:  ldc.i4.0
    IL_0002:  ldc.i4.0
    IL_0003:  newobj     instance void SeqExpressionTailCalls02/rwalk2@6::.ctor(int32,
                                                                                int32,
                                                                                int32)
    IL_0008:  ret
  } // end of method SeqExpressionTailCalls02::rwalk2

} // end of class SeqExpressionTailCalls02

.class private abstract auto ansi sealed '<StartupCode$SeqExpressionTailCalls02>'.$SeqExpressionTailCalls02
       extends [mscorlib]System.Object
{
  .method public static void  main@() cil managed
  {
    .entrypoint
    // Code size       1 (0x1)
    .maxstack  8
    IL_0000:  ret
  } // end of method $SeqExpressionTailCalls02::main@

} // end of class '<StartupCode$SeqExpressionTailCalls02>'.$SeqExpressionTailCalls02


// =============================================================

// *********** DISASSEMBLY COMPLETE ***********************<|MERGE_RESOLUTION|>--- conflicted
+++ resolved
@@ -36,21 +36,13 @@
   // Offset: 0x00000258 Length: 0x0000009E
 }
 .module SeqExpressionTailCalls02.exe
-<<<<<<< HEAD
-// MVID: {60B68B80-093A-EC43-A745-0383808BB660}
-=======
-// MVID: {60A8EEE1-093A-EC43-A745-0383E1EEA860}
->>>>>>> 0cafa211
+// MVID: {60B78A58-093A-EC43-A745-0383588AB760}
 .imagebase 0x00400000
 .file alignment 0x00000200
 .stackreserve 0x00100000
 .subsystem 0x0003       // WINDOWS_CUI
 .corflags 0x00000001    //  ILONLY
-<<<<<<< HEAD
-// Image base: 0x07350000
-=======
-// Image base: 0x06C70000
->>>>>>> 0cafa211
+// Image base: 0x066C0000
 
 
 // =============== CLASS MEMBERS DECLARATION ===================
@@ -123,12 +115,11 @@
       IL_0022:  br.s       IL_005d
 
       .line 100001,100001 : 0,0 ''
-<<<<<<< HEAD
       IL_0024:  nop
+      .line 5,5 : 26,33 ''
       IL_0025:  ldarg.0
       IL_0026:  ldc.i4.1
       IL_0027:  stfld      int32 SeqExpressionTailCalls02/rwalk1@5::pc
-      .line 5,5 : 26,33 ''
       IL_002c:  ldarg.0
       IL_002d:  ldarg.0
       IL_002e:  ldfld      int32 SeqExpressionTailCalls02/rwalk1@5::x
@@ -139,23 +130,6 @@
       IL_003a:  ldarg.0
       IL_003b:  ldc.i4.2
       IL_003c:  stfld      int32 SeqExpressionTailCalls02/rwalk1@5::pc
-=======
-      IL_002a:  nop
-      .line 5,5 : 26,33 ''
-      IL_002b:  ldarg.0
-      IL_002c:  ldc.i4.1
-      IL_002d:  stfld      int32 SeqExpressionTailCalls02/rwalk1@5::pc
-      IL_0032:  ldarg.0
-      IL_0033:  ldarg.0
-      IL_0034:  ldfld      int32 SeqExpressionTailCalls02/rwalk1@5::x
-      IL_0039:  stfld      int32 SeqExpressionTailCalls02/rwalk1@5::current
-      IL_003e:  ldc.i4.1
-      IL_003f:  ret
-
-      IL_0040:  ldarg.0
-      IL_0041:  ldc.i4.2
-      IL_0042:  stfld      int32 SeqExpressionTailCalls02/rwalk1@5::pc
->>>>>>> 0cafa211
       .line 5,5 : 42,54 ''
       IL_0041:  ldarg.1
       IL_0042:  ldarg.0
@@ -325,12 +299,11 @@
       IL_0022:  br.s       IL_005d
 
       .line 100001,100001 : 0,0 ''
-<<<<<<< HEAD
       IL_0024:  nop
+      .line 6,6 : 26,33 ''
       IL_0025:  ldarg.0
       IL_0026:  ldc.i4.1
       IL_0027:  stfld      int32 SeqExpressionTailCalls02/rwalk2@6::pc
-      .line 6,6 : 26,33 ''
       IL_002c:  ldarg.0
       IL_002d:  ldarg.0
       IL_002e:  ldfld      int32 SeqExpressionTailCalls02/rwalk2@6::x
@@ -341,23 +314,6 @@
       IL_003a:  ldarg.0
       IL_003b:  ldc.i4.2
       IL_003c:  stfld      int32 SeqExpressionTailCalls02/rwalk2@6::pc
-=======
-      IL_002a:  nop
-      .line 6,6 : 26,33 ''
-      IL_002b:  ldarg.0
-      IL_002c:  ldc.i4.1
-      IL_002d:  stfld      int32 SeqExpressionTailCalls02/rwalk2@6::pc
-      IL_0032:  ldarg.0
-      IL_0033:  ldarg.0
-      IL_0034:  ldfld      int32 SeqExpressionTailCalls02/rwalk2@6::x
-      IL_0039:  stfld      int32 SeqExpressionTailCalls02/rwalk2@6::current
-      IL_003e:  ldc.i4.1
-      IL_003f:  ret
-
-      IL_0040:  ldarg.0
-      IL_0041:  ldc.i4.2
-      IL_0042:  stfld      int32 SeqExpressionTailCalls02/rwalk2@6::pc
->>>>>>> 0cafa211
       .line 6,6 : 42,54 ''
       IL_0041:  ldarg.1
       IL_0042:  ldarg.0
