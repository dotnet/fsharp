
//  Microsoft (R) .NET Framework IL Disassembler.  Version 4.8.3928.0
//  Copyright (c) Microsoft Corporation.  All rights reserved.



// Metadata version: v4.0.30319
.assembly extern mscorlib
{
  .publickeytoken = (B7 7A 5C 56 19 34 E0 89 )                         // .z\V.4..
  .ver 4:0:0:0
}
.assembly extern FSharp.Core
{
  .publickeytoken = (B0 3F 5F 7F 11 D5 0A 3A )                         // .?_....:
  .ver 5:0:0:0
}
.assembly OptionalArg01
{
  .custom instance void [FSharp.Core]Microsoft.FSharp.Core.FSharpInterfaceDataVersionAttribute::.ctor(int32,
                                                                                                      int32,
                                                                                                      int32) = ( 01 00 02 00 00 00 00 00 00 00 00 00 00 00 00 00 ) 

  // --- The following custom attribute is added automatically, do not uncomment -------
  //  .custom instance void [mscorlib]System.Diagnostics.DebuggableAttribute::.ctor(valuetype [mscorlib]System.Diagnostics.DebuggableAttribute/DebuggingModes) = ( 01 00 01 00 00 00 00 00 ) 

  .hash algorithm 0x00008004
  .ver 0:0:0:0
}
.mresource public FSharpSignatureData.OptionalArg01
{
  // Offset: 0x00000000 Length: 0x0000045A
}
.mresource public FSharpOptimizationData.OptionalArg01
{
  // Offset: 0x00000460 Length: 0x00000445
}
.module OptionalArg01.exe
<<<<<<< HEAD
// MVID: {5F972A6E-4F48-B5AF-A745-03836E2A975F}
=======
// MVID: {60B68B97-4F48-B5AF-A745-0383978BB660}
>>>>>>> 200af477
.imagebase 0x00400000
.file alignment 0x00000200
.stackreserve 0x00100000
.subsystem 0x0003       // WINDOWS_CUI
.corflags 0x00000001    //  ILONLY
<<<<<<< HEAD
// Image base: 0x071B0000
=======
// Image base: 0x05C20000
>>>>>>> 200af477


// =============== CLASS MEMBERS DECLARATION ===================

.class public abstract auto ansi sealed OptionalArg01
       extends [mscorlib]System.Object
{
  .custom instance void [FSharp.Core]Microsoft.FSharp.Core.CompilationMappingAttribute::.ctor(valuetype [FSharp.Core]Microsoft.FSharp.Core.SourceConstructFlags) = ( 01 00 07 00 00 00 00 00 ) 
  .class auto ansi serializable nested public A
         extends [mscorlib]System.Object
  {
    .custom instance void [FSharp.Core]Microsoft.FSharp.Core.CompilationMappingAttribute::.ctor(valuetype [FSharp.Core]Microsoft.FSharp.Core.SourceConstructFlags) = ( 01 00 03 00 00 00 00 00 ) 
    .method public specialname rtspecialname 
            instance void  .ctor() cil managed
    {
      // Code size       9 (0x9)
      .maxstack  8
      .language '{AB4F38C9-B6E6-43BA-BE3B-58080B2CCCE3}', '{994B45C4-E6E9-11D2-903F-00C04FA302A1}', '{5A869D0B-6611-11D3-BD2A-0000F80849BD}'
      .line 16707566,16707566 : 0,0 'C:\\GitHub\\dsyme\\fsharp\\tests\\fsharpqa\\source\\CodeGen\\EmittedIL\\Tuples\\OptionalArg01.fs'
      IL_0000:  ldarg.0
      IL_0001:  callvirt   instance void [mscorlib]System.Object::.ctor()
      IL_0006:  ldarg.0
      IL_0007:  pop
      .line 2,2 : 6,7 ''
      IL_0008:  ret
    } // end of method A::.ctor

  } // end of class A

  .class auto ansi serializable nested public C
         extends [mscorlib]System.Object
  {
    .custom instance void [FSharp.Core]Microsoft.FSharp.Core.CompilationMappingAttribute::.ctor(valuetype [FSharp.Core]Microsoft.FSharp.Core.SourceConstructFlags) = ( 01 00 03 00 00 00 00 00 ) 
    .method public specialname rtspecialname 
            instance void  .ctor() cil managed
    {
      // Code size       9 (0x9)
      .maxstack  8
      .line 16707566,16707566 : 0,0 ''
      IL_0000:  ldarg.0
      IL_0001:  callvirt   instance void [mscorlib]System.Object::.ctor()
      IL_0006:  ldarg.0
      IL_0007:  pop
      .line 5,5 : 6,7 ''
      IL_0008:  ret
    } // end of method C::.ctor

    .method public static class [mscorlib]System.Collections.Generic.List`1<class OptionalArg01/A> 
            F(class [FSharp.Core]Microsoft.FSharp.Core.FSharpOption`1<class OptionalArg01/A> x1,
              class [FSharp.Core]Microsoft.FSharp.Core.FSharpOption`1<class OptionalArg01/A> x2) cil managed
    {
      .param [1]
      .custom instance void [FSharp.Core]Microsoft.FSharp.Core.OptionalArgumentAttribute::.ctor() = ( 01 00 00 00 ) 
      .param [2]
      .custom instance void [FSharp.Core]Microsoft.FSharp.Core.OptionalArgumentAttribute::.ctor() = ( 01 00 00 00 ) 
      // Code size       91 (0x5b)
      .maxstack  4
      .locals init ([0] int32 count,
               [1] int32 V_1,
               [2] class [mscorlib]System.Collections.Generic.List`1<class OptionalArg01/A> attribs,
               [3] class [FSharp.Core]Microsoft.FSharp.Core.FSharpOption`1<class OptionalArg01/A> V_3,
               [4] class OptionalArg01/A v2)
      .line 10,10 : 9,44 ''
      IL_0000:  ldarg.0
      IL_0001:  brfalse.s  IL_0005

      IL_0003:  br.s       IL_0009

      .line 8,8 : 43,48 ''
      IL_0005:  ldc.i4.0
      .line 16707566,16707566 : 0,0 ''
      IL_0006:  nop
      IL_0007:  br.s       IL_000b

      .line 8,8 : 61,70 ''
      IL_0009:  ldc.i4.1
      .line 16707566,16707566 : 0,0 ''
      IL_000a:  nop
      .line 16707566,16707566 : 0,0 ''
      IL_000b:  stloc.0
      .line 10,10 : 9,44 ''
      IL_000c:  ldarg.1
      IL_000d:  brfalse.s  IL_0011

      IL_000f:  br.s       IL_0015

      .line 9,9 : 43,48 ''
      IL_0011:  ldloc.0
      .line 16707566,16707566 : 0,0 ''
      IL_0012:  nop
      IL_0013:  br.s       IL_0019

      .line 9,9 : 61,70 ''
      IL_0015:  ldloc.0
      IL_0016:  ldc.i4.1
      IL_0017:  add
      .line 16707566,16707566 : 0,0 ''
      IL_0018:  nop
      .line 16707566,16707566 : 0,0 ''
      IL_0019:  stloc.1
      .line 10,10 : 9,44 ''
      IL_001a:  ldloc.1
      IL_001b:  newobj     instance void class [mscorlib]System.Collections.Generic.List`1<class OptionalArg01/A>::.ctor(int32)
      IL_0020:  stloc.2
      IL_0021:  ldarg.0
      IL_0022:  brfalse.s  IL_0026

      IL_0024:  br.s       IL_002a

      .line 11,11 : 31,33 ''
      IL_0026:  nop
      .line 16707566,16707566 : 0,0 ''
      IL_0027:  nop
      IL_0028:  br.s       IL_003d

      .line 10,10 : 9,44 ''
      IL_002a:  ldarg.0
      IL_002b:  stloc.3
      IL_002c:  ldloc.3
      IL_002d:  call       instance !0 class [FSharp.Core]Microsoft.FSharp.Core.FSharpOption`1<class OptionalArg01/A>::get_Value()
      IL_0032:  stloc.s    v2
      .line 11,11 : 47,62 ''
      IL_0034:  ldloc.2
      IL_0035:  ldloc.s    v2
      IL_0037:  callvirt   instance void class [mscorlib]System.Collections.Generic.List`1<class OptionalArg01/A>::Add(!0)
      .line 16707566,16707566 : 0,0 ''
      IL_003c:  nop
      IL_003d:  ldarg.1
      IL_003e:  brfalse.s  IL_0042

      IL_0040:  br.s       IL_0046

      .line 12,12 : 31,33 ''
      IL_0042:  nop
      .line 16707566,16707566 : 0,0 ''
      IL_0043:  nop
      IL_0044:  br.s       IL_0059

      .line 11,11 : 47,62 ''
      IL_0046:  ldarg.1
      IL_0047:  stloc.3
      IL_0048:  ldloc.3
      IL_0049:  call       instance !0 class [FSharp.Core]Microsoft.FSharp.Core.FSharpOption`1<class OptionalArg01/A>::get_Value()
      IL_004e:  stloc.s    v2
      .line 12,12 : 47,62 ''
      IL_0050:  ldloc.2
      IL_0051:  ldloc.s    v2
      IL_0053:  callvirt   instance void class [mscorlib]System.Collections.Generic.List`1<class OptionalArg01/A>::Add(!0)
      .line 16707566,16707566 : 0,0 ''
      IL_0058:  nop
      .line 13,13 : 9,16 ''
      IL_0059:  ldloc.2
      IL_005a:  ret
    } // end of method C::F

  } // end of class C

  .method public static class [mscorlib]System.Collections.Generic.List`1<class OptionalArg01/A> 
          test() cil managed
  {
    // Code size       7 (0x7)
    .maxstack  8
    .line 19,19 : 5,11 ''
    IL_0000:  ldc.i4.0
    IL_0001:  newobj     instance void class [mscorlib]System.Collections.Generic.List`1<class OptionalArg01/A>::.ctor(int32)
    IL_0006:  ret
  } // end of method OptionalArg01::test

  .method public static class [mscorlib]System.Collections.Generic.List`1<class OptionalArg01/A> 
          test2() cil managed
  {
    // Code size       22 (0x16)
    .maxstack  4
    .locals init ([0] class OptionalArg01/A V_0,
             [1] class [mscorlib]System.Collections.Generic.List`1<class OptionalArg01/A> V_1)
    .line 27,27 : 5,17 ''
    IL_0000:  newobj     instance void OptionalArg01/A::.ctor()
    IL_0005:  stloc.0
    IL_0006:  ldc.i4.1
    IL_0007:  newobj     instance void class [mscorlib]System.Collections.Generic.List`1<class OptionalArg01/A>::.ctor(int32)
    IL_000c:  stloc.1
    IL_000d:  ldloc.1
    IL_000e:  ldloc.0
    IL_000f:  callvirt   instance void class [mscorlib]System.Collections.Generic.List`1<class OptionalArg01/A>::Add(!0)
    IL_0014:  ldloc.1
    IL_0015:  ret
  } // end of method OptionalArg01::test2

  .method public static class [mscorlib]System.Collections.Generic.List`1<class OptionalArg01/A> 
          test3() cil managed
  {
    // Code size       22 (0x16)
    .maxstack  4
    .locals init ([0] class OptionalArg01/A V_0,
             [1] class [mscorlib]System.Collections.Generic.List`1<class OptionalArg01/A> V_1)
    .line 35,35 : 5,17 ''
    IL_0000:  newobj     instance void OptionalArg01/A::.ctor()
    IL_0005:  stloc.0
    IL_0006:  ldc.i4.1
    IL_0007:  newobj     instance void class [mscorlib]System.Collections.Generic.List`1<class OptionalArg01/A>::.ctor(int32)
    IL_000c:  stloc.1
    IL_000d:  ldloc.1
    IL_000e:  ldloc.0
    IL_000f:  callvirt   instance void class [mscorlib]System.Collections.Generic.List`1<class OptionalArg01/A>::Add(!0)
    IL_0014:  ldloc.1
    IL_0015:  ret
  } // end of method OptionalArg01::test3

  .method public static class [mscorlib]System.Collections.Generic.List`1<class OptionalArg01/A> 
          test4() cil managed
  {
    // Code size       35 (0x23)
    .maxstack  4
    .locals init ([0] class OptionalArg01/A V_0,
             [1] class OptionalArg01/A V_1,
             [2] class [mscorlib]System.Collections.Generic.List`1<class OptionalArg01/A> V_2)
    .line 45,45 : 5,25 ''
    IL_0000:  newobj     instance void OptionalArg01/A::.ctor()
    IL_0005:  stloc.0
    IL_0006:  newobj     instance void OptionalArg01/A::.ctor()
    IL_000b:  stloc.1
    IL_000c:  ldc.i4.2
    IL_000d:  newobj     instance void class [mscorlib]System.Collections.Generic.List`1<class OptionalArg01/A>::.ctor(int32)
    IL_0012:  stloc.2
    IL_0013:  ldloc.2
    IL_0014:  ldloc.0
    IL_0015:  callvirt   instance void class [mscorlib]System.Collections.Generic.List`1<class OptionalArg01/A>::Add(!0)
    IL_001a:  ldloc.2
    IL_001b:  ldloc.1
    IL_001c:  callvirt   instance void class [mscorlib]System.Collections.Generic.List`1<class OptionalArg01/A>::Add(!0)
    IL_0021:  ldloc.2
    IL_0022:  ret
  } // end of method OptionalArg01::test4

} // end of class OptionalArg01

.class private abstract auto ansi sealed '<StartupCode$OptionalArg01>'.$OptionalArg01
       extends [mscorlib]System.Object
{
  .method public static void  main@() cil managed
  {
    .entrypoint
    // Code size       1 (0x1)
    .maxstack  8
    IL_0000:  ret
  } // end of method $OptionalArg01::main@

} // end of class '<StartupCode$OptionalArg01>'.$OptionalArg01


// =============================================================

// *********** DISASSEMBLY COMPLETE ***********************<|MERGE_RESOLUTION|>--- conflicted
+++ resolved
@@ -36,21 +36,13 @@
   // Offset: 0x00000460 Length: 0x00000445
 }
 .module OptionalArg01.exe
-<<<<<<< HEAD
-// MVID: {5F972A6E-4F48-B5AF-A745-03836E2A975F}
-=======
 // MVID: {60B68B97-4F48-B5AF-A745-0383978BB660}
->>>>>>> 200af477
 .imagebase 0x00400000
 .file alignment 0x00000200
 .stackreserve 0x00100000
 .subsystem 0x0003       // WINDOWS_CUI
 .corflags 0x00000001    //  ILONLY
-<<<<<<< HEAD
-// Image base: 0x071B0000
-=======
 // Image base: 0x05C20000
->>>>>>> 200af477
 
 
 // =============== CLASS MEMBERS DECLARATION ===================
