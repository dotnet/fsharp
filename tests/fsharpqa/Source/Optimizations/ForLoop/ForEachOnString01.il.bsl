
//  Microsoft (R) .NET Framework IL Disassembler.  Version 4.8.3928.0
//  Copyright (c) Microsoft Corporation.  All rights reserved.



// Metadata version: v4.0.30319
.assembly extern mscorlib
{
  .publickeytoken = (B7 7A 5C 56 19 34 E0 89 )                         // .z\V.4..
  .ver 4:0:0:0
}
.assembly extern FSharp.Core
{
  .publickeytoken = (B0 3F 5F 7F 11 D5 0A 3A )                         // .?_....:
  .ver 5:0:0:0
}
.assembly extern netstandard
{
  .publickeytoken = (CC 7B 13 FF CD 2D DD 51 )                         // .{...-.Q
  .ver 2:0:0:0
}
.assembly ForEachOnString01
{
  .custom instance void [FSharp.Core]Microsoft.FSharp.Core.FSharpInterfaceDataVersionAttribute::.ctor(int32,
                                                                                                      int32,
                                                                                                      int32) = ( 01 00 02 00 00 00 00 00 00 00 00 00 00 00 00 00 ) 

  // --- The following custom attribute is added automatically, do not uncomment -------
  //  .custom instance void [mscorlib]System.Diagnostics.DebuggableAttribute::.ctor(valuetype [mscorlib]System.Diagnostics.DebuggableAttribute/DebuggingModes) = ( 01 00 01 00 00 00 00 00 ) 

  .hash algorithm 0x00008004
  .ver 0:0:0:0
}
.mresource public FSharpSignatureData.ForEachOnString01
{
  // Offset: 0x00000000 Length: 0x00000350
}
.mresource public FSharpOptimizationData.ForEachOnString01
{
  // Offset: 0x00000358 Length: 0x000000FF
}
.module ForEachOnString01.dll
<<<<<<< HEAD
// MVID: {60BE0580-105C-852B-A745-03838005BE60}
=======
// MVID: {5FCFFFA6-105C-852B-A745-0383A6FFCF5F}
>>>>>>> 07a96ef9
.imagebase 0x00400000
.file alignment 0x00000200
.stackreserve 0x00100000
.subsystem 0x0003       // WINDOWS_CUI
.corflags 0x00000001    //  ILONLY
<<<<<<< HEAD
// Image base: 0x06980000
=======
// Image base: 0x06C70000
>>>>>>> 07a96ef9


// =============== CLASS MEMBERS DECLARATION ===================

.class public abstract auto ansi sealed ForEachOnString01
       extends [mscorlib]System.Object
{
  .custom instance void [FSharp.Core]Microsoft.FSharp.Core.CompilationMappingAttribute::.ctor(valuetype [FSharp.Core]Microsoft.FSharp.Core.SourceConstructFlags) = ( 01 00 07 00 00 00 00 00 ) 
  .class auto ansi serializable sealed nested assembly beforefieldinit test8@54
         extends class [FSharp.Core]Microsoft.FSharp.Core.FSharpFunc`2<char,char>
  {
    .field static assembly initonly class ForEachOnString01/test8@54 @_instance
    .method assembly specialname rtspecialname 
            instance void  .ctor() cil managed
    {
      .custom instance void [mscorlib]System.Runtime.CompilerServices.CompilerGeneratedAttribute::.ctor() = ( 01 00 00 00 ) 
      .custom instance void [mscorlib]System.Diagnostics.DebuggerNonUserCodeAttribute::.ctor() = ( 01 00 00 00 ) 
      // Code size       7 (0x7)
      .maxstack  8
      IL_0000:  ldarg.0
      IL_0001:  call       instance void class [FSharp.Core]Microsoft.FSharp.Core.FSharpFunc`2<char,char>::.ctor()
      IL_0006:  ret
    } // end of method test8@54::.ctor

    .method public strict virtual instance char 
            Invoke(char x) cil managed
    {
      // Code size       6 (0x6)
      .maxstack  8
      .language '{AB4F38C9-B6E6-43BA-BE3B-58080B2CCCE3}', '{994B45C4-E6E9-11D2-903F-00C04FA302A1}', '{5A869D0B-6611-11D3-BD2A-0000F80849BD}'
      .line 55,55 : 21,39 'C:\\GitHub\\dsyme\\fsharp\\tests\\fsharpqa\\source\\Optimizations\\ForLoop\\ForEachOnString01.fs'
      IL_0000:  ldarg.1
      IL_0001:  conv.i4
      IL_0002:  ldc.i4.1
      IL_0003:  add
      IL_0004:  conv.u2
      IL_0005:  ret
    } // end of method test8@54::Invoke

    .method private specialname rtspecialname static 
            void  .cctor() cil managed
    {
      // Code size       11 (0xb)
      .maxstack  10
      IL_0000:  newobj     instance void ForEachOnString01/test8@54::.ctor()
      IL_0005:  stsfld     class ForEachOnString01/test8@54 ForEachOnString01/test8@54::@_instance
      IL_000a:  ret
    } // end of method test8@54::.cctor

  } // end of class test8@54

  .class auto ansi serializable sealed nested assembly beforefieldinit test9@63
         extends class [FSharp.Core]Microsoft.FSharp.Core.FSharpFunc`2<char,char>
  {
    .field static assembly initonly class ForEachOnString01/test9@63 @_instance
    .method assembly specialname rtspecialname 
            instance void  .ctor() cil managed
    {
      .custom instance void [mscorlib]System.Runtime.CompilerServices.CompilerGeneratedAttribute::.ctor() = ( 01 00 00 00 ) 
      .custom instance void [mscorlib]System.Diagnostics.DebuggerNonUserCodeAttribute::.ctor() = ( 01 00 00 00 ) 
      // Code size       7 (0x7)
      .maxstack  8
      IL_0000:  ldarg.0
      IL_0001:  call       instance void class [FSharp.Core]Microsoft.FSharp.Core.FSharpFunc`2<char,char>::.ctor()
      IL_0006:  ret
    } // end of method test9@63::.ctor

    .method public strict virtual instance char 
            Invoke(char x) cil managed
    {
      // Code size       6 (0x6)
      .maxstack  8
      .line 64,64 : 21,39 ''
      IL_0000:  ldarg.1
      IL_0001:  conv.i4
      IL_0002:  ldc.i4.1
      IL_0003:  add
      IL_0004:  conv.u2
      IL_0005:  ret
    } // end of method test9@63::Invoke

    .method private specialname rtspecialname static 
            void  .cctor() cil managed
    {
      // Code size       11 (0xb)
      .maxstack  10
      IL_0000:  newobj     instance void ForEachOnString01/test9@63::.ctor()
      IL_0005:  stsfld     class ForEachOnString01/test9@63 ForEachOnString01/test9@63::@_instance
      IL_000a:  ret
    } // end of method test9@63::.cctor

  } // end of class test9@63

  .method public static void  test1(string str) cil managed
  {
    // Code size       41 (0x29)
    .maxstack  5
    .locals init ([0] int32 z,
             [1] int32 V_1,
             [2] int32 V_2,
             [3] char x)
    .line 8,8 : 6,23 ''
    IL_0000:  ldc.i4.0
    IL_0001:  stloc.0
    .line 9,9 : 6,21 ''
    IL_0002:  ldc.i4.0
    IL_0003:  stloc.2
    IL_0004:  ldarg.0
    IL_0005:  callvirt   instance int32 [mscorlib]System.String::get_Length()
    IL_000a:  ldc.i4.1
    IL_000b:  sub
    IL_000c:  stloc.1
    IL_000d:  ldloc.1
    IL_000e:  ldloc.2
    IL_000f:  blt.s      IL_0028

    .line 9,9 : 6,21 ''
    IL_0011:  ldarg.0
    IL_0012:  ldloc.2
    IL_0013:  callvirt   instance char [netstandard]System.String::get_Chars(int32)
    IL_0018:  stloc.3
    IL_0019:  ldloc.0
    IL_001a:  ldloc.3
    IL_001b:  conv.i4
    IL_001c:  add
    IL_001d:  stloc.0
    IL_001e:  ldloc.2
    IL_001f:  ldc.i4.1
    IL_0020:  add
    IL_0021:  stloc.2
    .line 9,9 : 6,21 ''
    IL_0022:  ldloc.2
    IL_0023:  ldloc.1
    IL_0024:  ldc.i4.1
    IL_0025:  add
    IL_0026:  bne.un.s   IL_0011

    IL_0028:  ret
  } // end of method ForEachOnString01::test1

  .method public static void  test2() cil managed
  {
    // Code size       49 (0x31)
    .maxstack  5
    .locals init ([0] int32 z,
             [1] int32 V_1,
             [2] int32 V_2,
             [3] char x)
    .line 13,13 : 6,23 ''
    IL_0000:  ldc.i4.0
    IL_0001:  stloc.0
    .line 14,14 : 6,23 ''
    IL_0002:  ldc.i4.0
    IL_0003:  stloc.2
    IL_0004:  ldstr      "123"
    IL_0009:  callvirt   instance int32 [mscorlib]System.String::get_Length()
    IL_000e:  ldc.i4.1
    IL_000f:  sub
    IL_0010:  stloc.1
    IL_0011:  ldloc.1
    IL_0012:  ldloc.2
    IL_0013:  blt.s      IL_0030

    .line 14,14 : 6,23 ''
    IL_0015:  ldstr      "123"
    IL_001a:  ldloc.2
    IL_001b:  callvirt   instance char [netstandard]System.String::get_Chars(int32)
    IL_0020:  stloc.3
    IL_0021:  ldloc.0
    IL_0022:  ldloc.3
    IL_0023:  conv.i4
    IL_0024:  add
    IL_0025:  stloc.0
    IL_0026:  ldloc.2
    IL_0027:  ldc.i4.1
    IL_0028:  add
    IL_0029:  stloc.2
    .line 14,14 : 6,23 ''
    IL_002a:  ldloc.2
    IL_002b:  ldloc.1
    IL_002c:  ldc.i4.1
    IL_002d:  add
    IL_002e:  bne.un.s   IL_0015

    IL_0030:  ret
  } // end of method ForEachOnString01::test2

  .method public static void  test3() cil managed
  {
    // Code size       49 (0x31)
    .maxstack  5
    .locals init ([0] int32 z,
             [1] int32 V_1,
             [2] int32 V_2,
             [3] char x)
    .line 19,19 : 6,23 ''
    IL_0000:  ldc.i4.0
    IL_0001:  stloc.0
    .line 20,20 : 6,20 ''
    IL_0002:  ldc.i4.0
    IL_0003:  stloc.2
    IL_0004:  ldstr      "123"
    IL_0009:  callvirt   instance int32 [mscorlib]System.String::get_Length()
    IL_000e:  ldc.i4.1
    IL_000f:  sub
    IL_0010:  stloc.1
    IL_0011:  ldloc.1
    IL_0012:  ldloc.2
    IL_0013:  blt.s      IL_0030

    .line 20,20 : 6,20 ''
    IL_0015:  ldstr      "123"
    IL_001a:  ldloc.2
    IL_001b:  callvirt   instance char [netstandard]System.String::get_Chars(int32)
    IL_0020:  stloc.3
    IL_0021:  ldloc.0
    IL_0022:  ldloc.3
    IL_0023:  conv.i4
    IL_0024:  add
    IL_0025:  stloc.0
    IL_0026:  ldloc.2
    IL_0027:  ldc.i4.1
    IL_0028:  add
    IL_0029:  stloc.2
    .line 20,20 : 6,20 ''
    IL_002a:  ldloc.2
    IL_002b:  ldloc.1
    IL_002c:  ldc.i4.1
    IL_002d:  add
    IL_002e:  bne.un.s   IL_0015

    IL_0030:  ret
  } // end of method ForEachOnString01::test3

  .method public static void  test4() cil managed
  {
    // Code size       49 (0x31)
    .maxstack  5
    .locals init ([0] int32 z,
             [1] int32 V_1,
             [2] int32 V_2,
             [3] char x)
    .line 24,24 : 6,23 ''
    IL_0000:  ldc.i4.0
    IL_0001:  stloc.0
    .line 26,26 : 6,20 ''
    IL_0002:  ldc.i4.0
    IL_0003:  stloc.2
    IL_0004:  ldstr      "123"
    IL_0009:  callvirt   instance int32 [mscorlib]System.String::get_Length()
    IL_000e:  ldc.i4.1
    IL_000f:  sub
    IL_0010:  stloc.1
    IL_0011:  ldloc.1
    IL_0012:  ldloc.2
    IL_0013:  blt.s      IL_0030

    .line 26,26 : 6,20 ''
    IL_0015:  ldstr      "123"
    IL_001a:  ldloc.2
    IL_001b:  callvirt   instance char [netstandard]System.String::get_Chars(int32)
    IL_0020:  stloc.3
    IL_0021:  ldloc.0
    IL_0022:  ldloc.3
    IL_0023:  conv.i4
    IL_0024:  add
    IL_0025:  stloc.0
    IL_0026:  ldloc.2
    IL_0027:  ldc.i4.1
    IL_0028:  add
    IL_0029:  stloc.2
    .line 26,26 : 6,20 ''
    IL_002a:  ldloc.2
    IL_002b:  ldloc.1
    IL_002c:  ldc.i4.1
    IL_002d:  add
    IL_002e:  bne.un.s   IL_0015

    IL_0030:  ret
  } // end of method ForEachOnString01::test4

  .method public static void  test5() cil managed
  {
    // Code size       71 (0x47)
    .maxstack  5
    .locals init ([0] int32 V_0,
             [1] int32 V_1,
             [2] char x,
             [3] class [FSharp.Core]Microsoft.FSharp.Core.PrintfFormat`4<class [FSharp.Core]Microsoft.FSharp.Core.FSharpFunc`2<char,class [FSharp.Core]Microsoft.FSharp.Core.Unit>,class [mscorlib]System.IO.TextWriter,class [FSharp.Core]Microsoft.FSharp.Core.Unit,class [FSharp.Core]Microsoft.FSharp.Core.Unit> V_3)
    .line 31,31 : 6,20 ''
    IL_0000:  ldc.i4.0
    IL_0001:  stloc.1
    IL_0002:  ldstr      "123"
    IL_0007:  callvirt   instance int32 [mscorlib]System.String::get_Length()
    IL_000c:  ldc.i4.1
    IL_000d:  sub
    IL_000e:  stloc.0
    IL_000f:  ldloc.0
    IL_0010:  ldloc.1
    IL_0011:  blt.s      IL_0046

    .line 31,31 : 6,20 ''
    IL_0013:  ldstr      "123"
    IL_0018:  ldloc.1
    IL_0019:  callvirt   instance char [netstandard]System.String::get_Chars(int32)
    IL_001e:  stloc.2
    IL_001f:  ldstr      "%A"
    IL_0024:  newobj     instance void class [FSharp.Core]Microsoft.FSharp.Core.PrintfFormat`5<class [FSharp.Core]Microsoft.FSharp.Core.FSharpFunc`2<char,class [FSharp.Core]Microsoft.FSharp.Core.Unit>,class [mscorlib]System.IO.TextWriter,class [FSharp.Core]Microsoft.FSharp.Core.Unit,class [FSharp.Core]Microsoft.FSharp.Core.Unit,char>::.ctor(string)
    IL_0029:  stloc.3
    IL_002a:  call       class [netstandard]System.IO.TextWriter [netstandard]System.Console::get_Out()
    IL_002f:  ldloc.3
    IL_0030:  call       !!0 [FSharp.Core]Microsoft.FSharp.Core.PrintfModule::PrintFormatLineToTextWriter<class [FSharp.Core]Microsoft.FSharp.Core.FSharpFunc`2<char,class [FSharp.Core]Microsoft.FSharp.Core.Unit>>(class [mscorlib]System.IO.TextWriter,
                                                                                                                                                                                                                     class [FSharp.Core]Microsoft.FSharp.Core.PrintfFormat`4<!!0,class [mscorlib]System.IO.TextWriter,class [FSharp.Core]Microsoft.FSharp.Core.Unit,class [FSharp.Core]Microsoft.FSharp.Core.Unit>)
    IL_0035:  ldloc.2
    IL_0036:  callvirt   instance !1 class [FSharp.Core]Microsoft.FSharp.Core.FSharpFunc`2<char,class [FSharp.Core]Microsoft.FSharp.Core.Unit>::Invoke(!0)
    IL_003b:  pop
    IL_003c:  ldloc.1
    IL_003d:  ldc.i4.1
    IL_003e:  add
    IL_003f:  stloc.1
    .line 31,31 : 6,20 ''
    IL_0040:  ldloc.1
    IL_0041:  ldloc.0
    IL_0042:  ldc.i4.1
    IL_0043:  add
    IL_0044:  bne.un.s   IL_0013

    IL_0046:  ret
  } // end of method ForEachOnString01::test5

  .method public static void  test6(string str) cil managed
  {
    // Code size       41 (0x29)
    .maxstack  5
    .locals init ([0] int32 z,
             [1] int32 V_1,
             [2] int32 V_2,
             [3] char x)
    .line 40,40 : 6,23 ''
    IL_0000:  ldc.i4.0
    IL_0001:  stloc.0
    .line 41,41 : 6,21 ''
    IL_0002:  ldc.i4.0
    IL_0003:  stloc.2
    IL_0004:  ldarg.0
    IL_0005:  callvirt   instance int32 [mscorlib]System.String::get_Length()
    IL_000a:  ldc.i4.1
    IL_000b:  sub
    IL_000c:  stloc.1
    IL_000d:  ldloc.1
    IL_000e:  ldloc.2
    IL_000f:  blt.s      IL_0028

    .line 41,41 : 6,21 ''
    IL_0011:  ldarg.0
    IL_0012:  ldloc.2
    IL_0013:  callvirt   instance char [netstandard]System.String::get_Chars(int32)
    IL_0018:  stloc.3
    IL_0019:  ldloc.0
    IL_001a:  ldloc.3
    IL_001b:  conv.i4
    IL_001c:  add
    IL_001d:  stloc.0
    IL_001e:  ldloc.2
    IL_001f:  ldc.i4.1
    IL_0020:  add
    IL_0021:  stloc.2
    .line 41,41 : 6,21 ''
    IL_0022:  ldloc.2
    IL_0023:  ldloc.1
    IL_0024:  ldc.i4.1
    IL_0025:  add
    IL_0026:  bne.un.s   IL_0011

    IL_0028:  ret
  } // end of method ForEachOnString01::test6

  .method public static void  test7() cil managed
  {
    // Code size       49 (0x31)
    .maxstack  5
    .locals init ([0] int32 z,
             [1] int32 V_1,
             [2] int32 V_2,
             [3] char x)
    .line 46,46 : 6,23 ''
    IL_0000:  ldc.i4.0
    IL_0001:  stloc.0
    .line 47,47 : 6,20 ''
    IL_0002:  ldc.i4.0
    IL_0003:  stloc.2
    IL_0004:  ldstr      "123"
    IL_0009:  callvirt   instance int32 [mscorlib]System.String::get_Length()
    IL_000e:  ldc.i4.1
    IL_000f:  sub
    IL_0010:  stloc.1
    IL_0011:  ldloc.1
    IL_0012:  ldloc.2
    IL_0013:  blt.s      IL_0030

    .line 47,47 : 6,20 ''
    IL_0015:  ldstr      "123"
    IL_001a:  ldloc.2
    IL_001b:  callvirt   instance char [netstandard]System.String::get_Chars(int32)
    IL_0020:  stloc.3
    IL_0021:  ldloc.0
    IL_0022:  ldloc.3
    IL_0023:  conv.i4
    IL_0024:  add
    IL_0025:  stloc.0
    IL_0026:  ldloc.2
    IL_0027:  ldc.i4.1
    IL_0028:  add
    IL_0029:  stloc.2
    .line 47,47 : 6,20 ''
    IL_002a:  ldloc.2
    IL_002b:  ldloc.1
    IL_002c:  ldc.i4.1
    IL_002d:  add
    IL_002e:  bne.un.s   IL_0015

    IL_0030:  ret
  } // end of method ForEachOnString01::test7

  .method public static void  test8() cil managed
  {
    // Code size       81 (0x51)
    .maxstack  5
    .locals init ([0] string V_0,
             [1] int32 V_1,
             [2] int32 V_2,
             [3] char i,
             [4] class [FSharp.Core]Microsoft.FSharp.Core.PrintfFormat`4<class [FSharp.Core]Microsoft.FSharp.Core.FSharpFunc`2<char,class [FSharp.Core]Microsoft.FSharp.Core.Unit>,class [mscorlib]System.IO.TextWriter,class [FSharp.Core]Microsoft.FSharp.Core.Unit,class [FSharp.Core]Microsoft.FSharp.Core.Unit> V_4)
    .line 53,55 : 17,40 ''
    IL_0000:  ldsfld     class ForEachOnString01/test8@54 ForEachOnString01/test8@54::@_instance
    IL_0005:  ldstr      "1234"
    IL_000a:  call       string [FSharp.Core]Microsoft.FSharp.Core.StringModule::Map(class [FSharp.Core]Microsoft.FSharp.Core.FSharpFunc`2<char,char>,
                                                                                     string)
    IL_000f:  stloc.0
    .line 52,56 : 5,21 ''
    IL_0010:  ldc.i4.0
    IL_0011:  stloc.2
    IL_0012:  ldloc.0
    IL_0013:  callvirt   instance int32 [mscorlib]System.String::get_Length()
    IL_0018:  ldc.i4.1
    IL_0019:  sub
    IL_001a:  stloc.1
    IL_001b:  ldloc.1
    IL_001c:  ldloc.2
    IL_001d:  blt.s      IL_0050

    .line 52,56 : 5,21 ''
    IL_001f:  ldloc.0
    IL_0020:  ldloc.2
    IL_0021:  callvirt   instance char [netstandard]System.String::get_Chars(int32)
    IL_0026:  stloc.3
    IL_0027:  ldstr      "%O"
    IL_002c:  newobj     instance void class [FSharp.Core]Microsoft.FSharp.Core.PrintfFormat`5<class [FSharp.Core]Microsoft.FSharp.Core.FSharpFunc`2<char,class [FSharp.Core]Microsoft.FSharp.Core.Unit>,class [mscorlib]System.IO.TextWriter,class [FSharp.Core]Microsoft.FSharp.Core.Unit,class [FSharp.Core]Microsoft.FSharp.Core.Unit,char>::.ctor(string)
    IL_0031:  stloc.s    V_4
    IL_0033:  call       class [netstandard]System.IO.TextWriter [netstandard]System.Console::get_Out()
    IL_0038:  ldloc.s    V_4
    IL_003a:  call       !!0 [FSharp.Core]Microsoft.FSharp.Core.PrintfModule::PrintFormatLineToTextWriter<class [FSharp.Core]Microsoft.FSharp.Core.FSharpFunc`2<char,class [FSharp.Core]Microsoft.FSharp.Core.Unit>>(class [mscorlib]System.IO.TextWriter,
                                                                                                                                                                                                                     class [FSharp.Core]Microsoft.FSharp.Core.PrintfFormat`4<!!0,class [mscorlib]System.IO.TextWriter,class [FSharp.Core]Microsoft.FSharp.Core.Unit,class [FSharp.Core]Microsoft.FSharp.Core.Unit>)
    IL_003f:  ldloc.3
    IL_0040:  callvirt   instance !1 class [FSharp.Core]Microsoft.FSharp.Core.FSharpFunc`2<char,class [FSharp.Core]Microsoft.FSharp.Core.Unit>::Invoke(!0)
    IL_0045:  pop
    IL_0046:  ldloc.2
    IL_0047:  ldc.i4.1
    IL_0048:  add
    IL_0049:  stloc.2
    .line 52,56 : 5,21 ''
    IL_004a:  ldloc.2
    IL_004b:  ldloc.1
    IL_004c:  ldc.i4.1
    IL_004d:  add
    IL_004e:  bne.un.s   IL_001f

    IL_0050:  ret
  } // end of method ForEachOnString01::test8

  .method public static void  test9() cil managed
  {
    // Code size       100 (0x64)
    .maxstack  5
    .locals init ([0] string V_0,
             [1] int32 V_1,
             [2] int32 V_2,
             [3] char i,
             [4] string tmp,
             [5] class [FSharp.Core]Microsoft.FSharp.Core.PrintfFormat`4<class [FSharp.Core]Microsoft.FSharp.Core.FSharpFunc`2<string,class [FSharp.Core]Microsoft.FSharp.Core.Unit>,class [mscorlib]System.IO.TextWriter,class [FSharp.Core]Microsoft.FSharp.Core.Unit,class [FSharp.Core]Microsoft.FSharp.Core.Unit> V_5)
    .line 62,64 : 17,40 ''
    IL_0000:  ldsfld     class ForEachOnString01/test9@63 ForEachOnString01/test9@63::@_instance
    IL_0005:  ldstr      "1234"
    IL_000a:  call       string [FSharp.Core]Microsoft.FSharp.Core.StringModule::Map(class [FSharp.Core]Microsoft.FSharp.Core.FSharpFunc`2<char,char>,
                                                                                     string)
    IL_000f:  stloc.0
    .line 61,65 : 5,21 ''
    IL_0010:  ldc.i4.0
    IL_0011:  stloc.2
    IL_0012:  ldloc.0
    IL_0013:  callvirt   instance int32 [mscorlib]System.String::get_Length()
    IL_0018:  ldc.i4.1
    IL_0019:  sub
    IL_001a:  stloc.1
    IL_001b:  ldloc.1
    IL_001c:  ldloc.2
    IL_001d:  blt.s      IL_0063

    .line 61,65 : 5,21 ''
    IL_001f:  ldloc.0
    IL_0020:  ldloc.2
    IL_0021:  callvirt   instance char [netstandard]System.String::get_Chars(int32)
    IL_0026:  stloc.3
    .line 66,66 : 9,53 ''
    IL_0027:  ldstr      "{0} foo"
    IL_002c:  ldloc.3
    IL_002d:  box        [mscorlib]System.Char
    IL_0032:  call       string [mscorlib]System.String::Format(string,
                                                                object)
    IL_0037:  stloc.s    tmp
    .line 67,67 : 9,21 ''
    IL_0039:  ldstr      "%O"
    IL_003e:  newobj     instance void class [FSharp.Core]Microsoft.FSharp.Core.PrintfFormat`5<class [FSharp.Core]Microsoft.FSharp.Core.FSharpFunc`2<string,class [FSharp.Core]Microsoft.FSharp.Core.Unit>,class [mscorlib]System.IO.TextWriter,class [FSharp.Core]Microsoft.FSharp.Core.Unit,class [FSharp.Core]Microsoft.FSharp.Core.Unit,string>::.ctor(string)
    IL_0043:  stloc.s    V_5
    IL_0045:  call       class [netstandard]System.IO.TextWriter [netstandard]System.Console::get_Out()
    IL_004a:  ldloc.s    V_5
    IL_004c:  call       !!0 [FSharp.Core]Microsoft.FSharp.Core.PrintfModule::PrintFormatLineToTextWriter<class [FSharp.Core]Microsoft.FSharp.Core.FSharpFunc`2<string,class [FSharp.Core]Microsoft.FSharp.Core.Unit>>(class [mscorlib]System.IO.TextWriter,
                                                                                                                                                                                                                       class [FSharp.Core]Microsoft.FSharp.Core.PrintfFormat`4<!!0,class [mscorlib]System.IO.TextWriter,class [FSharp.Core]Microsoft.FSharp.Core.Unit,class [FSharp.Core]Microsoft.FSharp.Core.Unit>)
    IL_0051:  ldloc.s    tmp
    IL_0053:  callvirt   instance !1 class [FSharp.Core]Microsoft.FSharp.Core.FSharpFunc`2<string,class [FSharp.Core]Microsoft.FSharp.Core.Unit>::Invoke(!0)
    IL_0058:  pop
    IL_0059:  ldloc.2
    IL_005a:  ldc.i4.1
    IL_005b:  add
    IL_005c:  stloc.2
    .line 61,65 : 5,21 ''
    IL_005d:  ldloc.2
    IL_005e:  ldloc.1
    IL_005f:  ldc.i4.1
    IL_0060:  add
    IL_0061:  bne.un.s   IL_001f

    IL_0063:  ret
  } // end of method ForEachOnString01::test9

} // end of class ForEachOnString01

.class private abstract auto ansi sealed '<StartupCode$ForEachOnString01>'.$ForEachOnString01
       extends [mscorlib]System.Object
{
} // end of class '<StartupCode$ForEachOnString01>'.$ForEachOnString01


// =============================================================

// *********** DISASSEMBLY COMPLETE ***********************<|MERGE_RESOLUTION|>--- conflicted
+++ resolved
@@ -41,21 +41,13 @@
   // Offset: 0x00000358 Length: 0x000000FF
 }
 .module ForEachOnString01.dll
-<<<<<<< HEAD
-// MVID: {60BE0580-105C-852B-A745-03838005BE60}
-=======
 // MVID: {5FCFFFA6-105C-852B-A745-0383A6FFCF5F}
->>>>>>> 07a96ef9
 .imagebase 0x00400000
 .file alignment 0x00000200
 .stackreserve 0x00100000
 .subsystem 0x0003       // WINDOWS_CUI
 .corflags 0x00000001    //  ILONLY
-<<<<<<< HEAD
-// Image base: 0x06980000
-=======
 // Image base: 0x06C70000
->>>>>>> 07a96ef9
 
 
 // =============== CLASS MEMBERS DECLARATION ===================
