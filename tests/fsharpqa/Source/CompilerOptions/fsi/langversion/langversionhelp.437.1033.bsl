--- conflicted
+++ resolved
@@ -4,10 +4,5 @@
 latest
 latestmajor
 4.6
-<<<<<<< HEAD
-4.7 (Default)
-5.0
-=======
 4.7
-5.0 (Default)
->>>>>>> 3dfee7dc
+5.0 (Default)