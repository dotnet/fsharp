--- conflicted
+++ resolved
@@ -227,12 +227,7 @@
       IsPhysicalFile = false }
 
 
-<<<<<<< HEAD
-let OptionsCache = ConcurrentDictionary<_, Lazy<_>>()
-
-=======
 let OptionsCache = ConcurrentDictionary<_, Lazy<FSharpProjectOptions>>()
->>>>>>> 545efca1
 
 type SyntheticProject =
     { Name: string
@@ -356,9 +351,9 @@
                 UnresolvedReferences = None
                 OriginalLoadReferences = []
                 Stamp = None }
-
-        
+       
         OptionsCache.GetOrAdd(key, factory).Value
+
 
 
     member this.GetAllProjects() =
@@ -1035,12 +1030,7 @@
 
     member this.Execute(workflow: Async<WorkflowContext>) =
         try
-<<<<<<< HEAD
-            // We don't want the defaultCancellationToken.
-            Async.RunSynchronously(workflow, cancellationToken = Threading.CancellationToken.None, ?timeout = runTimeout)
-=======
             Async.RunSynchronously(workflow, ?timeout = runTimeout)
->>>>>>> 545efca1
         finally
             if initialContext.IsNone && not isExistingProject then
                 this.DeleteProjectDir()
