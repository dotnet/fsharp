--- conflicted
+++ resolved
@@ -296,19 +296,14 @@
 
         res, (deps @ deps2)
 
-<<<<<<< HEAD
-    static let rec compileCompilation ignoreWarnings (cmpl: Compilation) f =
+    let rec compileCompilation ignoreWarnings (cmpl: Compilation) f =
         let outputDirectory =
             match cmpl with
-            | Compilation(_, _, _, _, _, _, Some outputDirectory) -> outputDirectory.FullName
-            | Compilation(_, _, _, _, _, _, _) -> Path.Combine(Path.GetTempPath(), Path.GetRandomFileName())
-
-=======
-    let rec compileCompilation ignoreWarnings (cmpl: Compilation) f =
->>>>>>> 12c8309f
+            | Compilation(_, _, _, _, _, _, Some outputDirectory) -> DirectoryInfo(outputDirectory.FullName)
+            | Compilation(_, _, _, _, _, _, _) -> DirectoryInfo(tryCreateTemporaryDirectory())
+
         let disposals = ResizeArray()
         try
-            let outputDirectory = DirectoryInfo(tryCreateTemporaryDirectory())
             disposals.Add({ new IDisposable with member _.Dispose() = try File.Delete (outputDirectory.FullName) with | _ -> () })
             f (compileCompilationAux outputDirectory disposals ignoreWarnings cmpl)
         finally
