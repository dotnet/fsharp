--- conflicted
+++ resolved
@@ -323,14 +323,6 @@
 
     let rawCompile outputFilePath isExe options (sources: SourceCodeFileKind list) =
         let args =
-<<<<<<< HEAD
-            [| yield "fsc.dll";
-               yield inputFilePath;
-               yield "-o:" + outputFilePath;
-               yield (if isExe then "--target:exe" else "--target:library");
-               yield! defaultProjectOptions.OtherOptions
-               yield! options
-=======
             [|
                 yield "fsc.dll"
                 for item in sources do
@@ -339,7 +331,6 @@
                 yield (if isExe then "--target:exe" else "--target:library")
                 yield! defaultProjectOptions.OtherOptions
                 yield! options
->>>>>>> 8640a9c8
              |]
 
         // Generate a response file, purely for diagnostic reasons.
@@ -919,29 +910,6 @@
     static member CompileLibraryAndVerifyILWithOptions(options, (source: string), (f: ILVerifier -> unit)) =
         compileLibraryAndVerifyILWithOptions options (SourceCodeFileKind.Create("test.fs", source)) f 
 
-<<<<<<< HEAD
-    static member CompileLibraryAndVerifyDebugInfoWithOptions options (expectedFile: string) (source: string) =
-        let options = [| yield! options; yield"--test:DumpDebugInfo" |]
-        compile false options source (fun (errors, outputFilePath) ->
-            let errors =
-                errors |> Array.filter (fun x -> x.Severity = FSharpDiagnosticSeverity.Error)
-            if errors.Length > 0 then
-                Assert.Fail (sprintf "Compile had errors: %A" errors)
-            let debugInfoFile = outputFilePath + ".debuginfo"
-            if not (File.Exists expectedFile) then
-                File.Copy(debugInfoFile, expectedFile)
-                failwith $"debug info expected file {expectedFile} didn't exist, now copied over"
-            let debugInfo = File.ReadAllLines(debugInfoFile)
-            let expected = File.ReadAllLines(expectedFile)
-            if debugInfo <> expected then
-                File.Copy(debugInfoFile, expectedFile, overwrite=true)
-                failwith $"""debug info mismatch
-Expected is in {expectedFile}
-Actual is in {debugInfoFile}
-Updated automatically, please check diffs in your pull request, changes must be scrutinized
-"""
-        )
-=======
     static member CompileLibraryAndVerifyDebugInfoWithOptions(options, (expectedFile: string), (source: SourceCodeFileKind)) =
         compileLibraryAndVerifyDebugInfoWithOptions options expectedFile source
 
@@ -950,7 +918,6 @@
 
     static member CompileLibraryAndVerifyIL((source: SourceCodeFileKind), (f: ILVerifier -> unit)) =
         compileLibraryAndVerifyILWithOptions [||] source f
->>>>>>> 8640a9c8
 
     static member CompileLibraryAndVerifyIL((source: string), (f: ILVerifier -> unit)) =
         compileLibraryAndVerifyILWithOptions [||] (SourceCodeFileKind.Create("test.fs", source)) f
