﻿// Copyright (c) Microsoft Corporation.  All Rights Reserved.  See License.txt in the project root for license information.

namespace FSharp.Test

#nowarn "57"

open System
open System.Globalization
open System.IO
open System.Text
open System.Reflection
open FSharp.Compiler.Interactive.Shell
open FSharp.Compiler.IO
open FSharp.Compiler.CodeAnalysis
open FSharp.Compiler.CodeAnalysis.ProjectSnapshot
open FSharp.Compiler.Diagnostics
open FSharp.Compiler.Text
#if NETCOREAPP
open System.Runtime.Loader
#endif
open FSharp.Test.Utilities
open Microsoft.CodeAnalysis
open Microsoft.CodeAnalysis.CSharp
open NUnit.Framework
open TestFramework
open System.Collections.Immutable


#if !NETCOREAPP
module AssemblyResolver =

    let probingPaths = [|
        AppDomain.CurrentDomain.BaseDirectory
        Path.GetDirectoryName(typeof<FactForDESKTOPAttribute>.Assembly.Location)
    |]

    let addResolver () =
        AppDomain.CurrentDomain.add_AssemblyResolve(fun h args ->
            let found () =
                (probingPaths ) |> Seq.tryPick(fun p ->
                    try
                        let name = AssemblyName(args.Name)
                        let codebase = Path.GetFullPath(Path.Combine(p, name.Name))
                        if File.Exists(codebase + ".dll") then
                            name.CodeBase <- codebase  + ".dll"
                            name.CultureInfo <- Unchecked.defaultof<CultureInfo>
                            name.Version <- Unchecked.defaultof<Version>
                            Some (name)
                        elif File.Exists(codebase + ".exe") then
                                name.CodeBase <- codebase + ".exe"
                                name.CultureInfo <- Unchecked.defaultof<CultureInfo>
                                name.Version <- Unchecked.defaultof<Version>
                                Some (name)
                        else None
                    with | _ -> None
                    )
            match found() with
            | None -> Unchecked.defaultof<Assembly>
            | Some name -> Assembly.Load(name) )

    do addResolver()
#endif

[<Sealed>]
type ILVerifier (dllFilePath: string) =

    member _.VerifyIL (expectedIL: string list) =
        ILChecker.checkIL dllFilePath expectedIL

[<Sealed>]
type PdbDebugInfo(debugInfo: string) =

    member _.InfoText = debugInfo

type CompileOutput =
    | Exe
    | Library
    | Module

type SourceCodeFile =
    {
        FileName: string
        SourceText: string option
    }

/// A source code file
[<RequireQualifiedAccess>]
type SourceCodeFileKind =
    | Fs of SourceCodeFile
    | Fsx of SourceCodeFile
    | Fsi of SourceCodeFile
    | Cs of SourceCodeFile

    static member Create(path:string, ?source: string) =
        match Path.GetExtension(path).ToLowerInvariant() with
        | ".fsi" -> Fsi({FileName=path; SourceText=source})
        | ".fsx" -> Fsx({FileName=path; SourceText=source})
        | ".cs" -> Cs({FileName=path; SourceText=source})
        | ".fs" | _ -> Fs({FileName=path; SourceText=source})

    member this.ChangeExtension =
        match this with
        | Fs s -> Fs({s with FileName=Path.ChangeExtension(s.FileName, ".fs")})
        | Fsx s -> Fsx({s with FileName=Path.ChangeExtension(s.FileName, ".fsx")})
        | Fsi s -> Fsi({s with FileName=Path.ChangeExtension(s.FileName, ".fsi")})
        | Cs s -> Cs({s with FileName=Path.ChangeExtension(s.FileName, ".cs")})

    member this.IsScript =
        match this with
        | Fsx _ -> true
        | _ -> false

    member this.WithFileName (name:string)=
        match this with
        | Fs s -> Fs({s with FileName=name})
        | Fsx s -> Fsx({s with FileName=name})
        | Fsi s -> Fsi({s with FileName=name})
        | Cs s -> Cs({s with FileName=name})

    member this.GetSourceFileName =
        match this with
        | Fs s -> s.FileName
        | Fsx s -> s.FileName
        | Fsi s -> s.FileName
        | Cs s -> s.FileName

    member this.GetSourceText =
        match this with
        | Fs s -> s.SourceText
        | Fsx s -> s.SourceText
        | Fsi s -> s.SourceText
        | Cs s -> s.SourceText

type RoslynLanguageVersion = LanguageVersion

[<Flags>]
type CSharpCompilationFlags =
    | None = 0x0
    | InternalsVisibleTo = 0x1

[<RequireQualifiedAccess>]
type TestCompilation =
    | CSharp of CSharpCompilation
    | IL of ilSource: string * result: Lazy<string * byte []>

    member this.AssertNoErrorsOrWarnings () =
        match this with
            | TestCompilation.CSharp c ->
                let diagnostics = c.GetDiagnostics ()

                if not diagnostics.IsEmpty then
                    NUnit.Framework.Assert.Fail ("CSharp source diagnostics:\n" + (diagnostics |> Seq.map (fun x -> x.GetMessage () + "\n") |> Seq.reduce (+)))

            | TestCompilation.IL (_, result) ->
                let errors, _ = result.Value
                if errors.Length > 0 then
                    NUnit.Framework.Assert.Fail ("IL source errors: " + errors)

    member this.EmitAsFile (outputPath: string) =
        match this with
            | TestCompilation.CSharp c ->
                let c = c.WithAssemblyName(Path.GetFileNameWithoutExtension outputPath)
                let emitResult = c.Emit outputPath
                if not emitResult.Success then
                    failwithf "Unable to emit C# compilation.\n%A" emitResult.Diagnostics

            | TestCompilation.IL (_, result) ->
                let (_, data) = result.Value
                File.WriteAllBytes (outputPath, data)

type CSharpLanguageVersion =
    | CSharp8 = 0
    | CSharp9 = 1
    | CSharp11 = 11
    | CSharp12 = 12
    | Preview = 99

module CSharpLanguageVersion =
    /// Converts the given C# language version to a Roslyn language version value.
    let toLanguageVersion lv =
        match lv with
        | CSharpLanguageVersion.CSharp8 -> LanguageVersion.CSharp8
        | CSharpLanguageVersion.CSharp9 -> LanguageVersion.CSharp9
        | CSharpLanguageVersion.CSharp11 -> LanguageVersion.CSharp11
        | CSharpLanguageVersion.CSharp12 -> LanguageVersion.CSharp12
        | CSharpLanguageVersion.Preview -> LanguageVersion.Preview
        | _ -> LanguageVersion.Default

[<AbstractClass; Sealed>]
type CompilationUtil private () =

    static let createCSharpCompilation (source: SourceCodeFileKind, lv, tf, additionalReferences, name) =
        let lv = CSharpLanguageVersion.toLanguageVersion lv
        let tf = defaultArg tf TargetFramework.NetStandard20
        let source =
            match source.GetSourceText with
            | Some text ->
                // In memory source file copy it to the build directory
                text
            | None ->
                // On Disk file
                File.ReadAllText(source.GetSourceFileName)
        let name = defaultArg name (Guid.NewGuid().ToString ())
        let additionalReferences = defaultArg additionalReferences ImmutableArray<PortableExecutableReference>.Empty
        let references = TargetFrameworkUtil.getReferences tf
        let c =
            CSharpCompilation.Create(
                name,
                [ CSharpSyntaxTree.ParseText (source, CSharpParseOptions lv) ],
                references.AddRange(additionalReferences).As<MetadataReference>(),
                CSharpCompilationOptions (OutputKind.DynamicallyLinkedLibrary))
        TestCompilation.CSharp c

    static member CreateCSharpCompilation (source:SourceCodeFileKind, lv, ?tf, ?additionalReferences, ?name) =
        createCSharpCompilation (source, lv, tf, additionalReferences, name)

    static member CreateCSharpCompilation (source:string, lv, ?tf, ?additionalReferences, ?name) =
        createCSharpCompilation (SourceCodeFileKind.Create("test.cs", source), lv, tf, additionalReferences, name)

    static member CreateILCompilation (source: string) =
        let compute =
            lazy
                let ilFilePath = getTemporaryFileName() + ".il"
                let dllFilePath = Path.ChangeExtension (ilFilePath, ".dll")
                try
                    File.WriteAllText (ilFilePath, source)
                    let errors = ILChecker.reassembleIL ilFilePath dllFilePath
                    try
                        (errors, File.ReadAllBytes dllFilePath)
                    with
                        | _ -> (errors, [||])
                finally
                    try Directory.Delete(Path.GetDirectoryName ilFilePath, true) with _ -> ()
        TestCompilation.IL (source, compute)

and CompilationReference =
    private
    | CompilationReference of Compilation * staticLink: bool
    | TestCompilationReference of TestCompilation

    static member CreateFSharp(cmpl: Compilation, ?staticLink) =
        let staticLink = defaultArg staticLink false
        CompilationReference(cmpl, staticLink)

    static member Create(cmpl: TestCompilation) =
        TestCompilationReference cmpl

and Compilation =
    private
    | Compilation of
        sources: SourceCodeFileKind list *
        outputType: CompileOutput *
        options: string[] *
        targetFramework: TargetFramework *
        CompilationReference list *
        name: string option *
        outputDirectory: DirectoryInfo option with

        static member Create(source:SourceCodeFileKind, output:CompileOutput, ?options:string array, ?targetFramework:TargetFramework, ?cmplRefs:CompilationReference list, ?name:string, ?outputDirectory: DirectoryInfo) =
            let options = defaultArg options [||]
            let targetFramework = defaultArg targetFramework TargetFramework.Current
            let cmplRefs = defaultArg cmplRefs []
            let name =
                match defaultArg name null with
                | null -> None
                | n -> Some n
            Compilation([source], output, options, targetFramework, cmplRefs, name, outputDirectory)

        static member Create(source:string, output:CompileOutput, ?options:string array, ?targetFramework:TargetFramework, ?cmplRefs:CompilationReference list, ?name:string, ?outputDirectory: DirectoryInfo) =
            let options = defaultArg options [||]
            let targetFramework = defaultArg targetFramework TargetFramework.Current
            let cmplRefs = defaultArg cmplRefs []
            let name =
                match defaultArg name null with
                | null -> None
                | n -> Some n
            Compilation([SourceCodeFileKind.Create("test.fs", source)], output, options, targetFramework, cmplRefs, name, outputDirectory)

        static member Create(fileName:string, source:string, output, ?options, ?targetFramework:TargetFramework, ?cmplRefs, ?name, ?outputDirectory: DirectoryInfo) =
            let source = SourceCodeFileKind.Create(fileName, source)
            let options = defaultArg options [||]
            let targetFramework = defaultArg targetFramework TargetFramework.Current
            let cmplRefs = defaultArg cmplRefs []
            let name = defaultArg name null
            let outputDirectory = defaultArg outputDirectory null
            Compilation.Create(source, output, options, targetFramework, cmplRefs, name, outputDirectory)

        static member CreateFromSources(sources, output, ?options, ?targetFramework, ?cmplRefs, ?name, ?outputDirectory: DirectoryInfo) =
            let options = defaultArg options [||]
            let targetFramework = defaultArg targetFramework TargetFramework.Current
            let cmplRefs = defaultArg cmplRefs []
            let name =
                match defaultArg name null with
                | null -> None
                | n -> Some n
            Compilation(sources, output, options, targetFramework, cmplRefs, name, outputDirectory)


module rec CompilerAssertHelpers =

    let UseTransparentCompiler =
        FSharp.Compiler.CompilerConfig.FSharpExperimentalFeaturesEnabledAutomatically ||
        not (String.IsNullOrWhiteSpace(Environment.GetEnvironmentVariable("TEST_TRANSPARENT_COMPILER")))

    let checker = FSharpChecker.Create(suggestNamesForErrors=true, useTransparentCompiler=UseTransparentCompiler)

    // Unlike C# whose entrypoint is always string[] F# can make an entrypoint with 0 args, or with an array of string[]
    let mkDefaultArgs (entryPoint:MethodBase) : obj[] = [|
        if entryPoint.GetParameters().Length = 1 then
            yield Array.empty<string>
    |]

    let executeAssemblyEntryPoint (asm: Assembly) isFsx =
        let entryPoint : MethodBase = asm.EntryPoint
        let entryPoint =
            if isNull entryPoint && isFsx then
                // lookup the last static constructor
                // of the assembly types, which should match
                // the equivalent of a .fsx entry point
                let moduleInitType = asm.GetTypes() |> Array.last
                moduleInitType.GetConstructors(BindingFlags.Static ||| BindingFlags.NonPublic).[0] :> MethodBase
            else
                entryPoint
        let args = mkDefaultArgs entryPoint
        captureConsoleOutputs (fun () -> entryPoint.Invoke(Unchecked.defaultof<obj>, args) |> ignore)

#if NETCOREAPP
    let executeBuiltApp assembly deps isFsx =
        let ctxt = AssemblyLoadContext("ContextName", true)
        try
            ctxt.add_Resolving(fun ctxt name ->
                deps
                |> List.tryFind (fun (x: string) -> Path.GetFileNameWithoutExtension x = name.Name)
                |> Option.map ctxt.LoadFromAssemblyPath
                |> Option.defaultValue null)

            executeAssemblyEntryPoint (ctxt.LoadFromAssemblyPath assembly) isFsx 
        finally
            ctxt.Unload()
#else
    type Worker () =
        inherit MarshalByRefObject()

        member x.ExecuteTestCase assemblyPath (deps: string[]) isFsx =
            // AppDomain isolates console.
            Console.installWriters()

            AppDomain.CurrentDomain.add_AssemblyResolve(ResolveEventHandler(fun _ args ->
                deps
                |> Array.tryFind (fun (x: string) -> Path.GetFileNameWithoutExtension x = AssemblyName(args.Name).Name)
                |> Option.bind (fun x -> if FileSystem.FileExistsShim x then Some x else None)
                |> Option.map Assembly.LoadFile
                |> Option.defaultValue null))

            let assembly = Assembly.LoadFrom assemblyPath
            executeAssemblyEntryPoint assembly isFsx

    let adSetup =
        let setup = new System.AppDomainSetup ()
        let directory = Path.GetDirectoryName(typeof<Worker>.Assembly.Location)
        setup.ApplicationBase <- directory
        setup

    let executeBuiltApp assembly deps =
        let ad = AppDomain.CreateDomain((Guid()).ToString(), null, adSetup)
        let worker =
            use _ = new AlreadyLoadedAppDomainResolver()
            (ad.CreateInstanceFromAndUnwrap(typeof<Worker>.Assembly.CodeBase, typeof<Worker>.FullName)) :?> Worker
        worker.ExecuteTestCase assembly (deps |> Array.ofList)
#endif

    let defaultProjectOptions (targetFramework: TargetFramework) =
        let assemblies = TargetFrameworkUtil.getFileReferences targetFramework |> Array.map (fun x -> sprintf "-r:%s" x)
        let testDefaults = [|
            "--preferreduilang:en-US"
            "--noframework"
            "--warn:5"
#if NETCOREAPP
            "--targetprofile:netcore"
#else
            "--targetprofile:mscorlib"
#endif
        |]
        {
            ProjectFileName = "Z:\\test.fsproj"
            ProjectId = None
            SourceFiles = [|"test.fs"|]
            OtherOptions = Array.append testDefaults assemblies
            ReferencedProjects = [||]
            IsIncompleteTypeCheckEnvironment = false
            UseScriptResolutionRules = false
            LoadTime = DateTime()
            UnresolvedReferences = None
            OriginalLoadReferences = []
            Stamp = None
        }

    let defaultProjectOptionsForFilePath path (targetFramework: TargetFramework) =
        { defaultProjectOptions targetFramework with SourceFiles = [| path |] }

    let rawCompile outputFilePath isExe options (targetFramework: TargetFramework) (sources: SourceCodeFileKind list) =
        let args =
            [|
                yield "fsc.dll"
                for item in sources do
                    yield item.GetSourceFileName
                yield "-o:" + outputFilePath
                yield (if isExe then "--target:exe" else "--target:library")
                yield! (defaultProjectOptions targetFramework).OtherOptions
                yield! options
             |]

        // Generate a response file, purely for diagnostic reasons.
        File.WriteAllLines(Path.ChangeExtension(outputFilePath, ".rsp"), args)
        let errors, rc = checker.Compile args |> Async.RunImmediate
        errors, rc, outputFilePath

    let compileDisposable (outputDirectory:DirectoryInfo) isExe options targetFramework nameOpt (sources:SourceCodeFileKind list) =
        let disposeFile path =
            {
                new IDisposable with
                    member _.Dispose() =
                        try File.Delete path with | _ -> ()
            }
        let disposals = ResizeArray<IDisposable>()
        let disposeList =
            {
                new IDisposable with
                    member _.Dispose() =
                        for item in disposals do
                            item.Dispose()
            }
        let name =
            match nameOpt with
            | Some name -> name
            | _ -> getTemporaryFileNameInDirectory outputDirectory.FullName

        let outputFilePath = Path.ChangeExtension (Path.Combine(outputDirectory.FullName, name), if isExe then ".exe" else ".dll")
        disposals.Add(disposeFile outputFilePath)
        let sources =
            [
                for item in sources do
                    match item.GetSourceText with
                    | Some text ->
                        // In memory source file copy it to the build directory
                        let source = item.ChangeExtension
                        let destFileName = Path.Combine(outputDirectory.FullName, Path.GetFileName(source.GetSourceFileName))
                        File.WriteAllText (destFileName, text)
                        disposals.Add(disposeFile destFileName)
                        yield source.WithFileName(destFileName)
                    | None ->
                        // On Disk file
                        let sourceFileName = item.GetSourceFileName
                        let source = item.ChangeExtension
                        let destFileName = Path.Combine(outputDirectory.FullName, Path.GetFileName(source.GetSourceFileName))
                        File.Copy(sourceFileName, destFileName, true)
                        disposals.Add(disposeFile destFileName)
                        yield source.WithFileName(destFileName)
            ]
        try
            disposeList, rawCompile outputFilePath isExe options targetFramework sources
        with
        | _ ->
            disposeList.Dispose()
            reraise()
    
    let assertErrors libAdjust ignoreWarnings (errors: FSharpDiagnostic []) expectedErrors =
        let errorMessage (error: FSharpDiagnostic) =
            let errN, range, message = error.ErrorNumber, error.Range, error.Message
            let errorType =
                match error.Severity with
                | FSharpDiagnosticSeverity.Error -> $"Error {errN}"
                | FSharpDiagnosticSeverity.Warning-> $"Warning {errN}"
                | FSharpDiagnosticSeverity.Hidden-> $"Hidden {errN}"
                | FSharpDiagnosticSeverity.Info -> $"Information {errN}"
            $"""({errorType}, Line {range.StartLine}, Col {range.StartColumn}, Line {range.EndLine}, Col {range.EndColumn}, "{message}")""".Replace("\r\n", "\n")
        
        let errors =
            errors
            |> Array.filter (fun error -> if ignoreWarnings then error.Severity <> FSharpDiagnosticSeverity.Warning && error.Severity <> FSharpDiagnosticSeverity.Info else true)
            |> Array.distinctBy (fun e -> e.Severity, e.ErrorNumber, e.StartLine, e.StartColumn, e.EndLine, e.EndColumn, e.Message)
        let errorsAsStr = errors |> Array.map errorMessage |> String.concat ";\n" |> sprintf "[%s]"
        let errors =
            errors
            |> Array.map (fun info ->
                (info.Severity, info.ErrorNumber, (info.StartLine - libAdjust, info.StartColumn + 1, info.EndLine - libAdjust, info.EndColumn + 1), info.Message))
        
        let checkEqual k a b =
           if a <> b then
               Assert.AreEqual(a, b, sprintf $"Mismatch in %s{k}, expected '%A{a}', got '%A{b}'.\nAll errors:\n%s{errorsAsStr}")

        checkEqual "Errors"  (Array.length expectedErrors) errors.Length

        Array.zip errors expectedErrors
        |> Array.iter (fun (actualError, expectedError) ->
            let (expectedSeverity, expectedErrorNumber, expectedErrorRange, expectedErrorMsg: string) = expectedError
            let (actualSeverity, actualErrorNumber, actualErrorRange, actualErrorMsg: string) = actualError
            let expectedErrorMsg = expectedErrorMsg.Replace("\r\n", "\n")
            let actualErrorMsg = actualErrorMsg.Replace("\r\n", "\n")
            checkEqual "Severity" expectedSeverity actualSeverity
            checkEqual "ErrorNumber" expectedErrorNumber actualErrorNumber
            checkEqual "ErrorRange" expectedErrorRange actualErrorRange
            checkEqual "Message" expectedErrorMsg actualErrorMsg)


    let compile isExe options (source:SourceCodeFileKind) f =
        let outputFilePath = Path.ChangeExtension (getTemporaryFileName (), if isExe then ".exe" else ".dll")
        let tempDir = Path.GetDirectoryName outputFilePath

        let sourceFile =
            match source.GetSourceText with
            | Some text ->
                // In memory source file copy it to the build directory
<<<<<<< HEAD
                let sourceWithTempFileName = source.WithFileName(tryCreateTemporaryFileName ()).ChangeExtension
=======
                let sourceWithTempFileName = source.WithFileName(getTemporaryFileNameInDirectory tempDir).ChangeExtension
>>>>>>> 75fffe09
                File.WriteAllText(sourceWithTempFileName.GetSourceFileName, text)
                sourceWithTempFileName
            | None ->
                // On Disk file
                source

        try
            f (rawCompile outputFilePath isExe options TargetFramework.Current [sourceFile])
        finally
<<<<<<< HEAD
                try File.Delete sourceFile.GetSourceFileName with | _ -> ()
                try File.Delete outputFilePath with | _ -> ()
=======
            try Directory.Delete(tempDir, true) with | _ -> ()
>>>>>>> 75fffe09

    let rec evaluateReferences (outputPath:DirectoryInfo) (disposals: ResizeArray<IDisposable>) ignoreWarnings (cmpl: Compilation) : string[] * string list =
        match cmpl with
        | Compilation(_, _, _, _, cmpls, _, _) ->
            let compiledRefs =
                cmpls
                |> List.map (fun cmpl ->
                        match cmpl with
                        | CompilationReference (cmpl, staticLink) ->
                            compileCompilationAux outputPath disposals ignoreWarnings cmpl, staticLink
                        | TestCompilationReference (cmpl) ->
                            let fileName =
                                match cmpl with
                                | TestCompilation.CSharp c when not (String.IsNullOrWhiteSpace c.AssemblyName) -> c.AssemblyName
                                | _ -> getTemporaryFileNameInDirectory outputPath.FullName
                            let tmp = Path.Combine(outputPath.FullName, Path.ChangeExtension(fileName, ".dll"))
                            disposals.Add({ new IDisposable with member _.Dispose() = File.Delete tmp })
                            cmpl.EmitAsFile tmp
                            (([||], 0, tmp), []), false)

            let compilationRefs =
                compiledRefs
                |> List.map (fun (((errors, _, outputFilePath), _), staticLink) ->
                    assertErrors 0 ignoreWarnings errors [||]
                    let rOption = "-r:" + outputFilePath
                    if staticLink then
                        [rOption;"--staticlink:" + Path.GetFileNameWithoutExtension outputFilePath]
                    else
                        [rOption])
                |> List.concat
                |> Array.ofList

            let deps =
                compiledRefs
                |> List.map (fun ((_, deps), _) -> deps)
                |> List.concat
                |> List.distinct

            compilationRefs, deps

    let compileCompilationAux outputDirectory (disposals: ResizeArray<IDisposable>) ignoreWarnings (cmpl: Compilation) : (FSharpDiagnostic[] * int * string) * string list =

        let compilationRefs, deps = evaluateReferences outputDirectory disposals ignoreWarnings cmpl
        let isExe, sources, options, targetFramework, name =
            match cmpl with
            | Compilation(sources, output, options, targetFramework, _, name, _) ->
                (match output with | Module -> false | Library -> false | Exe -> true),           // isExe
                sources,
                options,
                targetFramework,
                name

        let disposal, res = compileDisposable outputDirectory isExe (Array.append options compilationRefs) targetFramework name sources
        disposals.Add(disposal)

        let deps2 =
            compilationRefs
            |> Array.filter (fun x -> not (x.Contains("--staticlink")))
            |> Array.map (fun x -> x.Replace("-r:", String.Empty))
            |> List.ofArray

        res, (deps @ deps2)

    let compileCompilation ignoreWarnings (cmpl: Compilation) f =
        let disposals = ResizeArray()
        try
<<<<<<< HEAD
            let outputDirectory = DirectoryInfo(tryCreateTemporaryDirectory "compileCompilation")
=======
            let outputDirectory = DirectoryInfo(createTemporaryDirectory "compileCompilation")
>>>>>>> 75fffe09
            disposals.Add({ new IDisposable with member _.Dispose() = try File.Delete (outputDirectory.FullName) with | _ -> () })
            f (compileCompilationAux outputDirectory disposals ignoreWarnings cmpl)
        finally
            disposals
            |> Seq.iter (fun x -> x.Dispose())

    // NOTE: This function will not clean up all the compiled projects after itself.
    // The reason behind is so we can compose verification of test runs easier.
    // TODO: We must not rely on the filesystem when compiling
    let rec returnCompilation (cmpl: Compilation) ignoreWarnings =
        let outputDirectory =
            match cmpl with
            | Compilation(outputDirectory = Some outputDirectory) -> DirectoryInfo(outputDirectory.FullName)
<<<<<<< HEAD
            | Compilation _ -> DirectoryInfo(tryCreateTemporaryDirectory "returnCompilation")
=======
            | Compilation _ -> DirectoryInfo(createTemporaryDirectory "returnCompilation")
>>>>>>> 75fffe09

        outputDirectory.Create()
        compileCompilationAux outputDirectory (ResizeArray()) ignoreWarnings cmpl

    let captureConsoleOutputs (func: unit -> unit) =

        Console.ensureNewLocalWriters()

        let succeeded, exn =
            try
                func ()
                true, None
            with e ->
                let errorMessage = if e.InnerException <> null then e.InnerException.ToString() else e.ToString()
                Console.Error.Write errorMessage
                false, Some e

        let out = Console.getOutputText()
        let err = Console.getErrorText()

        succeeded, out, err, exn

    let executeBuiltAppAndReturnResult (outputFilePath: string) (deps: string list) isFsx : (int * string * string) =
        let succeeded, stdout, stderr, _ = executeBuiltApp outputFilePath deps isFsx
        let exitCode = if succeeded then 0 else -1
        exitCode, stdout, stderr

    let executeBuiltAppNewProcessAndReturnResult (outputFilePath: string) : (int * string * string) =
#if !NETCOREAPP
        let fileName = outputFilePath
        let arguments = ""
#else
        let fileName = "dotnet"
        let arguments = outputFilePath

        let runtimeconfig = """
{
    "runtimeOptions": {
        "tfm": "net9.0",
        "framework": {
            "name": "Microsoft.NETCore.App",
            "version": "7.0"
        }
    }
}"""
        let runtimeconfigPath = Path.ChangeExtension(outputFilePath, ".runtimeconfig.json")
        File.WriteAllText(runtimeconfigPath, runtimeconfig)
        use _disposal =
            { new IDisposable with
              member _.Dispose() = try File.Delete runtimeconfigPath with | _ -> () }
#endif
        let timeout = 60000
        let exitCode, output, errors = Commands.executeProcess (Some fileName) arguments (Path.GetDirectoryName(outputFilePath)) timeout
        (exitCode, output |> String.concat "\n", errors |> String.concat "\n")

open CompilerAssertHelpers

[<Sealed;AbstractClass>]
type CompilerAssert private () =

    static let compileExeAndRunWithOptions options (source: SourceCodeFileKind) =
        compile true options source (fun (errors, _, outputExe) ->

            if errors.Length > 0 then
                Assert.Fail (sprintf "Compile had warnings and/or errors: %A" errors)

            executeBuiltApp outputExe [] false |> ignore<bool * string * string * exn option>
        )

    static let compileLibraryAndVerifyILWithOptions options (source: SourceCodeFileKind) (f: ILVerifier -> unit) =
        compile false options source (fun (errors, _, outputFilePath) ->
            let errors =
                errors |> Array.filter (fun x -> x.Severity = FSharpDiagnosticSeverity.Error)
            if errors.Length > 0 then
                Assert.Fail (sprintf "Compile had errors: %A" errors)

            f (ILVerifier outputFilePath)
        )


    static let compileLibraryAndVerifyDebugInfoWithOptions options (expectedFile: string) (source: SourceCodeFileKind) =
        let options = [| yield! options; yield"--test:DumpDebugInfo" |]
        compile false options source (fun (errors, _, outputFilePath) ->
            let errors =
                errors |> Array.filter (fun x -> x.Severity = FSharpDiagnosticSeverity.Error)
            if errors.Length > 0 then
                Assert.Fail (sprintf "Compile had errors: %A" errors)
            let debugInfoFile = outputFilePath + ".debuginfo"
            if not (File.Exists expectedFile) then 
                File.Copy(debugInfoFile, expectedFile)
                failwith $"debug info expected file {expectedFile} didn't exist, now copied over"
            let debugInfo = File.ReadAllLines(debugInfoFile)
            let expected = File.ReadAllLines(expectedFile)
            if debugInfo <> expected then 
                File.Copy(debugInfoFile, expectedFile, overwrite=true)
                failwith $"""debug info mismatch
Expected is in {expectedFile}
Actual is in {debugInfoFile}
Updated automatically, please check diffs in your pull request, changes must be scrutinized
"""
        )

    static member Checker = checker

    static member DefaultProjectOptions = defaultProjectOptions

    static member GenerateFsInputPath() =
        let path = Path.Combine(Path.GetTempPath(), Path.ChangeExtension(Path.GetRandomFileName(), ".fs"))
        printfn $"input path = {path}"
        path

    static member GenerateDllOutputPath() =
        let path = Path.Combine(Path.GetTempPath(), Path.ChangeExtension(Path.GetRandomFileName(), ".dll"))
        printfn $"output path = {path}"
        path

    static member CompileWithErrors(cmpl: Compilation, expectedErrors, ?ignoreWarnings) =
        let ignoreWarnings = defaultArg ignoreWarnings false
        compileCompilation ignoreWarnings cmpl (fun ((errors, _, _), _) ->
            assertErrors 0 ignoreWarnings errors expectedErrors)

    static member Compile(cmpl: Compilation, ?ignoreWarnings) =
        CompilerAssert.CompileWithErrors(cmpl, [||], defaultArg ignoreWarnings false)

    static member CompileRaw(cmpl: Compilation, ?ignoreWarnings) =
        returnCompilation cmpl (defaultArg ignoreWarnings false)

    static member ExecuteAndReturnResult (outputFilePath: string, isFsx: bool, deps: string list, newProcess: bool) =
        // If we execute in-process (true by default), then the only way of getting STDOUT is to redirect it to SB, and STDERR is from catching an exception.
       if not newProcess then
           executeBuiltAppAndReturnResult outputFilePath deps isFsx
       else
           executeBuiltAppNewProcessAndReturnResult outputFilePath

    static member Execute(cmpl: Compilation, ?ignoreWarnings, ?beforeExecute, ?newProcess, ?onOutput) =

        let copyDependenciesToOutputDir (outputFilePath:string) (deps: string list) =
            let outputDirectory = Path.GetDirectoryName(outputFilePath)
            for dep in deps do
                let outputFilePath = Path.Combine(outputDirectory, Path.GetFileName(dep))
                if not (File.Exists(outputFilePath)) then
                    File.Copy(dep, outputFilePath)

        let ignoreWarnings = defaultArg ignoreWarnings false
        let beforeExecute = defaultArg beforeExecute copyDependenciesToOutputDir
        let newProcess = defaultArg newProcess false
        let onOutput = defaultArg onOutput (fun _ -> ())
        compileCompilation ignoreWarnings cmpl (fun ((errors, _, outputFilePath), deps) ->
            assertErrors 0 ignoreWarnings errors [||]
            beforeExecute outputFilePath deps
            if newProcess then
                let (exitCode, output, errors) = executeBuiltAppNewProcessAndReturnResult outputFilePath
                if exitCode <> 0 then
                    Assert.Fail errors
                onOutput output
            else
                let _succeeded, _stdout, _stderr, exn = executeBuiltApp outputFilePath deps false 
                exn |> Option.iter raise)

    static member ExecutionHasOutput(cmpl: Compilation, expectedOutput: string) =
        CompilerAssert.Execute(cmpl, newProcess = true, onOutput = (fun output -> Assert.AreEqual(expectedOutput, output, sprintf "'%s' = '%s'" expectedOutput output)))  

    static member Pass (source: string) =
        let parseResults, fileAnswer = checker.ParseAndCheckFileInProject("test.fs", 0, SourceText.ofString source, defaultProjectOptions TargetFramework.Current) |> Async.RunImmediate

        Assert.IsEmpty(parseResults.Diagnostics, sprintf "Parse errors: %A" parseResults.Diagnostics)

        match fileAnswer with
        | FSharpCheckFileAnswer.Aborted -> Assert.Fail("Type Checker Aborted")
        | FSharpCheckFileAnswer.Succeeded(typeCheckResults) ->

        Assert.IsEmpty(typeCheckResults.Diagnostics, sprintf "Type Check errors: %A" typeCheckResults.Diagnostics)

    static member PassWithOptions options (source: string) =
        let defaultOptions = defaultProjectOptions TargetFramework.Current
        let options = { defaultOptions with OtherOptions = Array.append options defaultOptions.OtherOptions}

        let parseResults, fileAnswer = checker.ParseAndCheckFileInProject("test.fs", 0, SourceText.ofString source, options) |> Async.RunImmediate

        Assert.IsEmpty(parseResults.Diagnostics, sprintf "Parse errors: %A" parseResults.Diagnostics)

        match fileAnswer with
        | FSharpCheckFileAnswer.Aborted -> Assert.Fail("Type Checker Aborted")
        | FSharpCheckFileAnswer.Succeeded(typeCheckResults) ->

        Assert.IsEmpty(typeCheckResults.Diagnostics, sprintf "Type Check errors: %A" typeCheckResults.Diagnostics)

    static member TypeCheckWithErrorsAndOptionsAgainstBaseLine options (sourceDirectory:string) (sourceFile: string) =
        let absoluteSourceFile = System.IO.Path.Combine(sourceDirectory, sourceFile)
        let parseResults, fileAnswer =
            let defaultOptions = defaultProjectOptions TargetFramework.Current
            checker.ParseAndCheckFileInProject(
                sourceFile,
                0,
                SourceText.ofString (File.ReadAllText absoluteSourceFile),
                { defaultOptions with OtherOptions = Array.append options defaultOptions.OtherOptions; SourceFiles = [|sourceFile|] })
            |> Async.RunImmediate

        Assert.IsEmpty(parseResults.Diagnostics, sprintf "Parse errors: %A" parseResults.Diagnostics)

        match fileAnswer with
        | FSharpCheckFileAnswer.Aborted -> Assert.Fail("Type Checker Aborted")
        | FSharpCheckFileAnswer.Succeeded(typeCheckResults) ->

        let errorsExpectedBaseLine =
            let bslFile = Path.ChangeExtension(absoluteSourceFile, "bsl")
            if not (FileSystem.FileExistsShim bslFile) then
                // new test likely initialized, create empty baseline file
                File.WriteAllText(bslFile, "")
            File.ReadAllText(Path.ChangeExtension(absoluteSourceFile, "bsl"))
        let errorsActual =
            typeCheckResults.Diagnostics
            |> Array.map (sprintf "%A")
            |> String.concat "\n"
        File.WriteAllText(Path.ChangeExtension(absoluteSourceFile,"err"), errorsActual)

        Assert.AreEqual(errorsExpectedBaseLine.Replace("\r\n","\n"), errorsActual.Replace("\r\n","\n"))

    static member TypeCheckWithOptionsAndName options name (source: string) =
        let errors =
            let parseResults, fileAnswer =
                let defaultOptions = defaultProjectOptions TargetFramework.Current
                checker.ParseAndCheckFileInProject(
                    name,
                    0,
                    SourceText.ofString source,
                    { defaultOptions with OtherOptions = Array.append options defaultOptions.OtherOptions; SourceFiles = [|name|] })
                |> Async.RunImmediate

            if parseResults.Diagnostics.Length > 0 then
                if options |> Array.contains "--test:ContinueAfterParseFailure" then
                    [| yield! parseResults.Diagnostics
                       match fileAnswer with
                       | FSharpCheckFileAnswer.Succeeded(tcResults) -> yield! tcResults.Diagnostics 
                       | _ -> () |]
                else parseResults.Diagnostics
            else

                match fileAnswer with
                | FSharpCheckFileAnswer.Aborted -> Assert.Fail("Type Checker Aborted"); [| |]
                | FSharpCheckFileAnswer.Succeeded(typeCheckResults) -> typeCheckResults.Diagnostics

        errors

    static member TypeCheckWithOptions options (source: string) =
        let errors =
            let parseResults, fileAnswer =
                let defaultOptions = defaultProjectOptions TargetFramework.Current
                checker.ParseAndCheckFileInProject(
                    "test.fs",
                    0,
                    SourceText.ofString source,
                    { defaultOptions with OtherOptions = Array.append options defaultOptions.OtherOptions})
                |> Async.RunImmediate

            if parseResults.Diagnostics.Length > 0 then
                parseResults.Diagnostics
            else

                match fileAnswer with
                | FSharpCheckFileAnswer.Aborted -> Assert.Fail("Type Checker Aborted"); [| |]
                | FSharpCheckFileAnswer.Succeeded(typeCheckResults) -> typeCheckResults.Diagnostics

        errors

    /// Parses and type checks the given source. Fails if type checker is aborted.
    static member ParseAndTypeCheck(options, name, source: string) =
        let parseResults, fileAnswer =
            let defaultOptions = defaultProjectOptionsForFilePath name TargetFramework.Current
            checker.ParseAndCheckFileInProject(
                name,
                0,
                SourceText.ofString source,
                { defaultOptions with OtherOptions = Array.append options defaultOptions.OtherOptions})
            |> Async.RunImmediate

        match fileAnswer with
        | FSharpCheckFileAnswer.Aborted -> Assert.Fail("Type Checker Aborted"); failwith "Type Checker Aborted"
        | FSharpCheckFileAnswer.Succeeded(typeCheckResults) -> parseResults, typeCheckResults

    /// Parses and type checks the given source. Fails if the type checker is aborted or the parser returns any diagnostics.
    static member TypeCheck(options, name, source: string) =
        let parseResults, checkResults = CompilerAssert.ParseAndTypeCheck(options, name, source)

        Assert.IsEmpty(parseResults.Diagnostics, sprintf "Parse errors: %A" parseResults.Diagnostics)

        checkResults

    static member TypeCheckWithErrorsAndOptionsAndAdjust options libAdjust (source: string) expectedTypeErrors =
        let errors =
            let parseResults, fileAnswer =
                let defaultOptions = defaultProjectOptions TargetFramework.Current
                checker.ParseAndCheckFileInProject(
                    "test.fs",
                    0,
                    SourceText.ofString source,
                    { defaultOptions with OtherOptions = Array.append options defaultOptions.OtherOptions})
                |> Async.RunImmediate

            if parseResults.Diagnostics.Length > 0 then
                parseResults.Diagnostics
            else

                match fileAnswer with
                | FSharpCheckFileAnswer.Aborted -> Assert.Fail("Type Checker Aborted"); [| |]
                | FSharpCheckFileAnswer.Succeeded(typeCheckResults) -> typeCheckResults.Diagnostics

        assertErrors libAdjust false errors expectedTypeErrors


    static member TypeCheckWithErrorsAndOptions options (source: string) expectedTypeErrors =
        CompilerAssert.TypeCheckWithErrorsAndOptionsAndAdjust options 0 (source: string) expectedTypeErrors

    static member TypeCheckWithErrors (source: string) expectedTypeErrors =
        CompilerAssert.TypeCheckWithErrorsAndOptions [||] source expectedTypeErrors

    static member TypeCheckSingleErrorWithOptions options (source: string) (expectedSeverity: FSharpDiagnosticSeverity) (expectedErrorNumber: int) (expectedErrorRange: int * int * int * int) (expectedErrorMsg: string) =
        CompilerAssert.TypeCheckWithErrorsAndOptions options source [| expectedSeverity, expectedErrorNumber, expectedErrorRange, expectedErrorMsg |]

    static member TypeCheckSingleError (source: string) (expectedSeverity: FSharpDiagnosticSeverity) (expectedErrorNumber: int) (expectedErrorRange: int * int * int * int) (expectedErrorMsg: string) =
        CompilerAssert.TypeCheckWithErrors source [| expectedSeverity, expectedErrorNumber, expectedErrorRange, expectedErrorMsg |]

    static member TypeCheckProject(options: string array, sourceFiles: string array, getSourceText, enablePartialTypeChecking, useTransparentCompiler) : FSharpCheckProjectResults =
        let checker = FSharpChecker.Create(documentSource = DocumentSource.Custom getSourceText, enablePartialTypeChecking = enablePartialTypeChecking, useTransparentCompiler = useTransparentCompiler)
        let defaultOptions = defaultProjectOptions TargetFramework.Current
        let projectOptions = { defaultOptions with OtherOptions = Array.append options defaultOptions.OtherOptions; SourceFiles = sourceFiles }

        if useTransparentCompiler then
            let getFileSnapshot _ fileName =
                async.Return
                    (FSharpFileSnapshot(
                        FileName = fileName,
                        Version = "1",
                        GetSource = fun () -> task {
                            match! getSourceText fileName with
                            | Some source -> return SourceTextNew.ofISourceText source
                            | None -> return failwith $"couldn't get source for {fileName}"
                        }
                    ))

            let snapshot = FSharpProjectSnapshot.FromOptions(projectOptions, getFileSnapshot) |> Async.RunImmediate

            checker.ParseAndCheckProject(snapshot)
        else
            checker.ParseAndCheckProject(projectOptions)
        |> Async.RunImmediate

    static member CompileExeWithOptions(options, (source: SourceCodeFileKind)) =
        compile true options source (fun (errors, _, _) ->
            if errors.Length > 0 then
                Assert.Fail (sprintf "Compile had warnings and/or errors: %A" errors))

    static member CompileExeWithOptions(options, (source: string)) =
        compile true options (SourceCodeFileKind.Create("test.fs", source)) (fun (errors, _, _) ->
            if errors.Length > 0 then
                Assert.Fail (sprintf "Compile had warnings and/or errors: %A" errors))

    static member CompileExe (source: SourceCodeFileKind) =
        CompilerAssert.CompileExeWithOptions([||], source)

    static member CompileExe (source: string) =
        CompilerAssert.CompileExeWithOptions([||], (SourceCodeFileKind.Create("test.fs", source)))

    static member CompileExeAndRunWithOptions(options, (source: SourceCodeFileKind)) =
        compileExeAndRunWithOptions options source

    static member CompileExeAndRunWithOptions(options, (source: string)) =
        compileExeAndRunWithOptions options (SourceCodeFileKind.Create("test.fs", source))

    static member CompileExeAndRun (source: SourceCodeFileKind) =
        compileExeAndRunWithOptions [||] source

    static member CompileExeAndRun (source: string) =
        compileExeAndRunWithOptions [||] (SourceCodeFileKind.Create("test.fs", source))

    static member CompileLibraryAndVerifyILWithOptions(options, (source: SourceCodeFileKind), (f: ILVerifier -> unit)) =
        compileLibraryAndVerifyILWithOptions options source f 

    static member CompileLibraryAndVerifyILWithOptions(options, (source: string), (f: ILVerifier -> unit)) =
        compileLibraryAndVerifyILWithOptions options (SourceCodeFileKind.Create("test.fs", source)) f 

    static member CompileLibraryAndVerifyDebugInfoWithOptions(options, (expectedFile: string), (source: SourceCodeFileKind)) =
        compileLibraryAndVerifyDebugInfoWithOptions options expectedFile source

    static member CompileLibraryAndVerifyDebugInfoWithOptions(options, (expectedFile: string), (source: string)) =
        compileLibraryAndVerifyDebugInfoWithOptions options expectedFile (SourceCodeFileKind.Create("test.fs", source))

    static member CompileLibraryAndVerifyIL((source: SourceCodeFileKind), (f: ILVerifier -> unit)) =
        compileLibraryAndVerifyILWithOptions [||] source f

    static member CompileLibraryAndVerifyIL((source: string), (f: ILVerifier -> unit)) =
        compileLibraryAndVerifyILWithOptions [||] (SourceCodeFileKind.Create("test.fs", source)) f

    static member CompileLibraryAndVerifyILRealSig((source: string), (f: ILVerifier -> unit)) =
        compileLibraryAndVerifyILWithOptions [|"--realsig+"|] (SourceCodeFileKind.Create("test.fs", source)) f

    static member RunScriptWithOptionsAndReturnResult options (source: string) =
        // Initialize output and input streams
        use inStream = new StringReader("")
        use outStream = new StringWriter()
        use errStream = new StringWriter()

        // Build command line arguments & start FSI session
        let argv = [| "C:\\fsi.exe" |]
#if NETCOREAPP
        let args = Array.append argv [|"--noninteractive"; "--targetprofile:netcore"|]
#else
        let args = Array.append argv [|"--noninteractive"; "--targetprofile:mscorlib"|]
#endif
        let allArgs = Array.append args options

        let fsiConfig = FsiEvaluationSession.GetDefaultConfiguration()
        use fsiSession = FsiEvaluationSession.Create(fsiConfig, allArgs, inStream, outStream, errStream, collectible = true)

        let ch, errors = fsiSession.EvalInteractionNonThrowing source

        let errorMessages = ResizeArray()
        errors
        |> Seq.iter (fun error -> errorMessages.Add(error.Message))

        match ch with
        | Choice2Of2 ex -> errorMessages.Add(ex.Message)
        | _ -> ()

        errorMessages, outStream.ToString()

    static member RunScriptWithOptions options (source: string) (expectedErrorMessages: string list) =
        let errorMessages, _ = CompilerAssert.RunScriptWithOptionsAndReturnResult options source
        if expectedErrorMessages.Length <> errorMessages.Count then
            Assert.Fail(sprintf "Expected error messages: %A \n\n Actual error messages: %A" expectedErrorMessages errorMessages)
        else
            (expectedErrorMessages, errorMessages)
            ||> Seq.iter2 (fun expectedErrorMessage errorMessage ->
                Assert.AreEqual(expectedErrorMessage, errorMessage)
        )

    static member RunScript source expectedErrorMessages =
        CompilerAssert.RunScriptWithOptions [||] source expectedErrorMessages

    static member Parse (source: string, ?langVersion: string, ?fileName: string) =
        let langVersion = defaultArg langVersion "default"
        let sourceFileName = defaultArg fileName "test.fsx"
        let parsingOptions =
            { FSharpParsingOptions.Default with
                SourceFiles = [| sourceFileName |]
                LangVersionText = langVersion }
        checker.ParseFile(sourceFileName, SourceText.ofString source, parsingOptions) |> Async.RunImmediate

    static member ParseWithErrors (source: string, ?langVersion: string) = fun expectedParseErrors ->
        let parseResults = CompilerAssert.Parse (source, ?langVersion=langVersion)

        Assert.True(parseResults.ParseHadErrors)

        let errors =
            parseResults.Diagnostics
            |> Array.distinctBy (fun e -> e.Severity, e.ErrorNumber, e.StartLine, e.StartColumn, e.EndLine, e.EndColumn, e.Message)

        printfn $"diagnostics: %A{[| for e in errors -> e.Severity, e.ErrorNumber, e.StartLine, e.StartColumn, e.EndLine, e.EndColumn, e.Message |]}"
        Assert.AreEqual(Array.length expectedParseErrors, errors.Length, sprintf "Parse errors: %A" parseResults.Diagnostics)

        Array.zip errors expectedParseErrors
        |> Array.iter (fun (info, expectedError) ->
            let (expectedSeverity: FSharpDiagnosticSeverity, expectedErrorNumber: int, expectedErrorRange: int * int * int * int, expectedErrorMsg: string) = expectedError
            Assert.AreEqual(expectedSeverity, info.Severity)
            Assert.AreEqual(expectedErrorNumber, info.ErrorNumber, "expectedErrorNumber")
            Assert.AreEqual(expectedErrorRange, (info.StartLine, info.StartColumn + 1, info.EndLine, info.EndColumn + 1), "expectedErrorRange")
            Assert.AreEqual(expectedErrorMsg, info.Message, "expectedErrorMsg")
        )<|MERGE_RESOLUTION|>--- conflicted
+++ resolved
@@ -511,11 +511,7 @@
             match source.GetSourceText with
             | Some text ->
                 // In memory source file copy it to the build directory
-<<<<<<< HEAD
-                let sourceWithTempFileName = source.WithFileName(tryCreateTemporaryFileName ()).ChangeExtension
-=======
                 let sourceWithTempFileName = source.WithFileName(getTemporaryFileNameInDirectory tempDir).ChangeExtension
->>>>>>> 75fffe09
                 File.WriteAllText(sourceWithTempFileName.GetSourceFileName, text)
                 sourceWithTempFileName
             | None ->
@@ -525,12 +521,7 @@
         try
             f (rawCompile outputFilePath isExe options TargetFramework.Current [sourceFile])
         finally
-<<<<<<< HEAD
-                try File.Delete sourceFile.GetSourceFileName with | _ -> ()
-                try File.Delete outputFilePath with | _ -> ()
-=======
             try Directory.Delete(tempDir, true) with | _ -> ()
->>>>>>> 75fffe09
 
     let rec evaluateReferences (outputPath:DirectoryInfo) (disposals: ResizeArray<IDisposable>) ignoreWarnings (cmpl: Compilation) : string[] * string list =
         match cmpl with
@@ -597,11 +588,7 @@
     let compileCompilation ignoreWarnings (cmpl: Compilation) f =
         let disposals = ResizeArray()
         try
-<<<<<<< HEAD
-            let outputDirectory = DirectoryInfo(tryCreateTemporaryDirectory "compileCompilation")
-=======
             let outputDirectory = DirectoryInfo(createTemporaryDirectory "compileCompilation")
->>>>>>> 75fffe09
             disposals.Add({ new IDisposable with member _.Dispose() = try File.Delete (outputDirectory.FullName) with | _ -> () })
             f (compileCompilationAux outputDirectory disposals ignoreWarnings cmpl)
         finally
@@ -615,11 +602,7 @@
         let outputDirectory =
             match cmpl with
             | Compilation(outputDirectory = Some outputDirectory) -> DirectoryInfo(outputDirectory.FullName)
-<<<<<<< HEAD
-            | Compilation _ -> DirectoryInfo(tryCreateTemporaryDirectory "returnCompilation")
-=======
             | Compilation _ -> DirectoryInfo(createTemporaryDirectory "returnCompilation")
->>>>>>> 75fffe09
 
         outputDirectory.Create()
         compileCompilationAux outputDirectory (ResizeArray()) ignoreWarnings cmpl
