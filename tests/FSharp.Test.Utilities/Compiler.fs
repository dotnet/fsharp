// Copyright (c) Microsoft Corporation.  All Rights Reserved.  See License.txt in the project root for license information.

namespace FSharp.Test

open FSharp.Compiler.Interactive.Shell
open FSharp.Compiler.IO
open FSharp.Compiler.Diagnostics
open FSharp.Compiler.Symbols
open FSharp.Test.Assert
open FSharp.Test.Utilities
open FSharp.Test.ScriptHelpers
open Microsoft.CodeAnalysis
open Microsoft.CodeAnalysis.CSharp
open NUnit.Framework
open System
open System.Collections.Immutable
open System.IO
open System.Text
open System.Text.RegularExpressions
open System.Reflection
open System.Reflection.Metadata
open System.Reflection.PortableExecutable


module rec Compiler =
    type BaselineFile = { FilePath: string; Content: string option }

    type Baseline =
        { SourceFilename: string option
          OutputBaseline: BaselineFile
          ILBaseline:     BaselineFile }

    type TestType =
        | Text of string
        | Path of string

    type CompilationUnit =
        | FS  of FSharpCompilationSource
        | CS  of CSharpCompilationSource
        | IL  of ILCompilationSource
        override this.ToString() = match this with | FS fs -> fs.ToString() | _ -> (sprintf "%A" this   )

    type FSharpCompilationSource =
        { Source:         TestType
          Baseline:       Baseline option
          Options:        string list
          OutputType:     CompileOutput
          OutputDirectory:DirectoryInfo option
          SourceKind:     SourceKind
          Name:           string option
          IgnoreWarnings: bool
          References:     CompilationUnit list
          CompileDirectory: string option }
        override this.ToString() = match this.Name with | Some n -> n | _ -> (sprintf "%A" this)

    type CSharpCompilationSource =
        { Source:          TestType
          LangVersion:     CSharpLanguageVersion
          TargetFramework: TargetFramework
          Name:            string option
          References:      CompilationUnit list }

    type ILCompilationSource =
        { Source:     TestType
          References: CompilationUnit list  }

    type ErrorType = Error of int | Warning of int | Information of int | Hidden of int

    type SymbolType = 
        | MemberOrFunctionOrValue of string 
        | Entity of string 
        | GenericParameter of string 
        | Parameter of string 
        | StaticParameter of string 
        | ActivePatternCase of string
        | UnionCase of string 
        | Field of string 
 
        member this.FullName () =
            match this with
            | MemberOrFunctionOrValue fullname
            | Entity fullname
            | GenericParameter fullname
            | Parameter fullname
            | StaticParameter fullname
            | ActivePatternCase fullname
            | UnionCase fullname
            | Field fullname -> fullname

    let mapDiagnosticSeverity severity errorNumber =
        match severity with
        | FSharpDiagnosticSeverity.Hidden -> Hidden errorNumber
        | FSharpDiagnosticSeverity.Info -> Information errorNumber
        | FSharpDiagnosticSeverity.Warning -> Warning errorNumber
        | FSharpDiagnosticSeverity.Error -> Error errorNumber

    type Line = Line of int
    type Col = Col of int

    type Range =
        { StartLine:   int
          StartColumn: int
          EndLine:     int
          EndColumn:   int }

    type ErrorInfo =
        { Error:   ErrorType
          Range:   Range
          Message: string }

    type EvalOutput = Result<FsiValue option, exn>

    type ExecutionOutput =
        { ExitCode: int
          StdOut:   string
          StdErr:   string }

    type RunOutput =
        | EvalOutput of EvalOutput
        | ExecutionOutput of ExecutionOutput

    type Output =
        { OutputPath:   string option
          Dependencies: string list
          Adjust:       int
          Diagnostics:  ErrorInfo list
          Output:       RunOutput option }

    type TestResult =
        | Success of Output
        | Failure of Output

    let private defaultOptions : string list = []

    // Not very safe version of reading stuff from file, but we want to fail fast for now if anything goes wrong.
    let private getSource (src: TestType) : string =
        match src with
        | Text t -> t
        | Path p ->
            use stream = FileSystem.OpenFileForReadShim(p)
            stream.ReadAllText()

    // Load the source file from the path
    let loadSourceFromFile path = getSource(TestType.Path path)

    let private fsFromString (source: string) (kind: SourceKind) : FSharpCompilationSource =
        match source with
        | null -> failwith "Source cannot be null"
        | _ ->
<<<<<<< HEAD
            { Source           = Text source
              Baseline         = None
              Options          = defaultOptions
              OutputType       = Library
              SourceKind       = kind
              Name             = None
              IgnoreWarnings   = false
              References       = []
              CompileDirectory = None }
=======
            { Source         = Text source
              Baseline       = None
              Options        = defaultOptions
              OutputType     = Library
              OutputDirectory= None
              SourceKind     = kind
              Name           = None
              IgnoreWarnings = false
              References     = [] }
>>>>>>> 9e3fb1be

    let private csFromString (source: string) : CSharpCompilationSource =
        match source with
        | null -> failwith "Source cannot be null"
        | _ ->
            { Source          = Text source
              LangVersion     = CSharpLanguageVersion.CSharp9
              TargetFramework = TargetFramework.Current
              Name            = None
              References      = [] }

    let private fromFSharpDiagnostic (errors: FSharpDiagnostic[]) : ErrorInfo list =
        let toErrorInfo (e: FSharpDiagnostic) : ErrorInfo =
            let errorNumber = e.ErrorNumber
            let severity = e.Severity

            let error = if severity = FSharpDiagnosticSeverity.Warning then Warning errorNumber else Error errorNumber

            { Error   = error
              Range   =
                  { StartLine   = e.StartLine
                    StartColumn = e.StartColumn
                    EndLine     = e.EndLine
                    EndColumn   = e.EndColumn }
              Message = e.Message }

        errors
        |> List.ofArray
        |> List.distinctBy (fun e -> e.Severity, e.ErrorNumber, e.StartLine, e.StartColumn, e.EndLine, e.EndColumn, e.Message)
        |> List.map toErrorInfo

    let private partitionErrors diagnostics = diagnostics |> List.partition (fun e -> match e.Error with Error _ -> true | _ -> false)

    let private getErrors diagnostics = diagnostics |> List.filter (fun e -> match e.Error with Error _ -> true | _ -> false)

    let private getWarnings diagnostics = diagnostics |> List.filter (fun e -> match e.Error with Warning _ -> true | _ -> false)

    let private adjustRange (range: Range) (adjust: int) : Range =
        { range with
                StartLine   = range.StartLine   - adjust
                StartColumn = range.StartColumn + 1
                EndLine     = range.EndLine     - adjust
                EndColumn   = range.EndColumn   + 1 }

    let Fsx (source: string) : CompilationUnit =
        fsFromString source SourceKind.Fsx |> FS

    let FSharp (source: string) : CompilationUnit =
        fsFromString source SourceKind.Fs |> FS

    let FSharpWithInputAndOutputPath (inputFilePath: string) (outputFilePath: string) : CompilationUnit =
        let compileDirectory = Path.GetDirectoryName(outputFilePath)
        let name = Path.GetFileName(outputFilePath)
        { Source           = Path(inputFilePath)
          Baseline         = None
          Options          = defaultOptions
          OutputType       = Library
          SourceKind       = SourceKind.Fs
          Name             = Some name
          IgnoreWarnings   = false
          References       = []
          CompileDirectory = Some compileDirectory }
        |> FS

    let CSharp (source: string) : CompilationUnit =
        csFromString source |> CS

    let asFsx (cUnit: CompilationUnit) : CompilationUnit =
        match cUnit with
        | FS src -> FS { src with SourceKind = SourceKind.Fsx }
        | _ -> failwith "Only F# compilation can be of type Fsx."

    let asFs (cUnit: CompilationUnit) : CompilationUnit =
        match cUnit with
        | FS src -> FS { src with SourceKind = SourceKind.Fs }
        | _ -> failwith "Only F# compilation can be of type Fs."

    let withName (name: string) (cUnit: CompilationUnit) : CompilationUnit =
        match cUnit with
        | FS src -> FS { src with Name = Some name }
        | CS src -> CS { src with Name = Some name }
        | IL _ -> failwith "IL Compilation cannot be named."

    let withReferences (references: CompilationUnit list) (cUnit: CompilationUnit) : CompilationUnit =
        match cUnit with
        | FS fs -> FS { fs with References = fs.References @ references }
        | CS cs -> CS { cs with References = cs.References @ references }
        | IL _ -> failwith "References are not supported in IL"

    let private withOptionsHelper (options: string list) (message:string) (cUnit: CompilationUnit) : CompilationUnit =
        match cUnit with
        | FS fs -> FS { fs with Options = fs.Options @ options }
        | _ -> failwith message

    let withOptions (options: string list) (cUnit: CompilationUnit) : CompilationUnit =
        withOptionsHelper options "withOptions is only supported for F#" cUnit

    let withErrorRanges (cUnit: CompilationUnit) : CompilationUnit =
        withOptionsHelper [ "--test:ErrorRanges" ] "withErrorRanges is only supported on F#" cUnit

    let withLangVersion46 (cUnit: CompilationUnit) : CompilationUnit =
        withOptionsHelper [ "--langversion:4.6" ] "withLangVersion46 is only supported on F#" cUnit

    let withLangVersion47 (cUnit: CompilationUnit) : CompilationUnit =
        withOptionsHelper [ "--langversion:4.7" ] "withLangVersion47 is only supported on F#" cUnit

    let withLangVersion50 (cUnit: CompilationUnit) : CompilationUnit =
        withOptionsHelper [ "--langversion:5.0" ] "withLangVersion50 is only supported on F#" cUnit

    let withLangVersion60 (cUnit: CompilationUnit) : CompilationUnit =
        withOptionsHelper [ "--langversion:6.0" ] "withLangVersion60 is only supported on F#" cUnit

    let withLangVersionPreview (cUnit: CompilationUnit) : CompilationUnit =
        withOptionsHelper [ "--langversion:preview" ] "withLangVersionPreview is only supported on F#" cUnit

    let withAssemblyVersion (version:string) (cUnit: CompilationUnit) : CompilationUnit =
        withOptionsHelper [ $"--version:{version}" ] "withAssemblyVersion is only supported on F#" cUnit

    /// Turns on checks that check integrity of XML doc comments
    let withXmlCommentChecking (cUnit: CompilationUnit) : CompilationUnit =
        withOptionsHelper [ "--warnon:3390" ] "withXmlCommentChecking is only supported for F#" cUnit

    /// Turns on checks that force the documentation of all parameters
    let withXmlCommentStrictParamChecking (cUnit: CompilationUnit) : CompilationUnit =
        withOptionsHelper [ "--warnon:3391" ] "withXmlCommentChecking is only supported for F#" cUnit

    let asLibrary (cUnit: CompilationUnit) : CompilationUnit =
        match cUnit with
        | FS fs -> FS { fs with OutputType = CompileOutput.Library }
        | _ -> failwith "TODO: Implement where applicable."

    let asExe (cUnit: CompilationUnit) : CompilationUnit =
        match cUnit with
        | FS fs -> FS { fs with OutputType = CompileOutput.Exe }
        | _ -> failwith "TODO: Implement where applicable."

    let ignoreWarnings (cUnit: CompilationUnit) : CompilationUnit =
        match cUnit with
        | FS fs -> FS { fs with IgnoreWarnings = true }
        | _ -> failwith "TODO: Implement ignorewarnings for the rest."

    let rec private asMetadataReference reference =
        match reference with
        | CompilationReference (cmpl, _) ->
            let result = compileFSharpCompilation cmpl false
            match result with
            | Failure f ->
                let message = sprintf "Operation failed (expected to succeed).\n All errors:\n%A" (f.Diagnostics)
                failwith message
            | Success s ->
                match s.OutputPath with
                    | None -> failwith "Operation didn't produce any output!"
                    | Some p -> p |> MetadataReference.CreateFromFile
        | _ -> failwith "Conversion isn't possible"

    let private processReferences (references: CompilationUnit list) =
        let rec loop acc = function
            | [] -> List.rev acc
            | x::xs ->
                match x with
                | FS fs ->
                    let refs = loop [] fs.References
                    let source = getSource fs.Source
                    let options = fs.Options |> List.toArray
                    let name = defaultArg fs.Name null
                    let cmpl = Compilation.Create(source, fs.SourceKind, fs.OutputType, options, refs, name, fs.OutputDirectory) |> CompilationReference.CreateFSharp
                    loop (cmpl::acc) xs
                | CS cs ->
                    let refs = loop [] cs.References
                    let source = getSource cs.Source
                    let name = defaultArg cs.Name null
                    let metadataReferences = List.map asMetadataReference refs
                    let cmpl = CompilationUtil.CreateCSharpCompilation(source, cs.LangVersion, cs.TargetFramework, additionalReferences = metadataReferences.ToImmutableArray().As<MetadataReference>(), name = name)
                            |> CompilationReference.Create
                    loop (cmpl::acc) xs
                | IL _ -> failwith "TODO: Process references for IL"
        loop [] references

    let private compileFSharpCompilation compilation ignoreWarnings : TestResult =

        let ((err: FSharpDiagnostic[], outputFilePath: string), deps) = CompilerAssert.CompileRaw(compilation, ignoreWarnings)

        let diagnostics = err |> fromFSharpDiagnostic

        let result =
            { OutputPath   = None
              Dependencies = deps
              Adjust       = 0
              Diagnostics  = diagnostics
              Output       = None }

        let (errors, warnings) = partitionErrors diagnostics

        // Treat warnings as errors if "IgnoreWarnings" is false
        if errors.Length > 0 || (warnings.Length > 0 && not ignoreWarnings) then
            Failure result
        else
            Success { result with OutputPath = Some outputFilePath }

    let private compileFSharp (fs: FSharpCompilationSource) : TestResult =

        let source = getSource fs.Source
        let sourceKind = fs.SourceKind
        let output = fs.OutputType
        let options = fs.Options |> Array.ofList
        let name = defaultArg fs.Name null

        let references = processReferences fs.References

<<<<<<< HEAD
        let compilation = 
            match fsSource.CompileDirectory with
            | Some compileDirectory ->
                Compilation.Create(source, sourceKind, output, options, references, compileDirectory)
            | _ ->
                Compilation.Create(source, sourceKind, output, options, references)
=======
        let compilation = Compilation.Create(source, sourceKind, output, options, references, name, fs.OutputDirectory)
>>>>>>> 9e3fb1be

        compileFSharpCompilation compilation fs.IgnoreWarnings

    let private compileCSharpCompilation (compilation: CSharpCompilation) : TestResult =

        let outputPath = Path.Combine(Path.GetTempPath(), "FSharpCompilerTests", Path.GetRandomFileName())

        Directory.CreateDirectory(outputPath) |> ignore

        let filename = compilation.AssemblyName

        let output = Path.Combine(outputPath, Path.ChangeExtension(filename, ".dll"))

        let cmplResult = compilation.Emit (output)

        let result =
            { OutputPath   = None
              Dependencies = []
              Adjust       = 0
              Diagnostics  = []
              Output       = None }

        if cmplResult.Success then
            Success { result with OutputPath  = Some output }
        else
            Failure result

    let private compileCSharp (csSource: CSharpCompilationSource) : TestResult =

        let source = getSource csSource.Source
        let name = defaultArg csSource.Name (Guid.NewGuid().ToString ())

        let additionalReferences =
            match processReferences csSource.References with
            | [] -> ImmutableArray.Empty
            | r  -> (List.map asMetadataReference r).ToImmutableArray().As<MetadataReference>()

        let references = TargetFrameworkUtil.getReferences csSource.TargetFramework

        let lv =
          match csSource.LangVersion with
            | CSharpLanguageVersion.CSharp8 -> LanguageVersion.CSharp8
            | _ -> LanguageVersion.Default

        let cmpl =
          CSharpCompilation.Create(
            name,
            [ CSharpSyntaxTree.ParseText (source, CSharpParseOptions lv) ],
            references.As<MetadataReference>().AddRange additionalReferences,
            CSharpCompilationOptions (OutputKind.DynamicallyLinkedLibrary))

        cmpl |> compileCSharpCompilation

    let compile (cUnit: CompilationUnit) : TestResult =
        match cUnit with
        | FS fs -> compileFSharp fs
        | CS cs -> compileCSharp cs
        | _ -> failwith "TODO"

    let private getAssemblyInBytes (result: TestResult) =
        match result with
        | Success output ->
            match output.OutputPath with
            | Some filePath -> File.ReadAllBytes(filePath)
            | _ -> failwith "Output path not found."
        | _ ->
            failwith "Compilation has errors."

    let compileGuid (cUnit: CompilationUnit) : Guid =
        let bytes =
            compile cUnit
            |> shouldSucceed
            |> getAssemblyInBytes

        use reader1 = new PEReader(bytes.ToImmutableArray())
        let reader1 = reader1.GetMetadataReader()

        reader1.GetModuleDefinition().Mvid |> reader1.GetGuid
        

    let private parseFSharp (fsSource: FSharpCompilationSource) : TestResult =
        let source = getSource fsSource.Source
        let fileName = if fsSource.SourceKind = SourceKind.Fsx then "test.fsx" else "test.fs"
        let parseResults = CompilerAssert.Parse(source, fileName = fileName)
        let failed = parseResults.ParseHadErrors

        let diagnostics =  parseResults.Diagnostics |> fromFSharpDiagnostic

        let result =
            { OutputPath   = None
              Dependencies = []
              Adjust       = 0
              Diagnostics  = diagnostics
              Output       = None }

        if failed then
            Failure result
        else
            Success result

    let parse (cUnit: CompilationUnit) : TestResult =
        match cUnit with
        | FS fs -> parseFSharp fs
        | _ -> failwith "Parsing only supported for F#."

    let private typecheckFSharpSourceAndReturnErrors (fsSource: FSharpCompilationSource) : FSharpDiagnostic [] =
        let source = getSource fsSource.Source
        let options = fsSource.Options |> Array.ofList

        let name = match fsSource.Name with | None -> "test.fs" | Some n -> n

        let (err: FSharpDiagnostic []) = CompilerAssert.TypeCheckWithOptionsAndName options name source

        err

    let private typecheckFSharpSource (fsSource: FSharpCompilationSource) : TestResult =

        let (err: FSharpDiagnostic []) = typecheckFSharpSourceAndReturnErrors fsSource

        let diagnostics = err |> fromFSharpDiagnostic

        let result =
            { OutputPath   = None
              Dependencies = []
              Adjust       = 0
              Diagnostics  = diagnostics
              Output       = None }

        let (errors, warnings) = partitionErrors diagnostics

        // Treat warnings as errors if "IgnoreWarnings" is false;
        if errors.Length > 0 || (warnings.Length > 0 && not fsSource.IgnoreWarnings) then
            Failure result
        else
            Success result

    let private typecheckFSharp (fsSource: FSharpCompilationSource) : TestResult =
        match fsSource.Source with
        | _ -> typecheckFSharpSource fsSource

    let typecheck (cUnit: CompilationUnit) : TestResult =
        match cUnit with
        | FS fs -> typecheckFSharp fs
        | _ -> failwith "Typecheck only supports F#"

    let typecheckResults (cUnit: CompilationUnit) : FSharp.Compiler.CodeAnalysis.FSharpCheckFileResults =
        match cUnit with
        | FS fsSource ->
            let source = getSource fsSource.Source
            let options = fsSource.Options |> Array.ofList

            let name = match fsSource.Name with | None -> "test.fs" | Some n -> n

            CompilerAssert.TypeCheck(options, name, source)
        | _ -> failwith "Typecheck only supports F#"

    let run (result: TestResult) : TestResult =
        match result with
        | Failure f -> failwith (sprintf "Compilation should be successful in order to run.\n Errors: %A" (f.Diagnostics))
        | Success s ->
            match s.OutputPath with
            | None -> failwith "Compilation didn't produce any output. Unable to run. (Did you forget to set output type to Exe?)"
            | Some p ->
                let (exitCode, output, errors) = CompilerAssert.ExecuteAndReturnResult (p, s.Dependencies, false)
                printfn "---------output-------\n%s\n-------"  output
                printfn "---------errors-------\n%s\n-------"  errors
                let executionResult = { s with Output = Some (ExecutionOutput { ExitCode = exitCode; StdOut = output; StdErr = errors }) }
                if exitCode = 0 then
                    Success executionResult
                else
                    Failure executionResult

    let compileAndRun = compile >> run

    let compileExeAndRun = asExe >> compileAndRun

    let private evalFSharp (fs: FSharpCompilationSource) : TestResult =
        let source = getSource fs.Source
        let options = fs.Options |> Array.ofList

        use script = new FSharpScript(additionalArgs=options)

        let ((evalresult: Result<FsiValue option, exn>), (err: FSharpDiagnostic[])) = script.Eval(source)

        let diagnostics = err |> fromFSharpDiagnostic

        let result =
            { OutputPath   = None
              Dependencies = []
              Adjust       = 0
              Diagnostics  = diagnostics
              Output       = Some(EvalOutput evalresult) }

        let (errors, warnings) = partitionErrors diagnostics

        let evalError = match evalresult with Ok _ -> false | _ -> true

        if evalError || errors.Length > 0 || (warnings.Length > 0 && not fs.IgnoreWarnings) then
            Failure result
        else
            Success result

    let eval (cUnit: CompilationUnit) : TestResult =
        match cUnit with
        | FS fs -> evalFSharp fs
        | _ -> failwith "Script evaluation is only supported for F#."

    let runFsi (cUnit: CompilationUnit) : TestResult =
        match cUnit with
        | FS fs ->
            let source = getSource fs.Source

            let options = fs.Options |> Array.ofList

            let errors = CompilerAssert.RunScriptWithOptionsAndReturnResult options source

            let result =
                { OutputPath   = None
                  Dependencies = []
                  Adjust       = 0
                  Diagnostics  = []
                  Output       = None }

            if errors.Count > 0 then
                let output = ExecutionOutput {
                    ExitCode = -1
                    StdOut   = String.Empty
                    StdErr   = ((errors |> String.concat "\n").Replace("\r\n","\n")) }
                Failure { result with Output = Some output }
            else
                Success result
        | _ -> failwith "FSI running only supports F#."


    let private createBaselineErrors (baselineFile: BaselineFile) (actualErrors: string) : unit =
        FileSystem.OpenFileForWriteShim(baselineFile.FilePath + ".err").Write(actualErrors)

    let private verifyFSBaseline (fs) : unit =
        match fs.Baseline with
        | None -> failwith "Baseline was not provided."
        | Some bsl ->
            let errorsExpectedBaseLine =
                match bsl.OutputBaseline.Content with
                | Some b -> b.Replace("\r\n","\n")
                | None ->  String.Empty

            let typecheckDiagnostics = fs |> typecheckFSharpSourceAndReturnErrors

            let errorsActual = (typecheckDiagnostics |> Array.map (sprintf "%A") |> String.concat "\n").Replace("\r\n","\n")

            if errorsExpectedBaseLine <> errorsActual then
                createBaselineErrors bsl.OutputBaseline errorsActual

            Assert.AreEqual(errorsExpectedBaseLine, errorsActual)

    /// Check the typechecker output against the baseline, if invoked with empty baseline, will expect no error/warnings output.
    let verifyBaseline (cUnit: CompilationUnit) : CompilationUnit =
        match cUnit with
        | FS fs -> (verifyFSBaseline fs) |> ignore
        | _ -> failwith "Baseline tests are only supported for F#."

        cUnit

    let verifyIL (il: string list) (result: TestResult) : unit =
        match result with
        | Success s ->
            match s.OutputPath with
            | None -> failwith "Operation didn't produce any output!"
            | Some p -> ILChecker.checkIL p il
        | Failure _ -> failwith "Result should be \"Success\" in order to get IL."

    let verifyILBinary (il: string list) (dll: string)= ILChecker.checkIL dll il

    let private verifyFSILBaseline (baseline: Baseline option) (result: Output) : unit =
        match baseline with
        | None -> failwith "Baseline was not provided."
        | Some bsl ->
            match result.OutputPath with
                | None -> failwith "Operation didn't produce any output!"
                | Some p ->
                    let expectedIL =
                        match bsl.ILBaseline.Content with
                        | Some b -> b.Replace("\r\n","\n")
                        | None ->  String.Empty
                    let (success, errorMsg, actualIL) = ILChecker.verifyILAndReturnActual p expectedIL

                    if not success then
                        createBaselineErrors bsl.ILBaseline actualIL
                        Assert.Fail(errorMsg)

    let verifyILBaseline (cUnit: CompilationUnit) : CompilationUnit =
        match cUnit with
        | FS fs ->
            match fs |> compileFSharp |> shouldSucceed with
            | Failure _ -> failwith "Result should be \"Success\" in order to get IL."
            | Success s -> verifyFSILBaseline fs.Baseline s
        | _ -> failwith "Baseline tests are only supported for F#."

        cUnit

    let verifyBaselines = verifyBaseline >> verifyILBaseline

    [<AutoOpen>]
    module Assertions =
        let private getErrorNumber (error: ErrorType) : int =
            match error with
            | Error e | Warning e | Information e | Hidden e -> e

        let private getErrorInfo (info: ErrorInfo) : string =
            sprintf "%A %A" info.Error info.Message

        let inline private assertErrorsLength (source: ErrorInfo list) (expected: 'a list) : unit =
            if (List.length source) <> (List.length expected) then
                failwith (sprintf "Expected list of issues differ from compilation result:\nExpected:\n %A\nActual:\n %A" expected (List.map getErrorInfo source))
            ()

        let private assertErrorMessages (source: ErrorInfo list) (expected: string list) : unit =
            for exp in expected do
                if not (List.exists (fun (el: ErrorInfo) ->
                    let msg = el.Message 
                    msg = exp) source) then
                    failwith (sprintf "Mismatch in error message, expected '%A' was not found during compilation.\nAll errors:\n%A" exp (List.map getErrorInfo source))
            assertErrorsLength source expected

        let private assertErrorNumbers (source: ErrorInfo list) (expected: int list) : unit =
            for exp in expected do
                if not (List.exists (fun (el: ErrorInfo) -> (getErrorNumber el.Error) = exp) source) then
                    failwith (sprintf "Mismatch in ErrorNumber, expected '%A' was not found during compilation.\nAll errors:\n%A" exp (List.map getErrorInfo source))

        let private assertErrors (what: string) libAdjust (source: ErrorInfo list) (expected: ErrorInfo list) : unit =
            let errors = source |> List.map (fun error -> { error with Range = adjustRange error.Range libAdjust })
            
            let inline checkEqual k a b =
             if a <> b then
                 Assert.AreEqual(a, b, sprintf "%s: Mismatch in %s, expected '%A', got '%A'.\nAll errors:\n%A\nExpected errors:\n%A" what k a b errors expected)
            // For lists longer than 100 errors:
            errors |> List.iter System.Diagnostics.Debug.WriteLine

            // TODO: Check all "categories", collect all results and print alltogether.
            checkEqual "Errors count" expected.Length errors.Length

            (errors, expected)
            ||> List.iter2 (fun actualError expectedError ->
                           let { Error = actualError; Range = actualRange; Message = actualMessage } = actualError
                           let { Error = expectedError; Range = expectedRange; Message = expectedMessage } = expectedError
                           checkEqual "Error" expectedError actualError
                           checkEqual "ErrorRange" expectedRange actualRange
                           checkEqual "Message" expectedMessage actualMessage)
            ()

        let adjust (adjust: int) (result: TestResult) : TestResult =
            match result with
            | Success s -> Success { s with Adjust = adjust }
            | Failure f -> Failure { f with Adjust = adjust }

        let shouldSucceed (result: TestResult) : TestResult =
            match result with
            | Success _ -> result
            | Failure r ->
                let message = 
                    [ sprintf "Operation failed (expected to succeed).\n All errors:\n%A\n" r.Diagnostics
                      match r.Output with
                      | Some (ExecutionOutput output) ->
                          sprintf "----output-----\n%s\n----error-------\n%s\n----------" output.StdOut output.StdErr
                      | _ -> () ]
                    |> String.concat "\n"
                failwith message

        let shouldFail (result: TestResult) : TestResult =
            match result with
            | Success _ -> failwith "Operation was succeeded (expected to fail)."
            | Failure _ -> result

        let private assertResultsCategory (what: string) (selector: Output -> ErrorInfo list) (expected: ErrorInfo list) (result: TestResult) : TestResult =
            match result with
            | Success r | Failure r ->
                assertErrors what r.Adjust (selector r) expected
            result

        let withResults (expectedResults: ErrorInfo list) result : TestResult =
            assertResultsCategory "Results" (fun r -> r.Diagnostics) expectedResults result

        let withResult (expectedResult: ErrorInfo ) (result: TestResult) : TestResult =
            withResults [expectedResult] result

        let withDiagnostics (expected: (ErrorType * Line * Col * Line * Col * string) list) (result: TestResult) : TestResult =
            let (expectedResults: ErrorInfo list) =
                expected |>
                List.map(
                    fun e ->
                      let (error, (Line startLine), (Col startCol), (Line endLine), (Col endCol), message) = e
                      { Error = error
                        Range =
                            { StartLine   = startLine
                              StartColumn = startCol
                              EndLine     = endLine
                              EndColumn   = endCol }
                        Message     = message })
            withResults expectedResults result

        let withSingleDiagnostic (expected: (ErrorType * Line * Col * Line * Col * string)) (result: TestResult) : TestResult =
            withDiagnostics [expected] result

        let withErrors (expectedErrors: ErrorInfo list) (result: TestResult) : TestResult =
            assertResultsCategory "Errors" (fun r -> getErrors r.Diagnostics) expectedErrors result

        let withError (expectedError: ErrorInfo) (result: TestResult) : TestResult =
            withErrors [expectedError] result

        let checkCodes (expected: int list) (selector: Output -> ErrorInfo list) (result: TestResult) : TestResult =
            match result with
            | Success r | Failure r ->
                assertErrorNumbers (selector r) expected
            result

        let withErrorCodes (expectedCodes: int list) (result: TestResult) : TestResult =
            checkCodes expectedCodes (fun r -> getErrors r.Diagnostics) result

        let withErrorCode (expectedCode: int) (result: TestResult) : TestResult =
            withErrorCodes [expectedCode] result

        let withWarnings (expectedWarnings: ErrorInfo list) (result: TestResult) : TestResult =
            assertResultsCategory "Warnings" (fun r -> getWarnings r.Diagnostics) expectedWarnings result

        let withWarning (expectedWarning: ErrorInfo) (result: TestResult) : TestResult =
            withWarnings [expectedWarning] result

        let withWarningCodes (expectedCodes: int list) (result: TestResult) : TestResult =
            checkCodes expectedCodes (fun r -> getWarnings r.Diagnostics) result

        let withWarningCode (expectedCode: int) (result: TestResult) : TestResult =
            withWarningCodes [expectedCode] result

        let private checkErrorMessages (messages: string list) (selector: Output -> ErrorInfo list) (result: TestResult) : TestResult =
            match result with
            | Success r | Failure r -> assertErrorMessages (selector r) messages
            result

        let private diagnosticMatches (pattern: string) (diagnostics: ErrorInfo list) : bool =
            diagnostics |> List.exists (fun d -> Regex.IsMatch(d.Message, pattern))

        let withDiagnosticMessageMatches (pattern: string) (result: TestResult) : TestResult =
            match result with
            | Success r | Failure r ->
                if not <| diagnosticMatches pattern r.Diagnostics then
                    failwithf "Expected diagnostic message pattern was not found in compilation diagnostics.\nDiagnostics:\n%A" r.Diagnostics
            result

        let withDiagnosticMessageDoesntMatch (pattern: string) (result: TestResult) : TestResult =
            match result with
            | Success r | Failure r ->
                if diagnosticMatches pattern r.Diagnostics then
                    failwith "Diagnostic message pattern was not expected, but was present."
            result

        let withMessages (messages: string list) (result: TestResult) : TestResult =
            checkErrorMessages messages (fun r -> r.Diagnostics) result

        let withMessage (message: string) (result: TestResult) : TestResult =
            withMessages [message] result

        let withErrorMessages (messages: string list) (result: TestResult) : TestResult =
            checkErrorMessages messages (fun r -> getErrors r.Diagnostics) result

        let withErrorMessage (message: string) (result: TestResult) : TestResult =
            withErrorMessages [message] result

        let withWarningMessages (messages: string list) (result: TestResult) : TestResult =
            checkErrorMessages messages (fun r -> getWarnings r.Diagnostics) result

        let withWarningMessage (message: string) (result: TestResult) : TestResult =
            withWarningMessages [message] result

        let withExitCode (expectedExitCode: int) (result: TestResult) : TestResult =
            match result with
            | Success r | Failure r ->
                match r.Output with
                | None -> failwith "Execution output is missing, cannot check exit code."
                | Some o ->
                    match o with
                    | ExecutionOutput e -> Assert.AreEqual(e.ExitCode, expectedExitCode, sprintf "Exit code was expected to be: %A, but got %A." expectedExitCode e.ExitCode)
                    | _ -> failwith "Cannot check exit code on this run result."
            result

        let private checkOutput (category: string) (substring: string) (selector: ExecutionOutput -> string) (result: TestResult) : TestResult =
            match result with
            | Success r | Failure r ->
                match r.Output with
                | None -> failwith (sprintf "Execution output is missing cannot check \"%A\"" category)
                | Some o ->
                    match o with
                    | ExecutionOutput e ->
                        let where = selector e
                        if not (where.Contains(substring)) then
                            failwith (sprintf "\nThe following substring:\n    %A\nwas not found in the %A\nOutput:\n    %A" substring category where)
                    | _ -> failwith "Cannot check output on this run result."
            result

        let withOutputContains (substring: string) (result: TestResult) : TestResult =
            checkOutput "STDERR/STDOUT" substring (fun o -> o.StdOut + "\n" + o.StdErr) result

        let withStdOutContains (substring: string) (result: TestResult) : TestResult =
            checkOutput "STDOUT" substring (fun o -> o.StdOut) result

        let withStdErrContains (substring: string) (result: TestResult) : TestResult =
            checkOutput "STDERR" substring (fun o -> o.StdErr) result

        // TODO: probably needs a bit of simplification, + need to remove that pyramid of doom.
        let private assertEvalOutput (selector: FsiValue -> 'T) (value: 'T) (result: TestResult) : TestResult =
            match result with
            | Success r | Failure r ->
                match r.Output with
                | None -> failwith "Execution output is missing cannot check value."
                | Some o ->
                    match o with
                    | EvalOutput e ->
                        match e with
                        | Ok v ->
                            match v with
                            | None -> failwith "Cannot assert value of evaluation, since it is None."
                            | Some e -> Assert.AreEqual(value, (selector e))
                        | Result.Error ex -> raise ex
                    | _ -> failwith "Only 'eval' output is supported."
            result

        // TODO: Need to support for:
        // STDIN, to test completions
        // Contains
        // Cancellation
        let withEvalValueEquals (value: 'T) (result: TestResult) : TestResult =
            assertEvalOutput (fun (x: FsiValue) -> x.ReflectionValue :?> 'T) value result

        let withEvalTypeEquals t (result: TestResult) : TestResult =
            assertEvalOutput (fun (x: FsiValue) -> x.ReflectionType) t result<|MERGE_RESOLUTION|>--- conflicted
+++ resolved
@@ -66,16 +66,16 @@
 
     type ErrorType = Error of int | Warning of int | Information of int | Hidden of int
 
-    type SymbolType = 
-        | MemberOrFunctionOrValue of string 
-        | Entity of string 
-        | GenericParameter of string 
-        | Parameter of string 
-        | StaticParameter of string 
+    type SymbolType =
+        | MemberOrFunctionOrValue of string
+        | Entity of string
+        | GenericParameter of string
+        | Parameter of string
+        | StaticParameter of string
         | ActivePatternCase of string
-        | UnionCase of string 
-        | Field of string 
- 
+        | UnionCase of string
+        | Field of string
+
         member this.FullName () =
             match this with
             | MemberOrFunctionOrValue fullname
@@ -147,17 +147,6 @@
         match source with
         | null -> failwith "Source cannot be null"
         | _ ->
-<<<<<<< HEAD
-            { Source           = Text source
-              Baseline         = None
-              Options          = defaultOptions
-              OutputType       = Library
-              SourceKind       = kind
-              Name             = None
-              IgnoreWarnings   = false
-              References       = []
-              CompileDirectory = None }
-=======
             { Source         = Text source
               Baseline       = None
               Options        = defaultOptions
@@ -167,7 +156,6 @@
               Name           = None
               IgnoreWarnings = false
               References     = [] }
->>>>>>> 9e3fb1be
 
     let private csFromString (source: string) : CSharpCompilationSource =
         match source with
@@ -377,16 +365,7 @@
 
         let references = processReferences fs.References
 
-<<<<<<< HEAD
-        let compilation = 
-            match fsSource.CompileDirectory with
-            | Some compileDirectory ->
-                Compilation.Create(source, sourceKind, output, options, references, compileDirectory)
-            | _ ->
-                Compilation.Create(source, sourceKind, output, options, references)
-=======
         let compilation = Compilation.Create(source, sourceKind, output, options, references, name, fs.OutputDirectory)
->>>>>>> 9e3fb1be
 
         compileFSharpCompilation compilation fs.IgnoreWarnings
 
@@ -465,7 +444,7 @@
         let reader1 = reader1.GetMetadataReader()
 
         reader1.GetModuleDefinition().Mvid |> reader1.GetGuid
-        
+
 
     let private parseFSharp (fsSource: FSharpCompilationSource) : TestResult =
         let source = getSource fsSource.Source
@@ -706,7 +685,7 @@
         let private assertErrorMessages (source: ErrorInfo list) (expected: string list) : unit =
             for exp in expected do
                 if not (List.exists (fun (el: ErrorInfo) ->
-                    let msg = el.Message 
+                    let msg = el.Message
                     msg = exp) source) then
                     failwith (sprintf "Mismatch in error message, expected '%A' was not found during compilation.\nAll errors:\n%A" exp (List.map getErrorInfo source))
             assertErrorsLength source expected
@@ -718,7 +697,7 @@
 
         let private assertErrors (what: string) libAdjust (source: ErrorInfo list) (expected: ErrorInfo list) : unit =
             let errors = source |> List.map (fun error -> { error with Range = adjustRange error.Range libAdjust })
-            
+
             let inline checkEqual k a b =
              if a <> b then
                  Assert.AreEqual(a, b, sprintf "%s: Mismatch in %s, expected '%A', got '%A'.\nAll errors:\n%A\nExpected errors:\n%A" what k a b errors expected)
@@ -746,7 +725,7 @@
             match result with
             | Success _ -> result
             | Failure r ->
-                let message = 
+                let message =
                     [ sprintf "Operation failed (expected to succeed).\n All errors:\n%A\n" r.Diagnostics
                       match r.Output with
                       | Some (ExecutionOutput output) ->
