--- conflicted
+++ resolved
@@ -404,14 +404,10 @@
     let withAssemblyVersion (version:string) (cUnit: CompilationUnit) : CompilationUnit =
         withOptionsHelper [ $"--version:{version}" ] "withAssemblyVersion is only supported on F#" cUnit
 
-<<<<<<< HEAD
-    let withWarnOn (warning: int) (cUnit: CompilationUnit) : CompilationUnit =
-=======
     let withWarnOn (warning : int) (cUnit: CompilationUnit) : CompilationUnit =
->>>>>>> 376466ce
         withOptionsHelper [ $"--warnon:{warning}" ] "withWarnOn is only supported for F#" cUnit
 
-    let withNoWarn (warning: int) (cUnit: CompilationUnit) : CompilationUnit =
+    let withNoWarn warning (cUnit: CompilationUnit) : CompilationUnit =
         withOptionsHelper [ $"--nowarn:{warning}" ] "withNoWarn is only supported for F#" cUnit
 
     let withNoOptimize (cUnit: CompilationUnit) : CompilationUnit =
