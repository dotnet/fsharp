// Copyright (c) Microsoft Corporation.  All Rights Reserved.  See License.txt in the project root for license information.

namespace FSharp.Test

open FSharp.Compiler.Interactive.Shell
open FSharp.Compiler.IO
open FSharp.Compiler.Diagnostics
open FSharp.Compiler.Symbols
open FSharp.Test.Assert
open FSharp.Test.Utilities
open FSharp.Test.ScriptHelpers
open Microsoft.CodeAnalysis
open Microsoft.CodeAnalysis.CSharp
open NUnit.Framework
open System
open System.Collections.Immutable
open System.IO
open System.Text
open System.Text.RegularExpressions
<<<<<<< HEAD
open System.Reflection
open System.Reflection.Metadata
open System.Reflection.PortableExecutable

=======
open FSharp.Test.CompilerAssertHelpers
open TestFramework
>>>>>>> 12c8309f

module rec Compiler =
    type BaselineFile = { FilePath: string; Content: string option }

    type Baseline =
        { SourceFilename: string option
          OutputBaseline: BaselineFile
          ILBaseline:     BaselineFile }

    type TestType =
        | Text of string
        | Path of string

    type CompilationUnit =
        | FS  of FSharpCompilationSource
        | CS  of CSharpCompilationSource
        | IL  of ILCompilationSource
        override this.ToString() = match this with | FS fs -> fs.ToString() | _ -> (sprintf "%A" this   )

    type FSharpCompilationSource =
        { Source:          TestType
          Baseline:        Baseline option
          Options:         string list
          OutputType:      CompileOutput
          OutputDirectory: DirectoryInfo option
          SourceKind:      SourceKind
          Name:            string option
          IgnoreWarnings:  bool
          References:      CompilationUnit list }
<<<<<<< HEAD
=======

>>>>>>> 12c8309f
        override this.ToString() = match this.Name with | Some n -> n | _ -> (sprintf "%A" this)

    type CSharpCompilationSource =
        { Source:          TestType
          LangVersion:     CSharpLanguageVersion
          TargetFramework: TargetFramework
          OutputDirectory: DirectoryInfo option
          Name:            string option
          References:      CompilationUnit list }

    type ILCompilationSource =
        { Source:     TestType
          References: CompilationUnit list  }

    type ErrorType = Error of int | Warning of int | Information of int | Hidden of int

    type SymbolType =
        | MemberOrFunctionOrValue of string
        | Entity of string
        | GenericParameter of string
        | Parameter of string
        | StaticParameter of string
        | ActivePatternCase of string
<<<<<<< HEAD
        | UnionCase of string
        | Field of string
=======
        | UnionCase of string 
        | Field of string 
>>>>>>> 12c8309f

        member this.FullName () =
            match this with
            | MemberOrFunctionOrValue fullname
            | Entity fullname
            | GenericParameter fullname
            | Parameter fullname
            | StaticParameter fullname
            | ActivePatternCase fullname
            | UnionCase fullname
            | Field fullname -> fullname

    let mapDiagnosticSeverity severity errorNumber =
        match severity with
        | FSharpDiagnosticSeverity.Hidden -> Hidden errorNumber
        | FSharpDiagnosticSeverity.Info -> Information errorNumber
        | FSharpDiagnosticSeverity.Warning -> Warning errorNumber
        | FSharpDiagnosticSeverity.Error -> Error errorNumber

    type Line = Line of int
    type Col = Col of int

    type Range =
        { StartLine:   int
          StartColumn: int
          EndLine:     int
          EndColumn:   int }

    type Disposable (dispose : unit -> unit) =
        interface IDisposable with
            member this.Dispose() = 
                dispose()

    type ErrorInfo =
        { Error:   ErrorType
          Range:   Range
          Message: string }

    type EvalOutput = Result<FsiValue option, exn>

    type ExecutionOutput =
        { ExitCode: int
          StdOut:   string
          StdErr:   string }

    type RunOutput =
        | EvalOutput of EvalOutput
        | ExecutionOutput of ExecutionOutput

    type Output =
        { OutputPath:   string option
          Dependencies: string list
          Adjust:       int
          Diagnostics:  ErrorInfo list
          Output:       RunOutput option }

    type TestResult =
        | Success of Output
        | Failure of Output

    let private defaultOptions : string list = []

    // Not very safe version of reading stuff from file, but we want to fail fast for now if anything goes wrong.
    let private getSource (src: TestType) : string =
        match src with
        | Text t -> t
        | Path p ->
            use stream = FileSystem.OpenFileForReadShim(p)
            stream.ReadAllText()

    // Load the source file from the path
    let loadSourceFromFile path = getSource(TestType.Path path)

    let private fsFromString (source: string) (kind: SourceKind) : FSharpCompilationSource =
        match source with
        | null -> failwith "Source cannot be null"
        | _ ->
            { Source          = Text source
              Baseline        = None
              Options         = defaultOptions
              OutputType      = Library
              OutputDirectory = None
              SourceKind      = kind
              Name            = None
              IgnoreWarnings  = false
              References      = [] }

    let private csFromString (source: string) : CSharpCompilationSource =
        match source with
        | null -> failwith "Source cannot be null"
        | _ ->
            { Source          = Text source
              LangVersion     = CSharpLanguageVersion.CSharp9
              TargetFramework = TargetFramework.Current
              OutputDirectory= None
              Name            = None
              References      = [] }

    let private fromFSharpDiagnostic (errors: FSharpDiagnostic[]) : ErrorInfo list =
        let toErrorInfo (e: FSharpDiagnostic) : ErrorInfo =
            let errorNumber = e.ErrorNumber
            let severity = e.Severity

            let error = if severity = FSharpDiagnosticSeverity.Warning then Warning errorNumber else Error errorNumber

            { Error   = error
              Range   =
                  { StartLine   = e.StartLine
                    StartColumn = e.StartColumn
                    EndLine     = e.EndLine
                    EndColumn   = e.EndColumn }
              Message = e.Message }

        errors
        |> List.ofArray
        |> List.distinctBy (fun e -> e.Severity, e.ErrorNumber, e.StartLine, e.StartColumn, e.EndLine, e.EndColumn, e.Message)
        |> List.map toErrorInfo

    let private partitionErrors diagnostics = diagnostics |> List.partition (fun e -> match e.Error with Error _ -> true | _ -> false)

    let private getErrors diagnostics = diagnostics |> List.filter (fun e -> match e.Error with Error _ -> true | _ -> false)

    let private getWarnings diagnostics = diagnostics |> List.filter (fun e -> match e.Error with Warning _ -> true | _ -> false)

    let private adjustRange (range: Range) (adjust: int) : Range =
        { range with
                StartLine   = range.StartLine   - adjust
                StartColumn = range.StartColumn + 1
                EndLine     = range.EndLine     - adjust
                EndColumn   = range.EndColumn   + 1 }

    let Fsx (source: string) : CompilationUnit =
        fsFromString source SourceKind.Fsx |> FS

    let FSharp (source: string) : CompilationUnit =
        fsFromString source SourceKind.Fs |> FS

    let FSharpWithInputAndOutputPath (inputFilePath: string) (outputFilePath: string) : CompilationUnit =
        let compileDirectory = Path.GetDirectoryName(outputFilePath)
        let name = Path.GetFileName(outputFilePath)
        { Source           = Path(inputFilePath)
          Baseline         = None
          Options          = defaultOptions
          OutputType       = Library
          SourceKind       = SourceKind.Fs
          Name             = Some name
          IgnoreWarnings   = false
          References       = []
          OutputDirectory  = Some(DirectoryInfo(compileDirectory)) }
        |> FS

    let CSharp (source: string) : CompilationUnit =
        csFromString source |> CS

    let asFsx (cUnit: CompilationUnit) : CompilationUnit =
        match cUnit with
        | FS src -> FS { src with SourceKind = SourceKind.Fsx }
        | _ -> failwith "Only F# compilation can be of type Fsx."

    let asFs (cUnit: CompilationUnit) : CompilationUnit =
        match cUnit with
        | FS src -> FS { src with SourceKind = SourceKind.Fs }
        | _ -> failwith "Only F# compilation can be of type Fs."

    let withName (name: string) (cUnit: CompilationUnit) : CompilationUnit =
        match cUnit with
        | FS src -> FS { src with Name = Some name }
        | CS src -> CS { src with Name = Some name }
        | IL _ -> failwith "IL Compilation cannot be named."

    let withReferences (references: CompilationUnit list) (cUnit: CompilationUnit) : CompilationUnit =
        match cUnit with
        | FS fs -> FS { fs with References = fs.References @ references }
        | CS cs -> CS { cs with References = cs.References @ references }
        | IL _ -> failwith "References are not supported in IL"

    let private withOptionsHelper (options: string list) (message:string) (cUnit: CompilationUnit) : CompilationUnit =
        match cUnit with
        | FS fs -> FS { fs with Options = fs.Options @ options }
        | _ -> failwith message

    let withOptions (options: string list) (cUnit: CompilationUnit) : CompilationUnit =
        withOptionsHelper options "withOptions is only supported for F#" cUnit

    let withErrorRanges (cUnit: CompilationUnit) : CompilationUnit =
        withOptionsHelper [ "--test:ErrorRanges" ] "withErrorRanges is only supported on F#" cUnit

    let withLangVersion46 (cUnit: CompilationUnit) : CompilationUnit =
        withOptionsHelper [ "--langversion:4.6" ] "withLangVersion46 is only supported on F#" cUnit

    let withLangVersion47 (cUnit: CompilationUnit) : CompilationUnit =
        withOptionsHelper [ "--langversion:4.7" ] "withLangVersion47 is only supported on F#" cUnit

    let withLangVersion50 (cUnit: CompilationUnit) : CompilationUnit =
        withOptionsHelper [ "--langversion:5.0" ] "withLangVersion50 is only supported on F#" cUnit

    let withLangVersion60 (cUnit: CompilationUnit) : CompilationUnit =
        withOptionsHelper [ "--langversion:6.0" ] "withLangVersion60 is only supported on F#" cUnit

    let withLangVersionPreview (cUnit: CompilationUnit) : CompilationUnit =
        withOptionsHelper [ "--langversion:preview" ] "withLangVersionPreview is only supported on F#" cUnit

    let withAssemblyVersion (version:string) (cUnit: CompilationUnit) : CompilationUnit =
        withOptionsHelper [ $"--version:{version}" ] "withAssemblyVersion is only supported on F#" cUnit

    let withWarnOn  (cUnit: CompilationUnit) warning : CompilationUnit =
        withOptionsHelper [ $"--warnon:{warning}" ] "withWarnOn is only supported for F#" cUnit

    let withNoWarn warning (cUnit: CompilationUnit) : CompilationUnit =
        withOptionsHelper [ $"--nowarn:{warning}" ] "withNoWarn is only supported for F#" cUnit

    /// Turns on checks that check integrity of XML doc comments
    let withXmlCommentChecking (cUnit: CompilationUnit) : CompilationUnit =
        withOptionsHelper [ "--warnon:3390" ] "withXmlCommentChecking is only supported for F#" cUnit

    /// Turns on checks that force the documentation of all parameters
    let withXmlCommentStrictParamChecking (cUnit: CompilationUnit) : CompilationUnit =
        withOptionsHelper [ "--warnon:3391" ] "withXmlCommentChecking is only supported for F#" cUnit

    let asLibrary (cUnit: CompilationUnit) : CompilationUnit =
        match cUnit with
        | FS fs -> FS { fs with OutputType = CompileOutput.Library }
        | _ -> failwith "TODO: Implement where applicable."

    let asExe (cUnit: CompilationUnit) : CompilationUnit =
        match cUnit with
        | FS fs -> FS { fs with OutputType = CompileOutput.Exe }
        | _ -> failwith "TODO: Implement where applicable."

    let ignoreWarnings (cUnit: CompilationUnit) : CompilationUnit =
        match cUnit with
        | FS fs -> FS { fs with IgnoreWarnings = true }
        | _ -> failwith "TODO: Implement ignorewarnings for the rest."

    let rec private asMetadataReference reference =
        match reference with
        | CompilationReference (cmpl, _) ->
            let result = compileFSharpCompilation cmpl false
            match result with
            | Failure f ->
                let message = sprintf "Operation failed (expected to succeed).\n All errors:\n%A" (f.Diagnostics)
                failwith message
            | Success s ->
                match s.OutputPath with
                    | None -> failwith "Operation didn't produce any output!"
                    | Some p -> p |> MetadataReference.CreateFromFile
        | _ -> failwith "Conversion isn't possible"

    let private processReferences (references: CompilationUnit list) defaultOutputDirectory =
        let rec loop acc = function
            | [] -> List.rev acc
            | x::xs ->
                match x with
                | FS fs ->
                    let refs = loop [] fs.References
                    let source = getSource fs.Source
                    let options = fs.Options |> List.toArray
                    let name = defaultArg fs.Name null
                    let outDir =
                        match fs.OutputDirectory with
                        | Some outputDirectory -> outputDirectory
                        | _ -> defaultOutputDirectory
                    let cmpl =
                        Compilation.Create(source, fs.SourceKind, fs.OutputType, options, refs, name, outDir) |> CompilationReference.CreateFSharp
                    loop (cmpl::acc) xs

                | CS cs ->
                    let refs = loop [] cs.References
                    let source = getSource cs.Source
                    let name = defaultArg cs.Name null
                    let metadataReferences = List.map asMetadataReference refs
                    let cmpl =
                        CompilationUtil.CreateCSharpCompilation(source, cs.LangVersion, cs.TargetFramework, additionalReferences = metadataReferences.ToImmutableArray().As<MetadataReference>(), name = name)
                        |> CompilationReference.Create
                    loop (cmpl::acc) xs

                | IL _ -> failwith "TODO: Process references for IL"
        loop [] references

    let private compileFSharpCompilation compilation ignoreWarnings : TestResult =

        let ((err: FSharpDiagnostic[], outputFilePath: string), deps) = CompilerAssert.CompileRaw(compilation, ignoreWarnings)

        let diagnostics = err |> fromFSharpDiagnostic

        let result =
            { OutputPath   = None
              Dependencies = deps
              Adjust       = 0
              Diagnostics  = diagnostics
              Output       = None }

        let (errors, warnings) = partitionErrors diagnostics

        // Treat warnings as errors if "IgnoreWarnings" is false
        if errors.Length > 0 || (warnings.Length > 0 && not ignoreWarnings) then
            Failure result
        else
            Success { result with OutputPath = Some outputFilePath }

    let private compileFSharp (fs: FSharpCompilationSource) : TestResult =

        let source = getSource fs.Source
        let sourceKind = fs.SourceKind
        let output = fs.OutputType
        let options = fs.Options |> Array.ofList
        let name = defaultArg fs.Name null
        let outputDirectory =
            match fs.OutputDirectory with
            | Some di -> di
            | None -> DirectoryInfo(tryCreateTemporaryDirectory())

        let references = processReferences fs.References outputDirectory
        let compilation = Compilation.Create(source, sourceKind, output, options, references, name, outputDirectory)

        compileFSharpCompilation compilation fs.IgnoreWarnings

    let private compileCSharpCompilation (compilation: CSharpCompilation) : TestResult =

        let outputPath = tryCreateTemporaryDirectory()

        Directory.CreateDirectory(outputPath) |> ignore

        let filename = compilation.AssemblyName

        let output = Path.Combine(outputPath, Path.ChangeExtension(filename, ".dll"))

        let cmplResult = compilation.Emit (output)

        let result =
            { OutputPath   = None
              Dependencies = []
              Adjust       = 0
              Diagnostics  = []
              Output       = None }

        if cmplResult.Success then
            Success { result with OutputPath  = Some output }
        else
            Failure result

    let private compileCSharp (csSource: CSharpCompilationSource) : TestResult =

        let source = getSource csSource.Source
        let name = defaultArg csSource.Name (tryCreateTemporaryFileName())

        let outputDirectory =
            match csSource.OutputDirectory with
            | Some di -> di
            | None -> DirectoryInfo(tryCreateTemporaryDirectory())

        let additionalReferences =
            match processReferences csSource.References outputDirectory with
            | [] -> ImmutableArray.Empty
            | r  -> (List.map asMetadataReference r).ToImmutableArray().As<MetadataReference>()

        let references = TargetFrameworkUtil.getReferences csSource.TargetFramework

        let lv =
          match csSource.LangVersion with
            | CSharpLanguageVersion.CSharp8 -> LanguageVersion.CSharp8
            | _ -> LanguageVersion.Default

        let cmpl =
          CSharpCompilation.Create(
            name,
            [ CSharpSyntaxTree.ParseText (source, CSharpParseOptions lv) ],
            references.As<MetadataReference>().AddRange additionalReferences,
            CSharpCompilationOptions (OutputKind.DynamicallyLinkedLibrary))

        cmpl |> compileCSharpCompilation

    let compile (cUnit: CompilationUnit) : TestResult =
        match cUnit with
        | FS fs -> compileFSharp fs
        | CS cs -> compileCSharp cs
        | _ -> failwith "TODO"

    let private getAssemblyInBytes (result: TestResult) =
        match result with
        | Success output ->
            match output.OutputPath with
            | Some filePath -> File.ReadAllBytes(filePath)
            | _ -> failwith "Output path not found."
        | _ ->
            failwith "Compilation has errors."

    let compileGuid (cUnit: CompilationUnit) : Guid =
        let bytes =
            compile cUnit
            |> shouldSucceed
            |> getAssemblyInBytes

        use reader1 = new PEReader(bytes.ToImmutableArray())
        let reader1 = reader1.GetMetadataReader()

        reader1.GetModuleDefinition().Mvid |> reader1.GetGuid


    let private parseFSharp (fsSource: FSharpCompilationSource) : TestResult =
        let source = getSource fsSource.Source
        let fileName = if fsSource.SourceKind = SourceKind.Fsx then "test.fsx" else "test.fs"
        let parseResults = CompilerAssert.Parse(source, fileName = fileName)
        let failed = parseResults.ParseHadErrors

        let diagnostics =  parseResults.Diagnostics |> fromFSharpDiagnostic

        let result =
            { OutputPath   = None
              Dependencies = []
              Adjust       = 0
              Diagnostics  = diagnostics
              Output       = None }

        if failed then
            Failure result
        else
            Success result

    let parse (cUnit: CompilationUnit) : TestResult =
        match cUnit with
        | FS fs -> parseFSharp fs
        | _ -> failwith "Parsing only supported for F#."

    let private typecheckFSharpSourceAndReturnErrors (fsSource: FSharpCompilationSource) : FSharpDiagnostic [] =
        let source = getSource fsSource.Source
        let options = fsSource.Options |> Array.ofList

        let name = match fsSource.Name with | None -> "test.fs" | Some n -> n

        let (err: FSharpDiagnostic []) = CompilerAssert.TypeCheckWithOptionsAndName options name source

        err

    let private typecheckFSharpSource (fsSource: FSharpCompilationSource) : TestResult =

        let (err: FSharpDiagnostic []) = typecheckFSharpSourceAndReturnErrors fsSource

        let diagnostics = err |> fromFSharpDiagnostic

        let result =
            { OutputPath   = None
              Dependencies = []
              Adjust       = 0
              Diagnostics  = diagnostics
              Output       = None }

        let (errors, warnings) = partitionErrors diagnostics

        // Treat warnings as errors if "IgnoreWarnings" is false;
        if errors.Length > 0 || (warnings.Length > 0 && not fsSource.IgnoreWarnings) then
            Failure result
        else
            Success result

    let private typecheckFSharp (fsSource: FSharpCompilationSource) : TestResult =
        match fsSource.Source with
        | _ -> typecheckFSharpSource fsSource

    let typecheck (cUnit: CompilationUnit) : TestResult =
        match cUnit with
        | FS fs -> typecheckFSharp fs
        | _ -> failwith "Typecheck only supports F#"

    let typecheckResults (cUnit: CompilationUnit) : FSharp.Compiler.CodeAnalysis.FSharpCheckFileResults =
        match cUnit with
        | FS fsSource ->
            let source = getSource fsSource.Source
            let options = fsSource.Options |> Array.ofList

            let name = match fsSource.Name with | None -> "test.fs" | Some n -> n

            CompilerAssert.TypeCheck(options, name, source)
        | _ -> failwith "Typecheck only supports F#"

    let run (result: TestResult) : TestResult =
        match result with
        | Failure f -> failwith (sprintf "Compilation should be successful in order to run.\n Errors: %A" (f.Diagnostics))
        | Success s ->
            match s.OutputPath with
            | None -> failwith "Compilation didn't produce any output. Unable to run. (Did you forget to set output type to Exe?)"
            | Some p ->
                let (exitCode, output, errors) = CompilerAssert.ExecuteAndReturnResult (p, s.Dependencies, false)
                printfn "---------output-------\n%s\n-------"  output
                printfn "---------errors-------\n%s\n-------"  errors
                let executionResult = { s with Output = Some (ExecutionOutput { ExitCode = exitCode; StdOut = output; StdErr = errors }) }
                if exitCode = 0 then
                    Success executionResult
                else
                    Failure executionResult

    let compileAndRun = compile >> run

    let compileExeAndRun = asExe >> compileAndRun

    let private evalFSharp (fs: FSharpCompilationSource) : TestResult =
        let source = getSource fs.Source
        let options = fs.Options |> Array.ofList

        use script = new FSharpScript(additionalArgs=options)

        let ((evalresult: Result<FsiValue option, exn>), (err: FSharpDiagnostic[])) = script.Eval(source)

        let diagnostics = err |> fromFSharpDiagnostic

        let result =
            { OutputPath   = None
              Dependencies = []
              Adjust       = 0
              Diagnostics  = diagnostics
              Output       = Some(EvalOutput evalresult) }

        let (errors, warnings) = partitionErrors diagnostics

        let evalError = match evalresult with Ok _ -> false | _ -> true

        if evalError || errors.Length > 0 || (warnings.Length > 0 && not fs.IgnoreWarnings) then
            Failure result
        else
            Success result

    let eval (cUnit: CompilationUnit) : TestResult =
        match cUnit with
        | FS fs -> evalFSharp fs
        | _ -> failwith "Script evaluation is only supported for F#."

    let runFsi (cUnit: CompilationUnit) : TestResult =
        match cUnit with
        | FS fs ->
            let disposals = ResizeArray<IDisposable>()
            try
                let source = getSource fs.Source
                let name = fs.Name |> Option.defaultValue "unnamed"
                let options = fs.Options |> Array.ofList
                let outputDirectory =
                    match fs.OutputDirectory with
                    | Some di -> di
                    | None -> DirectoryInfo(tryCreateTemporaryDirectory())
                outputDirectory.Create()
                disposals.Add({ new IDisposable with member _.Dispose() = outputDirectory.Delete(true) })

                let references = processReferences fs.References outputDirectory
                let cmpl = Compilation.Create(source, fs.SourceKind, fs.OutputType, options, references, name, outputDirectory)
                let _compilationRefs, _deps = evaluateReferences outputDirectory disposals fs.IgnoreWarnings cmpl
                let options =
                    let opts = new ResizeArray<string>(fs.Options)

                    // For every built reference add a -I path so that fsi can find it easily
                    for reference in references do
                        match reference with
                        | CompilationReference( cmpl, _) ->
                            match cmpl with
                            | Compilation(_source, _sourceKind, _outputType, _options, _references, _name, outputDirectory) ->
                                if outputDirectory.IsSome then
                                    opts.Add($"-I:\"{(outputDirectory.Value.FullName)}\"")
                        | _ -> ()
                    opts.ToArray()
                let errors = CompilerAssert.RunScriptWithOptionsAndReturnResult options source

                let result =
                    { OutputPath   = None
                      Dependencies = []
                      Adjust       = 0
                      Diagnostics  = []
                      Output       = None }

                if errors.Count > 0 then
                    let output = ExecutionOutput {
                        ExitCode = -1
                        StdOut   = String.Empty
                        StdErr   = ((errors |> String.concat "\n").Replace("\r\n","\n")) }
                    Failure { result with Output = Some output }
                else
                    Success result

            finally
                disposals
                |> Seq.iter (fun x -> x.Dispose())

        | _ -> failwith "FSI running only supports F#."


    let private createBaselineErrors (baselineFile: BaselineFile) (actualErrors: string) : unit =
        FileSystem.OpenFileForWriteShim(baselineFile.FilePath + ".err").Write(actualErrors)

    let private verifyFSBaseline (fs) : unit =
        match fs.Baseline with
        | None -> failwith "Baseline was not provided."
        | Some bsl ->
            let errorsExpectedBaseLine =
                match bsl.OutputBaseline.Content with
                | Some b -> b.Replace("\r\n","\n")
                | None ->  String.Empty

            let typecheckDiagnostics = fs |> typecheckFSharpSourceAndReturnErrors

            let errorsActual = (typecheckDiagnostics |> Array.map (sprintf "%A") |> String.concat "\n").Replace("\r\n","\n")

            if errorsExpectedBaseLine <> errorsActual then
                createBaselineErrors bsl.OutputBaseline errorsActual

            Assert.AreEqual(errorsExpectedBaseLine, errorsActual)

    /// Check the typechecker output against the baseline, if invoked with empty baseline, will expect no error/warnings output.
    let verifyBaseline (cUnit: CompilationUnit) : CompilationUnit =
        match cUnit with
        | FS fs -> (verifyFSBaseline fs) |> ignore
        | _ -> failwith "Baseline tests are only supported for F#."

        cUnit

    let verifyIL (il: string list) (result: TestResult) : unit =
        match result with
        | Success s ->
            match s.OutputPath with
            | None -> failwith "Operation didn't produce any output!"
            | Some p -> ILChecker.checkIL p il
        | Failure _ -> failwith "Result should be \"Success\" in order to get IL."

    let verifyILBinary (il: string list) (dll: string)= ILChecker.checkIL dll il

    let private verifyFSILBaseline (baseline: Baseline option) (result: Output) : unit =
        match baseline with
        | None -> failwith "Baseline was not provided."
        | Some bsl ->
            match result.OutputPath with
                | None -> failwith "Operation didn't produce any output!"
                | Some p ->
                    let expectedIL =
                        match bsl.ILBaseline.Content with
                        | Some b -> b.Replace("\r\n","\n")
                        | None ->  String.Empty
                    let (success, errorMsg, actualIL) = ILChecker.verifyILAndReturnActual p expectedIL

                    if not success then
                        createBaselineErrors bsl.ILBaseline actualIL
                        Assert.Fail(errorMsg)

    let verifyILBaseline (cUnit: CompilationUnit) : CompilationUnit =
        match cUnit with
        | FS fs ->
            match fs |> compileFSharp |> shouldSucceed with
            | Failure _ -> failwith "Result should be \"Success\" in order to get IL."
            | Success s -> verifyFSILBaseline fs.Baseline s
        | _ -> failwith "Baseline tests are only supported for F#."

        cUnit

    let verifyBaselines = verifyBaseline >> verifyILBaseline

    [<AutoOpen>]
    module Assertions =
        let private getErrorNumber (error: ErrorType) : int =
            match error with
            | Error e | Warning e | Information e | Hidden e -> e

        let private getErrorInfo (info: ErrorInfo) : string =
            sprintf "%A %A" info.Error info.Message

        let inline private assertErrorsLength (source: ErrorInfo list) (expected: 'a list) : unit =
            if (List.length source) <> (List.length expected) then
                failwith (sprintf "Expected list of issues differ from compilation result:\nExpected:\n %A\nActual:\n %A" expected (List.map getErrorInfo source))
            ()

        let private assertErrorMessages (source: ErrorInfo list) (expected: string list) : unit =
            for exp in expected do
                if not (List.exists (fun (el: ErrorInfo) ->
                    let msg = el.Message
                    msg = exp) source) then
                    failwith (sprintf "Mismatch in error message, expected '%A' was not found during compilation.\nAll errors:\n%A" exp (List.map getErrorInfo source))
            assertErrorsLength source expected

        let private assertErrorNumbers (source: ErrorInfo list) (expected: int list) : unit =
            for exp in expected do
                if not (List.exists (fun (el: ErrorInfo) -> (getErrorNumber el.Error) = exp) source) then
                    failwith (sprintf "Mismatch in ErrorNumber, expected '%A' was not found during compilation.\nAll errors:\n%A" exp (List.map getErrorInfo source))

        let private assertErrors (what: string) libAdjust (source: ErrorInfo list) (expected: ErrorInfo list) : unit =
            let errors = source |> List.map (fun error -> { error with Range = adjustRange error.Range libAdjust })

            let inline checkEqual k a b =
             if a <> b then
                 Assert.AreEqual(a, b, sprintf "%s: Mismatch in %s, expected '%A', got '%A'.\nAll errors:\n%A\nExpected errors:\n%A" what k a b errors expected)
            // For lists longer than 100 errors:
            errors |> List.iter System.Diagnostics.Debug.WriteLine

            // TODO: Check all "categories", collect all results and print alltogether.
            checkEqual "Errors count" expected.Length errors.Length

            (errors, expected)
            ||> List.iter2 (fun actualError expectedError ->
                           let { Error = actualError; Range = actualRange; Message = actualMessage } = actualError
                           let { Error = expectedError; Range = expectedRange; Message = expectedMessage } = expectedError
                           checkEqual "Error" expectedError actualError
                           checkEqual "ErrorRange" expectedRange actualRange
                           checkEqual "Message" expectedMessage actualMessage)
            ()

        let adjust (adjust: int) (result: TestResult) : TestResult =
            match result with
            | Success s -> Success { s with Adjust = adjust }
            | Failure f -> Failure { f with Adjust = adjust }

        let shouldSucceed (result: TestResult) : TestResult =
            match result with
            | Success _ -> result
            | Failure r ->
                let message =
                    [ sprintf "Operation failed (expected to succeed).\n All errors:\n%A\n" r.Diagnostics
                      match r.Output with
                      | Some (ExecutionOutput output) ->
                          sprintf "----output-----\n%s\n----error-------\n%s\n----------" output.StdOut output.StdErr
                      | _ -> () ]
                    |> String.concat "\n"
                failwith message

        let shouldFail (result: TestResult) : TestResult =
            match result with
            | Success _ -> failwith "Operation was succeeded (expected to fail)."
            | Failure _ -> result

        let private assertResultsCategory (what: string) (selector: Output -> ErrorInfo list) (expected: ErrorInfo list) (result: TestResult) : TestResult =
            match result with
            | Success r | Failure r ->
                assertErrors what r.Adjust (selector r) expected
            result

        let withResults (expectedResults: ErrorInfo list) result : TestResult =
            assertResultsCategory "Results" (fun r -> r.Diagnostics) expectedResults result

        let withResult (expectedResult: ErrorInfo ) (result: TestResult) : TestResult =
            withResults [expectedResult] result

        let withDiagnostics (expected: (ErrorType * Line * Col * Line * Col * string) list) (result: TestResult) : TestResult =
            let (expectedResults: ErrorInfo list) =
                expected |>
                List.map(
                    fun e ->
                      let (error, (Line startLine), (Col startCol), (Line endLine), (Col endCol), message) = e
                      { Error = error
                        Range =
                            { StartLine   = startLine
                              StartColumn = startCol
                              EndLine     = endLine
                              EndColumn   = endCol }
                        Message     = message })
            withResults expectedResults result

        let withSingleDiagnostic (expected: (ErrorType * Line * Col * Line * Col * string)) (result: TestResult) : TestResult =
            withDiagnostics [expected] result

        let withErrors (expectedErrors: ErrorInfo list) (result: TestResult) : TestResult =
            assertResultsCategory "Errors" (fun r -> getErrors r.Diagnostics) expectedErrors result

        let withError (expectedError: ErrorInfo) (result: TestResult) : TestResult =
            withErrors [expectedError] result

        let checkCodes (expected: int list) (selector: Output -> ErrorInfo list) (result: TestResult) : TestResult =
            match result with
            | Success r | Failure r ->
                assertErrorNumbers (selector r) expected
            result

        let withErrorCodes (expectedCodes: int list) (result: TestResult) : TestResult =
            checkCodes expectedCodes (fun r -> getErrors r.Diagnostics) result

        let withErrorCode (expectedCode: int) (result: TestResult) : TestResult =
            withErrorCodes [expectedCode] result

        let withWarnings (expectedWarnings: ErrorInfo list) (result: TestResult) : TestResult =
            assertResultsCategory "Warnings" (fun r -> getWarnings r.Diagnostics) expectedWarnings result

        let withWarning (expectedWarning: ErrorInfo) (result: TestResult) : TestResult =
            withWarnings [expectedWarning] result

        let withWarningCodes (expectedCodes: int list) (result: TestResult) : TestResult =
            checkCodes expectedCodes (fun r -> getWarnings r.Diagnostics) result

        let withWarningCode (expectedCode: int) (result: TestResult) : TestResult =
            withWarningCodes [expectedCode] result

        let private checkErrorMessages (messages: string list) (selector: Output -> ErrorInfo list) (result: TestResult) : TestResult =
            match result with
            | Success r | Failure r -> assertErrorMessages (selector r) messages
            result

        let private diagnosticMatches (pattern: string) (diagnostics: ErrorInfo list) : bool =
            diagnostics |> List.exists (fun d -> Regex.IsMatch(d.Message, pattern))

        let withDiagnosticMessageMatches (pattern: string) (result: TestResult) : TestResult =
            match result with
            | Success r | Failure r ->
                if not <| diagnosticMatches pattern r.Diagnostics then
                    failwithf "Expected diagnostic message pattern was not found in compilation diagnostics.\nDiagnostics:\n%A" r.Diagnostics
            result

        let withDiagnosticMessageDoesntMatch (pattern: string) (result: TestResult) : TestResult =
            match result with
            | Success r | Failure r ->
                if diagnosticMatches pattern r.Diagnostics then
                    failwith "Diagnostic message pattern was not expected, but was present."
            result

        let withMessages (messages: string list) (result: TestResult) : TestResult =
            checkErrorMessages messages (fun r -> r.Diagnostics) result

        let withMessage (message: string) (result: TestResult) : TestResult =
            withMessages [message] result

        let withErrorMessages (messages: string list) (result: TestResult) : TestResult =
            checkErrorMessages messages (fun r -> getErrors r.Diagnostics) result

        let withErrorMessage (message: string) (result: TestResult) : TestResult =
            withErrorMessages [message] result

        let withWarningMessages (messages: string list) (result: TestResult) : TestResult =
            checkErrorMessages messages (fun r -> getWarnings r.Diagnostics) result

        let withWarningMessage (message: string) (result: TestResult) : TestResult =
            withWarningMessages [message] result

        let withExitCode (expectedExitCode: int) (result: TestResult) : TestResult =
            match result with
            | Success r | Failure r ->
                match r.Output with
                | None -> failwith "Execution output is missing, cannot check exit code."
                | Some o ->
                    match o with
                    | ExecutionOutput e -> Assert.AreEqual(e.ExitCode, expectedExitCode, sprintf "Exit code was expected to be: %A, but got %A." expectedExitCode e.ExitCode)
                    | _ -> failwith "Cannot check exit code on this run result."
            result

        let private checkOutput (category: string) (substring: string) (selector: ExecutionOutput -> string) (result: TestResult) : TestResult =
            match result with
            | Success r | Failure r ->
                match r.Output with
                | None -> failwith (sprintf "Execution output is missing cannot check \"%A\"" category)
                | Some o ->
                    match o with
                    | ExecutionOutput e ->
                        let where = selector e
                        if not (where.Contains(substring)) then
                            failwith (sprintf "\nThe following substring:\n    %A\nwas not found in the %A\nOutput:\n    %A" substring category where)
                    | _ -> failwith "Cannot check output on this run result."
            result

        let withOutputContains (substring: string) (result: TestResult) : TestResult =
            checkOutput "STDERR/STDOUT" substring (fun o -> o.StdOut + "\n" + o.StdErr) result

        let withStdOutContains (substring: string) (result: TestResult) : TestResult =
            checkOutput "STDOUT" substring (fun o -> o.StdOut) result

        let withStdErrContains (substring: string) (result: TestResult) : TestResult =
            checkOutput "STDERR" substring (fun o -> o.StdErr) result

        // TODO: probably needs a bit of simplification, + need to remove that pyramid of doom.
        let private assertEvalOutput (selector: FsiValue -> 'T) (value: 'T) (result: TestResult) : TestResult =
            match result with
            | Success r | Failure r ->
                match r.Output with
                | None -> failwith "Execution output is missing cannot check value."
                | Some o ->
                    match o with
                    | EvalOutput e ->
                        match e with
                        | Ok v ->
                            match v with
                            | None -> failwith "Cannot assert value of evaluation, since it is None."
                            | Some e -> Assert.AreEqual(value, (selector e))
                        | Result.Error ex -> raise ex
                    | _ -> failwith "Only 'eval' output is supported."
            result

        // TODO: Need to support for:
        // STDIN, to test completions
        // Contains
        // Cancellation
        let withEvalValueEquals (value: 'T) (result: TestResult) : TestResult =
            assertEvalOutput (fun (x: FsiValue) -> x.ReflectionValue :?> 'T) value result

        let withEvalTypeEquals t (result: TestResult) : TestResult =
            assertEvalOutput (fun (x: FsiValue) -> x.ReflectionType) t result<|MERGE_RESOLUTION|>--- conflicted
+++ resolved
@@ -17,15 +17,12 @@
 open System.IO
 open System.Text
 open System.Text.RegularExpressions
-<<<<<<< HEAD
 open System.Reflection
 open System.Reflection.Metadata
 open System.Reflection.PortableExecutable
 
-=======
 open FSharp.Test.CompilerAssertHelpers
 open TestFramework
->>>>>>> 12c8309f
 
 module rec Compiler =
     type BaselineFile = { FilePath: string; Content: string option }
@@ -55,10 +52,6 @@
           Name:            string option
           IgnoreWarnings:  bool
           References:      CompilationUnit list }
-<<<<<<< HEAD
-=======
-
->>>>>>> 12c8309f
         override this.ToString() = match this.Name with | Some n -> n | _ -> (sprintf "%A" this)
 
     type CSharpCompilationSource =
@@ -82,13 +75,8 @@
         | Parameter of string
         | StaticParameter of string
         | ActivePatternCase of string
-<<<<<<< HEAD
         | UnionCase of string
         | Field of string
-=======
-        | UnionCase of string 
-        | Field of string 
->>>>>>> 12c8309f
 
         member this.FullName () =
             match this with
