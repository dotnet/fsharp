﻿namespace FSharp.Test

open System
open System.IO
open System.Reflection

open Xunit.Sdk

open FSharp.Compiler.IO
open FSharp.Test.Compiler

/// Attribute to use with Xunit's TheoryAttribute.
/// Takes a directory, relative to current test suite's root.
/// Returns a CompilationUnit with encapsulated source code, error baseline and IL baseline (if any).
[<AttributeUsage(AttributeTargets.Method, AllowMultiple = true, Inherited = true)>]
[<NoComparison; NoEquality>]
type DirectoryAttribute(dir: string) =
    inherit DataAttribute()
    do
        if String.IsNullOrWhiteSpace(dir) then
            invalidArg "dir" "Directory cannot be null, empty or whitespace only."

    let normalizePathSeparator (text:string) = text.Replace(@"\", "/")

    let normalizeName name =
        let invalidPathChars = Array.concat [Path.GetInvalidPathChars(); [| ':'; '\\'; '/'; ' '; '.' |]]
        let result = invalidPathChars |> Array.fold(fun (acc:string) (c:char) -> acc.Replace(string(c), "_")) name
        result

    let dirInfo = normalizePathSeparator (Path.GetFullPath(dir))
    let outputDirectory name =
        // If the executing assembly has 'artifacts\bin' in it's path then we are operating normally in the CI or dev tests
        // Thus the output directory will be in a subdirectory below where we are executing.
        // The subdirectory will be relative to the source directory containing the test source file,
        // E.g
        //    When the source code is in:
        //        $(repo-root)\tests\FSharp.Compiler.ComponentTests\Conformance\PseudoCustomAttributes
        //    and the test is running in the FSharp.Compiler.ComponentTeststest library
        //    The output directory will be: 
        //        artifacts\bin\FSharp.Compiler.ComponentTests\$(Flavour)\$(TargetFramework)\tests\FSharp.Compiler.ComponentTests\Conformance\PseudoCustomAttributes
        //
        //    If we can't find anything then we execute in the directory containing the source
        //
        try
            let testlibraryLocation = normalizePathSeparator (Path.GetDirectoryName(Assembly.GetExecutingAssembly().Location))
            let pos = testlibraryLocation.IndexOf("artifacts/bin",StringComparison.OrdinalIgnoreCase)
            if pos > 0 then
                // Running under CI or dev build
                let testRoot = Path.Combine(testlibraryLocation.Substring(0, pos), @"tests/")
                let testSourceDirectory =
                    let testPaths = dirInfo.Replace(testRoot, "").Split('/')
                    testPaths[0] <- "tests"
                    Path.Combine(testPaths)
                let n = Path.Combine(testlibraryLocation, testSourceDirectory.Trim('/'), normalizeName name)
                let outputDirectory = new DirectoryInfo(n)
                Some outputDirectory
            else
                raise (new InvalidOperationException($"Failed to find the test output directory:\nTest Library Location: '{testlibraryLocation}'\n Pos: {pos}"))
                None

        with | e ->
            raise (new InvalidOperationException($" '{e.Message}'.  Can't get the location of the executing assembly"))

    let mutable baselineSuffix = ""
    let mutable includes = Array.empty<string>

    let readFileOrDefault (path: string) : string option =
        match FileSystem.FileExistsShim(path) with
            | true -> Some <| File.ReadAllText path
            | _ -> None

    let createCompilationUnit path fs name =
        let outputDirectory =  outputDirectory name
<<<<<<< HEAD
        let filePath = path ++ fs
        let fsSource = File.ReadAllText filePath
        let bslFilePath = filePath + ".bsl"
        let ilFilePath  =
            if outputDirectory.IsSome then
                outputDirectory.Value.FullName + fs + ".il"
            else
                filePath + ".il"

        let bslSource = readFileOrDefault bslFilePath
        let ilSource = readFileOrDefault ilFilePath

        { Source         = Text fsSource
          Baseline       =
                Some { SourceFilename = Some filePath
                       OutputBaseline = { FilePath = bslFilePath; Content = bslSource }
                       ILBaseline     = { FilePath = ilFilePath;  Content = ilSource  } }
          Options        = []
          OutputType     = Library
          SourceKind     = SourceKind.Fsx
          Name           = Some fs
          IgnoreWarnings = false
          References     = []
          OutputDirectory  = outputDirectory } |> FS

=======
        let outputDirectoryPath =
            match outputDirectory with
            | Some path -> path.FullName
            | None -> failwith "Can't set the output directory"
        let sourceFilePath = normalizePathSeparator (path ++ fs)
        let fsBslFilePath = sourceFilePath + ".err.bsl"
        let ilBslFilePath =
            let ilBslPaths = [|
#if DEBUG
    #if NETCOREAPP
                yield sourceFilePath + baselineSuffix + ".il.netcore.debug.bsl"
                yield sourceFilePath + baselineSuffix + ".il.netcore.bsl"
    #else
                yield sourceFilePath + baselineSuffix + ".il.net472.debug.bsl"
                yield sourceFilePath + baselineSuffix + ".il.net472.bsl"
    #endif
                yield sourceFilePath + baselineSuffix + ".il.debug.bsl"
                yield sourceFilePath + baselineSuffix + ".il.bsl"
#else
    #if NETCOREAPP
                yield sourceFilePath + baselineSuffix + ".il.netcore.release.bsl"
                yield sourceFilePath + baselineSuffix + ".il.netcore.bsl"
    #else
                yield sourceFilePath + baselineSuffix + ".il.net472.release.bsl"
                yield sourceFilePath + baselineSuffix + ".il.net472.bsl"
    #endif
                yield sourceFilePath + baselineSuffix + ".il.release.bsl"
                yield sourceFilePath + baselineSuffix + ".il.bsl"
#endif
            |]

            let findBaseline =
                ilBslPaths
                |> Array.tryPick(fun p -> if File.Exists(p) then Some p else None)
            match findBaseline with
            | Some s -> s
            | None -> sourceFilePath + baselineSuffix + ".il.bsl"

        let fsOutFilePath = normalizePathSeparator (Path.ChangeExtension(outputDirectoryPath ++ fs, ".err"))
        let ilOutFilePath = normalizePathSeparator ( Path.ChangeExtension(outputDirectoryPath ++ fs, ".il"))
        let fsBslSource = readFileOrDefault fsBslFilePath
        let ilBslSource = readFileOrDefault ilBslFilePath

        {
            Source              = SourceCodeFileKind.Create(sourceFilePath)
            AdditionalSources   = []
            Baseline            =
                Some
                    {
                        SourceFilename = Some sourceFilePath
                        FSBaseline = { FilePath = fsOutFilePath; BslSource=fsBslFilePath; Content = fsBslSource }
                        ILBaseline = { FilePath = ilOutFilePath; BslSource=ilBslFilePath ; Content = ilBslSource  }
                    }
            Options             = []
            OutputType          = Library
            Name                = Some fs
            IgnoreWarnings      = false
            References          = []
            OutputDirectory     = outputDirectory } |> FS

    member _.BaselineSuffix with get() = baselineSuffix and set v = baselineSuffix <- v
>>>>>>> 8640a9c8
    member _.Includes with get() = includes and set v = includes <- v

    override _.GetData(method: MethodInfo) =
        if not (Directory.Exists(dirInfo)) then
            failwith (sprintf "Directory does not exist: \"%s\"." dirInfo)

        let allFiles : string[] = Directory.GetFiles(dirInfo, "*.fs")

        let filteredFiles =
            match includes |> Array.map (fun f -> normalizePathSeparator (dirInfo ++ f)) with
                | [||] -> allFiles
                | incl -> incl

        let fsFiles = filteredFiles |> Array.map Path.GetFileName

        if fsFiles |> Array.length < 1 then
            failwith (sprintf "No required files found in \"%s\".\nAll files: %A.\nIncludes:%A." dirInfo allFiles includes)

        for f in filteredFiles do
            if not <| FileSystem.FileExistsShim(f) then
                failwithf "Requested file \"%s\" not found.\nAll files: %A.\nIncludes:%A." f allFiles includes

        fsFiles
        |> Array.map (fun fs -> createCompilationUnit dirInfo fs method.Name)
        |> Seq.map (fun c -> [| c |])<|MERGE_RESOLUTION|>--- conflicted
+++ resolved
@@ -71,33 +71,6 @@
 
     let createCompilationUnit path fs name =
         let outputDirectory =  outputDirectory name
-<<<<<<< HEAD
-        let filePath = path ++ fs
-        let fsSource = File.ReadAllText filePath
-        let bslFilePath = filePath + ".bsl"
-        let ilFilePath  =
-            if outputDirectory.IsSome then
-                outputDirectory.Value.FullName + fs + ".il"
-            else
-                filePath + ".il"
-
-        let bslSource = readFileOrDefault bslFilePath
-        let ilSource = readFileOrDefault ilFilePath
-
-        { Source         = Text fsSource
-          Baseline       =
-                Some { SourceFilename = Some filePath
-                       OutputBaseline = { FilePath = bslFilePath; Content = bslSource }
-                       ILBaseline     = { FilePath = ilFilePath;  Content = ilSource  } }
-          Options        = []
-          OutputType     = Library
-          SourceKind     = SourceKind.Fsx
-          Name           = Some fs
-          IgnoreWarnings = false
-          References     = []
-          OutputDirectory  = outputDirectory } |> FS
-
-=======
         let outputDirectoryPath =
             match outputDirectory with
             | Some path -> path.FullName
@@ -159,7 +132,6 @@
             OutputDirectory     = outputDirectory } |> FS
 
     member _.BaselineSuffix with get() = baselineSuffix and set v = baselineSuffix <- v
->>>>>>> 8640a9c8
     member _.Includes with get() = includes and set v = includes <- v
 
     override _.GetData(method: MethodInfo) =
