﻿// Copyright (c) Microsoft Corporation.  All Rights Reserved.  See License.txt in the project root for license information.

namespace FSharp.Test

open System
open System.IO
open System.Reflection
open System.Collections.Immutable
open System.Diagnostics
open System.Threading
open System.Text
open System.Threading.Tasks
open Microsoft.CodeAnalysis
open Microsoft.CodeAnalysis.CSharp
open TestFramework
open Xunit
open System.Collections.Generic
open FSharp.Compiler.CodeAnalysis
open Newtonsoft.Json
open Newtonsoft.Json.Linq
open Xunit.Sdk


type TheoryForNETCOREAPPAttribute() =
    inherit TheoryAttribute()
    #if !NETCOREAPP
        do base.Skip <- "Only NETCOREAPP is supported runtime for this kind of test."
    #endif

type FactForNETCOREAPPAttribute() =
    inherit FactAttribute()
    #if !NETCOREAPP    
        do base.Skip <- "Only NETCOREAPP is supported runtime for this kind of test."
    #endif

type FactForDESKTOPAttribute() =
    inherit FactAttribute()
    #if NETCOREAPP
        do base.Skip <- "NETCOREAPP is not supported runtime for this kind of test, it is intended for DESKTOP only"
    #endif

// This file mimics how Roslyn handles their compilation references for compilation testing
module Utilities =
<<<<<<< HEAD
=======
    type RedirectConsole() =
        let oldStdOut = Console.Out
        let oldStdErr = Console.Error
        let newStdOut = new StringWriter()
        let newStdErr = new StringWriter()
        do Console.SetOut(newStdOut)
        do Console.SetError(newStdErr)
        member _.Output () = string newStdOut

        member _.ErrorOutput () =string newStdErr

        interface IDisposable with
            member _.Dispose() =
                Console.SetOut(oldStdOut)
                Console.SetError(oldStdErr)
>>>>>>> 7e9fd41d

    type Async with
        static member RunImmediate (computation: Async<'T>, ?cancellationToken ) =
            let cancellationToken = defaultArg cancellationToken CancellationToken.None
            let ts = TaskCompletionSource<'T>()
            let task = ts.Task
            Async.StartWithContinuations(
                computation,
                (fun k -> ts.SetResult k),
                (fun exn -> ts.SetException exn),
                (fun _ -> ts.SetCanceled()),
                cancellationToken)
            task.Result

    [<RequireQualifiedAccess>]
    type TargetFramework =
        | NetStandard20
        | NetCoreApp31
        | Current

    let private getResourceStream name =
        let assembly = typeof<TargetFramework>.GetTypeInfo().Assembly

        let stream = assembly.GetManifestResourceStream(name);

        match stream with
        | null -> failwith (sprintf "Resource '%s' not found in %s." name assembly.FullName)
        | _ -> stream

    let private getResourceBlob name =
        use stream = getResourceStream name
        let (bytes: byte[]) = Array.zeroCreate (int stream.Length)
        use memoryStream = new MemoryStream (bytes)
        stream.CopyTo(memoryStream)
        bytes

    let inline getTestsDirectory src dir = src ++ dir

    module private TestReferences =
        let testDirectory = lazy ( 
            let path = Path.Combine(Path.GetTempPath(), Guid.NewGuid().ToString())
            Directory.CreateDirectory(path) |> ignore
            path)

        let private writeToTempDirectory name (image: byte array) =
            let path = Path.Combine(testDirectory.Force(), $"{name}.dll")
            File.WriteAllBytes(path, image)
            path

        [<RequireQualifiedAccess>]
        module NetStandard20 =
            let private System_Collections_Immutable = lazy getResourceBlob  "System.Collections.Immutable.dll"

            module Files =
                let netStandard = lazy writeToTempDirectory "netstandard" TestResources.NetFX.netstandard20.netstandard
                let mscorlib = lazy writeToTempDirectory "mscorlib" TestResources.NetFX.netstandard20.mscorlib
                let systemRuntime = lazy writeToTempDirectory "System.Runtime" TestResources.NetFX.netstandard20.System_Runtime
                let systemCore =  lazy writeToTempDirectory "System.Core" TestResources.NetFX.netstandard20.System_Core
                let systemDynamicRuntime = lazy writeToTempDirectory "System.Core" TestResources.NetFX.netstandard20.System_Dynamic_Runtime
                let systemCollectionsImmutable = lazy writeToTempDirectory "System.Collections.Immutable" (System_Collections_Immutable.Force())

            module References =
                let netStandardRef = lazy AssemblyMetadata.CreateFromImage(TestResources.NetFX.netstandard20.netstandard).GetReference(display = "netstandard.dll (netstandard 2.0 ref)")
                let mscorlibRef = lazy AssemblyMetadata.CreateFromImage(TestResources.NetFX.netstandard20.mscorlib).GetReference(display = "mscorlib.dll (netstandard 2.0 ref)")
                let systemRuntimeRef = lazy AssemblyMetadata.CreateFromImage(TestResources.NetFX.netstandard20.System_Runtime).GetReference(display = "System.Runtime.dll (netstandard 2.0 ref)")
                let systemCoreRef = lazy AssemblyMetadata.CreateFromImage(TestResources.NetFX.netstandard20.System_Core).GetReference(display = "System.Core.dll (netstandard 2.0 ref)")
                let systemDynamicRuntimeRef = lazy AssemblyMetadata.CreateFromImage(TestResources.NetFX.netstandard20.System_Dynamic_Runtime).GetReference(display = "System.Dynamic.Runtime.dll (netstandard 2.0 ref)")
                let systemCollectionsImmutableRef = lazy AssemblyMetadata.CreateFromImage(System_Collections_Immutable.Force()).GetReference(display = "System.Collections.Immutable.dll (netstandard 2.0 ref)")

        [<RequireQualifiedAccess>]
        module NetCoreApp31 =
            let private mscorlib = lazy getResourceBlob "mscorlib.dll"
            let private netstandard = lazy getResourceBlob "netstandard.dll"
            let private System_Console = lazy getResourceBlob  "System.Console.dll"
            let private System_Core = lazy getResourceBlob "System.Core.dll"
            let private System_Dynamic_Runtime = lazy getResourceBlob "System.Dynamic.Runtime.dll"
            let private System_Runtime = lazy getResourceBlob  "System.Runtime.dll"

            module Files =
                let mscorlib = lazy writeToTempDirectory "mscorlib" (mscorlib.Force())
                let netStandard = lazy writeToTempDirectory "netstandard" (netstandard.Force())
                let systemConsole = lazy writeToTempDirectory "System.Console" (System_Console.Force())
                let systemCore =  lazy writeToTempDirectory "System.Core" (System_Core.Force())
                let systemDynamicRuntime = lazy writeToTempDirectory "System.Dynamic.Runtime" (System_Dynamic_Runtime.Force())
                let systemRuntime = lazy writeToTempDirectory "System.Runtime" (System_Runtime.Force())

            module References =
                let netStandardRef = lazy AssemblyMetadata.CreateFromImage(netstandard.Force()).GetReference(display = "netstandard.dll (netcoreapp 3.1 ref)")
                let mscorlibRef = lazy AssemblyMetadata.CreateFromImage(mscorlib.Force()).GetReference(display = "mscorlib.dll (netcoreapp 3.1 ref)")
                let systemConsoleRef = lazy AssemblyMetadata.CreateFromImage(System_Console.Force()).GetReference(display = "System.Console.dll (netcoreapp 3.1 ref)")
                let systemCoreRef = lazy AssemblyMetadata.CreateFromImage(System_Core.Force()).GetReference(display = "System.Core.dll (netcoreapp 3.1 ref)")
                let systemDynamicRuntimeRef = lazy AssemblyMetadata.CreateFromImage(System_Dynamic_Runtime.Force()).GetReference(display = "System.Dynamic.Runtime.dll (netcoreapp 3.1 ref)")
                let systemRuntimeRef = lazy AssemblyMetadata.CreateFromImage(System_Runtime.Force ()).GetReference(display = "System.Runtime.dll (netcoreapp 3.1 ref)")

    [<RequireQualifiedAccess>]
    module public TargetFrameworkUtil =

        let private config = TestFramework.initializeSuite ()

        // Do a one time dotnet sdk build to compute the proper set of reference assemblies to pass to the compiler
        let private projectFile = """
<Project Sdk="Microsoft.NET.Sdk">

  <PropertyGroup>
        <OutputType>Exe</OutputType>
        <TargetFramework>$TARGETFRAMEWORK</TargetFramework>
        <UseFSharpPreview>true</UseFSharpPreview>
        <DisableImplicitFSharpCoreReference>true</DisableImplicitFSharpCoreReference>
  </PropertyGroup>

  <ItemGroup><Compile Include="Program.fs" /></ItemGroup>
  <ItemGroup><Reference Include="$FSHARPCORELOCATION" /></ItemGroup>
  <ItemGroup Condition="'$(TARGETFRAMEWORK)'=='net472'">
        <Reference Include="System" />
        <Reference Include="System.Runtime" />
        <Reference Include="System.Core.dll" />
        <Reference Include="System.Xml.Linq.dll" />
        <Reference Include="System.Data.DataSetExtensions.dll" />
        <Reference Include="Microsoft.CSharp.dll" />
        <Reference Include="System.Data.dll" />
        <Reference Include="System.Deployment.dll" />
        <Reference Include="System.Drawing.dll" />
        <Reference Include="System.Net.Http.dll" />
        <Reference Include="System.Windows.Forms.dll" />
        <Reference Include="System.Xml.dll" />
  </ItemGroup>

  <Target Name="WriteFrameworkReferences" AfterTargets="AfterBuild">
        <WriteLinesToFile File="FrameworkReferences.txt" Lines="@(ReferencePath)" Overwrite="true" WriteOnlyWhenDifferent="true" />
  </Target>

</Project>"""

        let private directoryBuildProps = """
<Project>
</Project>
"""

        let private directoryBuildTargets = """
<Project>
</Project>
"""

        let private programFs = """
open System

[<EntryPoint>]
let main argv = 0"""

        let private getNetCoreAppReferences =
            let mutable output = [||]
            let mutable errors = [||]
            let mutable cleanUp = true
            let pathToArtifacts = Path.GetFullPath(Path.Combine(Path.GetDirectoryName(Assembly.GetExecutingAssembly().Location), "../../../.."))
            if Path.GetFileName(pathToArtifacts) <> "artifacts" then failwith "CompilerAssert did not find artifacts directory --- has the location changed????"
            let pathToTemp = Path.Combine(pathToArtifacts, "Temp")
            let projectDirectory = Path.Combine(pathToTemp,Guid.NewGuid().ToString() + ".tmp")
            let pathToFSharpCore = typeof<RequireQualifiedAccessAttribute>.Assembly.Location
            try
                try
                    Directory.CreateDirectory(projectDirectory) |> ignore
                    let projectFileName = Path.Combine(projectDirectory, "ProjectFile.fsproj")
                    let programFsFileName = Path.Combine(projectDirectory, "Program.fs")
                    let directoryBuildPropsFileName = Path.Combine(projectDirectory, "Directory.Build.props")
                    let directoryBuildTargetsFileName = Path.Combine(projectDirectory, "Directory.Build.targets")
                    let frameworkReferencesFileName = Path.Combine(projectDirectory, "FrameworkReferences.txt")
#if NETCOREAPP
                    File.WriteAllText(projectFileName, projectFile.Replace("$TARGETFRAMEWORK", "net9.0").Replace("$FSHARPCORELOCATION", pathToFSharpCore))
#else
                    File.WriteAllText(projectFileName, projectFile.Replace("$TARGETFRAMEWORK", "net472").Replace("$FSHARPCORELOCATION", pathToFSharpCore))
#endif
                    File.WriteAllText(programFsFileName, programFs)
                    File.WriteAllText(directoryBuildPropsFileName, directoryBuildProps)
                    File.WriteAllText(directoryBuildTargetsFileName, directoryBuildTargets)

                    let exitCode, dotnetoutput, dotneterrors = Commands.executeProcess (Some config.DotNetExe) "build" projectDirectory
                    
                    if exitCode <> 0 || errors.Length > 0 then
                        errors <- dotneterrors
                        output <- dotnetoutput
                        printfn "Output:\n=======\n"
                        output |> Seq.iter(fun line -> printfn "STDOUT:%s\n" line)
                        printfn "Errors:\n=======\n"
                        errors  |> Seq.iter(fun line -> printfn "STDERR:%s\n" line)
                        Assert.True(false, "Errors produced generating References")

                    File.ReadLines(frameworkReferencesFileName) |> Seq.toArray
                with | e ->
                    cleanUp <- false
                    let message =
                        let output = output |> String.concat "\nSTDOUT: "
                        let errors = errors |> String.concat "\nSTDERR: "
                        File.WriteAllText(Path.Combine(projectDirectory, "project.stdout"), output)
                        File.WriteAllText(Path.Combine(projectDirectory, "project.stderror"), errors)
                        $"""                        
Project directory: %s{projectDirectory}
STDOUT: %s{output}
STDERR: %s{errors}
An error occurred getting netcoreapp references: %A{e}
"""
                    raise (Exception (message, e))
            finally
                if cleanUp then
                    try Directory.Delete(projectDirectory, recursive=true) with | _ -> ()

        open TestReferences

        let private netStandard20Files =
            lazy ImmutableArray.Create(
                NetStandard20.Files.netStandard.Value,
                NetStandard20.Files.mscorlib.Value,
                NetStandard20.Files.systemRuntime.Value,
                NetStandard20.Files.systemCore.Value,
                NetStandard20.Files.systemDynamicRuntime.Value,
                NetStandard20.Files.systemCollectionsImmutable.Value)

        let private netStandard20References =
            lazy ImmutableArray.Create(
                NetStandard20.References.netStandardRef.Value, 
                NetStandard20.References.mscorlibRef.Value, 
                NetStandard20.References.systemRuntimeRef.Value, 
                NetStandard20.References.systemCoreRef.Value, 
                NetStandard20.References.systemDynamicRuntimeRef.Value,
                NetStandard20.References.systemCollectionsImmutableRef.Value)

        let private netCoreApp31References =
            lazy ImmutableArray.Create(
                NetCoreApp31.References.netStandardRef.Value, 
                NetCoreApp31.References.mscorlibRef.Value, 
                NetCoreApp31.References.systemRuntimeRef.Value, 
                NetCoreApp31.References.systemCoreRef.Value, 
                NetCoreApp31.References.systemDynamicRuntimeRef.Value, 
                NetCoreApp31.References.systemConsoleRef.Value)

        let currentReferences =
            getNetCoreAppReferences

        let currentReferencesAsPEs =
            getNetCoreAppReferences
            |> Seq.map (fun x -> PortableExecutableReference.CreateFromFile(x))
            |> ImmutableArray.CreateRange

        let getReferences tf =
            match tf with
                | TargetFramework.NetStandard20 -> netStandard20References.Value
                | TargetFramework.NetCoreApp31 -> netCoreApp31References.Value
                | TargetFramework.Current -> currentReferencesAsPEs

        let getFileReferences tf =
            match tf with
                | TargetFramework.NetStandard20 -> netStandard20Files.Value |> Seq.toArray
                | TargetFramework.NetCoreApp31 -> [||]                            //ToDo --- Perhaps NetCoreApp31Files 
                | TargetFramework.Current -> currentReferences


module internal FSharpProjectSnapshotSerialization =

    let serializeSnapshotToJson (snapshot: FSharpProjectSnapshot) =

        JsonConvert.SerializeObject(snapshot, Formatting.Indented, new JsonSerializerSettings(ReferenceLoopHandling = ReferenceLoopHandling.Ignore))<|MERGE_RESOLUTION|>--- conflicted
+++ resolved
@@ -41,24 +41,6 @@
 
 // This file mimics how Roslyn handles their compilation references for compilation testing
 module Utilities =
-<<<<<<< HEAD
-=======
-    type RedirectConsole() =
-        let oldStdOut = Console.Out
-        let oldStdErr = Console.Error
-        let newStdOut = new StringWriter()
-        let newStdErr = new StringWriter()
-        do Console.SetOut(newStdOut)
-        do Console.SetError(newStdErr)
-        member _.Output () = string newStdOut
-
-        member _.ErrorOutput () =string newStdErr
-
-        interface IDisposable with
-            member _.Dispose() =
-                Console.SetOut(oldStdOut)
-                Console.SetError(oldStdErr)
->>>>>>> 7e9fd41d
 
     type Async with
         static member RunImmediate (computation: Async<'T>, ?cancellationToken ) =
