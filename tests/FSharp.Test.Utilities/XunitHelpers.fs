--- conflicted
+++ resolved
@@ -28,14 +28,10 @@
 
     interface IDisposable with
         member _.Dispose() =
-<<<<<<< HEAD
             match Environment.GetEnvironmentVariable("FSHARP_RETAIN_TESTBUILDS") with
             | null -> cleanUpTemporaryDirectoryOfThisTestRun  ()
             | _ -> ()
             base.Dispose()
-=======
-            cleanUpTemporaryDirectoryOfThisTestRun ()
-            base.Dispose()       
 
 #else
 
@@ -186,5 +182,4 @@
                 base.FindTestsForType(testClass, includeSourceInformation, customizingBus, options)
         }
 
-#endif
->>>>>>> 23bb6050
+#endif