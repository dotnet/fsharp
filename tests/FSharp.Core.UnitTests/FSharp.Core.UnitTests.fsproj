﻿<?xml version="1.0" encoding="utf-8"?>
<!-- Copyright (c) Microsoft Corporation.  All Rights Reserved.  See License.txt in the project root for license information. -->
<Project Sdk="Microsoft.NET.Sdk">

  <PropertyGroup>
    <TargetFrameworks>$(FSharpNetCoreProductTargetFramework);net472</TargetFrameworks>
    <TargetFrameworks Condition="'$(OS)' == 'Unix'">$(FSharpNetCoreProductTargetFramework)</TargetFrameworks>
    <OutputType>Library</OutputType>

    <AssemblyName>FSharp.Core.UnitTests</AssemblyName>
    <PackageId>Microsoft.FSharp.Core.UnitTests</PackageId>
    <PackageVersion>$(FSCoreUnitTestsPackageVersion)</PackageVersion>
    <PreRelease>true</PreRelease>
    <LangVersion>preview</LangVersion>

    <DisableImplicitFSharpCoreReference>true</DisableImplicitFSharpCoreReference>
    <UnitTestType>xunit</UnitTestType>
    <IsTestProject>true</IsTestProject>
    <IsPackable>true</IsPackable>
    <PackageLicenseExpression>MIT</PackageLicenseExpression>
    <PackageLicenseUrl></PackageLicenseUrl>

    <!-- must be false so FsCheck can be loaded -->
    <SignAssembly>false</SignAssembly>
    <TailCalls>true</TailCalls>
  </PropertyGroup>

<<<<<<< HEAD
  <ItemGroup>
    <AssemblyAttribute Include="FSharp.Test.InitTestGlobals" />
  </ItemGroup>

  <PropertyGroup>
    <DefineConstants Condition="'$(UnitTestType)' == 'xunit'">$(DefineConstants);XUNIT</DefineConstants>
    <DefineConstants Condition="'$(UnitTestType)' != 'xunit'">$(DefineConstants);NUNIT</DefineConstants>
  </PropertyGroup>

=======
>>>>>>> 67793bf7
  <ItemGroup>
    <Compile Include="..\service\DoNotRunInParallel.fs">
      <Link>DoNotRunInParallel.fs</Link>
    </Compile>
    <Compile Include="TestFrameworkHelpers.fs" />
    <Compile Include="LibraryTestFx.fs" />
    <Compile Include="FSharp.Core\PrimTypes.fs" />
    <Compile Include="FSharp.Core\ComparersRegression.fs" />
    <Compile Include="FSharp.Core\DiscriminatedUnionType.fs" />
    <Compile Include="FSharp.Core\RecordTypes.fs" />
    <Compile Include="FSharp.Core\RefStructs.fs" />
    <Compile Include="FSharp.Core\OperatorsModule1.fs" />
    <Compile Include="FSharp.Core\OperatorsModule2.fs" />
    <Compile Include="FSharp.Core\OperatorsModuleChecked.fs" />
    <Compile Include="FSharp.Core\OperatorsModuleDynamic.fs" />
    <Compile Include="FSharp.Core\NativeInterop.fs" />

    <Compile Include="FSharp.Core\Microsoft.FSharp.Collections\Utils.fs" />
    <Compile Include="FSharp.Core\Microsoft.FSharp.Collections\ArrayModule.fs" />
    <Compile Include="FSharp.Core\Microsoft.FSharp.Collections\ArrayModule2.fs" />
    <Compile Include="FSharp.Core\Microsoft.FSharp.Collections\Array2Module.fs" />
    <Compile Include="FSharp.Core\Microsoft.FSharp.Collections\Array3Module.fs" />
    <Compile Include="FSharp.Core\Microsoft.FSharp.Collections\Array4Module.fs" />
    <Compile Include="FSharp.Core\Microsoft.FSharp.Collections\ArrayProperties.fs" />
    <Compile Include="FSharp.Core\Microsoft.FSharp.Collections\ComparisonIdentityModule.fs" />
    <Compile Include="FSharp.Core\Microsoft.FSharp.Collections\HashIdentityModule.fs" />
    <Compile Include="FSharp.Core\Microsoft.FSharp.Collections\ListModule.fs" />
    <Compile Include="FSharp.Core\Microsoft.FSharp.Collections\ListModule2.fs" />
    <Compile Include="FSharp.Core\Microsoft.FSharp.Collections\ObsoleteListFunctions.fs" />
    <Compile Include="FSharp.Core\Microsoft.FSharp.Collections\ListType.fs" />
    <Compile Include="FSharp.Core\Microsoft.FSharp.Collections\ListProperties.fs" />
    <Compile Include="FSharp.Core\Microsoft.FSharp.Collections\MapModule.fs" />
    <Compile Include="FSharp.Core\Microsoft.FSharp.Collections\MapType.fs" />
    <Compile Include="FSharp.Core\Microsoft.FSharp.Collections\SetModule.fs" />
    <Compile Include="FSharp.Core\Microsoft.FSharp.Collections\SetType.fs" />
    <Compile Include="FSharp.Core\Microsoft.FSharp.Collections\SeqModule.fs" />
    <Compile Include="FSharp.Core\Microsoft.FSharp.Collections\SeqModule2.fs" />
    <Compile Include="FSharp.Core\Microsoft.FSharp.Collections\ObsoleteSeqFunctions.fs" />
    <Compile Include="FSharp.Core\Microsoft.FSharp.Collections\SeqProperties.fs" />
    <Compile Include="FSharp.Core\Microsoft.FSharp.Collections\CollectionModulesConsistency.fs" />
    <Compile Include="FSharp.Core\Microsoft.FSharp.Collections\StringModule.fs" />
    <Compile Include="FSharp.Core\Microsoft.FSharp.Collections\SeqMultipleIteration.fs" />
    <Compile Include="FSharp.Core\Microsoft.FSharp.Core\BigIntType.fs" />
    <Compile Include="FSharp.Core\Microsoft.FSharp.Core\IntConversions.fs" />
    <Compile Include="FSharp.Core\Microsoft.FSharp.Core\IntConversionsGenerated.fs" />
    <None Include="FSharp.Core\Microsoft.FSharp.Core\IntConversionsTestGenerator.fsx" />
    <Compile Include="FSharp.Core\Microsoft.FSharp.Core\OptionModule.fs" />
    <Compile Include="FSharp.Core\Microsoft.FSharp.Core\PrintfTests.fs" />
    <Compile Include="FSharp.Core\Microsoft.FSharp.Core\ResultTests.fs" />
    <Compile Include="FSharp.Core\Microsoft.FSharp.Core\ExtraTopLevelOperatorsTests.fs" />
    <Compile Include="FSharp.Core\Microsoft.FSharp.Control\EventTypes.fs" />
    <Compile Include="FSharp.Core\Microsoft.FSharp.Control\LazyType.fs" />
    <Compile Include="FSharp.Core\Microsoft.FSharp.Control\Cancellation.fs" />
    <Compile Include="FSharp.Core\Microsoft.FSharp.Control\AsyncType.fs" />
    <Compile Include="FSharp.Core\Microsoft.FSharp.Control\Tasks.fs" />
    <Compile Include="FSharp.Core\Microsoft.FSharp.Control\TasksDynamic.fs" />
    <Compile Include="FSharp.Core\Microsoft.FSharp.Control\NestedTaskFailures.fs" />
    <Compile Include="FSharp.Core\Microsoft.FSharp.Control\MailboxProcessorType.fs" />
    <Compile Include="FSharp.Core\Microsoft.FSharp.Control\AsyncModule.fs" />
    <Compile Include="FSharp.Core\Microsoft.FSharp.Control\ObservableModule.fs" />
    <Compile Include="FSharp.Core\Microsoft.FSharp.Control\EventModule.fs" />
    <Compile Include="FSharp.Core\Microsoft.FSharp.Reflection\FSharpReflection.fs" />
    <Compile Include="FSharp.Core\Microsoft.FSharp.Quotations\FSharpQuotations.fs" />
    <Compile Include="Interop\CSharpCollectionExpressions.fs" />
    <Compile Include="StructTuples.fs" />
    <Compile Include="SurfaceArea.fs" />
  </ItemGroup>

  <ItemGroup>
    <Content Include="xunit.runner.json" CopyToOutputDirectory="PreserveNewest" />
  </ItemGroup>


  <ItemGroup>
    <ProjectReference Include="$(FSharpSourcesRoot)\FSharp.Core\FSharp.Core.fsproj" />
    <ProjectReference Include="$(FSharpSourcesRoot)\..\tests\FSharp.Test.Utilities\FSharp.Test.Utilities.fsproj" />
    <PackageReference Include="FsCheck" Version="$(FsCheckVersion)" />
  </ItemGroup>
</Project><|MERGE_RESOLUTION|>--- conflicted
+++ resolved
@@ -25,18 +25,10 @@
     <TailCalls>true</TailCalls>
   </PropertyGroup>
 
-<<<<<<< HEAD
   <ItemGroup>
     <AssemblyAttribute Include="FSharp.Test.InitTestGlobals" />
   </ItemGroup>
 
-  <PropertyGroup>
-    <DefineConstants Condition="'$(UnitTestType)' == 'xunit'">$(DefineConstants);XUNIT</DefineConstants>
-    <DefineConstants Condition="'$(UnitTestType)' != 'xunit'">$(DefineConstants);NUNIT</DefineConstants>
-  </PropertyGroup>
-
-=======
->>>>>>> 67793bf7
   <ItemGroup>
     <Compile Include="..\service\DoNotRunInParallel.fs">
       <Link>DoNotRunInParallel.fs</Link>
