--- conflicted
+++ resolved
@@ -11,7 +11,6 @@
 open System.Threading
 open System.Threading.Tasks
 
-<<<<<<< HEAD
 [<Collection(nameof FSharp.Test.DoNotRunInParallel)>]
 module AsyncType =
 
@@ -25,11 +24,11 @@
                 failwith $"expected {expected} continuation, but ran {actual}"
 
         let onSuccess = cont Success
-        let onExeption = cont Exception
+        let onException = cont Exception
         let onCancellation = cont Cancellation
 
         let expect expected computation =
-            Async.StartWithContinuations(computation, onSuccess expected, onExeption expected, onCancellation expected)
+            Async.StartWithContinuations(computation, onSuccess expected, onException expected, onCancellation expected)
 
         async {
             Async.CancelDefaultToken()
@@ -41,38 +40,6 @@
         async { return () } |> expect Success
 
 
-[<Collection(nameof FSharp.Test.DoNotRunInParallel)>]
-=======
-module AsyncType =
-
-    type ExpectedContinuation = Success | Exception | Cancellation
-
-    [<Fact>]
-    let startWithContinuations() =
-
-        let cont actual expected _ =
-            if expected <> actual then
-                failwith $"expected {expected} continuation, but ran {actual}"
-
-        let onSuccess = cont Success
-        let onException = cont Exception
-        let onCancellation = cont Cancellation
-
-        let expect expected computation =
-            Async.StartWithContinuations(computation, onSuccess expected, onException expected, onCancellation expected)
-
-        async {
-            Async.CancelDefaultToken()
-            return () 
-        } |> expect Cancellation
-
-        async { failwith "computation failed" } |> expect Exception
-
-        async { return () } |> expect Success
-
-
-
->>>>>>> a902b213
 type AsyncType() =
 
     let ignoreSynchCtx f =
