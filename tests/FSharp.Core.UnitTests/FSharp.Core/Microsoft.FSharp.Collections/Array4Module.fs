--- conflicted
+++ resolved
@@ -270,7 +270,6 @@
         ()
 
     [<Test>]
-<<<<<<< HEAD
     member this.``Slicing with reverse index in all slice expr behaves as expected``()  = 
         let arr = Array4D.init 5 5 5 5 (fun i j k l -> i*1000 + j*100 + k*10 + l)
 
@@ -306,7 +305,8 @@
 
         arr1.[^1,^0,^0,^0] <- 9
         Assert.That(arr1.[3,4,4,4], Is.EqualTo(9))
-=======
+
+    [<Test>]
     member this.SlicingBoundedStartEnd() = 
         shouldEqual m1.[*,*,*,*]  m1
         shouldEqual m1.[0..,*,*,*]   m1
@@ -398,5 +398,4 @@
         shouldBeEmpty m1.[*,.. -1,*,*]  
     
         shouldBeEmpty m1.[3..,*,*,*]  
-        shouldBeEmpty m1.[.. -1,*,*,*]  
->>>>>>> df96c30f
+        shouldBeEmpty m1.[.. -1,*,*,*]  