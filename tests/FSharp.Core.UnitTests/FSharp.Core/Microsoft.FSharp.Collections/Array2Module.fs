// Copyright (c) Microsoft Corporation.  All Rights Reserved.  See License.txt in the project root for license information.

// Various tests for the:
// Microsoft.FSharp.Collections.Array2D module

namespace FSharp.Core.UnitTests.FSharp_Core.Microsoft_FSharp_Collections

open System
open FSharp.Core.UnitTests.LibraryTestFx
open NUnit.Framework
open Utils

(*
[Test Strategy]
Make sure each method works on:
* Integer array (value type)
* String  array (reference type)
* Empty   array (0 elements)
* Null    array (null)
*)

[<TestFixture>][<Category "Collections.Array">][<Category "FSharp.Core.Collections">]
type Array2Module() =

    let shouldBeEmpty arr = 
        if Array2D.length2 arr <> 0 
        && Array2D.length1 arr <> 0 then 
            Assert.Fail("Array2D is not empty.")

    [<Test>]
    member this.Base1() =
        // integer array  
        let intArr = 
            Array2D.init 2 10
                (fun i j -> 
                    let arg = (System.Math.PI / 10.0) * float j 
                    if i = 0 then System.Math.Sin(arg) else System.Math.Cos(arg))
        let resultInt = Array2D.base1 intArr
        if resultInt <> 0 then Assert.Fail()

        // string array 
        let strArr = Array2D.createBased 0 0 2 3 "goodboy" 
        let resultStr = Array2D.base1 strArr
        if resultStr <> 0 then Assert.Fail()

        // empty array     
        let eptArr = Array2D.create 0 0 1
        let resultEpt = Array2D.base1  eptArr
        if resultEpt <> 0  then Assert.Fail()

        // null array
        let nullArr = null:string[,]    
        CheckThrowsNullRefException (fun () -> Array2D.base1  nullArr |> ignore)   
        
        ()

    [<Test>]
    member this.Base2() =
        // integer array  
        let intArr = 
            Array2D.init 2 10
                (fun i j -> 
                    let arg = (System.Math.PI / 10.0) * float j 
                    if i = 0 then System.Math.Sin(arg) else System.Math.Cos(arg))
        let resultInt = Array2D.base2 intArr
        if resultInt <> 0 then Assert.Fail()
        
        // string array 
        let strArr = Array2D.createBased 0 0 2 3 "goodboy" 
        let resultStr = Array2D.base2 strArr
        if resultStr <> 0 then Assert.Fail()

        // empty array     
        let eptArr = Array2D.create 0 0 1
        let resultEpt = Array2D.base2  eptArr
        if resultEpt <> 0  then Assert.Fail()

        // null array
        let nullArr = null:string[,]    
        CheckThrowsNullRefException (fun () -> Array2D.base2  nullArr |> ignore)   

        // Verify printing format of non-zero based arrays
        let v : int[,] = Array2D.createBased 10 1 3 4 2
        let actual = (sprintf "%A" v).Replace("\r","").Replace("\n","")
        let expected = "[bound1=10 bound2=1 [2; 2; 2; 2] [2; 2; 2; 2] [2; 2; 2; 2]]"
        Assert.AreEqual(expected, actual)
        ()

    [<Test>]
    member this.Blit() =
        // integer array  
        let intArr = 
            Array2D.init 2 3
                (fun i j ->
                    let arg = (System.Math.PI / 10.0) * float j 
                    if i = 0 then System.Math.Sin(arg) else System.Math.Cos(arg))
        let intArr2 = Array2D.create 2 3 8.8
        let resultInt = Array2D.blit intArr 0 0 intArr2 0 0 2 2
        if intArr2.[1,1] <> 0.95105651629515353 then Assert.Fail()

        
        // string array 
        let strArr = Array2D.init 2 3 (fun i j -> i.ToString() + "-" + j.ToString())
        let strArr2 = Array2D.create 2 3 ""    
        let resultStr = Array2D.blit strArr 0 0 strArr2 0 0 2 3
        if strArr2.[1,1] <> "1-1" then Assert.Fail()
        
        // empty array     
        let eptArr = Array2D.create 0 0 1
        let eptArr2 = Array2D.create 0 0 1
        let resultEpt = Array2D.blit eptArr 0 0 eptArr2 0 0 0 0 
        if eptArr2   <> eptArr  then Assert.Fail()

        // null array
        let nullArr = null:string[,]    
        CheckThrowsArgumentNullException (fun () -> Array2D.blit nullArr 0 0 nullArr 0 0 0 0  |> ignore) 
        // src1 < 0
        CheckThrowsArgumentException(fun () -> Array2D.blit intArr -1 1 intArr2 1 1 2 2 |> ignore) 
        // src2 < 0
        CheckThrowsArgumentException(fun () -> Array2D.blit intArr 1 -1 intArr2 1 1 2 2 |> ignore) 
        // dest1 < 0
        CheckThrowsArgumentException(fun () -> Array2D.blit intArr 1 1 intArr2 -1 1 2 2 |> ignore) 
        // dest2 < 0
        CheckThrowsArgumentException(fun () -> Array2D.blit intArr 1 1 intArr2 1 -1 2 2 |> ignore)
        // src1 + len1 > Length1 src
        CheckThrowsArgumentException(fun () -> Array2D.blit intArr 10 0 intArr2 0 0 2 2 |> ignore) 
        // src2 + len2 > Length2 src
        CheckThrowsArgumentException(fun () ->Array2D.blit intArr 0 10 intArr2 0 0 2 2  |> ignore)  
        // dest1 + len1 > Length1 dest
        CheckThrowsArgumentException(fun () -> Array2D.blit  intArr 0 0 intArr2 10 0 2 2 |> ignore) 
        // dest2 + len2 > Length2 dest
        CheckThrowsArgumentException(fun () -> Array2D.blit  intArr 0 0 intArr2 0 10 2 2 |> ignore)  
        ()

    [<Test>]
    member this.BlitWithNonZeroBase() =
        let a = Array2D.createBased 1 1 3 3 0
        a.[1,1] <- 11
        a.[2,2] <- 22
        a.[3,3] <- 33

        let b = Array2D.createBased 1 1 3 3 0
        Array2D.blit a 1 1 b 2 2 2 2
        let res = Array2D.createBased 1 1 3 3 0
        res.[2,2] <- 11
        res.[3,3] <- 22
        if b <> res then Assert.Fail()

        let b = Array2D.createBased 1 1 3 3 0
        Array2D.blit a 1 1 b 1 1 2 2
        let res = Array2D.createBased 1 1 3 3 0
        res.[1,1] <- 11
        res.[2,2] <- 22
        if b <> res then Assert.Fail()

        let b = Array2D.createBased 1 1 3 3 0
        Array2D.blit a 2 2 b 1 1 2 2
        let res = Array2D.createBased 1 1 3 3 0
        res.[1,1] <- 22
        res.[2,2] <- 33
        if b <> res then Assert.Fail()

        let b = Array2D.createBased 1 1 3 3 0
        Array2D.blit a 1 1 b 1 1 3 3
        let res = Array2D.createBased 1 1 3 3 0
        res.[1,1] <- 11
        res.[2,2] <- 22
        res.[3,3] <- 33
        if b <> res then Assert.Fail()

        let b = Array2D.createBased 1 1 3 3 0
        CheckThrowsArgumentException(fun () -> Array2D.blit a 1 1 b 3 3 2 2 |> ignore)

        let b = Array2D.createBased 1 1 3 3 0
        CheckThrowsArgumentException(fun () -> Array2D.blit a 1 1 b 0 0 2 2 |> ignore)

        let b = Array2D.createBased 1 1 3 3 0
        CheckThrowsArgumentException(fun () -> Array2D.blit a 0 0 b 1 1 2 2 |> ignore)

        let b = Array2D.createBased 1 1 3 3 0
        CheckThrowsArgumentException(fun () -> Array2D.blit a 3 3 b 1 1 2 2 |> ignore)

        let b = Array2D.createBased 1 1 3 3 0
        CheckThrowsArgumentException(fun () -> Array2D.blit a 1 1 b 1 1 4 4 |> ignore)

        ()

    [<Test>]
    member this.Copy() =
        // integer array  
        let intArr = Array2D.init 2 3 (fun i j -> i*100 + j)
        let resultInt = Array2D.copy intArr 
        if resultInt <> intArr then Assert.Fail()

        
        // string array 
        let strArr = Array2D.init 2 3 (fun i j -> i.ToString() + "-" + j.ToString())
        let resultStr = Array2D.copy strArr
        if resultStr <> strArr then Assert.Fail()
        
        // empty array     
        let eptArr = Array2D.create 0 0 1
        let resultEpt = Array2D.copy eptArr
        if resultEpt   <> eptArr  then Assert.Fail()

        // null array
        let nullArr = null:string[,]    
        CheckThrowsArgumentNullException (fun () -> Array2D.copy nullArr |> ignore)   
        
        ()          
    
    [<Test>]
    member this.Create() =
        // integer array  
        let intArr = Array2D.init 2 3 (fun i j -> 100)
        let resultInt = Array2D.create 2 3 100 
        if resultInt <> intArr then Assert.Fail()

        
        // string array 
        let strArr = Array2D.init 2 3 (fun i j -> "goodboy")
        let resultStr = Array2D.create 2 3 "goodboy"
        if resultStr <> strArr then Assert.Fail()
        
        // empty array     
        let eptArr = Array2D.create 0 0 1
        let resultEpt = Array2D.create 0 0 1
        if resultEpt   <> eptArr  then Assert.Fail()
  
        ()  

    [<Test>]
    member this.createBased() =
        // integer array  
        let intArr = Array2D.create 2 3 100
        let resultInt = Array2D.createBased 0 0 2 3 100
        if resultInt <> intArr then Assert.Fail()

        
        // string array 
        let strArr = Array2D.create 2 3 "goodboy"
        let resultStr = Array2D.createBased 0 0 2 3 "goodboy"
        if resultStr <> strArr then Assert.Fail()
        
        // empty array     
        let eptArr = Array2D.create 0 0 1
        let resultEpt = Array2D.createBased 0 0 0 0 1
        if resultEpt   <> eptArr  then Assert.Fail()
        () 

    [<Test>]
    member this.Get() =
        // integer array  
        let intArr = Array2D.init 2 3 (fun i j -> i*100 + j)
        let resultInt = intArr.[1,1]
        if resultInt <> 101 then Assert.Fail()

        
        // string array 
        let strArr = Array2D.init 2 3 (fun i j -> i.ToString() + "-" + j.ToString())
        let resultStr = strArr.[1,1]
        if resultStr <> "1-1" then Assert.Fail()

        // null array
        let nullArr = null:string[,]    
        CheckThrowsNullRefException (fun () -> nullArr.[2,2] |> ignore)
        ()
        
    [<Test>]
    member this.GetAndSetAPI() =
        let intArr = Array2D.init 2 3 (fun i j -> i*100 + j)
        let resultInt = Array2D.get intArr 1 1
        Assert.AreEqual(101, resultInt)
        Array2D.set intArr 1 1 1
        let resultInt = Array2D.get intArr 1 1
        Assert.AreEqual(1, resultInt)
        ()
        
    [<Test>]
    member this.Init() =
        // integer array  
        let intArr = Array2D.init 2 3 (fun i j -> i*100 + j)
        if intArr.[1,1] <> 101 then Assert.Fail()

        // string array 
        let strArr = Array2D.init 2 3 (fun i j -> i.ToString() + "-" + j.ToString())
        if strArr.[1,1] <> "1-1" then Assert.Fail()
        () 

    [<Test>]
    member this.Init_Based() =
        // integer array  
        let intArr = Array2D.initBased 1 1 2 3 (fun i j -> i*100 + j)
        if intArr.[2,2] <> 202 then Assert.Fail()

        // string array 
        let strArr = Array2D.initBased 1 1 2 3 (fun i j -> i.ToString() + "-" + j.ToString())
        if strArr.[2,2] <> "2-2" then Assert.Fail()        
        () 

    [<Test>]
    member this.Iter() =
        // integer array  
        let intArr = Array2D.init 2 3 (fun i j -> i*100 + j)
        let resultInt = ref 0 
        let funInt (x:int) =   
            resultInt := !resultInt + x              
            () 
        Array2D.iter funInt intArr 
        if !resultInt <> 306 then Assert.Fail()
        
        // string array 
        let strArr = Array2D.init 2 3 (fun i j -> i.ToString() + "-" + j.ToString())
        let resultStr = ref ""
        let funStr (x:string) =
            resultStr := (!resultStr) + x + ","  
            ()
        Array2D.iter funStr strArr  
        if !resultStr <> "0-0,0-1,0-2,1-0,1-1,1-2," then Assert.Fail()
        
        // null array
        let nullArr = null:string[,]    
        CheckThrowsArgumentNullException (fun () -> Array2D.iter funStr nullArr |> ignore)   
        ()

    [<Test>]
    member this.IterNonZeroBased() =
        let a = Array2D.createBased 1 5 10 10 1
        let result = ref 0
        a |> Array2D.iter (fun n -> result := !result + n)
        if !result <> 100 then Assert.Fail()
        result := 0
        a |> Array2D.iteri (fun i j x -> result := !result + i + j + x)
        if !result <> 1600 then Assert.Fail()
        ()

    [<Test>]
    member this.Iteri() =
        // integer array  
        let intArr = Array2D.init 2 3 (fun i j -> i*100 + j)
        let resultInt = ref 0 
        let funInt (x:int) (y:int) (z:int) =   
            resultInt := !resultInt + x  + y  + z         
            () 
        Array2D.iteri funInt intArr 
        if !resultInt <> 315 then Assert.Fail()
        
        // string array 
        let strArr = Array2D.init 2 3 (fun i j -> i.ToString() + "-" + j.ToString())
        let resultStr = ref ""
        let funStr (x:int) (y:int) (z:string) =
            resultStr := (!resultStr) + "[" + x.ToString() + "," + y.ToString() + "]" + "=" + z + "; "  
            ()
        Array2D.iteri funStr strArr  
        if !resultStr <> "[0,0]=0-0; [0,1]=0-1; [0,2]=0-2; [1,0]=1-0; [1,1]=1-1; [1,2]=1-2; " then Assert.Fail()
            
        // null array
        let nullArr = null:string[,]    
        CheckThrowsArgumentNullException (fun () -> Array2D.iteri funStr nullArr |> ignore)   
        
        ()  

    [<Test>]
    member this.Length1() =
        // integer array  
        let intArr = Array2D.init 2 3 (fun i j -> i*100 + j)
        let resultInt = Array2D.length1 intArr 
        if resultInt <> 2 then Assert.Fail()
        
        // string array 
        let strArr = Array2D.init 10 3 (fun i j -> i.ToString() + "-" + j.ToString())
        let resultStr = Array2D.length1 strArr
        if resultStr <> 10 then Assert.Fail()
        
        // empty array     
        let eptArr = Array2D.create 0 0 1
        let resultEpt = Array2D.length1 eptArr
        if resultEpt   <> 0  then Assert.Fail()

        // null array
        let nullArr = null:string[,]    
        CheckThrowsNullRefException (fun () -> Array2D.length1 nullArr |> ignore)   
        
        ()  

    [<Test>]
    member this.Length2() =
        // integer array  
        let intArr = Array2D.init 2 3 (fun i j -> i*100 + j)
        let resultInt = Array2D.length2 intArr 
        if resultInt <> 3 then Assert.Fail()

        
        // string array 
        let strArr = Array2D.init 2 8 (fun i j -> i.ToString() + "-" + j.ToString())
        let resultStr = Array2D.length2 strArr
        if resultStr <> 8 then Assert.Fail()
        
        // empty array     
        let eptArr = Array2D.create 0 0 1
        let resultEpt = Array2D.length2 eptArr
        if resultEpt   <> 0  then Assert.Fail()

        // null array
        let nullArr = null:string[,]    
        CheckThrowsNullRefException (fun () -> Array2D.length2 nullArr |> ignore)   
        
        () 

    [<Test>]
    member this.Map() =
        // integer array  
        let intArr = Array2D.init 2 3 (fun i j -> i*100 + j)
        let funInt x = x.ToString()
        let resultInt = Array2D.map funInt intArr 
        if resultInt <> (Array2D.init 2 3 (fun i j -> (i*100 + j).ToString())) then Assert.Fail()

        
        // string array 
        let strArr = Array2D.init 2 3 (fun i j -> "goodboy")
        let funStr (x:string) = x.ToUpper()
        let resultStr = Array2D.map funStr strArr
        if resultStr <> Array2D.create 2 3 "GOODBOY" then Assert.Fail()
        
        // empty array     
        let eptArr = Array2D.create 0 0 1
        let resultEpt = Array2D.map funInt eptArr
        if resultEpt   <> Array2D.create 0 0 ""  then Assert.Fail()

        // null array
        let nullArr = null:string[,]    
        CheckThrowsArgumentNullException (fun () -> Array2D.map funStr nullArr |> ignore)   
        
        ()   

    [<Test>]
    member this.Mapi() =
        // integer array  
        let intArr = Array2D.init 2 3 (fun i j -> i*100 + j)
        let funInt x y z = x+y+z
        let resultInt = Array2D.mapi funInt intArr 
        if resultInt <> (Array2D.init 2 3 (fun i j -> i*100 + j + i + j)) then Assert.Fail()

        
        // string array 
        let strArr = Array2D.init 2 3 (fun i j -> "goodboy")
        let funStr (x:int) (y:int) (z:string) = x.ToString() + y.ToString() + z.ToUpper()
        let resultStr = Array2D.mapi funStr strArr
        if resultStr <> Array2D.init 2 3 (fun i j -> i.ToString() + j.ToString() + "GOODBOY")  then Assert.Fail()
        
        // empty array     
        let eptArr = Array2D.create 0 0 1
        let resultEpt = Array2D.mapi funInt eptArr
        if resultEpt   <> Array2D.create 0 0 1  then Assert.Fail()

        // null array
        let nullArr = null:string[,]    
        CheckThrowsArgumentNullException (fun () -> Array2D.mapi funStr nullArr |> ignore)   
        
        () 

    [<Test>]
    member this.Rebase() =
        // integer array  
        let intArr = Array2D.createBased 2 3 2 3 168
        let resultInt = Array2D.rebase  intArr 
        if resultInt <> Array2D.createBased 0 0 2 3 168 then Assert.Fail()

        
        // string array 
        let strArr = Array2D.createBased 2 3 2 3 "gorilla"
        let resultStr = Array2D.rebase  strArr
        if resultStr <> Array2D.createBased 0 0 2 3 "gorilla" then Assert.Fail()
        
        // empty array     
        let eptArr = Array2D.createBased 2 3 0 0 1
        let resultEpt = Array2D.rebase eptArr
        if resultEpt   <> Array2D.createBased 0 0 0 0 1  then Assert.Fail()

        // null array
        let nullArr = null:string[,]    
        CheckThrowsArgumentNullException (fun () -> Array2D.rebase  nullArr |> ignore)   
        
        ()
        
    [<Test>]
    member this.Set() =
        // integer array  
        let intArr = Array2D.init 2 3 (fun i j -> i*100 + j)
        intArr.[1,1] <- 8888
        if intArr.[1,1] <> 8888 then Assert.Fail()

        
        // string array 
        let strArr = Array2D.init 2 8 (fun i j -> i.ToString() + "-" + j.ToString())
        strArr.[1,1] <- "grape"
        if strArr.[1,1] <> "grape" then Assert.Fail()
    
        // null array
        let nullArr = null:string[,]    
        CheckThrowsNullRefException (fun () -> (nullArr.[0,0] <- "") |> ignore)  
        
        () 
        
    [<Test>]
    member this.ZeroCreate() =
        // integer array  
        let intArr = Array2D.zeroCreate 2 3 
        if intArr <> Array2D.create 2 3 0 then Assert.Fail()

        // string array 
        let strArr = Array2D.zeroCreate 2 3
        if strArr <> Array2D.create 2 3 null then Assert.Fail()
        
        // invalid arguments
        CheckThrowsArgumentException (fun () -> Array2D.zeroCreate -1 2 |> ignore)
        CheckThrowsArgumentException (fun () -> Array2D.zeroCreate 1 -2 |> ignore)
       
        () 

    // Note: This is a top level primitive, not in the Array2D module
    [<Test>]
    member this.array2D() = 

        let m1 : int[,] = array2D []
        if m1.GetLength(0) <> 0 then Assert.Fail()
        if m1.GetLength(1) <> 0 then Assert.Fail()

        let m1arr :int[,] = array2D [||]
        if m1 <> m1arr then Assert.Fail()
        
        let m2 : int[,] = array2D [[]]
        if m2.GetLength(0) <> 1 then Assert.Fail()
        if m2.GetLength(1) <> 0 then Assert.Fail()

        let m2arr :int[,] = array2D [|[||]|]
        if m2 <> m2arr then Assert.Fail()
        
        
        let m3 = array2D [[1]]
        if m3.GetLength(0) <> 1 then Assert.Fail()
        if m3.GetLength(1) <> 1 then Assert.Fail()
        if m3.[0,0] <> 1 then Assert.Fail()

        let m3arr = array2D [[1]]
        if m3 <> m3arr then Assert.Fail()
        
        let m6lislis = array2D [[1;2]; 
                                [3;4]]
        let m6arrarr = array2D [|[|1;2|]; 
                                 [|3;4|]|]
        let m6arrlis = array2D [|[1;2]; 
                                 [3;4]|]
        let m6lisarr = array2D [[|1;2|]; 
                                 [|3;4|]]
        if m6lislis <> m6arrarr then Assert.Fail()
        if m6lislis <> m6arrlis then Assert.Fail()
        if m6lislis <> m6lisarr then Assert.Fail()
        
        let m7 = array2D [for i in 0..1000 do
                            yield [for j in 0..1000 do
                                       yield i*j] ]


        let matrix :int[,] = array2D [[1;2;3]; 
                                      [2;3;4]]
        if matrix.GetLength(0) <> 2 then Assert.Fail()
        if matrix.GetLength(1) <> 3 then Assert.Fail()
        if matrix.[0,0] <> 1 then Assert.Fail()
        if matrix.[1,2] <> 4 then Assert.Fail()
        
        CheckThrowsArgumentException( fun () -> ignore (array2D [[1;2]; [2]]))
        CheckThrowsArgumentException( fun () -> ignore (array2D [[1;2]; [2;3]; [4]]))

        CheckThrowsArgumentNullException( fun () -> ignore (array2D null))
        CheckThrowsArgumentException( fun () -> ignore (array2D [null]))
        CheckThrowsArgumentException( fun () -> ignore (array2D [[|1|];null]))
       
        let m16 :string[,] = array2D [[null]]
        if m16.[0,0] <> null then Assert.Fail()

<<<<<<< HEAD
    [<Test>]
    member this.``Slicing with reverse index in one slice expr behaves as expected``()  = 
        let arr = array2D [[ 1;2;3;4;5 ]; [ 5;4;3;2;1 ]]

        Assert.That(arr.[*, ^1..^0], Is.EquivalentTo(arr.[*, 3..4]))

    [<Test>]
    member this.``Slicing with reverse index in both slice expr behaves as expected``()  = 
        let arr = array2D [[ 1;2;3;4;5 ]; [ 5;4;3;2;1 ]]

        Assert.That(arr.[..^1, ^1..^0], Is.EquivalentTo(arr.[..0, 3..4]))

    [<Test>]
    member this.``Slicing with reverse index in fixed index behaves as expected``()  = 
        let arr = array2D [[ 1;2;3;4;5 ]; [ 5;4;3;2;1 ]]

        Assert.That(arr.[^1, ^1..^0], Is.EquivalentTo(arr.[0, 3..4]))

    [<Test>]
    member this.``Slicing with reverse index and non reverse fixed index behaves as expected``()  = 
        let arr = array2D [[ 1;2;3;4;5 ]; [ 5;4;3;2;1 ]]

        Assert.That(arr.[1, ^1..^0], Is.EquivalentTo(arr.[1, 3..4]))

    [<Test>]
    member this.``Set slice with reverse index in one slice expr behaves as expected``()  = 
        let arr1 = array2D [[ 1;2;3;4;5 ]; [ 5;4;3;2;1 ]]
        let arr2 = array2D [[ 1;2;3;4;5 ]; [ 5;4;3;2;1 ]]

        let setArray = array2D [[10;11]; [12;13]]
        arr1.[*, ^1..^0] <- setArray
        arr2.[*, ^1..^0] <- setArray

        Assert.That(arr1, Is.EquivalentTo(arr2))

    [<Test>]
    member this.``Set slice with reverse index in both slice expr behaves as expected``()  = 
        let arr1 = array2D [[ 1;2;3;4;5 ]; [ 5;4;3;2;1 ]]
        let arr2 = array2D [[ 1;2;3;4;5 ]; [ 5;4;3;2;1 ]]

        let setArray = array2D [[10;11]; [12;13]]
        arr1.[0..^0, ^1..^0] <- setArray
        arr2.[0..^0, ^1..^0] <- setArray

        Assert.That(arr1, Is.EquivalentTo(arr2))

    [<Test>]
    member this.``Set slice with reverse index in fixed index behaves as expected``()  = 
        let arr1 = array2D [[ 1;2;3;4;5 ]; [ 5;4;3;2;1 ]]
        let arr2 = array2D [[ 1;2;3;4;5 ]; [ 5;4;3;2;1 ]]

        let setArray = [|12;13|]
        arr1.[^1, ^1..^0] <- setArray
        arr2.[^1, ^1..^0] <- setArray

        Assert.That(arr1, Is.EquivalentTo(arr2))

    [<Test>]
    member this.``Set slice with reverse index in and non reverse fixed index behaves as expected``()  = 
        let arr1 = array2D [[ 1;2;3;4;5 ]; [ 5;4;3;2;1 ]]
        let arr2 = array2D [[ 1;2;3;4;5 ]; [ 5;4;3;2;1 ]]

        let setArray = [|12;13|]
        arr1.[1, ^1..^0] <- setArray
        arr2.[1, ^1..^0] <- setArray

        Assert.That(arr1, Is.EquivalentTo(arr2))

    [<Test>]
    member this.``Set item with reverse index in one dim behaves as expected``() =
        let arr = array2D [[1;2;3]; [3;2;1]]

        arr.[^1, 0] <- 9
        Assert.That(arr.[0, 0], Is.EqualTo(9))

    [<Test>]
    member this.``Set item with reverse index in all dims behaves as expected``()=
        let arr = array2D [[1;2;3]; [3;2;1]]

        arr.[^0, ^0] <- 9
        Assert.That(arr.[1,2], Is.EqualTo(9))

    [<Test>]
    member this.``Get item with reverse index in one dim behaves as expected``() =
        let arr = array2D [[1;2;3]; [4;5;6]]

        Assert.That(arr.[^0, 0], Is.EqualTo(4))

    [<Test>]
    member this.``Get item with reverse index in all dims behaves as expected``()=
        let arr = array2D [[1;2;3]; [4;5;6]]

        Assert.That(arr.[^1, ^1], Is.EqualTo(2))
=======

    [<Test>]
    member this.SlicingBoundedStartEnd() =
        let m1 = array2D [| [| 1.0;2.0;3.0;4.0;5.0;6.0 |];
                            [| 10.0;20.0;30.0;40.0;50.0;60.0 |]  |]

        shouldEqual m1.[*,*] m1
        shouldEqual m1.[0..,*]  (array2D [| [| 1.0;2.0;3.0;4.0;5.0;6.0 |];
                                [| 10.0;20.0;30.0;40.0;50.0;60.0 |]  |])
        shouldEqual m1.[1..,*]  (array2D [| 
                                [| 10.0;20.0;30.0;40.0;50.0;60.0 |]  |])
        shouldEqual m1.[..0,*]  (array2D [| [| 1.0;2.0;3.0;4.0;5.0;6.0 |];
                                |])
        shouldEqual m1.[*,0..]  (array2D [| [| 1.0;2.0;3.0;4.0;5.0;6.0 |];
                                            [| 10.0;20.0;30.0;40.0;50.0;60.0 |]  
                                         |])
        shouldEqual m1.[*,1..]  (array2D [| [| 2.0;3.0;4.0;5.0;6.0 |];
                                            [| 20.0;30.0;40.0;50.0;60.0 |]  
                                         |])
        shouldEqual m1.[*,2..]  (array2D [| [| 3.0;4.0;5.0;6.0 |];
                                            [| 30.0;40.0;50.0;60.0 |]  
                                         |])
        shouldEqual m1.[*,3..]  (array2D [| [| 4.0;5.0;6.0 |];
                                            [| 40.0;50.0;60.0 |]  
                                         |])
        shouldEqual m1.[*,4..]  (array2D [| [| 5.0;6.0 |];
                                            [| 50.0;60.0 |]  
                                         |])
        shouldEqual m1.[*,5..]  (array2D [| [| 6.0 |];
                                            [| 60.0 |]  
                                |])
        shouldEqual m1.[*, 0]  [| 1.0; 10.0 |]
        shouldEqual m1.[1.., 3]  [| 40.0 |]
        shouldEqual m1.[1, *]  [| 10.0;20.0;30.0;40.0;50.0;60.0 |]
        shouldEqual m1.[0, ..3]  [| 1.0;2.0;3.0;4.0 |]
        

    [<Test>]
    member this.SlicingUnboundedEnd() = 
        let arr = array2D [ [1;2;3;4;5;6]; [6;5;4;3;2;1]]

        shouldEqual arr.[(-1).., *] arr
        shouldEqual arr.[0.., 1..] (array2D [ [2;3;4;5;6]; [5;4;3;2;1] ])
        shouldEqual arr.[1.., ..3] (array2D [ [6;5;4;3] ])
        shouldBeEmpty arr.[2.., 6..] 


    [<Test>]
    member this.SlicingUnboundedStart() = 
        let arr = array2D [ [1;2;3;4;5;6]; [6;5;4;3;2;1]]

        shouldBeEmpty arr.[..(-1), *] 
        shouldEqual arr.[..0, ..4] (array2D [ [1;2;3;4;5] ])
        shouldEqual arr.[..1, ..3] (array2D [ [1;2;3;4]; [6;5;4;3] ])
        shouldEqual arr.[..2, ..6] arr


    [<Test>]
    member this.SlicingOutOfBounds() = 
        let arr = array2D [ [1;2;3;4;5;6]; [6;5;4;3;2;1]]
       
        shouldEqual arr.[*, ..6] arr
        shouldBeEmpty arr.[*, 6..] 
        shouldEqual arr.[..2, *] arr
        shouldBeEmpty arr.[2.., *] 

        shouldBeEmpty arr.[1..0, *] 
        shouldBeEmpty arr.[1..0, (-1)..0] 

        shouldBeEmpty arr.[0..(-1), *] 
        shouldBeEmpty arr.[1..(-1), *] 
        shouldBeEmpty arr.[1..0, *] 
        shouldEqual arr.[0..6, (-1)..9] arr
        shouldEqual arr.[*, 1..6] (array2D [ [2;3;4;5;6]; [5;4;3;2;1] ])

        shouldEqual arr.[1, 3..1] [| |] 
        shouldEqual arr.[3..1, 1] [| |] 
        shouldEqual arr.[10.., 1] [| |] 
        shouldEqual arr.[1, 10..] [| |] 
        shouldEqual arr.[1, .. -1] [| |] 
        shouldEqual arr.[.. -1, 1] [| |] 

    [<Test>]
    member this.SlicingMutation() = 
        let arr2D1 = array2D [| [| 1.; 2.; 3.; 4. |];
           [| 5.; 6.; 7.; 8. |];
           [| 9.; 10.; 11.; 12. |] |]

        arr2D1.[0, *] <- [|0.; 0.; 0.; 0.|]
        shouldEqual arr2D1.[0,*]  [|0.; 0.; 0.; 0.|]
        arr2D1.[*, 1] <- [|100.; 100.; 100.|]
        shouldEqual arr2D1.[*,1]  [|100.; 100.; 100.|]
        shouldEqual arr2D1.[*,*]  (array2D [| [| 0.; 100.; 0.; 0. |];
                                 [| 5.; 100.; 7.; 8. |];
                                 [| 9.; 100.; 11.; 12. |] |])
>>>>>>> df96c30f
<|MERGE_RESOLUTION|>--- conflicted
+++ resolved
@@ -579,7 +579,6 @@
         let m16 :string[,] = array2D [[null]]
         if m16.[0,0] <> null then Assert.Fail()
 
-<<<<<<< HEAD
     [<Test>]
     member this.``Slicing with reverse index in one slice expr behaves as expected``()  = 
         let arr = array2D [[ 1;2;3;4;5 ]; [ 5;4;3;2;1 ]]
@@ -673,7 +672,6 @@
         let arr = array2D [[1;2;3]; [4;5;6]]
 
         Assert.That(arr.[^1, ^1], Is.EqualTo(2))
-=======
 
     [<Test>]
     member this.SlicingBoundedStartEnd() =
@@ -769,4 +767,3 @@
         shouldEqual arr2D1.[*,*]  (array2D [| [| 0.; 100.; 0.; 0. |];
                                  [| 5.; 100.; 7.; 8. |];
                                  [| 9.; 100.; 11.; 12. |] |])
->>>>>>> df96c30f
