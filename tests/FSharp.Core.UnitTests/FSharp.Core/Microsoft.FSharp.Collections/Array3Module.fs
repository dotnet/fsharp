--- conflicted
+++ resolved
@@ -31,7 +31,6 @@
         if Array3D.length3 arr <> z then Assert.Fail("Array3D does not have expected dimensions.")
         ()
 
-<<<<<<< HEAD
     let shouldBeEmpty arr = 
         if Array3D.length3 arr <> 0 
         && Array3D.length2 arr <> 0
@@ -43,11 +42,6 @@
                            [| 11.0;21.0;31.0;41.0;51.0;61.0 |]  |]
                         [| [| 10.0;20.0;30.0;40.0;50.0;60.0 |];
                            [| 100.0;200.0;300.0;400.0;500.0;600.0 |]  |] |])
-=======
-    let array3d (arrs: 'a array array array ) = Array3D.init arrs.Length arrs.[0].Length arrs.[0].[0].Length  (fun i j k -> arrs.[i].[j].[k])
-
-
->>>>>>> da7eaea4
 
     [<Test>]
     member this.Create() =
@@ -353,7 +347,6 @@
         ()
 
     [<Test>]
-<<<<<<< HEAD
     member this.SlicingBoundedStartEnd() = 
         shouldEqual m1.[*,*,*]  m1
         shouldEqual m1.[0..,*,*]  
@@ -414,7 +407,7 @@
 
         shouldBeEmpty m1.[3..,*,*] 
         shouldBeEmpty m1.[.. -1,*,*]  
-=======
+
     member this.SlicingSingleFixed1() =
         let m1 = (array3d [| 
                             [| [| 1.0;2.0;3.0;4.0;5.0;6.0 |];
@@ -490,5 +483,4 @@
         let newSlice = array2D [| [|0.; 0.; 0.; 0.; 0. ; 0.;|]; [|0.; 0.; 0.; 0.; 0. ; 0.;|] |]
         m1.[*,0,*] <- newSlice
         Assert.AreEqual(m1.[0,1,0], 11.0)
-        if m1.[*,0,*] <> newSlice then Assert.Fail()
->>>>>>> da7eaea4
+        if m1.[*,0,*] <> newSlice then Assert.Fail()