--- conflicted
+++ resolved
@@ -336,7 +336,6 @@
         ()
 
     [<Test>]
-<<<<<<< HEAD
     member this.``Slicing with reverse index in all 3 slice expr behaves as expected``()  = 
         let arr = Array3D.create 5 5 5 1
 
@@ -372,7 +371,6 @@
 
         arr1.[^1,^0,^0] <- 9
         Assert.That(arr1.[3,4,4], Is.EqualTo(9))
-=======
     member this.SlicingSingleFixed1() =
         let m1 = (array3d [| 
                             [| [| 1.0;2.0;3.0;4.0;5.0;6.0 |];
@@ -448,5 +446,4 @@
         let newSlice = array2D [| [|0.; 0.; 0.; 0.; 0. ; 0.;|]; [|0.; 0.; 0.; 0.; 0. ; 0.;|] |]
         m1.[*,0,*] <- newSlice
         Assert.AreEqual(m1.[0,1,0], 11.0)
-        if m1.[*,0,*] <> newSlice then Assert.Fail()
->>>>>>> da7eaea4
+        if m1.[*,0,*] <> newSlice then Assert.Fail()