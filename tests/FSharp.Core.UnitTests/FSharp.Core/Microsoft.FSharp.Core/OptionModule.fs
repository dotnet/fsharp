--- conflicted
+++ resolved
@@ -128,17 +128,10 @@
 
     [<Fact>]
     member this.OfToObj() =
-<<<<<<< HEAD
-        Assert.IsTrue( Option.toObj (Some "3") = "3")
-        Assert.IsTrue( Option.toObj (Some "") = "")
-        Assert.IsTrue( Option.toObj<obj> (Some null) = null) // TODO NULLNESS: this type annotation should not be needed 
-        Assert.IsTrue( Option.toObj None = null)     
-=======
         Assert.True( Option.toObj (Some "3") = "3")
         Assert.True( Option.toObj (Some "") = "")
-        Assert.True( Option.toObj (Some null) = null)
+        Assert.True( Option.toObj<obj> (Some null) = null) // TODO NULLNESS: this type annotation should not be needed 
         Assert.True( Option.toObj None = null)     
->>>>>>> 2702b33d
      
         Assert.True( Option.ofObj "3" = Some "3")
         Assert.True( Option.ofObj "" = Some "")
@@ -373,17 +366,10 @@
 
     [<Fact>]
     member this.OfToObj() =
-<<<<<<< HEAD
-        Assert.IsTrue(ValueOption.toObj (ValueSome "3") = "3")
-        Assert.IsTrue(ValueOption.toObj (ValueSome "") = "")
-        Assert.IsTrue(ValueOption.toObj<obj> (ValueSome null) = null)  // TODO NULLNESS: this type annotation should not be needed
-        Assert.IsTrue(ValueOption.toObj ValueNone = null)     
-=======
         Assert.True(ValueOption.toObj (ValueSome "3") = "3")
         Assert.True(ValueOption.toObj (ValueSome "") = "")
-        Assert.True(ValueOption.toObj (ValueSome null) = null)
+        Assert.True(ValueOption.toObj<obj> (ValueSome null) = null)  // TODO NULLNESS: this type annotation should not be needed
         Assert.True(ValueOption.toObj ValueNone = null)     
->>>>>>> 2702b33d
      
         Assert.True(ValueOption.ofObj "3" = ValueSome "3")
         Assert.True(ValueOption.ofObj "" = ValueSome "")
