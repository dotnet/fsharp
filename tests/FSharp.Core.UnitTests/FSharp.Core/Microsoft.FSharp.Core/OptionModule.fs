--- conflicted
+++ resolved
@@ -131,11 +131,7 @@
     member this.OfToObj() =
         Assert.True( Option.toObj (Some "3") = "3")
         Assert.True( Option.toObj (Some "") = "")
-<<<<<<< HEAD
-        Assert.True( Option.toObj<obj> (Some null) = null) // TODO NULLNESS: this type annotation should not be needed 
-=======
         Assert.True( Option.toObj (Some null) = null) // TODO NULLNESS: this type annotation should not be needed 
->>>>>>> dc92a0c4
         Assert.True( Option.toObj None = null)     
      
         Assert.True( Option.ofObj "3" = Some "3")
@@ -373,7 +369,7 @@
     member this.OfToObj() =
         Assert.True(ValueOption.toObj (ValueSome "3") = "3")
         Assert.True(ValueOption.toObj (ValueSome "") = "")
-        Assert.True(ValueOption.toObj<obj> (ValueSome null) = null)  // TODO NULLNESS: this type annotation should not be needed
+        Assert.True(ValueOption.toObj (ValueSome null) = null)
         Assert.True(ValueOption.toObj ValueNone = null)     
      
         Assert.True(ValueOption.ofObj "3" = ValueSome "3")
