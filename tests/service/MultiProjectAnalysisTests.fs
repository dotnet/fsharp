﻿
#if INTERACTIVE
#r "../../artifacts/bin/fcs/net461/FSharp.Compiler.Service.dll" // note, build FSharp.Compiler.Service.Tests.fsproj to generate this, this DLL has a public API so can be used from F# Interactive
#r "../../artifacts/bin/fcs/net461/nunit.framework.dll"
#load "FsUnit.fs"
#load "Common.fs"
#else
module Tests.Service.MultiProjectAnalysisTests
#endif

open NUnit.Framework
open FsUnit
open System.IO
open System.Collections.Generic
open FSharp.Compiler.CodeAnalysis
open FSharp.Compiler.Diagnostics
open FSharp.Compiler.IO
open FSharp.Compiler.Symbols
open FSharp.Compiler.Text
open FSharp.Compiler.Service.Tests.Common

let toIList (x: _ array) = x :> IList<_>
let numProjectsForStressTest = 100
let internal checker = FSharpChecker.Create(projectCacheSize=numProjectsForStressTest + 10)

/// Extract range info
let internal tups (m:range) = (m.StartLine, m.StartColumn), (m.EndLine, m.EndColumn)


module internal Project1A =

    let fileName1 = Path.ChangeExtension(Path.GetTempFileName(), ".fs")
    let baseName = Path.GetTempFileName()
    let dllName = Path.ChangeExtension(baseName, ".dll")
    let projFileName = Path.ChangeExtension(baseName, ".fsproj")
    let fileSource1 = """
module Project1A

/// This is type C
type C() =
    static member M(arg1: int, arg2: int, ?arg3 : int) = arg1 + arg2 + defaultArg arg3 4

/// This is x1
let x1 = C.M(arg1 = 3, arg2 = 4, arg3 = 5)

/// This is x2
let x2 = C.M(arg1 = 3, arg2 = 4, ?arg3 = Some 5)

/// This is
/// x3
let x3 (
          /// This is not x3
          p: int
      ) = ()

/// This is type U
type U =

   /// This is Case1
   | Case1 of int

   /// This is Case2
   | Case2 of string
    """
    FileSystem.OpenFileForWriteShim(fileName1).Write(fileSource1)

    let cleanFileName a = if a = fileName1 then "file1" else "??"

    let fileNames = [fileName1]
    let args = mkProjectCommandLineArgs (dllName, fileNames)
    let options =  checker.GetProjectOptionsFromCommandLineArgs (projFileName, args)



//-----------------------------------------------------------------------------------------
module internal Project1B =

    let fileName1 = Path.ChangeExtension(Path.GetTempFileName(), ".fs")
    let baseName = Path.GetTempFileName()
    let dllName = Path.ChangeExtension(baseName, ".dll")
    let projFileName = Path.ChangeExtension(baseName, ".fsproj")
    let fileSource1 = """
module Project1B

type A = B of xxx: int * yyy : int
let b = B(xxx=1, yyy=2)

let x =
    match b with
    // does not find usage here
    | B (xxx = a; yyy = b) -> ()
    """
    FileSystem.OpenFileForWriteShim(fileName1).Write(fileSource1)

    let cleanFileName a = if a = fileName1 then "file1" else "??"

    let fileNames = [fileName1]
    let args = mkProjectCommandLineArgs (dllName, fileNames)
    let options =  checker.GetProjectOptionsFromCommandLineArgs (projFileName, args)


// A project referencing two sub-projects
module internal MultiProject1 =

    let fileName1 = Path.ChangeExtension(Path.GetTempFileName(), ".fs")
    let baseName = Path.GetTempFileName()
    let dllName = Path.ChangeExtension(baseName, ".dll")
    let projFileName = Path.ChangeExtension(baseName, ".fsproj")
    let fileSource1 = """

module MultiProject1

open Project1A
open Project1B

let p = (Project1A.x1, Project1B.b)
let c = C()
let u = Case1 3
    """
    FileSystem.OpenFileForWriteShim(fileName1).Write(fileSource1)

    let fileNames = [fileName1]
    let args = mkProjectCommandLineArgs (dllName, fileNames)
    let options =
        let options =  checker.GetProjectOptionsFromCommandLineArgs (projFileName, args)
        { options with
            OtherOptions = Array.append options.OtherOptions [| ("-r:" + Project1A.dllName); ("-r:" + Project1B.dllName) |]
            ReferencedProjects = [| FSharpReferencedProject.CreateFSharp(Project1A.dllName, Project1A.options);
                                    FSharpReferencedProject.CreateFSharp(Project1B.dllName, Project1B.options); |] }
    let cleanFileName a = if a = fileName1 then "file1" else "??"

[<Test>]
let ``Test multi project 1 basic`` () =

    let wholeProjectResults = checker.ParseAndCheckProject(MultiProject1.options) |> Async.RunSynchronously |> Option.get

    [ for x in wholeProjectResults.AssemblySignature.Entities -> x.DisplayName ] |> shouldEqual ["MultiProject1"]

    [ for x in wholeProjectResults.AssemblySignature.Entities.[0].NestedEntities -> x.DisplayName ] |> shouldEqual []


    [ for x in wholeProjectResults.AssemblySignature.Entities.[0].MembersFunctionsAndValues -> x.DisplayName ]
        |> shouldEqual ["p"; "c"; "u"]

[<Test>]
let ``Test multi project 1 all symbols`` () =

    let p1A = checker.ParseAndCheckProject(Project1A.options) |> Async.RunSynchronously |> Option.get
    let p1B = checker.ParseAndCheckProject(Project1B.options) |> Async.RunSynchronously |> Option.get
    let mp = checker.ParseAndCheckProject(MultiProject1.options) |> Async.RunSynchronously |> Option.get

    let x1FromProject1A =
        [ for s in p1A.GetAllUsesOfAllSymbols() do
             if  s.Symbol.DisplayName = "x1" then
                 yield s.Symbol ]   |> List.head

    let x1FromProjectMultiProject =
        [ for s in mp.GetAllUsesOfAllSymbols() do
             if  s.Symbol.DisplayName = "x1" then
                 yield s.Symbol ]   |> List.head

    let bFromProjectMultiProject =
        [ for s in mp.GetAllUsesOfAllSymbols() do
             if  s.Symbol.DisplayName = "b" then
                 yield s.Symbol ]   |> List.head

    x1FromProject1A.Assembly.FileName.IsNone |> shouldEqual true // For now, the assembly being analyzed doesn't return a filename
    x1FromProject1A.Assembly.QualifiedName |> shouldEqual "" // For now, the assembly being analyzed doesn't return a qualified name
    x1FromProject1A.Assembly.SimpleName |> shouldEqual (Path.GetFileNameWithoutExtension Project1A.dllName)
    x1FromProjectMultiProject.Assembly.FileName |> shouldEqual (Some Project1A.dllName)
    bFromProjectMultiProject.Assembly.FileName |> shouldEqual  (Some Project1B.dllName)

    let usesOfx1FromProject1AInMultiProject1 =
       mp.GetUsesOfSymbol(x1FromProject1A)
            |> Array.map (fun s -> s.Symbol.DisplayName, MultiProject1.cleanFileName  s.FileName, tups s.Symbol.DeclarationLocation.Value)

    let usesOfx1FromMultiProject1InMultiProject1 =
       mp.GetUsesOfSymbol(x1FromProjectMultiProject)
            |> Array.map (fun s -> s.Symbol.DisplayName, MultiProject1.cleanFileName  s.FileName, tups s.Symbol.DeclarationLocation.Value)

    usesOfx1FromProject1AInMultiProject1 |> shouldEqual usesOfx1FromMultiProject1InMultiProject1

[<Test>]
let ``Test multi project 1 xmldoc`` () =

    let p1A = checker.ParseAndCheckProject(Project1A.options) |> Async.RunSynchronously |> Option.get
    let p1B = checker.ParseAndCheckProject(Project1B.options) |> Async.RunSynchronously |> Option.get
    let mp = checker.ParseAndCheckProject(MultiProject1.options) |> Async.RunSynchronously |> Option.get

    let symbolFromProject1A sym =
        [ for s in p1A.GetAllUsesOfAllSymbols() do
             if  s.Symbol.DisplayName = sym then
                 yield s.Symbol ]   |> List.head

    let x1FromProject1A = symbolFromProject1A "x1"
    let x3FromProject1A = symbolFromProject1A "x3"

    let x1FromProjectMultiProject =
        [ for s in mp.GetAllUsesOfAllSymbols() do
             if  s.Symbol.DisplayName = "x1" then
                 yield s.Symbol ]   |> List.head

    let ctorFromProjectMultiProject =
        [ for s in mp.GetAllUsesOfAllSymbols() do
             if  s.Symbol.DisplayName = "C" then
                 yield s.Symbol ]   |> List.head

    let case1FromProjectMultiProject =
        [ for s in mp.GetAllUsesOfAllSymbols() do
             if  s.Symbol.DisplayName = "Case1" then
                 yield s.Symbol ]   |> List.head


    match x1FromProject1A with
    | :? FSharpMemberOrFunctionOrValue as v ->
        match v.XmlDoc with
        | FSharpXmlDoc.FromXmlText t -> t.UnprocessedLines.Length |> shouldEqual 1
        | _ -> failwith "wrong kind"
    | _ -> failwith "odd symbol!"

    match x3FromProject1A with
    | :? FSharpMemberOrFunctionOrValue as v ->
        match v.XmlDoc with
        | FSharpXmlDoc.FromXmlText t -> t.UnprocessedLines |> shouldEqual [|" This is"; " x3"|]
        | _ -> failwith "wrong kind"
    | _ -> failwith "odd symbol!"

    match x3FromProject1A with
    | :? FSharpMemberOrFunctionOrValue as v ->
        match v.XmlDoc with
        | FSharpXmlDoc.FromXmlText t -> t.GetElaboratedXmlLines() |> shouldEqual [|"<summary>"; " This is"; " x3"; "</summary>" |]
        | _ -> failwith "wrong kind"
    | _ -> failwith "odd symbol!"

    match x1FromProjectMultiProject with
    | :? FSharpMemberOrFunctionOrValue as v ->
        match v.XmlDoc with
        | FSharpXmlDoc.FromXmlText t -> t.UnprocessedLines.Length |> shouldEqual 1
        | _ -> failwith "wrong kind"
    | _ -> failwith "odd symbol!"

    match ctorFromProjectMultiProject with
    | :? FSharpMemberOrFunctionOrValue as c ->
        match c.XmlDoc with
        | FSharpXmlDoc.FromXmlText t -> t.UnprocessedLines.Length |> shouldEqual 0
        | _ -> failwith "wrong kind"
    | _ -> failwith "odd symbol!"

    match case1FromProjectMultiProject with
    | :? FSharpUnionCase as c ->
        match c.XmlDoc with
        | FSharpXmlDoc.FromXmlText t -> t.UnprocessedLines.Length |> shouldEqual 1
        | _ -> failwith "wrong kind"
    | _ -> failwith "odd symbol!"

//------------------------------------------------------------------------------------


// A project referencing many sub-projects
module internal ManyProjectsStressTest =

    let numProjectsForStressTest = 100

    type Project = { ModuleName: string; FileName: string; Options: FSharpProjectOptions; DllName: string }
    let projects =
        [ for i in 1 .. numProjectsForStressTest do
                let fileName1 = Path.ChangeExtension(Path.GetTempFileName(), ".fs")
                let moduleName = "Project" + string i
                let fileSource1 = "module " + moduleName + """

// Some random code
open System

type C() =
    static member Print() = System.Console.WriteLine("Hello World")

let v = C()

let p = C.Print()

    """
                FileSystem.OpenFileForWriteShim(fileName1).Write(fileSource1)
                let baseName = Path.GetTempFileName()
                let dllName = Path.ChangeExtension(baseName, ".dll")
                let projFileName = Path.ChangeExtension(baseName, ".fsproj")
                let fileNames = [fileName1 ]
                let args = mkProjectCommandLineArgs (dllName, fileNames)
                let options =  checker.GetProjectOptionsFromCommandLineArgs (projFileName, args)
                yield { ModuleName = moduleName; FileName=fileName1; Options = options; DllName=dllName } ]

    let jointProject =
        let fileName = Path.ChangeExtension(Path.GetTempFileName(), ".fs")
        let dllBase = Path.GetTempFileName()
        let dllName = Path.ChangeExtension(dllBase, ".dll")
        let projFileName = Path.ChangeExtension(dllBase, ".fsproj")
        let fileSource =
            """

module JointProject

"""          + String.concat "\r\n" [ for p in projects -> "open " + p.ModuleName ] +  """

let p = ("""
             + String.concat ",\r\n         " [ for p in projects -> p.ModuleName  + ".v" ] +  ")"
        FileSystem.OpenFileForWriteShim(fileName).Write(fileSource)

        let fileNames = [fileName]
        let args = mkProjectCommandLineArgs (dllName, fileNames)
        let options =
            let options =  checker.GetProjectOptionsFromCommandLineArgs (projFileName, args)
            { options with
                OtherOptions = Array.append options.OtherOptions [| for p in  projects -> ("-r:" + p.DllName) |]
                ReferencedProjects = [| for p in projects -> FSharpReferencedProject.CreateFSharp(p.DllName, p.Options); |] }
        { ModuleName = "JointProject"; FileName=fileName; Options = options; DllName=dllName }

    let cleanFileName a =
        projects |> List.tryPick (fun m -> if a = m.FileName then Some m.ModuleName else None)
        |> function Some x -> x | None -> if a = jointProject.FileName then "fileN" else "??"


    let makeCheckerForStressTest ensureBigEnough =
        let size = (if ensureBigEnough then numProjectsForStressTest + 10 else numProjectsForStressTest / 2 )
        FSharpChecker.Create(projectCacheSize=size)

[<Test>]
let ``Test ManyProjectsStressTest basic`` () =

    let checker = ManyProjectsStressTest.makeCheckerForStressTest true

    let wholeProjectResults = checker.ParseAndCheckProject(ManyProjectsStressTest.jointProject.Options) |> Async.RunSynchronously |> Option.get

    [ for x in wholeProjectResults.AssemblySignature.Entities -> x.DisplayName ] |> shouldEqual ["JointProject"]

    [ for x in wholeProjectResults.AssemblySignature.Entities.[0].NestedEntities -> x.DisplayName ] |> shouldEqual []

    [ for x in wholeProjectResults.AssemblySignature.Entities.[0].MembersFunctionsAndValues -> x.DisplayName ]
        |> shouldEqual ["p"]

[<Test>]
let ``Test ManyProjectsStressTest cache too small`` () =

    let checker = ManyProjectsStressTest.makeCheckerForStressTest false

    let wholeProjectResults = checker.ParseAndCheckProject(ManyProjectsStressTest.jointProject.Options) |> Async.RunSynchronously |> Option.get

    [ for x in wholeProjectResults.AssemblySignature.Entities -> x.DisplayName ] |> shouldEqual ["JointProject"]

    [ for x in wholeProjectResults.AssemblySignature.Entities.[0].NestedEntities -> x.DisplayName ] |> shouldEqual []

    [ for x in wholeProjectResults.AssemblySignature.Entities.[0].MembersFunctionsAndValues -> x.DisplayName ]
        |> shouldEqual ["p"]

[<Test>]
let ``Test ManyProjectsStressTest all symbols`` () =

  let checker = ManyProjectsStressTest.makeCheckerForStressTest true
  for i in 1 .. 10 do
    printfn "stress test iteration %d (first may be slow, rest fast)" i
    let projectsResults = [ for p in ManyProjectsStressTest.projects -> p, checker.ParseAndCheckProject(p.Options) |> Async.RunSynchronously |> Option.get ]
    let jointProjectResults = checker.ParseAndCheckProject(ManyProjectsStressTest.jointProject.Options) |> Async.RunSynchronously |> Option.get

    let vsFromJointProject =
        [ for s in jointProjectResults.GetAllUsesOfAllSymbols() do
             if  s.Symbol.DisplayName = "v" then
                 yield s.Symbol ]

    for (p,pResults) in projectsResults do
        let vFromProject =
            [ for s in pResults.GetAllUsesOfAllSymbols() do
                if  s.Symbol.DisplayName = "v" then
                   yield s.Symbol ]   |> List.head
        vFromProject.Assembly.FileName.IsNone |> shouldEqual true // For now, the assembly being analyzed doesn't return a filename
        vFromProject.Assembly.QualifiedName |> shouldEqual "" // For now, the assembly being analyzed doesn't return a qualified name
        vFromProject.Assembly.SimpleName |> shouldEqual (Path.GetFileNameWithoutExtension p.DllName)

        let usesFromJointProject =
            jointProjectResults.GetUsesOfSymbol(vFromProject)
                |> Array.map (fun s -> s.Symbol.DisplayName, ManyProjectsStressTest.cleanFileName  s.FileName, tups s.Symbol.DeclarationLocation.Value)

        usesFromJointProject.Length |> shouldEqual 1

//-----------------------------------------------------------------------------------------

module internal MultiProjectDirty1 =

    let fileName1 = Path.ChangeExtension(Path.GetTempFileName(), ".fs")
    let baseName = Path.GetTempFileName()
    let dllName = Path.ChangeExtension(baseName, ".dll")
    let projFileName = Path.ChangeExtension(baseName, ".fsproj")
    let content = """module Project1

let x = "F#"
"""

    FileSystem.OpenFileForWriteShim(fileName1).Write(content)

    let cleanFileName a = if a = fileName1 then "Project1" else "??"

    let fileNames = [fileName1]

    let getOptions() =
        let args = mkProjectCommandLineArgs (dllName, fileNames)
        checker.GetProjectOptionsFromCommandLineArgs (projFileName, args)

module internal MultiProjectDirty2 =


    let fileName1 = Path.ChangeExtension(Path.GetTempFileName(), ".fs")
    let baseName = Path.GetTempFileName()
    let dllName = Path.ChangeExtension(baseName, ".dll")
    let projFileName = Path.ChangeExtension(baseName, ".fsproj")

    let content = """module Project2

open Project1

let y = x
let z = Project1.x
"""
    FileSystem.OpenFileForWriteShim(fileName1).Write(content)

    let cleanFileName a = if a = fileName1 then "Project2" else "??"

    let fileNames = [fileName1]

    let getOptions() =
        let args = mkProjectCommandLineArgs (dllName, fileNames)
        let options = checker.GetProjectOptionsFromCommandLineArgs (projFileName, args)
        { options with
            OtherOptions = Array.append options.OtherOptions [| ("-r:" + MultiProjectDirty1.dllName) |]
            ReferencedProjects = [| FSharpReferencedProject.CreateFSharp(MultiProjectDirty1.dllName, MultiProjectDirty1.getOptions()) |] }

[<Test>]
let ``Test multi project symbols should pick up changes in dependent projects`` () =

    //  register to count the file checks
    let count = ref 0
    checker.FileChecked.Add (fun _ -> incr count)

    //---------------- Write the first version of the file in project 1 and check the project --------------------

    let proj1options = MultiProjectDirty1.getOptions()

    let wholeProjectResults1 = checker.ParseAndCheckProject(proj1options) |> Async.RunSynchronously |> Option.get

    count.Value |> shouldEqual 1

    let backgroundParseResults1, backgroundTypedParse1 =
        checker.GetBackgroundCheckResultsForFileInProject(MultiProjectDirty1.fileName1, proj1options)
        |> Async.RunSynchronously |> Option.get

    count.Value |> shouldEqual 1

    //---------------- Get a symbol from project 1 and look up its uses in both projects --------------------

    let xSymbolUse = backgroundTypedParse1.GetSymbolUseAtLocation(3, 4, "", ["x"])
    xSymbolUse.IsSome |> shouldEqual true
    let xSymbol = xSymbolUse.Value.Symbol

    printfn "Symbol found. Checking symbol uses in another project..."

    let proj2options = MultiProjectDirty2.getOptions()

    let wholeProjectResults2 = checker.ParseAndCheckProject(proj2options) |> Async.RunSynchronously |> Option.get

    count.Value |> shouldEqual 2

    let _ = checker.ParseAndCheckProject(proj2options) |> Async.RunSynchronously |> Option.get

    count.Value |> shouldEqual 2 // cached

    let usesOfXSymbolInProject1 =
        wholeProjectResults1.GetUsesOfSymbol(xSymbol)
        |> Array.map (fun su -> su.Symbol.ToString(), MultiProjectDirty1.cleanFileName su.FileName, tups su.Range)

    usesOfXSymbolInProject1
    |> shouldEqual
        [|("val x", "Project1", ((3, 4), (3, 5))) |]

    let usesOfXSymbolInProject2 =
        wholeProjectResults2.GetUsesOfSymbol(xSymbol)
        |> Array.map (fun su -> su.Symbol.ToString(), MultiProjectDirty2.cleanFileName su.FileName, tups su.Range)

    usesOfXSymbolInProject2
    |> shouldEqual
        [|("val x", "Project2", ((5, 8), (5, 9)));
          ("val x", "Project2", ((6, 8), (6, 18)))|]

    //---------------- Change the file by adding a line, then re-check everything --------------------

    let wt0 = System.DateTime.UtcNow
    let wt1 = FileSystem.GetLastWriteTimeShim MultiProjectDirty1.fileName1
    printfn "Writing new content to file '%s'" MultiProjectDirty1.fileName1

    System.Threading.Thread.Sleep(1000)
    FileSystem.OpenFileForWriteShim(MultiProjectDirty1.fileName1).Write(System.Environment.NewLine + MultiProjectDirty1.content)
    printfn "Wrote new content to file '%s'"  MultiProjectDirty1.fileName1
    let wt2 = FileSystem.GetLastWriteTimeShim MultiProjectDirty1.fileName1
    printfn "Current time: '%A', ticks = %d"  wt0 wt0.Ticks
    printfn "Old write time: '%A', ticks = %d"  wt1 wt1.Ticks
    printfn "New write time: '%A', ticks = %d"  wt2 wt2.Ticks

    let wholeProjectResults1AfterChange1 = checker.ParseAndCheckProject(proj1options) |> Async.RunSynchronously |> Option.get
    count.Value |> shouldEqual 3

    let backgroundParseResults1AfterChange1, backgroundTypedParse1AfterChange1 =
        checker.GetBackgroundCheckResultsForFileInProject(MultiProjectDirty1.fileName1, proj1options)
        |> Async.RunSynchronously |> Option.get

    let xSymbolUseAfterChange1 = backgroundTypedParse1AfterChange1.GetSymbolUseAtLocation(4, 4, "", ["x"])
    xSymbolUseAfterChange1.IsSome |> shouldEqual true
    let xSymbolAfterChange1 = xSymbolUseAfterChange1.Value.Symbol


    printfn "Checking project 2 after first change, options = '%A'" proj2options

    let wholeProjectResults2AfterChange1 = checker.ParseAndCheckProject(proj2options) |> Async.RunSynchronously |> Option.get

    count.Value |> shouldEqual 4

    let usesOfXSymbolInProject1AfterChange1 =
        wholeProjectResults1AfterChange1.GetUsesOfSymbol(xSymbolAfterChange1)
        |> Array.map (fun su -> su.Symbol.ToString(), MultiProjectDirty1.cleanFileName su.FileName, tups su.Range)

    usesOfXSymbolInProject1AfterChange1
    |> shouldEqual
        [|("val x", "Project1", ((4, 4), (4, 5))) |]

    let usesOfXSymbolInProject2AfterChange1 =
        wholeProjectResults2AfterChange1.GetUsesOfSymbol(xSymbolAfterChange1)
        |> Array.map (fun su -> su.Symbol.ToString(), MultiProjectDirty2.cleanFileName su.FileName, tups su.Range)

    usesOfXSymbolInProject2AfterChange1
    |> shouldEqual
        [|("val x", "Project2", ((5, 8), (5, 9)));
          ("val x", "Project2", ((6, 8), (6, 18)))|]

    //---------------- Revert the change to the file --------------------

    let wt0b = System.DateTime.UtcNow
    let wt1b = FileSystem.GetLastWriteTimeShim MultiProjectDirty1.fileName1
    printfn "Writing old content to file '%s'" MultiProjectDirty1.fileName1
    System.Threading.Thread.Sleep(1000)
    FileSystem.OpenFileForWriteShim(MultiProjectDirty1.fileName1).Write(MultiProjectDirty1.content)
    printfn "Wrote old content to file '%s'"  MultiProjectDirty1.fileName1
    let wt2b = FileSystem.GetLastWriteTimeShim MultiProjectDirty1.fileName1
    printfn "Current time: '%A', ticks = %d"  wt0b wt0b.Ticks
    printfn "Old write time: '%A', ticks = %d"  wt1b wt1b.Ticks
    printfn "New write time: '%A', ticks = %d"  wt2b wt2b.Ticks

    count.Value |> shouldEqual 4
    let wholeProjectResults2AfterChange2 = checker.ParseAndCheckProject(proj2options) |> Async.RunSynchronously |> Option.get

    System.Threading.Thread.Sleep(1000)
    count.Value |> shouldEqual 6 // note, causes two files to be type checked, one from each project


    let wholeProjectResults1AfterChange2 = checker.ParseAndCheckProject(proj1options) |> Async.RunSynchronously |> Option.get

    count.Value |> shouldEqual 6 // the project is already checked

    let backgroundParseResults1AfterChange2, backgroundTypedParse1AfterChange2 =
        checker.GetBackgroundCheckResultsForFileInProject(MultiProjectDirty1.fileName1, proj1options)
        |> Async.RunSynchronously |> Option.get

    let xSymbolUseAfterChange2 = backgroundTypedParse1AfterChange2.GetSymbolUseAtLocation(4, 4, "", ["x"])
    xSymbolUseAfterChange2.IsSome |> shouldEqual true
    let xSymbolAfterChange2 = xSymbolUseAfterChange2.Value.Symbol


    let usesOfXSymbolInProject1AfterChange2 =
        wholeProjectResults1AfterChange2.GetUsesOfSymbol(xSymbolAfterChange2)
        |> Array.map (fun su -> su.Symbol.ToString(), MultiProjectDirty1.cleanFileName su.FileName, tups su.Range)

    usesOfXSymbolInProject1AfterChange2
    |> shouldEqual
        [|("val x", "Project1", ((3, 4), (3, 5))) |]


    let usesOfXSymbolInProject2AfterChange2 =
        wholeProjectResults2AfterChange2.GetUsesOfSymbol(xSymbolAfterChange2)
        |> Array.map (fun su -> su.Symbol.ToString(), MultiProjectDirty2.cleanFileName su.FileName, tups su.Range)

    usesOfXSymbolInProject2AfterChange2
    |> shouldEqual
        [|("val x", "Project2", ((5, 8), (5, 9)));
          ("val x", "Project2", ((6, 8), (6, 18)))|]


//------------------------------------------------------------------


module internal Project2A =

    let fileName1 = Path.ChangeExtension(Path.GetTempFileName(), ".fs")
    let baseName1 = Path.GetTempFileName()
    let baseName2 = Path.GetTempFileName()
    let baseName3 = Path.GetTempFileName() // this one doesn't get InternalsVisibleTo rights
    let dllShortName = Path.GetFileNameWithoutExtension(baseName2)
    let dllName = Path.ChangeExtension(baseName1, ".dll")
    let projFileName = Path.ChangeExtension(baseName1, ".fsproj")
    let fileSource1 = """
module Project2A

[<assembly:System.Runtime.CompilerServices.InternalsVisibleTo(""" + "\"" + dllShortName + "\"" + """)>]
do()

type C() =
    member internal x.InternalMember = 1

    """
    FileSystem.OpenFileForWriteShim(fileName1).Write(fileSource1)

    let cleanFileName a = if a = fileName1 then "file1" else "??"

    let fileNames = [fileName1]
    let args = mkProjectCommandLineArgs (dllName, fileNames)
    let options =  checker.GetProjectOptionsFromCommandLineArgs (projFileName, args)

//Project2A.fileSource1
// A project referencing Project2A
module internal Project2B =

    let fileName1 = Path.ChangeExtension(Path.GetTempFileName(), ".fs")
    let dllName = Path.ChangeExtension(Project2A.baseName2, ".dll")
    let projFileName = Path.ChangeExtension(Project2A.baseName2, ".fsproj")
    let fileSource1 = """

module Project2B

let v = Project2A.C().InternalMember // access an internal symbol
    """
    FileSystem.OpenFileForWriteShim(fileName1).Write(fileSource1)

    let fileNames = [fileName1]
    let args = mkProjectCommandLineArgs (dllName, fileNames)
    let options =
        let options =  checker.GetProjectOptionsFromCommandLineArgs (projFileName, args)
        { options with
            OtherOptions = Array.append options.OtherOptions [| ("-r:" + Project2A.dllName);  |]
            ReferencedProjects = [| FSharpReferencedProject.CreateFSharp(Project2A.dllName, Project2A.options); |] }
    let cleanFileName a = if a = fileName1 then "file1" else "??"

//Project2A.fileSource1
// A project referencing Project2A but without access to the internals of A
module internal Project2C =

    let fileName1 = Path.ChangeExtension(Path.GetTempFileName(), ".fs")
    let dllName = Path.ChangeExtension(Project2A.baseName3, ".dll")
    let projFileName = Path.ChangeExtension(Project2A.baseName3, ".fsproj")
    let fileSource1 = """

module Project2C

let v = Project2A.C().InternalMember // access an internal symbol
    """
    FileSystem.OpenFileForWriteShim(fileName1).Write(fileSource1)

    let fileNames = [fileName1]
    let args = mkProjectCommandLineArgs (dllName, fileNames)
    let options =
        let options =  checker.GetProjectOptionsFromCommandLineArgs (projFileName, args)
        { options with
            OtherOptions = Array.append options.OtherOptions [| ("-r:" + Project2A.dllName);  |]
            ReferencedProjects = [| FSharpReferencedProject.CreateFSharp(Project2A.dllName, Project2A.options); |] }
    let cleanFileName a = if a = fileName1 then "file1" else "??"

[<Test>]
let ``Test multi project2 errors`` () =

    let wholeProjectResults = checker.ParseAndCheckProject(Project2B.options) |> Async.RunSynchronously |> Option.get
    for e in wholeProjectResults.Diagnostics do
        printfn "multi project2 error: <<<%s>>>" e.Message

    wholeProjectResults .Diagnostics.Length |> shouldEqual 0


    let wholeProjectResultsC = checker.ParseAndCheckProject(Project2C.options) |> Async.RunSynchronously |> Option.get
    wholeProjectResultsC.Diagnostics.Length |> shouldEqual 1



[<Test>]
let ``Test multi project 2 all symbols`` () =

    let mpA = checker.ParseAndCheckProject(Project2A.options) |> Async.RunSynchronously |> Option.get
    let mpB = checker.ParseAndCheckProject(Project2B.options) |> Async.RunSynchronously |> Option.get
    let mpC = checker.ParseAndCheckProject(Project2C.options) |> Async.RunSynchronously |> Option.get

    // These all get the symbol in A, but from three different project compilations/checks
    let symFromA =
        [ for s in mpA.GetAllUsesOfAllSymbols() do
             if  s.Symbol.DisplayName = "InternalMember" then
                 yield s.Symbol ]   |> List.head

    let symFromB =
        [ for s in mpB.GetAllUsesOfAllSymbols() do
             if  s.Symbol.DisplayName = "InternalMember" then
                 yield s.Symbol ]   |> List.head

    symFromA.IsAccessible(mpA.ProjectContext.AccessibilityRights) |> shouldEqual true
    symFromA.IsAccessible(mpB.ProjectContext.AccessibilityRights) |> shouldEqual true
    symFromA.IsAccessible(mpC.ProjectContext.AccessibilityRights) |> shouldEqual false
    symFromB.IsAccessible(mpA.ProjectContext.AccessibilityRights) |> shouldEqual true
    symFromB.IsAccessible(mpB.ProjectContext.AccessibilityRights) |> shouldEqual true
    symFromB.IsAccessible(mpC.ProjectContext.AccessibilityRights) |> shouldEqual false

//------------------------------------------------------------------------------------

module internal Project3A =

    let fileName1 = Path.ChangeExtension(Path.GetTempFileName(), ".fs")
    let baseName = Path.GetTempFileName()
    let dllName = Path.ChangeExtension(baseName, ".dll")
    let projFileName = Path.ChangeExtension(baseName, ".fsproj")
    let fileSource1 = """
module Project3A

///A parameterized active pattern of divisibility
let (|DivisibleBy|_|) by n =
    if n % by = 0 then Some DivisibleBy else None
    """
    FileSystem.OpenFileForWriteShim(fileName1).Write(fileSource1)

    let cleanFileName a = if a = fileName1 then "file1" else "??"

    let fileNames = [fileName1]
    let args = mkProjectCommandLineArgs (dllName, fileNames)
    let options =  checker.GetProjectOptionsFromCommandLineArgs (projFileName, args)


// A project referencing a sub-project
module internal MultiProject3 =

    let fileName1 = Path.ChangeExtension(Path.GetTempFileName(), ".fs")
    let baseName = Path.GetTempFileName()
    let dllName = Path.ChangeExtension(baseName, ".dll")
    let projFileName = Path.ChangeExtension(baseName, ".fsproj")
    let fileSource1 = """
module MultiProject3

open Project3A

let fizzBuzz = function
    | DivisibleBy 3 & DivisibleBy 5 -> "FizzBuzz"
    | DivisibleBy 3 -> "Fizz"
    | DivisibleBy 5 -> "Buzz"
    | _ -> ""
    """
    FileSystem.OpenFileForWriteShim(fileName1).Write(fileSource1)

    let fileNames = [fileName1]
    let args = mkProjectCommandLineArgs (dllName, fileNames)
    let options =
        let options =  checker.GetProjectOptionsFromCommandLineArgs (projFileName, args)
        { options with
            OtherOptions = Array.append options.OtherOptions [| ("-r:" + Project3A.dllName) |]
            ReferencedProjects = [| FSharpReferencedProject.CreateFSharp(Project3A.dllName, Project3A.options) |] }
    let cleanFileName a = if a = fileName1 then "file1" else "??"

[<Test>]
let ``Test multi project 3 whole project errors`` () =

    let wholeProjectResults = checker.ParseAndCheckProject(MultiProject3.options) |> Async.RunSynchronously |> Option.get
    for e in wholeProjectResults.Diagnostics do
        printfn "multi project 3 error: <<<%s>>>" e.Message

    wholeProjectResults.Diagnostics.Length |> shouldEqual 0

[<Test>]
let ``Test active patterns' XmlDocSig declared in referenced projects`` () =

    let wholeProjectResults = checker.ParseAndCheckProject(MultiProject3.options) |> Async.RunSynchronously |> Option.get
    let backgroundParseResults1, backgroundTypedParse1 =
        checker.GetBackgroundCheckResultsForFileInProject(MultiProject3.fileName1, MultiProject3.options)
        |> Async.RunSynchronously |> Option.get

    let divisibleBySymbolUse = backgroundTypedParse1.GetSymbolUseAtLocation(7,7,"",["DivisibleBy"])
    divisibleBySymbolUse.IsSome |> shouldEqual true
    let divisibleBySymbol = divisibleBySymbolUse.Value.Symbol
    divisibleBySymbol.ToString() |> shouldEqual "symbol DivisibleBy"

    let divisibleByActivePatternCase = divisibleBySymbol :?> FSharpActivePatternCase
    match divisibleByActivePatternCase.XmlDoc with
    | FSharpXmlDoc.FromXmlText t ->
        t.UnprocessedLines |> shouldEqual [| "A parameterized active pattern of divisibility" |]
        t.GetElaboratedXmlLines() |> shouldEqual [| "<summary>"; "A parameterized active pattern of divisibility"; "</summary>" |]
    | _ -> failwith "wrong kind"
    divisibleByActivePatternCase.XmlDocSig |> shouldEqual "M:Project3A.|DivisibleBy|_|(System.Int32,System.Int32)"
    let divisibleByGroup = divisibleByActivePatternCase.Group
    divisibleByGroup.IsTotal |> shouldEqual false
    divisibleByGroup.Names |> Seq.toList |> shouldEqual ["DivisibleBy"]
    divisibleByGroup.OverallType.Format(divisibleBySymbolUse.Value.DisplayContext) |> shouldEqual "int -> int -> unit option"
    let divisibleByEntity = divisibleByGroup.DeclaringEntity.Value
    divisibleByEntity.ToString() |> shouldEqual "Project3A"

//------------------------------------------------------------------------------------



[<Test>]
let ``Test max memory gets triggered`` () =
    let checker = FSharpChecker.Create()
    let reached = ref false
    checker.MaxMemoryReached.Add (fun () -> reached := true)
    let wholeProjectResults = checker.ParseAndCheckProject(MultiProject3.options) |> Async.RunSynchronously |> Option.get
    reached.Value |> shouldEqual false
    checker.MaxMemory <- 0
    let wholeProjectResults2 = checker.ParseAndCheckProject(MultiProject3.options) |> Async.RunSynchronously |> Option.get
    reached.Value |> shouldEqual true
    let wholeProjectResults3 = checker.ParseAndCheckProject(MultiProject3.options) |> Async.RunSynchronously |> Option.get
    reached.Value |> shouldEqual true


//------------------------------------------------------------------------------------


[<Test>]
#if NETCOREAPP
[<Ignore("SKIPPED: need to check if these tests can be enabled for .NET Core testing of FSharp.Compiler.Service")>]
#endif
let ``Type provider project references should not throw exceptions`` () =
    let options =
          {ProjectFileName = __SOURCE_DIRECTORY__ + @"/data/TypeProviderConsole/TypeProviderConsole.fsproj";
           ProjectId = None
           SourceFiles = [|__SOURCE_DIRECTORY__ + @"/data/TypeProviderConsole/Program.fs"|];
           Stamp = None
           OtherOptions =
            [|yield "--simpleresolution";
              yield "--noframework";
              yield "--out:" + __SOURCE_DIRECTORY__ + @"/data/TypeProviderConsole/bin/Debug/TypeProviderConsole.exe";
              yield "--doc:" + __SOURCE_DIRECTORY__ + @"/data/TypeProviderConsole/bin/Debug/TypeProviderConsole.xml";
              yield "--subsystemversion:6.00";
              yield "--highentropyva+";
              yield "--fullpaths";
              yield "--flaterrors";
              yield "--target:exe";
              yield "--define:DEBUG";
              yield "--define:TRACE";
              yield "--debug+";
              yield "--optimize-";
              yield "--tailcalls-";
              yield "--debug:full";
              yield "--platform:anycpu";
              for r in mkStandardProjectReferences () do
                  yield "-r:" + r
              yield "-r:" + __SOURCE_DIRECTORY__ + @"/data/TypeProviderLibrary/TypeProviderLibrary.dll"|];
           ReferencedProjects =
            [|FSharpReferencedProject.CreateFSharp(__SOURCE_DIRECTORY__ + @"/data/TypeProviderLibrary/TypeProviderLibrary.dll",
               {ProjectFileName = __SOURCE_DIRECTORY__ + @"/data/TypeProviderLibrary/TypeProviderLibrary.fsproj";
                ProjectId = None
                SourceFiles = [|__SOURCE_DIRECTORY__ + @"/data/TypeProviderLibrary/Library1.fs"|];
                Stamp = None
                OtherOptions =
                 [|yield "--simpleresolution";
                   yield "--noframework";
                   yield "--out:" + __SOURCE_DIRECTORY__ + @"/data/TypeProviderLibrary/TypeProviderLibrary.dll";
                   yield "--doc:" + __SOURCE_DIRECTORY__ + @"/data/TypeProviderLibrary/bin/Debug/TypeProviderLibrary.xml";
                   yield "--subsystemversion:6.00";
                   yield "--highentropyva+";
                   yield "--fullpaths";
                   yield "--flaterrors";
                   yield "--target:library";
                   yield "--define:DEBUG";
                   yield "--define:TRACE";
                   yield "--debug+";
                   yield "--optimize-";
                   yield "--tailcalls-";
                   yield "--debug:full";
                   yield "--platform:anycpu";
                   for r in mkStandardProjectReferences () do
                       yield "-r:" + r
                  |];
                ReferencedProjects = [||];
                IsIncompleteTypeCheckEnvironment = false;
                UseScriptResolutionRules = false;
                LoadTime = System.DateTime.Now
                UnresolvedReferences = None;
                OriginalLoadReferences = [] })|];
           IsIncompleteTypeCheckEnvironment = false;
           UseScriptResolutionRules = false;
           LoadTime = System.DateTime.Now
           UnresolvedReferences = None;
           OriginalLoadReferences = [];}

    //printfn "options: %A" options
    let fileName = __SOURCE_DIRECTORY__ + @"/data/TypeProviderConsole/Program.fs"
<<<<<<< HEAD
    let fileSource = FileSystem.OpenFileForReadShim(fileName).AsStream().ReadAllText()
    let fileParseResults, fileCheckAnswer = checker.ParseAndCheckFileInProject(fileName, 0, SourceText.ofString fileSource, options) |> Async.RunSynchronously |> Option.get
=======
    let fileSource = FileSystem.OpenFileForReadShim(fileName).ReadAllText()
    let fileParseResults, fileCheckAnswer = checker.ParseAndCheckFileInProject(fileName, 0, SourceText.ofString fileSource, options) |> Async.RunSynchronously
>>>>>>> 98e11ae6
    let fileCheckResults =
        match fileCheckAnswer with
        | FSharpCheckFileAnswer.Succeeded(res) -> res
        | res -> failwithf "Parsing did not finish... (%A)" res

    printfn "Parse Errors: %A" fileParseResults.Diagnostics
    printfn "Errors: %A" fileCheckResults.Diagnostics
    fileCheckResults.Diagnostics |> Array.exists (fun error -> error.Severity = FSharpDiagnosticSeverity.Error) |> shouldEqual false

//------------------------------------------------------------------------------------

[<Test>]
#if NETCOREAPP
[<Ignore("SKIPPED: need to check if these tests can be enabled for .NET Core testing of FSharp.Compiler.Service")>]
#else
[<Ignore("Getting vsunit tests passing again")>]
#endif
let ``Projects creating generated types should not utilize cross-project-references but should still analyze oK once project is built`` () =
    let options =
          {ProjectFileName =
            __SOURCE_DIRECTORY__ + @"/data/TypeProvidersBug/TestConsole/TestConsole.fsproj";
           ProjectId = None
           SourceFiles =
            [|__SOURCE_DIRECTORY__ + @"/data/TypeProvidersBug/TestConsole/AssemblyInfo.fs";
              __SOURCE_DIRECTORY__ + @"/data/TypeProvidersBug/TestConsole/Program.fs"|];
           OtherOptions =
            [|yield "--simpleresolution";
              yield "--noframework";
              yield "--out:" + __SOURCE_DIRECTORY__ + @"/data/TypeProvidersBug/TestConsole/bin/Debug/TestConsole.exe";
              yield "--doc:" + __SOURCE_DIRECTORY__ + @"/data/TypeProvidersBug/TestConsole/bin/Debug/TestConsole.XML";
              yield "--subsystemversion:6.00";
              yield "--highentropyva+";
              yield "--fullpaths";
              yield "--flaterrors";
              yield "--target:exe";
              yield "--define:DEBUG";
              yield "--define:TRACE";
              yield "--debug+";
              yield "--optimize-";
              yield "--tailcalls-";
              yield "--debug:full";
              yield "--platform:anycpu";
              yield "-r:" + __SOURCE_DIRECTORY__ + @"/../../packages/FSharp.Configuration.1.3.0/lib/net45/FSharp.Configuration.dll";
              for r in mkStandardProjectReferences () do
                  yield "-r:" + r
              yield "-r:" + __SOURCE_DIRECTORY__ + @"/data/TypeProvidersBug/TypeProvidersBug/bin/Debug/TypeProvidersBug.dll"|];
           ReferencedProjects =
            [|FSharpReferencedProject.CreateFSharp(__SOURCE_DIRECTORY__ + @"/data/TypeProvidersBug/TypeProvidersBug/bin/Debug/TypeProvidersBug.dll",
               {ProjectFileName =
                 __SOURCE_DIRECTORY__ + @"/data/TypeProvidersBug/TypeProvidersBug/TypeProvidersBug.fsproj";
                ProjectId = None
                SourceFiles =
                 [|__SOURCE_DIRECTORY__ + @"/data/TypeProvidersBug/TypeProvidersBug/AssemblyInfo.fs";
                   __SOURCE_DIRECTORY__ + @"/data/TypeProvidersBug/TypeProvidersBug/Library1.fs"|];
                OtherOptions =
                 [|yield "--simpleresolution";
                   yield "--noframework";
                   yield "--out:" + __SOURCE_DIRECTORY__ + @"/data/TypeProvidersBug/TypeProvidersBug/bin/Debug/TypeProvidersBug.dll";
                   yield "--doc:" + __SOURCE_DIRECTORY__ + @"/data/TypeProvidersBug/TypeProvidersBug/bin/Debug/TypeProvidersBug.XML";
                   yield "--subsystemversion:6.00";
                   yield "--highentropyva+";
                   yield "--fullpaths";
                   yield "--flaterrors";
                   yield "--target:library";
                   yield "--define:DEBUG";
                   yield "--define:TRACE";
                   yield "--debug+";
                   yield "--optimize-";
                   yield "--tailcalls-";
                   yield "--debug:full";
                   yield "--platform:anycpu";
                   yield "-r:" + __SOURCE_DIRECTORY__ + @"/../../packages/FSharp.Configuration.1.3.0/lib/net45/FSharp.Configuration.dll";
                   for r in mkStandardProjectReferences () do
                       yield "-r:" + r |];
                ReferencedProjects = [||];
                IsIncompleteTypeCheckEnvironment = false;
                UseScriptResolutionRules = false;
                LoadTime = System.DateTime.Now
                UnresolvedReferences = None;
                OriginalLoadReferences = [];
                Stamp = None})|];
           IsIncompleteTypeCheckEnvironment = false;
           UseScriptResolutionRules = false;
           LoadTime = System.DateTime.Now
           UnresolvedReferences = None;
           Stamp = None;
           OriginalLoadReferences = [] }
    //printfn "options: %A" options
    let fileName = __SOURCE_DIRECTORY__ + @"/data/TypeProvidersBug/TestConsole/Program.fs"
    let fileSource = FileSystem.OpenFileForReadShim(fileName).ReadAllText()

    let fileParseResults, fileCheckAnswer = checker.ParseAndCheckFileInProject(fileName, 0, SourceText.ofString fileSource, options) |> Async.RunSynchronously |> Option.get
    let fileCheckResults =
        match fileCheckAnswer with
        | FSharpCheckFileAnswer.Succeeded(res) -> res
        | res -> failwithf "Parsing did not finish... (%A)" res

    printfn "Parse Errors: %A" fileParseResults.Diagnostics
    printfn "Errors: %A" fileCheckResults.Diagnostics
    fileCheckResults.Diagnostics |> Array.exists (fun error -> error.Severity = FSharpDiagnosticSeverity.Error) |> shouldEqual false

//------------------------------------------------------------------------------------<|MERGE_RESOLUTION|>--- conflicted
+++ resolved
@@ -885,13 +885,8 @@
 
     //printfn "options: %A" options
     let fileName = __SOURCE_DIRECTORY__ + @"/data/TypeProviderConsole/Program.fs"
-<<<<<<< HEAD
-    let fileSource = FileSystem.OpenFileForReadShim(fileName).AsStream().ReadAllText()
+    let fileSource = FileSystem.OpenFileForReadShim(fileName).ReadAllText()
     let fileParseResults, fileCheckAnswer = checker.ParseAndCheckFileInProject(fileName, 0, SourceText.ofString fileSource, options) |> Async.RunSynchronously |> Option.get
-=======
-    let fileSource = FileSystem.OpenFileForReadShim(fileName).ReadAllText()
-    let fileParseResults, fileCheckAnswer = checker.ParseAndCheckFileInProject(fileName, 0, SourceText.ofString fileSource, options) |> Async.RunSynchronously
->>>>>>> 98e11ae6
     let fileCheckResults =
         match fileCheckAnswer with
         | FSharpCheckFileAnswer.Succeeded(res) -> res
