﻿
#if INTERACTIVE
#r "../../artifacts/bin/fcs/net461/FSharp.Compiler.Service.dll" // note, build FSharp.Compiler.Service.Tests.fsproj to generate this, this DLL has a public API so can be used from F# Interactive
#r "../../artifacts/bin/fcs/net461/nunit.framework.dll"
#load "FsUnit.fs"
#load "Common.fs"
#else
module Tests.Service.MultiProjectAnalysisTests
#endif

open NUnit.Framework
open FsUnit
open System.IO
open System.Collections.Generic
open FSharp.Compiler.CodeAnalysis
open FSharp.Compiler.Diagnostics
open FSharp.Compiler.IO
open FSharp.Compiler.Symbols
open FSharp.Compiler.Text
open FSharp.Compiler.Service.Tests.Common
open TestFramework

let toIList (x: _ array) = x :> IList<_>
let numProjectsForStressTest = 100
let internal checker = FSharpChecker.Create(projectCacheSize=numProjectsForStressTest + 10)

/// Extract range info
let internal tups (m:range) = (m.StartLine, m.StartColumn), (m.EndLine, m.EndColumn)


module internal Project1A =

    let fileName1 = Path.ChangeExtension(tryCreateTemporaryFileName (), ".fs")
    let baseName = tryCreateTemporaryFileName ()
    let dllName = Path.ChangeExtension(baseName, ".dll")
    let projFileName = Path.ChangeExtension(baseName, ".fsproj")
    let fileSource1 = """
module Project1A

/// This is type C
type C() =
    static member M(arg1: int, arg2: int, ?arg3 : int) = arg1 + arg2 + defaultArg arg3 4

/// This is x1
let x1 = C.M(arg1 = 3, arg2 = 4, arg3 = 5)

/// This is x2
let x2 = C.M(arg1 = 3, arg2 = 4, ?arg3 = Some 5)

/// This is
/// x3
let x3 (
          /// This is not x3
          p: int
      ) = ()

/// This is type U
type U =

   /// This is Case1
   | Case1 of int

   /// This is Case2
   | Case2 of string
    """
    FileSystem.OpenFileForWriteShim(fileName1).Write(fileSource1)

    let cleanFileName a = if a = fileName1 then "file1" else "??"

    let fileNames = [fileName1]
    let args = mkProjectCommandLineArgs (dllName, fileNames)
    let options =  checker.GetProjectOptionsFromCommandLineArgs (projFileName, args)



//-----------------------------------------------------------------------------------------
module internal Project1B =

    let fileName1 = Path.ChangeExtension(tryCreateTemporaryFileName (), ".fs")
    let baseName = tryCreateTemporaryFileName ()
    let dllName = Path.ChangeExtension(baseName, ".dll")
    let projFileName = Path.ChangeExtension(baseName, ".fsproj")
    let fileSource1 = """
module Project1B

type A = B of xxx: int * yyy : int
let b = B(xxx=1, yyy=2)

let x =
    match b with
    // does not find usage here
    | B (xxx = a; yyy = b) -> ()
    """
    FileSystem.OpenFileForWriteShim(fileName1).Write(fileSource1)

    let cleanFileName a = if a = fileName1 then "file1" else "??"

    let fileNames = [fileName1]
    let args = mkProjectCommandLineArgs (dllName, fileNames)
    let options =  checker.GetProjectOptionsFromCommandLineArgs (projFileName, args)


// A project referencing two sub-projects
module internal MultiProject1 =

    let fileName1 = Path.ChangeExtension(tryCreateTemporaryFileName (), ".fs")
    let baseName = tryCreateTemporaryFileName ()
    let dllName = Path.ChangeExtension(baseName, ".dll")
    let projFileName = Path.ChangeExtension(baseName, ".fsproj")
    let fileSource1 = """

module MultiProject1

open Project1A
open Project1B

let p = (Project1A.x1, Project1B.b)
let c = C()
let u = Case1 3
    """
    FileSystem.OpenFileForWriteShim(fileName1).Write(fileSource1)

    let fileNames = [fileName1]
    let args = mkProjectCommandLineArgs (dllName, fileNames)
    let options =
        let options =  checker.GetProjectOptionsFromCommandLineArgs (projFileName, args)
        { options with
            OtherOptions = Array.append options.OtherOptions [| ("-r:" + Project1A.dllName); ("-r:" + Project1B.dllName) |]
            ReferencedProjects = [| FSharpReferencedProject.CreateFSharp(Project1A.dllName, Project1A.options);
                                    FSharpReferencedProject.CreateFSharp(Project1B.dllName, Project1B.options); |] }
    let cleanFileName a = if a = fileName1 then "file1" else "??"

[<Test>]
let ``Test multi project 1 basic`` () =

    let wholeProjectResults = checker.ParseAndCheckProject(MultiProject1.options) |> Async.RunImmediate

    [ for x in wholeProjectResults.AssemblySignature.Entities -> x.DisplayName ] |> shouldEqual ["MultiProject1"]

    [ for x in wholeProjectResults.AssemblySignature.Entities.[0].NestedEntities -> x.DisplayName ] |> shouldEqual []


    [ for x in wholeProjectResults.AssemblySignature.Entities.[0].MembersFunctionsAndValues -> x.DisplayName ]
        |> shouldEqual ["p"; "c"; "u"]

[<Test>]
let ``Test multi project 1 all symbols`` () =

    let p1A = checker.ParseAndCheckProject(Project1A.options) |> Async.RunImmediate
    let p1B = checker.ParseAndCheckProject(Project1B.options) |> Async.RunImmediate
    let mp = checker.ParseAndCheckProject(MultiProject1.options) |> Async.RunImmediate

    let x1FromProject1A =
        [ for s in p1A.GetAllUsesOfAllSymbols() do
             if  s.Symbol.DisplayName = "x1" then
                 yield s.Symbol ]   |> List.head

    let x1FromProjectMultiProject =
        [ for s in mp.GetAllUsesOfAllSymbols() do
             if  s.Symbol.DisplayName = "x1" then
                 yield s.Symbol ]   |> List.head

    let bFromProjectMultiProject =
        [ for s in mp.GetAllUsesOfAllSymbols() do
             if  s.Symbol.DisplayName = "b" then
                 yield s.Symbol ]   |> List.head

    x1FromProject1A.Assembly.FileName.IsNone |> shouldEqual true // For now, the assembly being analyzed doesn't return a filename
    x1FromProject1A.Assembly.QualifiedName |> shouldEqual "" // For now, the assembly being analyzed doesn't return a qualified name
    x1FromProject1A.Assembly.SimpleName |> shouldEqual (Path.GetFileNameWithoutExtension Project1A.dllName)
    x1FromProjectMultiProject.Assembly.FileName |> shouldEqual (Some Project1A.dllName)
    bFromProjectMultiProject.Assembly.FileName |> shouldEqual  (Some Project1B.dllName)

    let usesOfx1FromProject1AInMultiProject1 =
       mp.GetUsesOfSymbol(x1FromProject1A)
            |> Array.map (fun s -> s.Symbol.DisplayName, MultiProject1.cleanFileName  s.FileName, tups s.Symbol.DeclarationLocation.Value)

    let usesOfx1FromMultiProject1InMultiProject1 =
       mp.GetUsesOfSymbol(x1FromProjectMultiProject)
            |> Array.map (fun s -> s.Symbol.DisplayName, MultiProject1.cleanFileName  s.FileName, tups s.Symbol.DeclarationLocation.Value)

    usesOfx1FromProject1AInMultiProject1 |> shouldEqual usesOfx1FromMultiProject1InMultiProject1

[<Test>]
let ``Test multi project 1 xmldoc`` () =

    let p1A = checker.ParseAndCheckProject(Project1A.options) |> Async.RunImmediate
    let p1B = checker.ParseAndCheckProject(Project1B.options) |> Async.RunImmediate
    let mp = checker.ParseAndCheckProject(MultiProject1.options) |> Async.RunImmediate

    let symbolFromProject1A sym =
        [ for s in p1A.GetAllUsesOfAllSymbols() do
             if  s.Symbol.DisplayName = sym then
                 yield s.Symbol ]   |> List.head

    let x1FromProject1A = symbolFromProject1A "x1"
    let x3FromProject1A = symbolFromProject1A "x3"

    let x1FromProjectMultiProject =
        [ for s in mp.GetAllUsesOfAllSymbols() do
             if  s.Symbol.DisplayName = "x1" then
                 yield s.Symbol ]   |> List.head

    let ctorFromProjectMultiProject =
        [ for s in mp.GetAllUsesOfAllSymbols() do
             if  s.Symbol.DisplayName = "C" then
                 yield s.Symbol ]   |> List.head

    let case1FromProjectMultiProject =
        [ for s in mp.GetAllUsesOfAllSymbols() do
             if  s.Symbol.DisplayName = "Case1" then
                 yield s.Symbol ]   |> List.head


    match x1FromProject1A with
    | :? FSharpMemberOrFunctionOrValue as v ->
        match v.XmlDoc with
        | FSharpXmlDoc.FromXmlText t -> t.UnprocessedLines.Length |> shouldEqual 1
        | _ -> failwith "wrong kind"
    | _ -> failwith "odd symbol!"

    match x3FromProject1A with
    | :? FSharpMemberOrFunctionOrValue as v ->
        match v.XmlDoc with
        | FSharpXmlDoc.FromXmlText t -> t.UnprocessedLines |> shouldEqual [|" This is"; " x3"|]
        | _ -> failwith "wrong kind"
    | _ -> failwith "odd symbol!"

    match x3FromProject1A with
    | :? FSharpMemberOrFunctionOrValue as v ->
        match v.XmlDoc with
        | FSharpXmlDoc.FromXmlText t -> t.GetElaboratedXmlLines() |> shouldEqual [|"<summary>"; " This is"; " x3"; "</summary>" |]
        | _ -> failwith "wrong kind"
    | _ -> failwith "odd symbol!"

    match x1FromProjectMultiProject with
    | :? FSharpMemberOrFunctionOrValue as v ->
        match v.XmlDoc with
        | FSharpXmlDoc.FromXmlText t -> t.UnprocessedLines.Length |> shouldEqual 1
        | _ -> failwith "wrong kind"
    | _ -> failwith "odd symbol!"

    match ctorFromProjectMultiProject with
    | :? FSharpMemberOrFunctionOrValue as c ->
        match c.XmlDoc with
        | FSharpXmlDoc.FromXmlText t -> t.UnprocessedLines.Length |> shouldEqual 0
        | _ -> failwith "wrong kind"
    | _ -> failwith "odd symbol!"

    match case1FromProjectMultiProject with
    | :? FSharpUnionCase as c ->
        match c.XmlDoc with
        | FSharpXmlDoc.FromXmlText t -> t.UnprocessedLines.Length |> shouldEqual 1
        | _ -> failwith "wrong kind"
    | _ -> failwith "odd symbol!"

//------------------------------------------------------------------------------------


// A project referencing many sub-projects
module internal ManyProjectsStressTest =

    let numProjectsForStressTest = 100

    type Project = { ModuleName: string; FileName: string; Options: FSharpProjectOptions; DllName: string }
    let projects =
        [ for i in 1 .. numProjectsForStressTest do
                let fileName1 = Path.ChangeExtension(tryCreateTemporaryFileName (), ".fs")
                let moduleName = "Project" + string i
                let fileSource1 = "module " + moduleName + """

// Some random code
open System

type C() =
    static member Print() = System.Console.WriteLine("Hello World")

let v = C()

let p = C.Print()

    """
                FileSystem.OpenFileForWriteShim(fileName1).Write(fileSource1)
                let baseName = tryCreateTemporaryFileName ()
                let dllName = Path.ChangeExtension(baseName, ".dll")
                let projFileName = Path.ChangeExtension(baseName, ".fsproj")
                let fileNames = [fileName1 ]
                let args = mkProjectCommandLineArgs (dllName, fileNames)
                let options =  checker.GetProjectOptionsFromCommandLineArgs (projFileName, args)
                yield { ModuleName = moduleName; FileName=fileName1; Options = options; DllName=dllName } ]

    let jointProject =
        let fileName = Path.ChangeExtension(tryCreateTemporaryFileName (), ".fs")
        let dllBase = tryCreateTemporaryFileName ()
        let dllName = Path.ChangeExtension(dllBase, ".dll")
        let projFileName = Path.ChangeExtension(dllBase, ".fsproj")
        let fileSource =
            """

module JointProject

"""          + String.concat "\r\n" [ for p in projects -> "open " + p.ModuleName ] +  """

let p = ("""
             + String.concat ",\r\n         " [ for p in projects -> p.ModuleName  + ".v" ] +  ")"
        FileSystem.OpenFileForWriteShim(fileName).Write(fileSource)

        let fileNames = [fileName]
        let args = mkProjectCommandLineArgs (dllName, fileNames)
        let options =
            let options =  checker.GetProjectOptionsFromCommandLineArgs (projFileName, args)
            { options with
                OtherOptions = Array.append options.OtherOptions [| for p in  projects -> ("-r:" + p.DllName) |]
                ReferencedProjects = [| for p in projects -> FSharpReferencedProject.CreateFSharp(p.DllName, p.Options); |] }
        { ModuleName = "JointProject"; FileName=fileName; Options = options; DllName=dllName }

    let cleanFileName a =
        projects |> List.tryPick (fun m -> if a = m.FileName then Some m.ModuleName else None)
        |> function Some x -> x | None -> if a = jointProject.FileName then "fileN" else "??"


    let makeCheckerForStressTest ensureBigEnough =
        let size = (if ensureBigEnough then numProjectsForStressTest + 10 else numProjectsForStressTest / 2 )
        FSharpChecker.Create(projectCacheSize=size)

[<Test>]
let ``Test ManyProjectsStressTest basic`` () =

    let checker = ManyProjectsStressTest.makeCheckerForStressTest true

    let wholeProjectResults = checker.ParseAndCheckProject(ManyProjectsStressTest.jointProject.Options) |> Async.RunImmediate

    [ for x in wholeProjectResults.AssemblySignature.Entities -> x.DisplayName ] |> shouldEqual ["JointProject"]

    [ for x in wholeProjectResults.AssemblySignature.Entities.[0].NestedEntities -> x.DisplayName ] |> shouldEqual []

    [ for x in wholeProjectResults.AssemblySignature.Entities.[0].MembersFunctionsAndValues -> x.DisplayName ]
        |> shouldEqual ["p"]

[<Test>]
let ``Test ManyProjectsStressTest cache too small`` () =

    let checker = ManyProjectsStressTest.makeCheckerForStressTest false

    let wholeProjectResults = checker.ParseAndCheckProject(ManyProjectsStressTest.jointProject.Options) |> Async.RunImmediate

    [ for x in wholeProjectResults.AssemblySignature.Entities -> x.DisplayName ] |> shouldEqual ["JointProject"]

    [ for x in wholeProjectResults.AssemblySignature.Entities.[0].NestedEntities -> x.DisplayName ] |> shouldEqual []

    [ for x in wholeProjectResults.AssemblySignature.Entities.[0].MembersFunctionsAndValues -> x.DisplayName ]
        |> shouldEqual ["p"]

[<Test>]
let ``Test ManyProjectsStressTest all symbols`` () =

  let checker = ManyProjectsStressTest.makeCheckerForStressTest true
  for i in 1 .. 10 do
    printfn "stress test iteration %d (first may be slow, rest fast)" i
    let projectsResults = [ for p in ManyProjectsStressTest.projects -> p, checker.ParseAndCheckProject(p.Options) |> Async.RunImmediate ]
    let jointProjectResults = checker.ParseAndCheckProject(ManyProjectsStressTest.jointProject.Options) |> Async.RunImmediate

    let vsFromJointProject =
        [ for s in jointProjectResults.GetAllUsesOfAllSymbols() do
             if  s.Symbol.DisplayName = "v" then
                 yield s.Symbol ]

    for p,pResults in projectsResults do
        let vFromProject =
            [ for s in pResults.GetAllUsesOfAllSymbols() do
                if  s.Symbol.DisplayName = "v" then
                   yield s.Symbol ]   |> List.head
        vFromProject.Assembly.FileName.IsNone |> shouldEqual true // For now, the assembly being analyzed doesn't return a filename
        vFromProject.Assembly.QualifiedName |> shouldEqual "" // For now, the assembly being analyzed doesn't return a qualified name
        vFromProject.Assembly.SimpleName |> shouldEqual (Path.GetFileNameWithoutExtension p.DllName)

        let usesFromJointProject =
            jointProjectResults.GetUsesOfSymbol(vFromProject)
                |> Array.map (fun s -> s.Symbol.DisplayName, ManyProjectsStressTest.cleanFileName  s.FileName, tups s.Symbol.DeclarationLocation.Value)

        usesFromJointProject.Length |> shouldEqual 1

//-----------------------------------------------------------------------------------------

module internal MultiProjectDirty1 =

    let fileName1 = Path.ChangeExtension(tryCreateTemporaryFileName (), ".fs")
    let baseName = tryCreateTemporaryFileName()
    let dllName = Path.ChangeExtension(baseName, ".dll")
    let projFileName = Path.ChangeExtension(baseName, ".fsproj")
    let content = """module Project1

let x = "F#"
"""

    FileSystem.OpenFileForWriteShim(fileName1).Write(content)

    let cleanFileName a = if a = fileName1 then "Project1" else "??"

    let fileNames = [fileName1]

    let getOptions() =
        let args = mkProjectCommandLineArgs (dllName, fileNames)
        checker.GetProjectOptionsFromCommandLineArgs (projFileName, args)

module internal MultiProjectDirty2 =


    let fileName1 = Path.ChangeExtension(tryCreateTemporaryFileName (), ".fs")
    let baseName = tryCreateTemporaryFileName ()
    let dllName = Path.ChangeExtension(baseName, ".dll")
    let projFileName = Path.ChangeExtension(baseName, ".fsproj")

    let content = """module Project2

open Project1

let y = x
let z = Project1.x
"""
    FileSystem.OpenFileForWriteShim(fileName1).Write(content)

    let cleanFileName a = if a = fileName1 then "Project2" else "??"

    let fileNames = [fileName1]

    let getOptions() =
        let args = mkProjectCommandLineArgs (dllName, fileNames)
        let options = checker.GetProjectOptionsFromCommandLineArgs (projFileName, args)
        { options with
            OtherOptions = Array.append options.OtherOptions [| ("-r:" + MultiProjectDirty1.dllName) |]
            ReferencedProjects = [| FSharpReferencedProject.CreateFSharp(MultiProjectDirty1.dllName, MultiProjectDirty1.getOptions()) |] }

[<Test>]
let ``Test multi project symbols should pick up changes in dependent projects`` () =

    //  register to count the file checks
    let count = ref 0
    checker.FileChecked.Add (fun _ -> incr count)

    //---------------- Write the first version of the file in project 1 and check the project --------------------

    let proj1options = MultiProjectDirty1.getOptions()

    let wholeProjectResults1 = checker.ParseAndCheckProject(proj1options) |> Async.RunImmediate

    count.Value |> shouldEqual 1

    let backgroundParseResults1, backgroundTypedParse1 =
        checker.GetBackgroundCheckResultsForFileInProject(MultiProjectDirty1.fileName1, proj1options)
        |> Async.RunImmediate

    count.Value |> shouldEqual 1

    //---------------- Get a symbol from project 1 and look up its uses in both projects --------------------

    let xSymbolUse = backgroundTypedParse1.GetSymbolUseAtLocation(3, 4, "", ["x"])
    xSymbolUse.IsSome |> shouldEqual true
    let xSymbol = xSymbolUse.Value.Symbol

    printfn "Symbol found. Checking symbol uses in another project..."

    let proj2options = MultiProjectDirty2.getOptions()

    let wholeProjectResults2 = checker.ParseAndCheckProject(proj2options) |> Async.RunImmediate

    count.Value |> shouldEqual 2

    let _ = checker.ParseAndCheckProject(proj2options) |> Async.RunImmediate

    count.Value |> shouldEqual 2 // cached

    let usesOfXSymbolInProject1 =
        wholeProjectResults1.GetUsesOfSymbol(xSymbol)
        |> Array.map (fun su -> su.Symbol.ToString(), MultiProjectDirty1.cleanFileName su.FileName, tups su.Range)

    usesOfXSymbolInProject1
    |> shouldEqual
        [|("val x", "Project1", ((3, 4), (3, 5))) |]

    let usesOfXSymbolInProject2 =
        wholeProjectResults2.GetUsesOfSymbol(xSymbol)
        |> Array.map (fun su -> su.Symbol.ToString(), MultiProjectDirty2.cleanFileName su.FileName, tups su.Range)

    usesOfXSymbolInProject2
    |> shouldEqual
        [|("val x", "Project2", ((5, 8), (5, 9)));
          ("val x", "Project2", ((6, 8), (6, 18)))|]

    //---------------- Change the file by adding a line, then re-check everything --------------------

    let wt0 = System.DateTime.UtcNow
    let wt1 = FileSystem.GetLastWriteTimeShim MultiProjectDirty1.fileName1
    printfn "Writing new content to file '%s'" MultiProjectDirty1.fileName1

    System.Threading.Thread.Sleep(1000)
    FileSystem.OpenFileForWriteShim(MultiProjectDirty1.fileName1).Write(System.Environment.NewLine + MultiProjectDirty1.content)
    printfn "Wrote new content to file '%s'"  MultiProjectDirty1.fileName1
    let wt2 = FileSystem.GetLastWriteTimeShim MultiProjectDirty1.fileName1
    printfn "Current time: '%A', ticks = %d"  wt0 wt0.Ticks
    printfn "Old write time: '%A', ticks = %d"  wt1 wt1.Ticks
    printfn "New write time: '%A', ticks = %d"  wt2 wt2.Ticks

    let wholeProjectResults1AfterChange1 = checker.ParseAndCheckProject(proj1options) |> Async.RunImmediate
    count.Value |> shouldEqual 3

    let backgroundParseResults1AfterChange1, backgroundTypedParse1AfterChange1 =
        checker.GetBackgroundCheckResultsForFileInProject(MultiProjectDirty1.fileName1, proj1options)
        |> Async.RunImmediate

    let xSymbolUseAfterChange1 = backgroundTypedParse1AfterChange1.GetSymbolUseAtLocation(4, 4, "", ["x"])
    xSymbolUseAfterChange1.IsSome |> shouldEqual true
    let xSymbolAfterChange1 = xSymbolUseAfterChange1.Value.Symbol


    printfn "Checking project 2 after first change, options = '%A'" proj2options

    let wholeProjectResults2AfterChange1 = checker.ParseAndCheckProject(proj2options) |> Async.RunImmediate

    count.Value |> shouldEqual 4

    let usesOfXSymbolInProject1AfterChange1 =
        wholeProjectResults1AfterChange1.GetUsesOfSymbol(xSymbolAfterChange1)
        |> Array.map (fun su -> su.Symbol.ToString(), MultiProjectDirty1.cleanFileName su.FileName, tups su.Range)

    usesOfXSymbolInProject1AfterChange1
    |> shouldEqual
        [|("val x", "Project1", ((4, 4), (4, 5))) |]

    let usesOfXSymbolInProject2AfterChange1 =
        wholeProjectResults2AfterChange1.GetUsesOfSymbol(xSymbolAfterChange1)
        |> Array.map (fun su -> su.Symbol.ToString(), MultiProjectDirty2.cleanFileName su.FileName, tups su.Range)

    usesOfXSymbolInProject2AfterChange1
    |> shouldEqual
        [|("val x", "Project2", ((5, 8), (5, 9)));
          ("val x", "Project2", ((6, 8), (6, 18)))|]

    //---------------- Revert the change to the file --------------------

    let wt0b = System.DateTime.UtcNow
    let wt1b = FileSystem.GetLastWriteTimeShim MultiProjectDirty1.fileName1
    printfn "Writing old content to file '%s'" MultiProjectDirty1.fileName1
    System.Threading.Thread.Sleep(1000)
    FileSystem.OpenFileForWriteShim(MultiProjectDirty1.fileName1).Write(MultiProjectDirty1.content)
    printfn "Wrote old content to file '%s'"  MultiProjectDirty1.fileName1
    let wt2b = FileSystem.GetLastWriteTimeShim MultiProjectDirty1.fileName1
    printfn "Current time: '%A', ticks = %d"  wt0b wt0b.Ticks
    printfn "Old write time: '%A', ticks = %d"  wt1b wt1b.Ticks
    printfn "New write time: '%A', ticks = %d"  wt2b wt2b.Ticks

    count.Value |> shouldEqual 4
    let wholeProjectResults2AfterChange2 = checker.ParseAndCheckProject(proj2options) |> Async.RunImmediate

    System.Threading.Thread.Sleep(1000)
    count.Value |> shouldEqual 6 // note, causes two files to be type checked, one from each project


    let wholeProjectResults1AfterChange2 = checker.ParseAndCheckProject(proj1options) |> Async.RunImmediate

    count.Value |> shouldEqual 6 // the project is already checked

    let backgroundParseResults1AfterChange2, backgroundTypedParse1AfterChange2 =
        checker.GetBackgroundCheckResultsForFileInProject(MultiProjectDirty1.fileName1, proj1options)
        |> Async.RunImmediate

    let xSymbolUseAfterChange2 = backgroundTypedParse1AfterChange2.GetSymbolUseAtLocation(4, 4, "", ["x"])
    xSymbolUseAfterChange2.IsSome |> shouldEqual true
    let xSymbolAfterChange2 = xSymbolUseAfterChange2.Value.Symbol


    let usesOfXSymbolInProject1AfterChange2 =
        wholeProjectResults1AfterChange2.GetUsesOfSymbol(xSymbolAfterChange2)
        |> Array.map (fun su -> su.Symbol.ToString(), MultiProjectDirty1.cleanFileName su.FileName, tups su.Range)

    usesOfXSymbolInProject1AfterChange2
    |> shouldEqual
        [|("val x", "Project1", ((3, 4), (3, 5))) |]


    let usesOfXSymbolInProject2AfterChange2 =
        wholeProjectResults2AfterChange2.GetUsesOfSymbol(xSymbolAfterChange2)
        |> Array.map (fun su -> su.Symbol.ToString(), MultiProjectDirty2.cleanFileName su.FileName, tups su.Range)

    usesOfXSymbolInProject2AfterChange2
    |> shouldEqual
        [|("val x", "Project2", ((5, 8), (5, 9)));
          ("val x", "Project2", ((6, 8), (6, 18)))|]


//------------------------------------------------------------------


module internal Project2A =

    let fileName1 = Path.ChangeExtension(tryCreateTemporaryFileName(), ".fs")
    let baseName1 = tryCreateTemporaryFileName ()
    let baseName2 = tryCreateTemporaryFileName ()
    let baseName3 = tryCreateTemporaryFileName () // this one doesn't get InternalsVisibleTo rights
    let dllShortName = Path.GetFileNameWithoutExtension(baseName2)
    let dllName = Path.ChangeExtension(baseName1, ".dll")
    let projFileName = Path.ChangeExtension(baseName1, ".fsproj")
    let fileSource1 = """
module Project2A

[<assembly:System.Runtime.CompilerServices.InternalsVisibleTo(""" + "\"" + dllShortName + "\"" + """)>]
do()

type C() =
    member internal x.InternalMember = 1

    """
    FileSystem.OpenFileForWriteShim(fileName1).Write(fileSource1)

    let cleanFileName a = if a = fileName1 then "file1" else "??"

    let fileNames = [fileName1]
    let args = mkProjectCommandLineArgs (dllName, fileNames)
    let options =  checker.GetProjectOptionsFromCommandLineArgs (projFileName, args)

//Project2A.fileSource1
// A project referencing Project2A
module internal Project2B =

    let fileName1 = Path.ChangeExtension(tryCreateTemporaryFileName (), ".fs")
    let dllName = Path.ChangeExtension(Project2A.baseName2, ".dll")
    let projFileName = Path.ChangeExtension(Project2A.baseName2, ".fsproj")
    let fileSource1 = """

module Project2B

let v = Project2A.C().InternalMember // access an internal symbol
    """
    FileSystem.OpenFileForWriteShim(fileName1).Write(fileSource1)

    let fileNames = [fileName1]
    let args = mkProjectCommandLineArgs (dllName, fileNames)
    let options =
        let options =  checker.GetProjectOptionsFromCommandLineArgs (projFileName, args)
        { options with
            OtherOptions = Array.append options.OtherOptions [| ("-r:" + Project2A.dllName);  |]
            ReferencedProjects = [| FSharpReferencedProject.CreateFSharp(Project2A.dllName, Project2A.options); |] }
    let cleanFileName a = if a = fileName1 then "file1" else "??"

//Project2A.fileSource1
// A project referencing Project2A but without access to the internals of A
module internal Project2C =

    let fileName1 = Path.ChangeExtension(tryCreateTemporaryFileName (), ".fs")
    let dllName = Path.ChangeExtension(Project2A.baseName3, ".dll")
    let projFileName = Path.ChangeExtension(Project2A.baseName3, ".fsproj")
    let fileSource1 = """

module Project2C

let v = Project2A.C().InternalMember // access an internal symbol
    """
    FileSystem.OpenFileForWriteShim(fileName1).Write(fileSource1)

    let fileNames = [fileName1]
    let args = mkProjectCommandLineArgs (dllName, fileNames)
    let options =
        let options =  checker.GetProjectOptionsFromCommandLineArgs (projFileName, args)
        { options with
            OtherOptions = Array.append options.OtherOptions [| ("-r:" + Project2A.dllName);  |]
            ReferencedProjects = [| FSharpReferencedProject.CreateFSharp(Project2A.dllName, Project2A.options); |] }
    let cleanFileName a = if a = fileName1 then "file1" else "??"

[<Test>]
let ``Test multi project2 errors`` () =

    let wholeProjectResults = checker.ParseAndCheckProject(Project2B.options) |> Async.RunImmediate
    for e in wholeProjectResults.Diagnostics do
        printfn "multi project2 error: <<<%s>>>" e.Message

    wholeProjectResults .Diagnostics.Length |> shouldEqual 0


    let wholeProjectResultsC = checker.ParseAndCheckProject(Project2C.options) |> Async.RunImmediate
    wholeProjectResultsC.Diagnostics.Length |> shouldEqual 1



[<Test>]
let ``Test multi project 2 all symbols`` () =

    let mpA = checker.ParseAndCheckProject(Project2A.options) |> Async.RunImmediate
    let mpB = checker.ParseAndCheckProject(Project2B.options) |> Async.RunImmediate
    let mpC = checker.ParseAndCheckProject(Project2C.options) |> Async.RunImmediate

    // These all get the symbol in A, but from three different project compilations/checks
    let symFromA =
        [ for s in mpA.GetAllUsesOfAllSymbols() do
             if  s.Symbol.DisplayName = "InternalMember" then
                 yield s.Symbol ]   |> List.head

    let symFromB =
        [ for s in mpB.GetAllUsesOfAllSymbols() do
             if  s.Symbol.DisplayName = "InternalMember" then
                 yield s.Symbol ]   |> List.head

    symFromA.IsAccessible(mpA.ProjectContext.AccessibilityRights) |> shouldEqual true
    symFromA.IsAccessible(mpB.ProjectContext.AccessibilityRights) |> shouldEqual true
    symFromA.IsAccessible(mpC.ProjectContext.AccessibilityRights) |> shouldEqual false
    symFromB.IsAccessible(mpA.ProjectContext.AccessibilityRights) |> shouldEqual true
    symFromB.IsAccessible(mpB.ProjectContext.AccessibilityRights) |> shouldEqual true
    symFromB.IsAccessible(mpC.ProjectContext.AccessibilityRights) |> shouldEqual false

//------------------------------------------------------------------------------------

module internal Project3A =

    let fileName1 = Path.ChangeExtension(tryCreateTemporaryFileName (), ".fs")
    let baseName = tryCreateTemporaryFileName ()
    let dllName = Path.ChangeExtension(baseName, ".dll")
    let projFileName = Path.ChangeExtension(baseName, ".fsproj")
    let fileSource1 = """
module Project3A

///A parameterized active pattern of divisibility
let (|DivisibleBy|_|) by n =
    if n % by = 0 then Some DivisibleBy else None
    """
    FileSystem.OpenFileForWriteShim(fileName1).Write(fileSource1)

    let cleanFileName a = if a = fileName1 then "file1" else "??"

    let fileNames = [fileName1]
    let args = mkProjectCommandLineArgs (dllName, fileNames)
    let options =  checker.GetProjectOptionsFromCommandLineArgs (projFileName, args)


// A project referencing a sub-project
module internal MultiProject3 =

    let fileName1 = Path.ChangeExtension(tryCreateTemporaryFileName (), ".fs")
    let baseName = tryCreateTemporaryFileName ()
    let dllName = Path.ChangeExtension(baseName, ".dll")
    let projFileName = Path.ChangeExtension(baseName, ".fsproj")
    let fileSource1 = """
module MultiProject3

open Project3A

let fizzBuzz = function
    | DivisibleBy 3 & DivisibleBy 5 -> "FizzBuzz"
    | DivisibleBy 3 -> "Fizz"
    | DivisibleBy 5 -> "Buzz"
    | _ -> ""
    """
    FileSystem.OpenFileForWriteShim(fileName1).Write(fileSource1)

    let fileNames = [fileName1]
    let args = mkProjectCommandLineArgs (dllName, fileNames)
    let options =
        let options =  checker.GetProjectOptionsFromCommandLineArgs (projFileName, args)
        { options with
            OtherOptions = Array.append options.OtherOptions [| ("-r:" + Project3A.dllName) |]
            ReferencedProjects = [| FSharpReferencedProject.CreateFSharp(Project3A.dllName, Project3A.options) |] }
    let cleanFileName a = if a = fileName1 then "file1" else "??"

[<Test>]
let ``Test multi project 3 whole project errors`` () =

    let wholeProjectResults = checker.ParseAndCheckProject(MultiProject3.options) |> Async.RunImmediate
    for e in wholeProjectResults.Diagnostics do
        printfn "multi project 3 error: <<<%s>>>" e.Message

    wholeProjectResults.Diagnostics.Length |> shouldEqual 0

[<Test>]
let ``Test active patterns' XmlDocSig declared in referenced projects`` () =

    let wholeProjectResults = checker.ParseAndCheckProject(MultiProject3.options) |> Async.RunImmediate
    let backgroundParseResults1, backgroundTypedParse1 =
        checker.GetBackgroundCheckResultsForFileInProject(MultiProject3.fileName1, MultiProject3.options)
        |> Async.RunImmediate

    let divisibleBySymbolUse = backgroundTypedParse1.GetSymbolUseAtLocation(7,7,"",["DivisibleBy"])
    divisibleBySymbolUse.IsSome |> shouldEqual true
    let divisibleBySymbol = divisibleBySymbolUse.Value.Symbol
    divisibleBySymbol.ToString() |> shouldEqual "symbol DivisibleBy"

    let divisibleByActivePatternCase = divisibleBySymbol :?> FSharpActivePatternCase
    match divisibleByActivePatternCase.XmlDoc with
    | FSharpXmlDoc.FromXmlText t ->
        t.UnprocessedLines |> shouldEqual [| "A parameterized active pattern of divisibility" |]
        t.GetElaboratedXmlLines() |> shouldEqual [| "<summary>"; "A parameterized active pattern of divisibility"; "</summary>" |]
    | _ -> failwith "wrong kind"
    divisibleByActivePatternCase.XmlDocSig |> shouldEqual "M:Project3A.|DivisibleBy|_|(System.Int32,System.Int32)"
    let divisibleByGroup = divisibleByActivePatternCase.Group
    divisibleByGroup.IsTotal |> shouldEqual false
    divisibleByGroup.Names |> Seq.toList |> shouldEqual ["DivisibleBy"]
    divisibleByGroup.OverallType.Format(divisibleBySymbolUse.Value.DisplayContext) |> shouldEqual "int -> int -> unit option"
    let divisibleByEntity = divisibleByGroup.DeclaringEntity.Value
    divisibleByEntity.ToString() |> shouldEqual "Project3A"

//------------------------------------------------------------------------------------


[<Test>]
<<<<<<< HEAD
let ``Test max memory gets triggered`` () =
    let checker = FSharpChecker.Create()
    let reached = ref false
    checker.MaxMemoryReached.Add (fun () -> reached := true)
    let wholeProjectResults = checker.ParseAndCheckProject(MultiProject3.options) |> Async.RunImmediate
    reached.Value |> shouldEqual false
    checker.MaxMemory <- 0
    let wholeProjectResults2 = checker.ParseAndCheckProject(MultiProject3.options) |> Async.RunImmediate
    reached.Value |> shouldEqual true
    let wholeProjectResults3 = checker.ParseAndCheckProject(MultiProject3.options) |> Async.RunImmediate
    reached.Value |> shouldEqual true


//------------------------------------------------------------------------------------


[<Test>]
=======
>>>>>>> 97c3d7b4
let ``In-memory cross-project references to projects using generative type provides should fallback to on-disk references`` () =
    // The type provider and its dependency are compiled as part of the solution build
#if DEBUG
    let csDLL = __SOURCE_DIRECTORY__ + @"/../../artifacts/bin/TestTP/Debug/netstandard2.0/CSharp_Analysis.dll"
    let tpDLL = __SOURCE_DIRECTORY__ + @"/../../artifacts/bin/TestTP/Debug/netstandard2.0/TestTP.dll"
#else
    let csDLL = __SOURCE_DIRECTORY__ + @"/../../artifacts/bin/TestTP/Release/netstandard2.0/CSharp_Analysis.dll"
    let tpDLL = __SOURCE_DIRECTORY__ + @"/../../artifacts/bin/TestTP/Release/netstandard2.0/TestTP.dll"
#endif
// These two projects should have been built before the test executes
    if not (File.Exists csDLL) then 
        failwith $"expect {csDLL} to exist"
    if not (File.Exists tpDLL) then 
        failwith $"expect {tpDLL} to exist"
    let optionsTestProject = 
        {       ProjectFileName = __SOURCE_DIRECTORY__ + @"/data/TestProject/TestProject.fsproj"
                ProjectId = None
                SourceFiles = 
                    [|  __SOURCE_DIRECTORY__ + @"/data/TestProject/TestProject.fs" |]
                Stamp = None
                OtherOptions =
                 [|yield "--simpleresolution"
                   yield "--noframework"
                   yield "--out:" + __SOURCE_DIRECTORY__ + @"/../../artifacts/bin/TestProject/Debug/netstandard2.0/TestProject.dll"
                   yield "--doc:" + __SOURCE_DIRECTORY__ + @"/data/TestProject/bin/Debug/TestProject.xml"
                   yield "--subsystemversion:6.00"
                   yield "--highentropyva+"
                   yield "--fullpaths"
                   yield "--flaterrors"
                   yield "--target:library"
                   yield "--define:DEBUG"
                   yield "--define:TRACE"
                   yield "--debug+"
                   yield "--optimize-"
                   yield "--tailcalls-"
                   yield "--debug:full"
                   yield "--platform:anycpu"
                   for r in mkStandardProjectReferences () do
                       yield "-r:" + r
                   // Make use of the type provider and reference its dependency
                   yield "-r:" + csDLL
                   yield "-r:" + tpDLL
                  |]
                ReferencedProjects = [||]
                IsIncompleteTypeCheckEnvironment = false
                UseScriptResolutionRules = false
                LoadTime = System.DateTime.Now
                UnresolvedReferences = None
                OriginalLoadReferences = [] }

    let optionsTestProject2 testProjectOutput =
          {ProjectFileName = __SOURCE_DIRECTORY__ + @"/data/TestProject2/TestProject2.fsproj"
           ProjectId = None
           SourceFiles = [|__SOURCE_DIRECTORY__ + @"/data/TestProject2/TestProject2.fs"|]
           Stamp = None
           OtherOptions =
            [|yield "--simpleresolution"
              yield "--noframework"
              yield "--out:" + __SOURCE_DIRECTORY__ + @"/data/TestProject2/bin/Debug/TestProject2.dll"
              yield "--doc:" + __SOURCE_DIRECTORY__ + @"/data/TestProject2/bin/Debug/TestProject2.xml"
              yield "--subsystemversion:6.00"
              yield "--highentropyva+"
              yield "--fullpaths"
              yield "--flaterrors"
              yield "--target:library"
              yield "--define:DEBUG"
              yield "--define:TRACE"
              yield "--debug+"
              yield "--optimize-"
              yield "--tailcalls-"
              yield "--debug:full"
              yield "--platform:anycpu"
              for r in mkStandardProjectReferences () do
                  yield "-r:" + r
              // Make use of the type provider and reference its dependency
              yield "-r:" + csDLL
              yield "-r:" + tpDLL
             // Make an in-memory reference to TestProject, which itself makes use of a type provider
             // NOTE TestProject may not actually have been compiled
              yield "-r:" + testProjectOutput|]
           ReferencedProjects =
            [|FSharpReferencedProject.CreateFSharp(testProjectOutput, optionsTestProject )|]
           IsIncompleteTypeCheckEnvironment = false
           UseScriptResolutionRules = false
           LoadTime = System.DateTime.Now
           UnresolvedReferences = None
           OriginalLoadReferences = []}

    //printfn "options: %A" options
    begin
        let fileName = __SOURCE_DIRECTORY__ + @"/data/TestProject/TestProject.fs"
        let fileSource = FileSystem.OpenFileForReadShim(fileName).ReadAllText()
        let fileParseResults, fileCheckAnswer = checker.ParseAndCheckFileInProject(fileName, 0, SourceText.ofString fileSource, optionsTestProject) |> Async.RunImmediate
        let fileCheckResults =
            match fileCheckAnswer with
            | FSharpCheckFileAnswer.Succeeded(res) -> res
            | res -> failwithf "Parsing did not finish... (%A)" res

        printfn "Parse Diagnostics (TestProject): %A" fileParseResults.Diagnostics
        printfn "Check Diagnostics (TestProject): %A" fileCheckResults.Diagnostics
        fileCheckResults.Diagnostics |> Array.exists (fun error -> error.Severity = FSharpDiagnosticSeverity.Error) |> shouldEqual false
    end

    // Set up a TestProject2 using an in-memory reference to TestProject but where TestProject has not
    // compiled to be on-disk.  In this case, we expect an error, because TestProject uses a generative
    // type provider, and in-memory cross-references to projects using generative type providers are
    // not yet supported.
    begin
        let testProjectNotCompiledSimulatedOutput = __SOURCE_DIRECTORY__ + @"/DUMMY/TestProject.dll"
        let options = optionsTestProject2 testProjectNotCompiledSimulatedOutput
        let fileName = __SOURCE_DIRECTORY__ + @"/data/TestProject2/TestProject2.fs"
        let fileSource = FileSystem.OpenFileForReadShim(fileName).ReadAllText()
        let fileParseResults, fileCheckAnswer = checker.ParseAndCheckFileInProject(fileName, 0, SourceText.ofString fileSource, options) |> Async.RunImmediate
        let fileCheckResults =
            match fileCheckAnswer with
            | FSharpCheckFileAnswer.Succeeded(res) -> res
            | res -> failwithf "Parsing did not finish... (%A)" res

        printfn "Parse Diagnostics (TestProject2 without compiled TestProject): %A" fileParseResults.Diagnostics
        printfn "Check Diagnostics (TestProject2 without compiled TestProject): %A" fileCheckResults.Diagnostics
        fileCheckResults.Diagnostics 
            |> Array.exists (fun diag -> 
                 diag.Severity = FSharpDiagnosticSeverity.Error &&
                 diag.Message.Contains("TestProject.dll"))
            |> shouldEqual true
    end

    // Do the same check with an in-memory reference to TestProject where TestProject exists 
    // compiled to disk.  In this case, we expect no error, because even though TestProject uses a generative
    // type provider, the in-memory cross-reference is ignored and an on-disk reference is used instead.
    begin
        let testProjectCompiledOutput = __SOURCE_DIRECTORY__ + @"/data/TestProject/netstandard2.0/TestProject.dll"
        if not (File.Exists testProjectCompiledOutput) then 
            failwith $"expect {testProjectCompiledOutput} to exist"
        let options = optionsTestProject2 testProjectCompiledOutput
        let fileName = __SOURCE_DIRECTORY__ + @"/data/TestProject2/TestProject2.fs"
        let fileSource = FileSystem.OpenFileForReadShim(fileName).ReadAllText()
        let fileParseResults, fileCheckAnswer = checker.ParseAndCheckFileInProject(fileName, 0, SourceText.ofString fileSource, options) |> Async.RunImmediate
        let fileCheckResults =
            match fileCheckAnswer with
            | FSharpCheckFileAnswer.Succeeded(res) -> res
            | res -> failwithf "Parsing did not finish... (%A)" res

        printfn "Parse Diagnostics (TestProject2 with compiled TestProject): %A" fileParseResults.Diagnostics
        printfn "Check Diagnostics (TestProject2 with compiled TestProject): %A" fileCheckResults.Diagnostics
        fileCheckResults.Diagnostics.Length |> shouldEqual 0
    end
<|MERGE_RESOLUTION|>--- conflicted
+++ resolved
@@ -799,26 +799,6 @@
 
 
 [<Test>]
-<<<<<<< HEAD
-let ``Test max memory gets triggered`` () =
-    let checker = FSharpChecker.Create()
-    let reached = ref false
-    checker.MaxMemoryReached.Add (fun () -> reached := true)
-    let wholeProjectResults = checker.ParseAndCheckProject(MultiProject3.options) |> Async.RunImmediate
-    reached.Value |> shouldEqual false
-    checker.MaxMemory <- 0
-    let wholeProjectResults2 = checker.ParseAndCheckProject(MultiProject3.options) |> Async.RunImmediate
-    reached.Value |> shouldEqual true
-    let wholeProjectResults3 = checker.ParseAndCheckProject(MultiProject3.options) |> Async.RunImmediate
-    reached.Value |> shouldEqual true
-
-
-//------------------------------------------------------------------------------------
-
-
-[<Test>]
-=======
->>>>>>> 97c3d7b4
 let ``In-memory cross-project references to projects using generative type provides should fallback to on-disk references`` () =
     // The type provider and its dependency are compiled as part of the solution build
 #if DEBUG
