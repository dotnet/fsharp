#if INTERACTIVE
#r "../../artifacts/bin/fcs/net461/FSharp.Compiler.Service.dll" // note, build FSharp.Compiler.Service.Tests.fsproj to generate this, this DLL has a public API so can be used from F# Interactive
#r "../../artifacts/bin/fcs/net461/nunit.framework.dll"
#load "FsUnit.fs"
#load "Common.fs"
#else
module Tests.Service.Symbols
#endif

open FSharp.Compiler.Service.Tests.Common
open FsUnit
open NUnit.Framework
open FSharp.Compiler.SourceCodeServices

module ActivePatterns =

    let completePatternInput = """
let (|True|False|) = function
    | true -> True
    | false -> False

match true with
| True | False -> ()
"""

    let partialPatternInput = """
let (|String|_|) = function
    | :? String -> Some ()
    | _ -> None

match "foo" with
| String
| _ -> ()
"""

    let getCaseUsages source line =
         let fileName, options = mkTestFileAndOptions source [| |]
         let _, checkResults = parseAndCheckFile fileName source options
          
         checkResults.GetAllUsesOfAllSymbolsInFile()
         |> Array.ofSeq
         |> Array.filter (fun su -> su.RangeAlternate.StartLine = line && su.Symbol :? FSharpActivePatternCase)
         |> Array.map (fun su -> su.Symbol :?> FSharpActivePatternCase)

    [<Test>]
    let ``Active pattern case indices`` () =
        let getIndices = Array.map (fun (case: FSharpActivePatternCase) -> case.Index)

        getCaseUsages completePatternInput 7 |> getIndices |> shouldEqual [| 0; 1 |]
        getCaseUsages partialPatternInput 7 |> getIndices |> shouldEqual [| 0 |]

    [<Test>]
    let ``Active pattern group names`` () =
        let getGroupName (case: FSharpActivePatternCase) = case.Group.Name.Value

        getCaseUsages completePatternInput 7 |> Array.head |> getGroupName |> shouldEqual "|True|False|"
        getCaseUsages partialPatternInput 7 |> Array.head |> getGroupName |> shouldEqual "|String|_|"


module XmlDocSig =

    [<Test>]
    let ``XmlDocSig of modules in namespace`` () =
        let source = """
namespace Ns1
module Mod1 =
    let val1 = 1
    module Mod2 =
       let func2 () = ()
"""
        let fileName, options = mkTestFileAndOptions source [| |]
        let _, checkResults = parseAndCheckFile fileName source options  

        let mod1 = checkResults.PartialAssemblySignature.FindEntityByPath ["Ns1"; "Mod1"] |> Option.get
        let mod2 = checkResults.PartialAssemblySignature.FindEntityByPath ["Ns1"; "Mod1"; "Mod2"] |> Option.get
        let mod1val1 = mod1.MembersFunctionsAndValues |> Seq.find (fun m -> m.DisplayName = "val1")
        let mod2func2 = mod2.MembersFunctionsAndValues |> Seq.find (fun m -> m.DisplayName = "func2")
        mod1.XmlDocSig |> shouldEqual "T:Ns1.Mod1"
        mod2.XmlDocSig |> shouldEqual "T:Ns1.Mod1.Mod2"
        mod1val1.XmlDocSig |> shouldEqual "P:Ns1.Mod1.val1"
        mod2func2.XmlDocSig |> shouldEqual "M:Ns1.Mod1.Mod2.func2"

    [<Test>]
    let ``XmlDocSig of modules`` () =
         let source = """
module Mod1 
let val1 = 1
module Mod2 =
    let func2 () = ()
"""
         let fileName, options = mkTestFileAndOptions source [| |]
         let _, checkResults = parseAndCheckFile fileName source options  

         let mod1 = checkResults.PartialAssemblySignature.FindEntityByPath ["Mod1"] |> Option.get
         let mod2 = checkResults.PartialAssemblySignature.FindEntityByPath ["Mod1"; "Mod2"] |> Option.get
         let mod1val1 = mod1.MembersFunctionsAndValues |> Seq.find (fun m -> m.DisplayName = "val1")
         let mod2func2 = mod2.MembersFunctionsAndValues |> Seq.find (fun m -> m.DisplayName = "func2")
         mod1.XmlDocSig |> shouldEqual "T:Mod1"
         mod2.XmlDocSig |> shouldEqual "T:Mod1.Mod2"
         mod1val1.XmlDocSig |> shouldEqual "P:Mod1.val1"
         mod2func2.XmlDocSig |> shouldEqual "M:Mod1.Mod2.func2"


module Attributes =
    [<Test>]
    let ``Emit conditional attributes`` () =
        let source = """
open System
open System.Diagnostics

[<Conditional("Bar")>]
type FooAttribute() =
    inherit Attribute()

[<Foo>]
let x = 123
"""
        let fileName, options = mkTestFileAndOptions source [| "--noconditionalerasure" |]
        let _, checkResults = parseAndCheckFile fileName source options

        checkResults.GetAllUsesOfAllSymbolsInFile()
<<<<<<< HEAD
        |> Array.ofSeq
        |> Array.tryFind (fun su -> su.Symbol.DisplayName = "x")
        |> Option.orElseWith (fun _ -> failwith "Could not get symbol")
        |> Option.map (fun su -> su.Symbol :?> FSharpMemberOrFunctionOrValue)
        |> Option.iter (fun symbol -> symbol.Attributes.Count |> shouldEqual 1)
=======
         |> Array.tryFind (fun su -> su.Symbol.DisplayName = "x")
         |> Option.orElseWith (fun _ -> failwith "Could not get symbol")
         |> Option.map (fun su -> su.Symbol :?> FSharpMemberOrFunctionOrValue)
         |> Option.iter (fun symbol -> symbol.Attributes.Count |> shouldEqual 1)

module Types =
    [<Test>]
    let ``FSharpType.Print parent namespace qualifiers`` () =
        let _, checkResults = getParseAndCheckResults """
namespace Ns1.Ns2
type T() = class end
type A = T

namespace Ns1.Ns3
type B = Ns1.Ns2.T

namespace Ns1.Ns4
open Ns1.Ns2
type C = Ns1.Ns2.T

namespace Ns1.Ns5
open Ns1
type D = Ns1.Ns2.T

namespace Ns1.Ns2.Ns6
type E = Ns1.Ns2.T
"""
        [| "A", "T"
           "B", "Ns1.Ns2.T"
           "C", "T"
           "D", "Ns2.T"
           "E", "Ns1.Ns2.T" |]
        |> Array.iter (fun (symbolName, expectedPrintedType) ->
            let symbolUse = findSymbolUseByName symbolName checkResults
            match symbolUse.Symbol with
            | :? FSharpEntity as entity ->
                entity.AbbreviatedType.Format(symbolUse.DisplayContext)
                |> should equal expectedPrintedType

            | _ -> failwithf "Couldn't get entity: %s" symbolName)
>>>>>>> 153b27f6
<|MERGE_RESOLUTION|>--- conflicted
+++ resolved
@@ -119,17 +119,11 @@
         let _, checkResults = parseAndCheckFile fileName source options
 
         checkResults.GetAllUsesOfAllSymbolsInFile()
-<<<<<<< HEAD
         |> Array.ofSeq
         |> Array.tryFind (fun su -> su.Symbol.DisplayName = "x")
         |> Option.orElseWith (fun _ -> failwith "Could not get symbol")
         |> Option.map (fun su -> su.Symbol :?> FSharpMemberOrFunctionOrValue)
         |> Option.iter (fun symbol -> symbol.Attributes.Count |> shouldEqual 1)
-=======
-         |> Array.tryFind (fun su -> su.Symbol.DisplayName = "x")
-         |> Option.orElseWith (fun _ -> failwith "Could not get symbol")
-         |> Option.map (fun su -> su.Symbol :?> FSharpMemberOrFunctionOrValue)
-         |> Option.iter (fun symbol -> symbol.Attributes.Count |> shouldEqual 1)
 
 module Types =
     [<Test>]
@@ -165,5 +159,4 @@
                 entity.AbbreviatedType.Format(symbolUse.DisplayContext)
                 |> should equal expectedPrintedType
 
-            | _ -> failwithf "Couldn't get entity: %s" symbolName)
->>>>>>> 153b27f6
+            | _ -> failwithf "Couldn't get entity: %s" symbolName)