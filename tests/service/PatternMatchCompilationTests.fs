--- conflicted
+++ resolved
@@ -95,13 +95,8 @@
 | B (x, _) -> let y = x + 1 in ()
 """
     assertHasSymbolUsages ["x"; "y"] checkResults
-<<<<<<< HEAD
-    dumpErrors checkResults |> shouldEqual [
-        "(7,2--7,10): This union case expects 3 arguments in tupled form, but was given 2. The missing field arguments may be any of: Item3"
-=======
-    dumpDiagnostics checkResults |> shouldEqual [
-        "(7,2--7,10): This union case expects 3 arguments in tupled form"        
->>>>>>> 0e8f267f
+    dumpDiagnostics checkResults |> shouldEqual [
+        "(7,2--7,10): This union case expects 3 arguments in tupled form, but was given 2. The missing field arguments may be any of: int"
         "(6,6--6,7): Incomplete pattern matches on this expression. For example, the value 'A' may indicate a case not covered by the pattern(s)."
     ]
 
@@ -237,13 +232,8 @@
 | B x z -> let y = x + z + 1 in ()
 """
     assertHasSymbolUsages ["x"; "y"; "z"] checkResults
-<<<<<<< HEAD
-    dumpErrors checkResults |> shouldEqual [
-        "(7,2--7,7): This union case expects 2 arguments in tupled form, but was given 0. The missing field arguments may be any of: field Item2"
-=======
-    dumpDiagnostics checkResults |> shouldEqual [
-        "(7,2--7,7): This union case expects 2 arguments in tupled form"
->>>>>>> 0e8f267f
+    dumpDiagnostics checkResults |> shouldEqual [
+        "(7,2--7,7): This union case expects 2 arguments in tupled form, but was given 0. The missing field arguments may be any of: field: int , int"
         "(6,6--6,7): Incomplete pattern matches on this expression. For example, the value 'A' may indicate a case not covered by the pattern(s)."
     ]
 
@@ -259,6 +249,22 @@
     dumpDiagnostics checkResults |> shouldEqual [
     ]
 
+[<Test>]
+#if !NETCOREAPP
+[<Ignore("These tests weren't running on desktop and this test fails")>]
+#endif
+let ``Union case 10 - incomplete union fields`` () =
+    let _, checkResults = getParseAndCheckResults """
+type U =
+    | B of  f1:int seq * {|X:string|} * f3:U
+
+let x : U = failwith ""
+match x with
+| B  -> 42
+"""
+    dumpDiagnostics checkResults |> shouldEqual [
+        "(7,2--7,3): This union case expects 3 arguments in tupled form, but was given 0. The missing field arguments may be any of: f1: seq<int> , {|X string;|} , f3: U"      
+    ]
 
 [<Test>]
 #if !NETCOREAPP
