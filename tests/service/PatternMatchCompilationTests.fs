module FSharp.Compiler.Service.Tests.PatternMatchCompilationTests

open FsUnit
open NUnit.Framework

[<Test>]
#if !NETCOREAPP
[<Ignore("These tests weren't running on desktop and this test fails")>]
#endif
let ``Wrong type 01 - Match`` () =
    let _, checkResults = getParseAndCheckResults """
match () with
| "" -> ()
| x -> let y = () in ()
"""
    assertHasSymbolUsages ["x"; "y"] checkResults
    dumpErrors checkResults |> shouldEqual [
        "(3,2--3,4): This expression was expected to have type 'unit' but here has type 'string'"
    ]

[<Test>]
#if !NETCOREAPP
[<Ignore("These tests weren't running on desktop and this test fails")>]
#endif
let ``Wrong type 02 - Binding`` () =
    let _, checkResults = getParseAndCheckResults """
let ("": unit), (x: int) = let y = () in ()
"""
    assertHasSymbolUsages ["x"; "y"] checkResults
    dumpErrors checkResults |> shouldEqual [
        "(2,5--2,7): This expression was expected to have type 'unit' but here has type 'string'"
        "(2,41--2,43): This expression was expected to have type 'unit * int' but here has type 'unit'"
        "(2,4--2,24): Incomplete pattern matches on this expression."
    ]


[<Test>]
#if !NETCOREAPP
[<Ignore("These tests weren't running on desktop and this test fails")>]
#endif
let ``Attributes 01 `` () =
    let _, checkResults = getParseAndCheckResults """
match () with
| [<CompiledName("Foo")>] x -> let y = () in ()
"""
    assertHasSymbolUsages ["x"; "y"; "CompiledNameAttribute"] checkResults
    dumpErrors checkResults |> shouldEqual [
        "(3,2--3,25): Attributes are not allowed within patterns"
        "(3,4--3,16): This attribute is not valid for use on this language element"
    ]


[<Test>]
#if !NETCOREAPP
[<Ignore("These tests weren't running on desktop and this test fails")>]
#endif
let ``Optional val 01 `` () =
    let _, checkResults = getParseAndCheckResults """
match () with
| ?x -> let y = () in ()
"""
    assertHasSymbolUsages ["x"; "y"] checkResults
    dumpErrors checkResults |> shouldEqual [
        "(3,2--3,4): Optional arguments are only permitted on type members"
    ]


[<Test>]
#if !NETCOREAPP
[<Ignore("These tests weren't running on desktop and this test fails")>]
#endif
let ``Null 01`` () =
    let _, checkResults = getParseAndCheckResults """
match 1, 2 with
| null -> let y = () in ()
"""
    assertHasSymbolUsages ["y"] checkResults
    dumpErrors checkResults |> shouldEqual [
        "(3,2--3,6): The type '(int * int)' does not have 'null' as a proper value"
        "(2,6--2,10): Incomplete pattern matches on this expression. For example, the value '``some-non-null-value``' may indicate a case not covered by the pattern(s)."
    ]


[<Test>]
#if !NETCOREAPP
[<Ignore("These tests weren't running on desktop and this test fails")>]
#endif
let ``Union case 01 - Missing field`` () =
    let _, checkResults = getParseAndCheckResults """
type U =
    | A
    | B of int * int * int

match A with
| B (x, _) -> let y = x + 1 in ()
"""
    assertHasSymbolUsages ["x"; "y"] checkResults
    dumpErrors checkResults |> shouldEqual [
        "(7,2--7,10): This union case expects 3 arguments in tupled form"        
        "(6,6--6,7): Incomplete pattern matches on this expression. For example, the value 'A' may indicate a case not covered by the pattern(s)."
    ]


[<Test>]
#if !NETCOREAPP
[<Ignore("These tests weren't running on desktop and this test fails")>]
#endif
let ``Union case 02 - Extra args`` () =
    let _, checkResults = getParseAndCheckResults """
type U =
    | A
    | B of int

match A with
| B (_, _, x) -> let y = x + 1 in ()
"""
    assertHasSymbolUsages ["x"; "y"] checkResults
    dumpErrors checkResults |> shouldEqual [
        "(7,5--7,12): This expression was expected to have type 'int' but here has type ''a * 'b * 'c'"
        "(6,6--6,7): Incomplete pattern matches on this expression."
    ]


[<Test>]
#if !NETCOREAPP
[<Ignore("These tests weren't running on desktop and this test fails")>]
#endif
let ``Union case 03 - Extra args`` () =
    let _, checkResults = getParseAndCheckResults """
type U =
    | A
    | B of int * int

match A with
| B (_, _, x) -> let y = x + 1 in ()
"""
    assertHasSymbolUsages ["x"; "y"] checkResults
    dumpErrors checkResults |> shouldEqual [
        "(7,11--7,12): This constructor is applied to 3 argument(s) but expects 2"
        "(6,6--6,7): Incomplete pattern matches on this expression. For example, the value 'A' may indicate a case not covered by the pattern(s)."
    ]

[<Test>]
#if !NETCOREAPP
[<Ignore("These tests weren't running on desktop and this test fails")>]
#endif
let ``Union case 04 - Extra args`` () =
    let _, checkResults = getParseAndCheckResults """
type U =
    | A
    | B of int

match A with
| A x -> let y = x + 1 in ()
"""
    assertHasSymbolUsages ["x"; "y"] checkResults
    dumpErrors checkResults |> shouldEqual [
        "(7,2--7,5): This union case does not take arguments"
        "(6,6--6,7): Incomplete pattern matches on this expression. For example, the value 'B (_)' may indicate a case not covered by the pattern(s)."
    ]

[<Test>]
#if !NETCOREAPP
[<Ignore("These tests weren't running on desktop and this test fails")>]
#endif
let ``Union case 05 - Single arg, no errors`` () =
    let _, checkResults = getParseAndCheckResults """
type U =
    | A
    | B of int

match A with
| B x -> let y = x + 1 in ()
"""
    assertHasSymbolUsages ["x"; "y"] checkResults
    dumpErrors checkResults |> shouldEqual [
        "(6,6--6,7): Incomplete pattern matches on this expression. For example, the value 'A' may indicate a case not covered by the pattern(s)."
    ]


[<Test>]
#if !NETCOREAPP
[<Ignore("These tests weren't running on desktop and this test fails")>]
#endif
let ``Union case 06 - Named args - Wrong field name`` () =
    let _, checkResults = getParseAndCheckResults """
type U =
    | A
    | B of field: int

match A with
| B (name = x) -> let y = x + 1 in ()
"""
    assertHasSymbolUsages ["x"; "y"] checkResults
    dumpErrors checkResults |> shouldEqual [
        "(7,5--7,9): The union case 'B' does not have a field named 'name'."
        "(6,6--6,7): Incomplete pattern matches on this expression. For example, the value 'A' may indicate a case not covered by the pattern(s)."
    ]


[<Test>]
#if !NETCOREAPP
[<Ignore("These tests weren't running on desktop and this test fails")>]
#endif
let ``Union case 07 - Named args - Name used twice`` () =
    let _, checkResults = getParseAndCheckResults """
type U =
    | A
    | B of field: int * int

match A with
| B (field = x; field = z) -> let y = x + z + 1 in ()
"""
    assertHasSymbolUsages ["x"; "y"; "z"] checkResults
    dumpErrors checkResults |> shouldEqual [
        "(7,16--7,21): Union case/exception field 'field' cannot be used more than once."
        "(6,6--6,7): Incomplete pattern matches on this expression. For example, the value 'A' may indicate a case not covered by the pattern(s)."
    ]


[<Test>]
#if !NETCOREAPP
[<Ignore("These tests weren't running on desktop and this test fails")>]
#endif
let ``Union case 08 - Multiple tupled args`` () =
    let _, checkResults = getParseAndCheckResults """
type U =
    | A
    | B of field: int * int

match A with
| B x z -> let y = x + z + 1 in ()
"""
    assertHasSymbolUsages ["x"; "y"; "z"] checkResults
    dumpErrors checkResults |> shouldEqual [
        "(7,2--7,7): This union case expects 2 arguments in tupled form"
        "(6,6--6,7): Incomplete pattern matches on this expression. For example, the value 'A' may indicate a case not covered by the pattern(s)."
    ]


[<Test>]
let ``Union case 09 - Single arg`` () =
    let _, checkResults = getParseAndCheckResults """
match None with
| None -> ()
| Some (x, z) -> let y = x + z + 1 in ()
"""
    assertHasSymbolUsages ["x"; "y"; "z"] checkResults
    dumpErrors checkResults |> shouldEqual [
    ]


[<Test>]
#if !NETCOREAPP
[<Ignore("These tests weren't running on desktop and this test fails")>]
#endif
let ``Active pattern 01 - Named args`` () =
    let _, checkResults = getParseAndCheckResults """
let (|Foo|) x = x

match 1 with
| Foo (field = x) -> let y = x + 1 in ()
"""
    assertHasSymbolUsages ["x"; "y"] checkResults
    dumpErrors checkResults |> shouldEqual [
        "(5,2--5,17): Foo is an active pattern and cannot be treated as a discriminated union case with named fields."
    ]


[<Test>]
#if !NETCOREAPP
[<Ignore("These tests weren't running on desktop and this test fails")>]
#endif
let ``Literal 01 - Args - F#`` () =
    let _, checkResults = getParseAndCheckResults """
let [<Literal>] Foo = 1

match 1 with
| Foo x -> let y = x + 1 in ()
"""
    assertHasSymbolUsages ["x"; "y"] checkResults
    dumpErrors checkResults |> shouldEqual [
        "(5,2--5,7): This literal pattern does not take arguments"
        "(4,6--4,7): Incomplete pattern matches on this expression. For example, the value '0' may indicate a case not covered by the pattern(s)."
    ]


[<Test>]
#if !NETCOREAPP
[<Ignore("These tests weren't running on desktop and this test fails")>]
#endif
let ``Literal 02 - Args - IL`` () =
    let _, checkResults = getParseAndCheckResults """
open System.Diagnostics

match TraceLevel.Off with
| TraceLevel.Off x -> let y = x + 1 in ()
"""
    assertHasSymbolUsages ["x"; "y"] checkResults
    dumpErrors checkResults |> shouldEqual [
        "(5,2--5,18): This literal pattern does not take arguments"
        "(4,6--4,20): Incomplete pattern matches on this expression. For example, the value 'TraceLevel.Error' may indicate a case not covered by the pattern(s)."
    ]


[<Test>]
#if !NETCOREAPP
[<Ignore("These tests weren't running on desktop and this test fails")>]
#endif
let ``Caseless DU`` () =
    let _, checkResults = getParseAndCheckResults """
type DU = Case of int

let f du =
    match du with
    | Case -> ()

let dowork () =
    f (Case 1)
    0 // return an integer exit code"""
    assertHasSymbolUsages ["DU"; "dowork"; "du"; "f"] checkResults
    dumpErrors checkResults |> shouldEqual [
        "(6,6--6,10): This constructor is applied to 0 argument(s) but expects 1"
    ]
    
[<Test>]
let ``Or 01 - No errors`` () =
    let _, checkResults = getParseAndCheckResults """
match 1 with
| x | x -> let y = x + 1 in ()
"""
    assertHasSymbolUsages ["x"; "y"] checkResults
    dumpErrors checkResults |> shouldEqual []


[<Test>]
#if !NETCOREAPP
[<Ignore("These tests weren't running on desktop and this test fails")>]
#endif
let ``Or 02 - Different names`` () =
    let _, checkResults = getParseAndCheckResults """
match 1 with
| x | z -> let y = x + z + 1 in ()
"""
    assertHasSymbolUsages ["x"; "y"; "z"] checkResults
    dumpErrors checkResults |> shouldEqual [
        "(3,2--3,7): The two sides of this 'or' pattern bind different sets of variables"
    ]


[<Test>]
#if !NETCOREAPP
[<Ignore("These tests weren't running on desktop and this test fails")>]
#endif
let ``Or 03 - Different names and types`` () =
    let _, checkResults = getParseAndCheckResults """
type U =
    | A
    | B of int * string

match A with
| B (x, y) | B (a, x) -> let z = x + 1 in ()
"""
    assertHasSymbolUsages ["x"; "y"; "z"] checkResults
    dumpErrors checkResults |> shouldEqual [
        "(7,2--7,21): The two sides of this 'or' pattern bind different sets of variables"
        "(7,19--7,20): This expression was expected to have type 'int' but here has type 'string'"
        "(6,6--6,7): Incomplete pattern matches on this expression. For example, the value 'A' may indicate a case not covered by the pattern(s)."
    ]
    
[<Test>]
let ``As 01 - names and wildcards`` () =
    let _, checkResults = getParseAndCheckResultsPreview """
match 1 with
| _ as w -> let x = w + 1 in ()

match 2 with
| y as _ -> let z = y + 1 in ()

match 3 with
| a as b -> let c = a + b in ()
"""
    assertHasSymbolUsages ["a"; "b"; "c"; "w"; "x"; "y"; "z"] checkResults
    dumpErrors checkResults |> shouldEqual []
    
    
[<Test>]
#if !NETCOREAPP
[<Ignore("These tests weren't running on desktop and this test fails")>]
#endif
let ``As 02 - type testing`` () =
    let _, checkResults = getParseAndCheckResultsPreview """
let (|Id|) = id
match box 1 with
| :? int as a -> let b = a + 1 in ()
| c & d as :? uint -> let z = c + d + 2u in () // Tighten typing left-to-right: https://github.com/fsharp/fslang-design/pull/595#issuecomment-860591709
| :? int64 as Id e -> let f = e + 3L in ()
| :? uint64 as Id g & h -> let y = g + 4UL + h in () // (:? uint64 as Id h) & (i : obj)
| :? int8 as Id i as j -> let x = i + 5y + j in () // Only the first "as" will have the derived type
"""
    assertHasSymbolUsages (List.map string ['a'..'j']) checkResults
    dumpErrors checkResults |> shouldEqual [
        "(5,34--5,35): The type 'obj' does not support the operator '+'"
        "(5,32--5,33): The type 'obj' does not support the operator '+'"
        "(7,45--7,46): The type 'obj' does not match the type 'uint64'"
        "(7,43--7,44): The type 'obj' does not match the type 'uint64'"
        "(8,43--8,44): The type 'obj' does not match the type 'int8'"
        "(8,41--8,42): The type 'obj' does not match the type 'int8'"
        "(3,6--3,11): Incomplete pattern matches on this expression. For example, the value '``some-other-subtype``' may indicate a case not covered by the pattern(s)."
    ]
    
[<Test>]
#if !NETCOREAPP
[<Ignore("These tests weren't running on desktop and this test fails")>]
#endif
let ``As 03 - impossible type testing`` () =
    let _, checkResults = getParseAndCheckResultsPreview """
match Unchecked.defaultof<System.ValueType> with
| :? System.Enum as (:? System.ConsoleKey as a) -> let b = a + enum 1 in ()
| :? System.Enum as (:? System.ConsoleKey as c) -> let d = c + enum 1 in ()
| :? System.Enum as (:? int as x) -> let w = x + 1 in ()
| :? string as y -> let z = y + "" in ()
| _ -> ()
"""
    assertHasSymbolUsages ["a"; "b"; "c"; "d"] checkResults
    dumpErrors checkResults |> shouldEqual [
        "(5,21--5,27): Type constraint mismatch. The type 'int' is not compatible with type 'System.Enum' "
    ]

[<Test>]
#if !NETCOREAPP
[<Ignore("These tests weren't running on desktop and this test fails")>]
#endif
let ``As 04 - duplicate type testing`` () =
    let _, checkResults = getParseAndCheckResultsPreview """
match Unchecked.defaultof<System.ValueType> with
| :? System.Enum as (a & b) -> let c = a = b in ()
| :? System.Enum as (:? System.ConsoleKey as (d & e)) -> let f = d + e + enum 1 in ()
| g -> ()
"""
    assertHasSymbolUsages ["a"; "b"; "c"; "d"; "e"; "f"; "g"] checkResults
    dumpErrors checkResults |> shouldEqual [
        "(4,2--4,85): This rule will never be matched"
    ]

[<Test>]
#if !NETCOREAPP
[<Ignore("These tests weren't running on desktop and this test fails")>]
#endif
let ``As 05 - inferred type testing`` () =
    let _, checkResults = getParseAndCheckResultsPreview """
match Unchecked.defaultof<obj> with
| :? _ as a -> let _ = a in ()

match Unchecked.defaultof<int> with
| :? _ as z -> let _ = z in ()
"""
    assertHasSymbolUsages ["a"] checkResults
    dumpErrors checkResults |> shouldEqual [
        "(2,6--2,25): Incomplete pattern matches on this expression. For example, the value '``some-other-subtype``' may indicate a case not covered by the pattern(s)."
        "(6,2--6,6): The type 'int' does not have any proper subtypes and cannot be used as the source of a type test or runtime coercion."
    ]

[<Test>]
let ``As 06 - completeness`` () =
    let _, checkResults = getParseAndCheckResultsPreview """
match Unchecked.defaultof<bool> with
| true as a -> if a then ()
| b as false -> if not b then ()

match Unchecked.defaultof<bool> with
| c as true as d -> if c && d then ()
| e as (f as false) -> if e || f then ()

match Unchecked.defaultof<bool> with
| (g & h) as (i as true) as (_ as j) -> if g && h && i && j then ()
| k & l as (m as (false as n)) as (o as _) -> if k || l || m || n || o then ()
"""
    assertHasSymbolUsages (List.map string ['a'..'o']) checkResults
    dumpErrors checkResults |> shouldEqual []

[<Test>]
let ``As 07 - syntactical precedence matrix testing right - total patterns`` () =
    (*
bindingPattern:
  | headBindingPattern
headBindingPattern:
  | headBindingPattern AS constrPattern 
  | headBindingPattern BAR headBindingPattern  
  | headBindingPattern COLON_COLON  headBindingPattern 
  | tuplePatternElements  %prec pat_tuple 
  | conjPatternElements   %prec pat_conj
  | constrPattern 
constrPattern:
  | atomicPatternLongIdent explicitValTyparDecls
  | atomicPatternLongIdent opt_explicitValTyparDecls2 atomicPatsOrNamePatPairs %prec pat_app 
  | atomicPatternLongIdent opt_explicitValTyparDecls2 HIGH_PRECEDENCE_PAREN_APP atomicPatsOrNamePatPairs
  | atomicPatternLongIdent opt_explicitValTyparDecls2 HIGH_PRECEDENCE_BRACK_APP atomicPatsOrNamePatPairs
  | COLON_QMARK atomTypeOrAnonRecdType  %prec pat_isinst
  | atomicPattern
atomicPattern:
  | quoteExpr
  | CHAR DOT_DOT CHAR
  | LBRACE recordPatternElementsAux rbrace
  | LBRACK listPatternElements RBRACK
  | LBRACK_BAR listPatternElements  BAR_RBRACK
  | UNDERSCORE
  | QMARK ident
  | atomicPatternLongIdent %prec prec_atompat_pathop
  | constant
  | FALSE
  | TRUE
  | NULL
  | LPAREN parenPatternBody rparen
  | LPAREN parenPatternBody recover
  | LPAREN error rparen
  | LPAREN recover
  | STRUCT LPAREN tupleParenPatternElements rparen
  | STRUCT LPAREN tupleParenPatternElements recover
  | STRUCT LPAREN error rparen
  | STRUCT LPAREN recover 
parenPatternBody: 
  | parenPattern 
  | /* EMPTY */
parenPattern:
  | parenPattern AS constrPattern
  | parenPattern BAR parenPattern
  | tupleParenPatternElements
  | conjParenPatternElements
  | parenPattern COLON  typeWithTypeConstraints %prec paren_pat_colon
  | attributes parenPattern  %prec paren_pat_attribs
  | parenPattern COLON_COLON  parenPattern
  | constrPattern
    *)
    let _, checkResults = getParseAndCheckResultsPreview $"""
let eq<'T> (x:'T option) = () // FS-1093-safe type assert function
let (|Id0|) = ignore
let (|Id1|) = id
let (|Id2|) _ = id
type AAA = {{ aaa : int }}
let a = 1
let b as c = 2
let d as e | d & e = 3
let f as g, h = 4, 5
let i as j & k = 6
let l as Id1 m = 7
let n as Id2 a o = 8
let p as {{ aaa = q }} = {{ aaa = 9 }}
let r as _ = 10
let s as Id0 = 11
let t as (u) = 12
let v as struct(w, x) = 13, 14
let y as z : int = 15{set { 'a'..'x' } - set [ 'p'; 'v' ] |> Set.map (sprintf " + %c") |> System.String.Concat}
Some p |> eq<AAA>
Some v |> eq<struct(int * int)>
()
"""
    assertHasSymbolUsages (List.map string ['a'..'z']) checkResults
    dumpErrors checkResults |> shouldEqual []
    
[<Test>]
#if !NETCOREAPP
[<Ignore("These tests weren't running on desktop and this test fails")>]
#endif
let ``As 08 - syntactical precedence matrix testing right - partial patterns`` () =
    let _, checkResults = getParseAndCheckResultsPreview """
let eq<'T> (x:'T option) = () // FS-1093-safe type assert function
let (|Unit1|_|) x = if System.Random().NextDouble() < 0.5 then Some Unit1 else None
let (|Unit2|_|) _ = (|Unit1|_|)
let (|Id1|_|) x = if System.Random().NextDouble() < 0.5 then Some x else None
let (|Id2|_|) _ = (|Id1|_|)
let a = 1
let b as c::d as e = 2::[3]
let f as Unit1 = 4
let g as Unit2 a h = 5
let i as Id1 j = 6
let k as Id2 a l = 7
box 8 |> function
| m as :? int ->
box {| aaa = 9 |} |> function
| n as :? {| aaa : int |} ->
let o as [p] = [10]
let q as [|r|] = [|11|]
let s as 12 = 12
let t as false = false
let u as true = true
let v as null = null
let w as (null) = null
let x as y : int = 13 + a + b + c + f + g + i + j + k + l + p + r + s
Some d |> eq<int list>
Some e |> eq<int list>
Some h |> eq<unit>
Some m |> eq<obj>
Some n |> eq<obj>
Some o |> eq<int list>
Some q |> eq<int[]>
Some t |> eq<bool>
Some u |> eq<bool>
Some v |> eq<obj>
Some w |> eq<obj>
()
"""
    assertHasSymbolUsages (List.map string ['a'..'y']) checkResults
    dumpErrors checkResults |> shouldEqual [
        "(8,4--8,18): Incomplete pattern matches on this expression. For example, the value '[]' may indicate a case not covered by the pattern(s)."
        "(9,4--9,14): Incomplete pattern matches on this expression."
        "(10,4--10,18): Incomplete pattern matches on this expression."
        "(11,4--11,14): Incomplete pattern matches on this expression."
        "(12,4--12,16): Incomplete pattern matches on this expression."
        "(23,4--23,15): Incomplete pattern matches on this expression. For example, the value '``some-non-null-value``' may indicate a case not covered by the pattern(s)."
        "(22,4--22,13): Incomplete pattern matches on this expression. For example, the value '``some-non-null-value``' may indicate a case not covered by the pattern(s)."
        "(21,4--21,13): Incomplete pattern matches on this expression. For example, the value 'false' may indicate a case not covered by the pattern(s)."
        "(20,4--20,14): Incomplete pattern matches on this expression. For example, the value 'true' may indicate a case not covered by the pattern(s)."
        "(19,4--19,11): Incomplete pattern matches on this expression. For example, the value '0' may indicate a case not covered by the pattern(s)."
        "(18,4--18,14): Incomplete pattern matches on this expression. For example, the value '[|_; _|]' may indicate a case not covered by the pattern(s)."
        "(17,4--17,12): Incomplete pattern matches on this expression. For example, the value '[_;_]' may indicate a case not covered by the pattern(s)."
        "(15,21--15,29): Incomplete pattern matches on this expression. For example, the value '``some-other-subtype``' may indicate a case not covered by the pattern(s)."
        "(13,9--13,17): Incomplete pattern matches on this expression. For example, the value '``some-other-subtype``' may indicate a case not covered by the pattern(s)."
    ]

[<Test>]
#if !NETCOREAPP
[<Ignore("These tests weren't running on desktop and this test fails")>]
#endif
let ``As 09 - syntactical precedence matrix testing right - erroneous patterns`` () =
    let _, checkResults = getParseAndCheckResultsPreview """
let (|DefinedPattern|) = id
let a as 1 = true
let b as true = 2
let c as :? int = box 3
let d as :? int = 4
let e as UndefinedPattern = 5
let f as DefinedPattern () = 6
let g as DefinedPattern = 7
let h as , i = 8
let j as : k = 9
let l as :: m = 10
let n as & o = 11
let p as | q = 12
let r as ( s = 13
let t as ) u = 14
let v as struct w = 15
let x as () = y
let z as
"""
    dumpErrors checkResults |> shouldEqual [
        "(10,9--10,10): Unexpected symbol ',' in binding"
        "(11,9--11,10): Unexpected symbol ':' in binding"
        "(12,9--12,11): Unexpected symbol '::' in binding"
        "(13,9--13,10): Unexpected symbol '&' in binding"
        "(14,9--14,10): Unexpected symbol '|' in binding"
        "(15,13--15,14): Unexpected symbol '=' in pattern. Expected ')' or other token."
        "(15,9--15,10): Unmatched '('"
        "(16,0--16,3): Possible incorrect indentation: this token is offside of context started at position (15:1). Try indenting this token further or using standard formatting conventions."
        "(17,16--17,17): Unexpected identifier in pattern. Expected '(' or other token."
        "(20,0--20,0): Incomplete structured construct at or before this point in binding"
        "(3,13--3,17): This expression was expected to have type 'int' but here has type 'bool'"
        "(3,4--3,10): Incomplete pattern matches on this expression. For example, the value '0' may indicate a case not covered by the pattern(s)."
        "(4,16--4,17): This expression was expected to have type 'bool' but here has type 'int'"
        "(4,4--4,13): Incomplete pattern matches on this expression. For example, the value 'false' may indicate a case not covered by the pattern(s)."
        "(5,9--5,15): This runtime coercion or type test from type 'a to int involves an indeterminate type based on information prior to this program point. Runtime type tests are not allowed on some types. Further type annotations are needed."
        "(6,9--6,15): This runtime coercion or type test from type 'a to int involves an indeterminate type based on information prior to this program point. Runtime type tests are not allowed on some types. Further type annotations are needed."
        "(8,29--8,30): This expression was expected to have type 'unit' but here has type 'int'"
        "(9,26--9,27): This expression was expected to have type 'unit' but here has type 'int'"
        "(18,14--18,15): The value or constructor 'y' is not defined."
    ]

[<Test>]
let ``As 10 - syntactical precedence matrix testing left - total patterns`` () =
    let _, checkResults = getParseAndCheckResultsPreview $"""
let eq<'T> (x:'T option) = () // FS-1093-safe type assert function
let (|Id0|) = ignore
let (|Id1|) = id
let (|Id2|) _ = id
type AAA = {{ aaa : int }}
let a = 1
let b as c = 2
let d | d as e = 3
let f, g as h = 4, 5
let i & j as k = 6
let Id1 l as m = 7
let Id2 a n as o = 8
let {{ aaa = p }} as q = {{ aaa = 9 }}
let _ as r = 10
let Id0 as s = 11
let (t) as u = 12
let struct(w, v) as x = 13, 14
let (y : int) as z = 15{set { 'a'..'v' } - set [ 'h'; 'q' ] |> Set.map (sprintf " + %c") |> System.String.Concat}
Some h |> eq<int * int>
Some q |> eq<AAA>
Some x |> eq<struct(int * int)>
()
"""
    assertHasSymbolUsages (List.map string ['a'..'z']) checkResults
    dumpErrors checkResults |> shouldEqual []
    
[<Test>]
#if !NETCOREAPP
[<Ignore("These tests weren't running on desktop and this test fails")>]
#endif
let ``As 11 - syntactical precedence matrix testing left - partial patterns`` () =
    let _, checkResults = getParseAndCheckResultsPreview """
let eq<'T> (x:'T option) = () // FS-1093-safe type assert function
let (|Unit1|_|) x = if System.Random().NextDouble() < 0.5 then Some Unit1 else None
let (|Unit2|_|) _ = (|Unit1|_|)
let (|Id1|_|) x = if System.Random().NextDouble() < 0.5 then Some x else None
let (|Id2|_|) _ = (|Id1|_|)
let a = 1
let b as (c::d as e) = 2::[3]
let Unit1 as f = 4
let Unit2 a g as h = 5
let Id1 i as j = 6
let Id2 a k as l = 7
box 8 |> function
| :? int as m ->
box {| aaa = 9 |} |> function
| :? {| aaa : int |} as n ->
let [o] as p = [10]
let [|q|] as r = [|11|]
let 12 as s = 12
let false as t = false
let true as u = true
let null as v = null
let (null) as w = null
let (x : int) as y = 13 + a + c + f + h + i + j + k + l + m + o + q + s
Some b |> eq<int list>
Some d |> eq<int list>
Some e |> eq<int list>
Some g |> eq<unit>
Some n |> eq<{| aaa : int |}>
Some p |> eq<int list>
Some r |> eq<int[]>
Some t |> eq<bool>
Some u |> eq<bool>
Some v |> eq<obj>
Some w |> eq<obj>
()
"""
    assertHasSymbolUsages (List.map string ['a'..'y']) checkResults
    dumpErrors checkResults |> shouldEqual [
        "(8,4--8,20): Incomplete pattern matches on this expression. For example, the value '[]' may indicate a case not covered by the pattern(s)."
        "(9,4--9,14): Incomplete pattern matches on this expression."
        "(10,4--10,18): Incomplete pattern matches on this expression."
        "(11,4--11,14): Incomplete pattern matches on this expression."
        "(12,4--12,16): Incomplete pattern matches on this expression."
        "(23,4--23,15): Incomplete pattern matches on this expression. For example, the value '``some-non-null-value``' may indicate a case not covered by the pattern(s)."
        "(22,4--22,13): Incomplete pattern matches on this expression. For example, the value '``some-non-null-value``' may indicate a case not covered by the pattern(s)."
        "(21,4--21,13): Incomplete pattern matches on this expression. For example, the value 'false' may indicate a case not covered by the pattern(s)."
        "(20,4--20,14): Incomplete pattern matches on this expression. For example, the value 'true' may indicate a case not covered by the pattern(s)."
        "(19,4--19,11): Incomplete pattern matches on this expression. For example, the value '0' may indicate a case not covered by the pattern(s)."
        "(18,4--18,14): Incomplete pattern matches on this expression. For example, the value '[|_; _|]' may indicate a case not covered by the pattern(s)."
        "(17,4--17,12): Incomplete pattern matches on this expression. For example, the value '[_;_]' may indicate a case not covered by the pattern(s)."
        "(15,21--15,29): Incomplete pattern matches on this expression. For example, the value '``some-other-subtype``' may indicate a case not covered by the pattern(s)."
        "(13,9--13,17): Incomplete pattern matches on this expression. For example, the value '``some-other-subtype``' may indicate a case not covered by the pattern(s)."
    ]

[<Test>]
#if !NETCOREAPP
[<Ignore("These tests weren't running on desktop and this test fails")>]
#endif
let ``As 12 - syntactical precedence matrix testing left - erroneous patterns`` () =
    let _, checkResults = getParseAndCheckResultsPreview """
let (|DefinedPattern|) = id
let 1 as a = true
let true as b = 2
let :? int as c = box 3
let :? int as d = 4
let UndefinedPattern as e = 5
let DefinedPattern () as f = 6
let DefinedPattern as g = 7
let h, as i = 8
let j : _ as k = 9
let l :: as m = 10
let n & as o = 11
let p | as q = 12
let r ( as s = 13
let t ) as u = 14
let v struct as w = 15
let () as x = y
let z as =
"""
    dumpErrors checkResults |> shouldEqual [
        "(10,7--10,9): Unexpected keyword 'as' in binding"
        "(11,10--11,12): Unexpected keyword 'as' in binding. Expected '=' or other token."
        "(12,9--12,11): Unexpected keyword 'as' in binding"
        "(13,8--13,10): Unexpected keyword 'as' in binding"
        "(14,8--14,10): Unexpected keyword 'as' in binding"
        "(15,8--15,10): Unexpected keyword 'as' in pattern. Expected ')' or other token."
        "(15,6--15,7): Unmatched '('"
        "(16,0--16,3): Possible incorrect indentation: this token is offside of context started at position (15:1). Try indenting this token further or using standard formatting conventions."
        "(16,0--16,3): Unexpected keyword 'let' or 'use' in binding. Expected incomplete structured construct at or before this point or other token."
        "(15,0--15,3): Incomplete value or function definition. If this is in an expression, the body of the expression must be indented to the same column as the 'let' keyword."
        "(17,0--17,3): Incomplete structured construct at or before this point in implementation file"
        "(20,0--20,0): Possible incorrect indentation: this token is offside of context started at position (19:1). Try indenting this token further or using standard formatting conventions."
        "(20,0--20,0): Possible incorrect indentation: this token is offside of context started at position (19:1). Try indenting this token further or using standard formatting conventions."
        "(3,13--3,17): This expression was expected to have type 'int' but here has type 'bool'"
        "(3,4--3,10): Incomplete pattern matches on this expression. For example, the value '0' may indicate a case not covered by the pattern(s)."
        "(4,16--4,17): This expression was expected to have type 'bool' but here has type 'int'"
        "(4,4--4,13): Incomplete pattern matches on this expression. For example, the value 'false' may indicate a case not covered by the pattern(s)."
        "(5,4--5,10): This runtime coercion or type test from type 'a to int involves an indeterminate type based on information prior to this program point. Runtime type tests are not allowed on some types. Further type annotations are needed."
        "(6,4--6,10): This runtime coercion or type test from type 'a to int involves an indeterminate type based on information prior to this program point. Runtime type tests are not allowed on some types. Further type annotations are needed."
        "(8,29--8,30): This expression was expected to have type 'unit' but here has type 'int'"
        "(9,26--9,27): This expression was expected to have type 'unit' but here has type 'int'"
        "(15,4--15,5): The pattern discriminator 'r' is not defined."
        "(15,4--15,12): Incomplete pattern matches on this expression."
    ]

[<Test>]
#if !NETCOREAPP
[<Ignore("These tests weren't running on desktop and this test fails")>]
#endif
let ``As 13 - syntactical precedence matrix testing right with type tests - total patterns`` () =
    let _, checkResults = getParseAndCheckResultsPreview $"""
let eq<'T> (x:'T option) = () // FS-1093-safe type assert function
let (|Id0|) = ignore
let (|Id1|) = id
let (|Id2|) _ = id
type AAA = {{ aaa : int }}
let a = 1
match box 2 with
| :? int as b as c ->
match box 3 with
| :? int as d | :? int & d as e -> // The left d has type 'int', the right d has type 'obj'
match box 4, 5 with
| :? int as f, g & h ->
match box 6 with
| :? int as i & j as k ->
match box 7 with
| :? int as Id1 l as m ->
match box 8 with
| :? int as Id2 a n as o ->
match box {{ aaa = 9 }} with
| :? AAA as {{ aaa = p }} as q ->
match box 10 with
| :? int as _ as r ->
match box 11 with
| :? int as Id0 as s ->
match box 12 with
| :? int as (t) as u ->
match box struct(13, 14) with
| :? struct(int * int) as struct(v, w) as x ->
let y as z : int = 15 + a + b + d + f + g + h + i + l + n + p + t + v + w
Some c |> eq<obj>
Some e |> eq<obj>
Some j |> eq<obj>
Some k |> eq<obj>
Some m |> eq<obj>
Some o |> eq<obj>
Some q |> eq<obj>
Some r |> eq<obj>
Some s |> eq<obj>
Some u |> eq<obj>
Some x |> eq<obj>
()
"""
    assertHasSymbolUsages (List.map string ['a'..'z']) checkResults
    dumpErrors checkResults |> shouldEqual [
        "(11,25--11,26): This expression was expected to have type 'int' but here has type 'obj'"
        "(28,6--28,24): Incomplete pattern matches on this expression. For example, the value '``some-other-subtype``' may indicate a case not covered by the pattern(s)."
        "(26,6--26,12): Incomplete pattern matches on this expression. For example, the value '``some-other-subtype``' may indicate a case not covered by the pattern(s)."
        "(24,6--24,12): Incomplete pattern matches on this expression. For example, the value '``some-other-subtype``' may indicate a case not covered by the pattern(s)."
        "(22,6--22,12): Incomplete pattern matches on this expression. For example, the value '``some-other-subtype``' may indicate a case not covered by the pattern(s)."
        "(20,6--20,21): Incomplete pattern matches on this expression. For example, the value '``some-other-subtype``' may indicate a case not covered by the pattern(s)."
        "(18,6--18,11): Incomplete pattern matches on this expression. For example, the value '``some-other-subtype``' may indicate a case not covered by the pattern(s)."
        "(16,6--16,11): Incomplete pattern matches on this expression. For example, the value '``some-other-subtype``' may indicate a case not covered by the pattern(s)."
        "(14,6--14,11): Incomplete pattern matches on this expression. For example, the value '``some-other-subtype``' may indicate a case not covered by the pattern(s)."
        "(12,6--12,14): Incomplete pattern matches on this expression. For example, the value '(``some-other-subtype``,_)' may indicate a case not covered by the pattern(s)."
        "(10,6--10,11): Incomplete pattern matches on this expression. For example, the value '``some-other-subtype``' may indicate a case not covered by the pattern(s)."
        "(8,6--8,11): Incomplete pattern matches on this expression. For example, the value '``some-other-subtype``' may indicate a case not covered by the pattern(s)."
    ]
    
[<Test>]
#if !NETCOREAPP
[<Ignore("These tests weren't running on desktop and this test fails")>]
#endif
let ``As 14 - syntactical precedence matrix testing right with type tests - partial patterns`` () =
    let _, checkResults = getParseAndCheckResultsPreview """
let eq<'T> (x:'T option) = () // FS-1093-safe type assert function
let (|Unit1|_|) x = if System.Random().NextDouble() < 0.5 then Some Unit1 else None
let (|Unit2|_|) _ = (|Unit1|_|)
let (|Id1|_|) x = if System.Random().NextDouble() < 0.5 then Some x else None
let (|Id2|_|) _ = (|Id1|_|)
let a = 1
match box 2::[box 3] with
| :? int as b as c::d as e ->
match box 4 with
| :? int as Unit1 as f ->
match box 5 with
| :? int as Unit2 a g as h ->
match box 6 with
| :? int as Id1 i as j ->
match box 7 with
| :? int as Id2 a k as l ->
match box 8 with
| :? System.ValueType as :? int as m ->
match box {| aaa = 9 |} with
| :? obj as :? {| aaa : int |} as n ->
match box [10] with
| :? (int list) as [o] as p ->
match box [|11|] with
| :? (int[]) as [|q|] as r ->
match box 12 with
| :? int as 12 as s ->
match box false with
| :? bool as false as t ->
match box true with
| :? bool as true as u ->
match box null with
| :? System.ValueType as null as v ->
match box null with
| :? System.ValueType as (null) as w ->
let x as y : int = 13 + a + b + i + k + o + q
Some c |> eq<obj>
Some d |> eq<obj list>
Some e |> eq<obj list>
Some f |> eq<obj>
Some g |> eq<unit>
Some h |> eq<obj>
Some j |> eq<obj>
Some l |> eq<obj>
Some m |> eq<obj>
Some n |> eq<obj>
Some p |> eq<obj>
Some r |> eq<obj>
Some s |> eq<obj>
Some t |> eq<obj>
Some u |> eq<obj>
Some v |> eq<obj>
Some w |> eq<obj>
()
"""
    assertHasSymbolUsages (set ['a' .. 'y'] |> Set.remove 'n' |> Set.map string |> Set.toList) checkResults
    dumpErrors checkResults |> shouldEqual [
        "(21,2--21,8): This type test or downcast will always hold"
        "(34,6--34,14): Incomplete pattern matches on this expression. For example, the value '``some-non-null-value``' may indicate a case not covered by the pattern(s)."
        "(32,6--32,14): Incomplete pattern matches on this expression. For example, the value '``some-non-null-value``' may indicate a case not covered by the pattern(s)."
        "(30,6--30,14): Incomplete pattern matches on this expression. For example, the value 'false' may indicate a case not covered by the pattern(s)."
        "(28,6--28,15): Incomplete pattern matches on this expression. For example, the value 'true' may indicate a case not covered by the pattern(s)."
        "(26,6--26,12): Incomplete pattern matches on this expression. For example, the value '0' may indicate a case not covered by the pattern(s)."
        "(24,6--24,16): Incomplete pattern matches on this expression. For example, the value '[|_; _|]' may indicate a case not covered by the pattern(s)."
        "(22,6--22,14): Incomplete pattern matches on this expression. For example, the value '[_;_]' may indicate a case not covered by the pattern(s)."
        "(20,6--20,23): Incomplete pattern matches on this expression. For example, the value '``some-other-subtype``' may indicate a case not covered by the pattern(s)."
        "(18,6--18,11): Incomplete pattern matches on this expression. For example, the value '``some-other-subtype``' may indicate a case not covered by the pattern(s)."
        "(16,6--16,11): Incomplete pattern matches on this expression."
        "(14,6--14,11): Incomplete pattern matches on this expression."
        "(12,6--12,11): Incomplete pattern matches on this expression."
        "(10,6--10,11): Incomplete pattern matches on this expression."
        "(8,6--8,20): Incomplete pattern matches on this expression. For example, the value '[``some-other-subtype``]' may indicate a case not covered by the pattern(s)."
    ]

[<Test>]
#if !NETCOREAPP
[<Ignore("These tests weren't running on desktop and this test fails")>]
#endif
let ``As 15 - syntactical precedence matrix testing right with type tests - erroneous patterns`` () =
    let _, checkResults = getParseAndCheckResultsPreview """
let (|DefinedPattern|) = id
let :? a as 1 = true
let :? b as true = 2
let :? c as :? int = box 3
let :? d as :? int = 4
let :? e as UndefinedPattern = 5
let :? f as DefinedPattern () = 6
let :? g as DefinedPattern = 7
let :? h as , i = 8
let :? j as : k = 9
let :? l as :: m = 10
let :? n as & o = 11
let :? p as | q = 12
let :? r as ( s = 13
let :? t as ) u = 14
let :? v as struct w = 15
let :? x as () = y
let :? z as
"""
    dumpErrors checkResults |> shouldEqual [
        "(10,12--10,13): Unexpected symbol ',' in binding"
        "(11,12--11,13): Unexpected symbol ':' in binding"
        "(12,12--12,14): Unexpected symbol '::' in binding"
        "(13,12--13,13): Unexpected symbol '&' in binding"
        "(14,12--14,13): Unexpected symbol '|' in binding"
        "(15,16--15,17): Unexpected symbol '=' in pattern. Expected ')' or other token."
        "(15,12--15,13): Unmatched '('"
        "(16,0--16,3): Possible incorrect indentation: this token is offside of context started at position (15:1). Try indenting this token further or using standard formatting conventions."
        "(17,19--17,20): Unexpected identifier in pattern. Expected '(' or other token."
        "(20,0--20,0): Incomplete structured construct at or before this point in binding"
        "(3,7--3,8): The type 'a' is not defined."
        "(3,4--3,8): This runtime coercion or type test from type 'a to 'b involves an indeterminate type based on information prior to this program point. Runtime type tests are not allowed on some types. Further type annotations are needed."
        "(4,7--4,8): The type 'b' is not defined."
        "(4,4--4,8): This runtime coercion or type test from type 'a to 'b involves an indeterminate type based on information prior to this program point. Runtime type tests are not allowed on some types. Further type annotations are needed."
        "(5,7--5,8): The type 'c' is not defined."
        "(5,4--5,8): This runtime coercion or type test from type 'a to 'b involves an indeterminate type based on information prior to this program point. Runtime type tests are not allowed on some types. Further type annotations are needed."
        "(6,7--6,8): The type 'd' is not defined."
        "(6,4--6,8): This runtime coercion or type test from type 'a to 'b involves an indeterminate type based on information prior to this program point. Runtime type tests are not allowed on some types. Further type annotations are needed."
        "(7,7--7,8): The type 'e' is not defined."
        "(7,4--7,8): This runtime coercion or type test from type 'a to 'b involves an indeterminate type based on information prior to this program point. Runtime type tests are not allowed on some types. Further type annotations are needed."
        "(8,7--8,8): The type 'f' is not defined."
        "(8,4--8,8): This runtime coercion or type test from type 'a to 'b involves an indeterminate type based on information prior to this program point. Runtime type tests are not allowed on some types. Further type annotations are needed."
        "(9,7--9,8): The type 'g' is not defined."
        "(9,4--9,8): This runtime coercion or type test from type 'a to 'b involves an indeterminate type based on information prior to this program point. Runtime type tests are not allowed on some types. Further type annotations are needed."
        "(15,7--15,8): The type 'r' is not defined."
        "(15,4--15,8): This runtime coercion or type test from type 'a to 'b involves an indeterminate type based on information prior to this program point. Runtime type tests are not allowed on some types. Further type annotations are needed."
        "(18,7--18,8): The type 'x' is not defined."
        "(18,4--18,8): This runtime coercion or type test from type 'a to 'b involves an indeterminate type based on information prior to this program point. Runtime type tests are not allowed on some types. Further type annotations are needed."
    ]

[<Test>]
#if !NETCOREAPP
[<Ignore("These tests weren't running on desktop and this test fails")>]
#endif
let ``As 16 - syntactical precedence matrix testing left with type tests - total patterns`` () =
    let validSet = set { 'a'..'x' } - set [ 'p'; 'q' ] |> Set.map string
    let _, checkResults = getParseAndCheckResultsPreview $"""
let eq<'T> (x:'T option) = () // FS-1093-safe type assert function
let (|Id0|) = ignore
let (|Id1|) = id
let (|Id2|) _ = id
type AAA = {{ aaa : int }}
let a = 1
match box 2 with
| b as :? int as c ->
match box 3 with
| d as :? int | d & :? int as e ->
match box 4, 5 with
| f as :? int, g as h ->
match box 6 with
| i as :? int & j as k ->
match box 7 with
| Id1 l as :? int as m ->
match box 8 with
| Id2 a n as :? int as o ->
match box 10 with
| _ as :? int as r ->
match box 11 with
| Id0 as :? int as s ->
match box 12 with
| (t) as :? int as u ->
match box struct(13, 14) with
| struct(v, w) as :? struct(int * int) as x ->
Some a |> eq<int>
Some g |> eq<int>
Some h |> eq<obj * int>
{validSet - set [ "a"; "g"; "h" ] |> Set.map (sprintf "Some %s |> eq<obj>\n") |> System.String.Concat}
match box {{ aaa = 9 }} with
| {{ aaa = p }} as :? AAA as q ->
Some "" |> eq<int> // No more type checks after the above line?
"""
    assertHasSymbolUsages (Set.toList validSet) checkResults
    dumpErrors checkResults |> shouldEqual [
        "(27,2--27,14): This expression was expected to have type 'obj' but here has type 'struct ('a * 'b)'"
        "(52,2--52,13): This expression was expected to have type 'obj' but here has type 'AAA'"
        "(26,6--26,24): Incomplete pattern matches on this expression. For example, the value '``some-other-subtype``' may indicate a case not covered by the pattern(s)."
        "(24,6--24,12): Incomplete pattern matches on this expression. For example, the value '``some-other-subtype``' may indicate a case not covered by the pattern(s)."
        "(22,6--22,12): Incomplete pattern matches on this expression. For example, the value '``some-other-subtype``' may indicate a case not covered by the pattern(s)."
        "(20,6--20,12): Incomplete pattern matches on this expression. For example, the value '``some-other-subtype``' may indicate a case not covered by the pattern(s)."
        "(18,6--18,11): Incomplete pattern matches on this expression. For example, the value '``some-other-subtype``' may indicate a case not covered by the pattern(s)."
        "(16,6--16,11): Incomplete pattern matches on this expression. For example, the value '``some-other-subtype``' may indicate a case not covered by the pattern(s)."
        "(14,6--14,11): Incomplete pattern matches on this expression. For example, the value '``some-other-subtype``' may indicate a case not covered by the pattern(s)."
        "(12,6--12,14): Incomplete pattern matches on this expression. For example, the value '(``some-other-subtype``,_)' may indicate a case not covered by the pattern(s)."
        "(10,6--10,11): Incomplete pattern matches on this expression. For example, the value '``some-other-subtype``' may indicate a case not covered by the pattern(s)."
        "(8,6--8,11): Incomplete pattern matches on this expression. For example, the value '``some-other-subtype``' may indicate a case not covered by the pattern(s)."
    ]
    
[<Test>]
#if !NETCOREAPP
[<Ignore("These tests weren't running on desktop and this test fails")>]
#endif
let ``As 17 - syntactical precedence matrix testing left with type tests - partial patterns`` () =
    let _, checkResults = getParseAndCheckResultsPreview """
let eq<'T> (x:'T option) = () // FS-1093-safe type assert function
let (|Unit1|_|) x = if System.Random().NextDouble() < 0.5 then Some Unit1 else None
let (|Unit2|_|) _ = (|Unit1|_|)
let (|Id1|_|) x = if System.Random().NextDouble() < 0.5 then Some x else None
let (|Id2|_|) _ = (|Id1|_|)
let a = 1
match box 2::[box 3] with
| b as :? int as c::d as e ->
match box 4 with
| Unit1 as :? int as f ->
match box 5 with
| Unit2 a g as :? int as h ->
match box 6 with
| Id1 i as :? int as j ->
match box 7 with
| Id2 a k as :? int as l ->
match box 12 with
| 12 as :? int as s ->
match box false with
| false as :? bool as t ->
match box true with
| true as :? bool as u ->
match box null with
| null as :? System.ValueType as v ->
match box null with
| (null) as :? System.ValueType as w ->
let x as y : int = 13 + a + b
Some a |> eq<int>
Some b |> eq<obj>
Some c |> eq<obj>
Some d |> eq<obj list>
Some e |> eq<obj list>
Some f |> eq<obj>
Some g |> eq<unit>
Some h |> eq<obj>
Some i |> eq<obj>
Some j |> eq<obj>
Some k |> eq<obj>
Some l |> eq<obj>
Some m |> eq<obj>
Some n |> eq<obj>
Some o |> eq<obj>
Some p |> eq<obj>
Some q |> eq<obj>
Some r |> eq<obj>
Some s |> eq<obj>
Some t |> eq<obj>
Some u |> eq<obj>
Some v |> eq<obj>
Some w |> eq<obj>
Some x |> eq<int>
Some y |> eq<int>
match box 8 with
| :? int as :? System.ValueType as m ->
match box {| aaa = 9 |} with
| :? {| aaa : int |} as :? obj as n ->
match box [10] with
| [o] as :? (int list) as p ->
match box [|11|] with
| [|q|] as :? (int[]) as r ->
// No more type checking after the above 4 matches
Some "" |> eq<int>
"""
    assertHasSymbolUsages (set ['a'..'y'] - set [ 'm'..'r' ] |> Set.map string |> Set.toList) checkResults
    dumpErrors checkResults |> shouldEqual [
        "(19,2--19,4): This expression was expected to have type 'obj' but here has type 'int'"
        "(21,2--21,7): This expression was expected to have type 'obj' but here has type 'bool'"
        "(23,2--23,6): This expression was expected to have type 'obj' but here has type 'bool'"
        "(28,28--28,29): The type 'obj' does not match the type 'int'"
        "(41,5--41,6): The value or constructor 'm' is not defined."
        "(42,5--42,6): The value or constructor 'n' is not defined."
        "(43,5--43,6): The value or constructor 'o' is not defined."
        "(44,5--44,6): The value or constructor 'p' is not defined."
        "(45,5--45,6): The value or constructor 'q' is not defined."
        "(46,5--46,6): The value or constructor 'r' is not defined."
        "(55,12--55,31): The type 'int' does not have any proper subtypes and cannot be used as the source of a type test or runtime coercion."
        "(26,6--26,14): Incomplete pattern matches on this expression. For example, the value '``some-other-subtype``' may indicate a case not covered by the pattern(s)."
        "(24,6--24,14): Incomplete pattern matches on this expression. For example, the value '``some-other-subtype``' may indicate a case not covered by the pattern(s)."
        "(22,6--22,14): Incomplete pattern matches on this expression. For example, the value '``some-other-subtype``' may indicate a case not covered by the pattern(s)."
        "(20,6--20,15): Incomplete pattern matches on this expression. For example, the value '``some-other-subtype``' may indicate a case not covered by the pattern(s)."
        "(18,6--18,12): Incomplete pattern matches on this expression. For example, the value '``some-other-subtype``' may indicate a case not covered by the pattern(s)."
        "(16,6--16,11): Incomplete pattern matches on this expression."
        "(14,6--14,11): Incomplete pattern matches on this expression."
        "(12,6--12,11): Incomplete pattern matches on this expression."
        "(10,6--10,11): Incomplete pattern matches on this expression."
        "(8,6--8,20): Incomplete pattern matches on this expression. For example, the value '[``some-other-subtype``]' may indicate a case not covered by the pattern(s)."
    ]

[<Test>]
#if !NETCOREAPP
[<Ignore("These tests weren't running on desktop and this test fails")>]
#endif
let ``As 18 - syntactical precedence matrix testing left with type tests - erroneous patterns`` () =
    let _, checkResults = getParseAndCheckResultsPreview """
let (|DefinedPattern|) = id
let 1 as :? a = true
let true as :? b = 2
let :? int as :? c = box 3
let :? int as :? d = 4
let UndefinedPattern as :? e = 5
let DefinedPattern () as :? f = 6
let DefinedPattern as :? g = 7
let h, as :? i = 8
let j : _ as :? k = 9
let l :: as :? m = 10
let n & as :? o = 11
let p | as :? q = 12
let r struct as :? s = 13
let t ( as :? u = 14
let v [ as :? w = 15
let () as :? x = y
let as :? z =
"""
    dumpErrors checkResults |> shouldEqual [
        "(10,7--10,9): Unexpected keyword 'as' in binding"
        "(11,10--11,12): Unexpected keyword 'as' in binding. Expected '=' or other token."
        "(12,9--12,11): Unexpected keyword 'as' in binding"
        "(13,8--13,10): Unexpected keyword 'as' in binding"
        "(14,8--14,10): Unexpected keyword 'as' in binding"
        "(15,13--15,15): Unexpected keyword 'as' in pattern. Expected '(' or other token."
        "(16,8--16,10): Unexpected keyword 'as' in pattern. Expected ')' or other token."
        "(16,6--16,7): Unmatched '('"
        "(17,0--17,3): Possible incorrect indentation: this token is offside of context started at position (16:1). Try indenting this token further or using standard formatting conventions."
        "(17,0--17,3): Unexpected keyword 'let' or 'use' in binding. Expected incomplete structured construct at or before this point or other token."
        "(16,0--16,3): Incomplete value or function definition. If this is in an expression, the body of the expression must be indented to the same column as the 'let' keyword."
        "(17,8--17,10): Unexpected keyword 'as' in pattern. Expected ']' or other token."
        "(18,0--18,3): Possible incorrect indentation: this token is offside of context started at position (17:1). Try indenting this token further or using standard formatting conventions."
        "(19,0--19,3): Possible incorrect indentation: this token is offside of context started at position (18:1). Try indenting this token further or using standard formatting conventions."
        "(20,0--20,0): Possible incorrect indentation: this token is offside of context started at position (19:1). Try indenting this token further or using standard formatting conventions."
        "(20,0--20,0): Possible incorrect indentation: this token is offside of context started at position (19:1). Try indenting this token further or using standard formatting conventions."
        "(3,12--3,13): The type 'a' is not defined."
        "(3,9--3,13): The type 'int' does not have any proper subtypes and cannot be used as the source of a type test or runtime coercion."
        "(4,15--4,16): The type 'b' is not defined."
        "(4,12--4,16): The type 'bool' does not have any proper subtypes and cannot be used as the source of a type test or runtime coercion."
        "(5,4--5,10): This runtime coercion or type test from type 'a to int involves an indeterminate type based on information prior to this program point. Runtime type tests are not allowed on some types. Further type annotations are needed."
        "(6,4--6,10): This runtime coercion or type test from type 'a to int involves an indeterminate type based on information prior to this program point. Runtime type tests are not allowed on some types. Further type annotations are needed."
        "(7,27--7,28): The type 'e' is not defined."
        "(7,24--7,28): This runtime coercion or type test from type 'a to 'b involves an indeterminate type based on information prior to this program point. Runtime type tests are not allowed on some types. Further type annotations are needed."
        "(8,28--8,29): The type 'f' is not defined."
        "(8,25--8,29): The type 'unit' does not have any proper subtypes and cannot be used as the source of a type test or runtime coercion."
        "(9,25--9,26): The type 'g' is not defined."
        "(9,22--9,26): The type 'unit' does not have any proper subtypes and cannot be used as the source of a type test or runtime coercion."
        "(16,4--16,5): The pattern discriminator 't' is not defined."
        "(16,14--16,15): The type 'u' is not defined."
        "(16,11--16,15): This runtime coercion or type test from type 'a to 'b involves an indeterminate type based on information prior to this program point. Runtime type tests are not allowed on some types. Further type annotations are needed."
    ]

[<Test>]
#if !NETCOREAPP
[<Ignore("These tests weren't running on desktop and this test fails")>]
#endif
let ``As 19 - syntactical precedence matrix testing - valid syntactic patterns that cause type errors later`` () =
    let _, checkResults = getParseAndCheckResultsPreview """
type I() = inherit System.Attribute()
type M() = inherit I()
let 'a'..'b' as c = 'd'
let e as 'f'..'g' = 'h'
let [<I>] j as k = 1
let l as [<M>] n = 2
let <@ o @> as p = 3
let q as <@ r @> = 4
let <@@ s @@> as t = 5
let u as <@@ v @@> = 6
let ?w as x = 7
let y as ?z = 8
()
"""
    dumpErrors checkResults |> shouldEqual [
        "(7,9--7,11): Unexpected symbol '[<' in binding"
        "(4,4--4,12): This construct is deprecated: Character range matches have been removed in F#. Consider using a 'when' pattern guard instead."
        "(4,4--4,17): Incomplete pattern matches on this expression. For example, the value '' '' may indicate a case not covered by the pattern(s)."
        "(5,9--5,17): This construct is deprecated: Character range matches have been removed in F#. Consider using a 'when' pattern guard instead."
        "(5,4--5,17): Incomplete pattern matches on this expression. For example, the value '' '' may indicate a case not covered by the pattern(s)."
        "(8,4--8,11): This is not a valid pattern"
        "(8,4--8,16): Incomplete pattern matches on this expression."
        "(9,9--9,16): This is not a valid pattern"
        "(9,4--9,16): Incomplete pattern matches on this expression."
        "(10,4--10,13): This is not a valid pattern"
        "(10,4--10,18): Incomplete pattern matches on this expression."
        "(11,9--11,18): This is not a valid pattern"
        "(11,4--11,18): Incomplete pattern matches on this expression."
        "(12,4--12,6): Optional arguments are only permitted on type members"
        "(13,9--13,11): Optional arguments are only permitted on type members"
    ]

[<Test>]
#if !NETCOREAPP
[<Ignore("These tests weren't running on desktop and this test fails")>]
#endif
let ``As 20 - limit the right of 'as' patterns to only variable patterns in F# 5`` () =
<<<<<<< HEAD
    let _, checkResults = getParseAndCheckResults """
=======
    let _, checkResults = getParseAndCheckResults50 """
>>>>>>> 6d626ff0
let f : obj -> _ =
    function
    | :? int as i -> i
    | :? uint as _ -> 0
    | a as :? int64 -> -1
()
"""
    assertHasSymbolUsages ["i"] checkResults
    dumpErrors checkResults |> shouldEqual [
<<<<<<< HEAD
        "(5,6--5,18): Feature 'non-variable patterns to the right of 'as' patterns' is not available in F# 5.0. Please use language version 'preview' or greater."
=======
        "(5,6--5,18): Feature 'non-variable patterns to the right of 'as' patterns' is not available in F# 5.0. Please use language version 6.0 or greater."
>>>>>>> 6d626ff0
    ]<|MERGE_RESOLUTION|>--- conflicted
+++ resolved
@@ -1257,11 +1257,7 @@
 [<Ignore("These tests weren't running on desktop and this test fails")>]
 #endif
 let ``As 20 - limit the right of 'as' patterns to only variable patterns in F# 5`` () =
-<<<<<<< HEAD
-    let _, checkResults = getParseAndCheckResults """
-=======
     let _, checkResults = getParseAndCheckResults50 """
->>>>>>> 6d626ff0
 let f : obj -> _ =
     function
     | :? int as i -> i
@@ -1271,9 +1267,5 @@
 """
     assertHasSymbolUsages ["i"] checkResults
     dumpErrors checkResults |> shouldEqual [
-<<<<<<< HEAD
-        "(5,6--5,18): Feature 'non-variable patterns to the right of 'as' patterns' is not available in F# 5.0. Please use language version 'preview' or greater."
-=======
         "(5,6--5,18): Feature 'non-variable patterns to the right of 'as' patterns' is not available in F# 5.0. Please use language version 6.0 or greater."
->>>>>>> 6d626ff0
     ]