--- conflicted
+++ resolved
@@ -2765,50 +2765,6 @@
       ]
 
     let expectedOptimized = [
-<<<<<<< HEAD
-        "type OperatorTestsString";
-        "let testStringEqualsOperator(e1) (e2) = String.Equals (e1,e2) @ (4,69--4,78)";
-        "let testStringNotEqualsOperator(e1) (e2) = Operators.op_Equality<Microsoft.FSharp.Core.bool> (String.Equals (e1,e2),False) @ (5,69--5,79)";
-        "let testStringLessThanOperator(e1) (e2) = HashCompare.GenericLessThanIntrinsic<Microsoft.FSharp.Core.string> (e1,e2) @ (6,69--6,78)";
-        "let testStringLessThanOrEqualsOperator(e1) (e2) = HashCompare.GenericLessOrEqualIntrinsic<Microsoft.FSharp.Core.string> (e1,e2) @ (7,69--7,79)";
-        "let testStringGreaterThanOperator(e1) (e2) = HashCompare.GenericGreaterThanIntrinsic<Microsoft.FSharp.Core.string> (e1,e2) @ (8,69--8,78)";
-        "let testStringGreaterThanOrEqualsOperator(e1) (e2) = HashCompare.GenericGreaterOrEqualIntrinsic<Microsoft.FSharp.Core.string> (e1,e2) @ (9,69--9,79)";
-        "let testStringAdditionOperator(e1) (e2) = String.Concat (e1,e2) @ (11,61--11,70)";
-        "let testStringAdditionChecked(e1) (e2) = String.Concat (e1,e2) @ (24,59--24,76)";
-        "let testStringToByteChecked(e1) = Checked.ToByte<Microsoft.FSharp.Core.uint32> (LanguagePrimitives.ParseUInt32 (e1)) @ (29,47--29,62)";
-        "let testStringToSByteChecked(e1) = Checked.ToSByte<Microsoft.FSharp.Core.int> (LanguagePrimitives.ParseInt32 (e1)) @ (30,47--30,63)";
-        "let testStringToInt16Checked(e1) = Checked.ToInt16<Microsoft.FSharp.Core.int> (LanguagePrimitives.ParseInt32 (e1)) @ (31,47--31,63)";
-        "let testStringToUInt16Checked(e1) = Checked.ToUInt16<Microsoft.FSharp.Core.uint32> (LanguagePrimitives.ParseUInt32 (e1)) @ (32,47--32,64)";
-        "let testStringToIntChecked(e1) = LanguagePrimitives.ParseInt32 (e1) @ (33,47--33,61)";
-        "let testStringToInt32Checked(e1) = LanguagePrimitives.ParseInt32 (e1) @ (34,47--34,63)";
-        "let testStringToUInt32Checked(e1) = LanguagePrimitives.ParseUInt32 (e1) @ (35,47--35,64)";
-        "let testStringToInt64Checked(e1) = LanguagePrimitives.ParseInt64 (e1) @ (36,47--36,63)";
-        "let testStringToUInt64Checked(e1) = LanguagePrimitives.ParseUInt64 (e1) @ (37,47--37,64)";
-        "let testStringToByteOperator(e1) = Checked.ToByte<Microsoft.FSharp.Core.uint32> (LanguagePrimitives.ParseUInt32 (e1)) @ (41,47--41,54)";
-        "let testStringToSByteOperator(e1) = Checked.ToSByte<Microsoft.FSharp.Core.int> (LanguagePrimitives.ParseInt32 (e1)) @ (42,47--42,55)";
-        "let testStringToInt16Operator(e1) = Checked.ToInt16<Microsoft.FSharp.Core.int> (LanguagePrimitives.ParseInt32 (e1)) @ (43,47--43,55)";
-        "let testStringToUInt16Operator(e1) = Checked.ToUInt16<Microsoft.FSharp.Core.uint32> (LanguagePrimitives.ParseUInt32 (e1)) @ (44,47--44,56)";
-        "let testStringToIntOperator(e1) = LanguagePrimitives.ParseInt32 (e1) @ (45,47--45,53)";
-        "let testStringToInt32Operator(e1) = LanguagePrimitives.ParseInt32 (e1) @ (46,47--46,55)";
-        "let testStringToUInt32Operator(e1) = LanguagePrimitives.ParseUInt32 (e1) @ (47,47--47,56)";
-        "let testStringToInt64Operator(e1) = LanguagePrimitives.ParseInt64 (e1) @ (48,47--48,55)";
-        "let testStringToUInt64Operator(e1) = LanguagePrimitives.ParseUInt64 (e1) @ (49,47--49,56)";
-#if USES_FSHARP_CORE_45_PACKAGE
-        // the definition of these operators has changed slightly in latest FSharp.Core
-        "let testStringToSingleOperator(e1) = Single.Parse ((if Operators.op_Equality<Microsoft.FSharp.Core.string> (e1,dflt) then dflt else e1.Replace(\"_\",\"\")),167,CultureInfo.get_InvariantCulture () :> System.IFormatProvider) @ (52,47--52,57)";
-        "let testStringToDoubleOperator(e1) = Double.Parse ((if Operators.op_Equality<Microsoft.FSharp.Core.string> (e1,dflt) then dflt else e1.Replace(\"_\",\"\")),167,CultureInfo.get_InvariantCulture () :> System.IFormatProvider) @ (53,47--53,55)";
-#else
-        "let testStringToSingleOperator(e1) = ((if Object.ReferenceEquals (e1 :> Microsoft.FSharp.Core.obj,dflt) then Operators.Raise<Microsoft.FSharp.Core.unit> (new ArgumentNullException(\"s\") :> Microsoft.FSharp.Core.exn) else ()); Single.Parse (e1.Replace(\"_\",\"\"),167,CultureInfo.get_InvariantCulture () :> System.IFormatProvider)) @ (52,47--52,57)";
-        "let testStringToDoubleOperator(e1) = ((if Object.ReferenceEquals (e1 :> Microsoft.FSharp.Core.obj,dflt) then Operators.Raise<Microsoft.FSharp.Core.unit> (new ArgumentNullException(\"s\") :> Microsoft.FSharp.Core.exn) else ()); Double.Parse (e1.Replace(\"_\",\"\"),167,CultureInfo.get_InvariantCulture () :> System.IFormatProvider)) @ (53,47--53,55)";
-#endif
-        "let testStringToDecimalOperator(e1) = Decimal.Parse (e1,167,CultureInfo.get_InvariantCulture () :> System.IFormatProvider) @ (54,47--54,57)";
-        "let testStringToCharOperator(e1) = Char.Parse (e1) @ (55,47--55,54)";
-#if DEBUG
-        @"let testStringToStringOperator(e1) = let nullStr: Microsoft.FSharp.Core.string = """" in let matchValue: Microsoft.FSharp.Core.obj = Operators.Box<Microsoft.FSharp.Core.string> (e1) in match (if Operators.op_Equality<Microsoft.FSharp.Core.obj> (matchValue,dflt) then $0 else (if matchValue :? System.IFormattable then $1 else $2)) targets ... @ (56,47--56,56)"
-#else
-        "let testStringToStringOperator(e1) = let matchValue: Microsoft.FSharp.Core.obj = Operators.Box<Microsoft.FSharp.Core.string> (e1) in match (if Operators.op_Equality<Microsoft.FSharp.Core.obj> (matchValue,dflt) then $0 else (if matchValue :? System.IFormattable then $1 else $2)) targets ... @ (56,47--56,56)";
-#endif
-=======
         [], "type OperatorTestsString";
         [], "let testStringEqualsOperator(e1) (e2) = String.Equals (e1,e2) @ (4,69--4,78)";
         [], "let testStringNotEqualsOperator(e1) (e2) = Operators.op_Equality<Microsoft.FSharp.Core.bool> (String.Equals (e1,e2),False) @ (5,69--5,79)";
@@ -2836,12 +2792,17 @@
         [], "let testStringToUInt32Operator(e1) = LanguagePrimitives.ParseUInt32 (e1) @ (47,47--47,56)";
         [], "let testStringToInt64Operator(e1) = LanguagePrimitives.ParseInt64 (e1) @ (48,47--48,55)";
         [], "let testStringToUInt64Operator(e1) = LanguagePrimitives.ParseUInt64 (e1) @ (49,47--49,56)";
+#if USES_FSHARP_CORE_45_PACKAGE
+        // the definition of these operators has changed slightly in latest FSharp.Core
         [], "let testStringToSingleOperator(e1) = Single.Parse ((if Operators.op_Equality<Microsoft.FSharp.Core.string> (e1,dflt) then dflt else e1.Replace(\"_\",\"\")),167,CultureInfo.get_InvariantCulture () :> System.IFormatProvider) @ (52,47--52,57)";
         [], "let testStringToDoubleOperator(e1) = Double.Parse ((if Operators.op_Equality<Microsoft.FSharp.Core.string> (e1,dflt) then dflt else e1.Replace(\"_\",\"\")),167,CultureInfo.get_InvariantCulture () :> System.IFormatProvider) @ (53,47--53,55)";
+#else
+        [FC47], "let testStringToSingleOperator(e1) = ((if Object.ReferenceEquals (e1 :> Microsoft.FSharp.Core.obj,dflt) then Operators.Raise<Microsoft.FSharp.Core.unit> (new ArgumentNullException(\"s\") :> Microsoft.FSharp.Core.exn) else ()); Single.Parse (e1.Replace(\"_\",\"\"),167,CultureInfo.get_InvariantCulture () :> System.IFormatProvider)) @ (52,47--52,57)";
+        [FC47], "let testStringToDoubleOperator(e1) = ((if Object.ReferenceEquals (e1 :> Microsoft.FSharp.Core.obj,dflt) then Operators.Raise<Microsoft.FSharp.Core.unit> (new ArgumentNullException(\"s\") :> Microsoft.FSharp.Core.exn) else ()); Double.Parse (e1.Replace(\"_\",\"\"),167,CultureInfo.get_InvariantCulture () :> System.IFormatProvider)) @ (53,47--53,55)";
+#endif
         [], "let testStringToDecimalOperator(e1) = Decimal.Parse (e1,167,CultureInfo.get_InvariantCulture () :> System.IFormatProvider) @ (54,47--54,57)";
         [], "let testStringToCharOperator(e1) = Char.Parse (e1) @ (55,47--55,54)";
         [FC47], "let testStringToStringOperator(e1) = e1 @ (56,54--56,56)"
->>>>>>> 2702b33d
       ]
 
     testOperators "String" "string" excludedTests expectedUnoptimized expectedOptimized
