--- conflicted
+++ resolved
@@ -7,11 +7,7 @@
 module Tests.Service.ProjectAnalysisTests
 #endif
 
-<<<<<<< HEAD
-#nowarn "57"
-=======
 #nowarn "57" // Experimental stuff
->>>>>>> fd321f31
 
 let runningOnMono = try System.Type.GetType("Mono.Runtime") <> null with e ->  false
 
