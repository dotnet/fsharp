--- conflicted
+++ resolved
@@ -5,15 +5,9 @@
       [],
       [SynModuleOrNamespace
          ([TripleQuoteStringAsParsedHashDirectiveArgument], false, AnonModule,
-<<<<<<< HEAD
-          [], PreXmlDocEmpty, [], None, (3,0--3,0), { LeadingKeyword = None })],
-      (true, true), { ConditionalDirectives = []
-                      CodeComments = [] }, set []))
-=======
           [HashDirective
              (ParsedHashDirective ("WARN_DIRECTIVE_DUMMY", [], (2,0--2,16)),
               (2,0--2,16))], PreXmlDocEmpty, [], None, (2,0--2,16),
           { LeadingKeyword = None })], (true, true),
       { ConditionalDirectives = []
-        CodeComments = [] }, set []))
->>>>>>> c82daef2
+        CodeComments = [] }, set []))