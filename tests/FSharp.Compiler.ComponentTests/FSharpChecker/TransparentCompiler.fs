--- conflicted
+++ resolved
@@ -1013,7 +1013,17 @@
         checkFile "As 01" expectTwoWarnings
     }
 
-<<<<<<< HEAD
+[<Fact>]
+let ``Transparent Compiler ScriptClosure cache is populated after GetProjectOptionsFromScript`` () =
+    async {
+        let transparentChecker = FSharpChecker.Create(useTransparentCompiler = true)
+        let scriptName = Path.Combine(__SOURCE_DIRECTORY__, "script.fsx")
+        let content = SourceTextNew.ofString ""
+        let! _ = transparentChecker.GetProjectOptionsFromScript(scriptName, content)
+        Assert.Equal(1, transparentChecker.Caches.ScriptClosure.Count)
+
+    }
+
 type private LoadClosureTestShim(currentFileSystem: IFileSystem) =
     inherit DefaultFileSystem()
     let mutable bDidUpdate = false
@@ -1114,15 +1124,4 @@
             | FSharpCheckFileAnswer.Aborted -> failwith "Did not expected FSharpCheckFileAnswer.Aborted"
             | FSharpCheckFileAnswer.Succeeded checkFileResults -> Assert.Equal(0, checkFileResults.Diagnostics.Length)
         finally
-            FileSystemAutoOpens.FileSystem <- currentFileSystem
-=======
-[<Fact>]
-let ``Transparent Compiler ScriptClosure cache is populated after GetProjectOptionsFromScript`` () =
-    async {
-        let transparentChecker = FSharpChecker.Create(useTransparentCompiler = true)
-        let scriptName = Path.Combine(__SOURCE_DIRECTORY__, "script.fsx")
-        let content = SourceTextNew.ofString ""
-        let! _ = transparentChecker.GetProjectOptionsFromScript(scriptName, content)
-        Assert.Equal(1, transparentChecker.Caches.ScriptClosure.Count)
->>>>>>> dc78363e
-    }+            FileSystemAutoOpens.FileSystem <- currentFileSystem