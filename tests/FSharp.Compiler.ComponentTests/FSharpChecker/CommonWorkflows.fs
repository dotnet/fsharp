--- conflicted
+++ resolved
@@ -165,8 +165,4 @@
     traceProvider.ForceFlush() |> ignore
     traceProvider.Dispose()
 
-<<<<<<< HEAD
-    if result.Length <> 80 then failwith $"Expected 80 symbolUses, got {result.Length}:\n%A{result}"
-=======
-    Assert.Equal(79, result.Length)
->>>>>>> 7e9f9ade
+    if result.Length <> 79 then failwith $"Expected 80 symbolUses, got {result.Length}:\n%A{result}"