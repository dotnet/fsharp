--- conflicted
+++ resolved
@@ -484,21 +484,9 @@
         |> typecheck
         |> shouldFail
         |> withDiagnostics [
-<<<<<<< HEAD
-            (Error 827, Line 8, Col 5, Line 8, Col 64, "This is not a valid name for an active pattern")
-            (Error 39, Line 20, Col 7, Line 20, Col 15, "The pattern discriminator 'Sentence' is not defined.")
-            (Error 72, Line 20, Col 25, Line 20, Col 37, "Lookup on object of indeterminate type based on information prior to this program point. A type annotation may be needed prior to this program point to constrain the type of the object. This may allow the lookup to be resolved.")
-            (Error 39, Line 21, Col 7, Line 21, Col 11, "The pattern discriminator 'Word' is not defined.")
-            (Error 72, Line 21, Col 20, Line 21, Col 31, "Lookup on object of indeterminate type based on information prior to this program point. A type annotation may be needed prior to this program point to constrain the type of the object. This may allow the lookup to be resolved.")
-            (Warning 49, Line 22, Col 7, Line 22, Col 17, "Uppercase variable identifiers with 3 or more characters should not generally be used in patterns, and may indicate a missing open declaration, require qualified access or a misspelt pattern name.")
-            (Error 39, Line 23, Col 7, Line 23, Col 18, "The pattern discriminator 'Punctuation' is not defined.")
-            (Warning 26, Line 23, Col 7, Line 23, Col 20, "This rule will never be matched")
-            (Warning 26, Line 24, Col 7, Line 24, Col 8, "This rule will never be matched")
-=======
             (Error 3872, Line 8, Col 6, Line 8, Col 46, "Multi-case partial active patterns are not supported. Consider using a single-case partial active pattern or a full active pattern.")
             (Error 3868, Line 22, Col 7, Line 22, Col 17, "This active pattern expects exactly one pattern argument, e.g., 'WhiteSpace pat'.");
             (Error 1107, Line 20, Col 7, Line 20, Col 21, "Partial active patterns may only generate one result")
->>>>>>> 69dd6d76
         ]
         
     // This test was automatically generated (moved from FSharpQA suite - Conformance/PatternMatching/Named)
