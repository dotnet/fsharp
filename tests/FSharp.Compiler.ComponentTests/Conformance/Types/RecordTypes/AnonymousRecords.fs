--- conflicted
+++ resolved
@@ -100,20 +100,4 @@
 let x = {| abcd = {| ab = 4; cd = 1 |} |}
 """
         |> compile
-        |> shouldSucceed
-<<<<<<< HEAD
-=======
-
-    [<Fact>]
-    let ``Wrong update syntax`` () =
-        Fsx """
-let f (r: {| A: int |}) =
-    { r with A = 1 }
-"""
-        |> ignoreWarnings
-        |> compile
-        |> shouldFail
-        |> withDiagnostics [
-            (Error 39, Line 3, Col 14, Line 3, Col 15, "The record label 'A' is not defined.")
-        ]
->>>>>>> 0f893c3a
+        |> shouldSucceed