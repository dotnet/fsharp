--- conflicted
+++ resolved
@@ -65,7 +65,6 @@
             Error 10, Line 7, Col 12, Line 7, Col 14, "Unexpected symbol '|}' in field declaration. Expected identifier or other token."
             Error 10, Line 10, Col 17, Line 10, Col 21, "Incomplete structured construct at or before this point in field declaration. Expected identifier or other token."
         ]
-<<<<<<< HEAD
         
     [<Fact>]
     let ```Anonymous Record type annotation with with fields defined in a record`` () =
@@ -96,8 +95,6 @@
             (Error 3578, Line 2, Col 51, Line 2, Col 53, "Label 'ff' is part of anonymous record. Use {| expr with ff = ... |} instead.")
         ]
     
-=======
-
     [<Fact>]
     let ``Nested anonymous records where outer label = concatenated inner labels (see secondary issue reported in 6411)`` () =
         FSharp """
@@ -107,4 +104,3 @@
 """
         |> compile
         |> shouldSucceed
->>>>>>> af54cbf7
