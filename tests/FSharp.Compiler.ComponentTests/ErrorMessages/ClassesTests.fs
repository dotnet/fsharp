--- conflicted
+++ resolved
@@ -816,17 +816,6 @@
             """
             |> typecheck
             |> shouldSucceed
-<<<<<<< HEAD
-
-    [<Fact>]
-    let ``No matching overload error uses an accurate range``() =
-        FSharp """
-type T() =
-    static member Instance = T()
-    member _.Method(_: double) = ()
-    member _.Method(_: int) = ()
-T.Instance.Method("")
-=======
             
     [<Fact>]
     let ``This 'inherit' declaration specifies the inherited type but no arguments. Consider supplying arguments, e. g. 'inherit BaseType(args)'`` () =
@@ -848,20 +837,10 @@
         Fsx """
 type Class() =
     inherit
->>>>>>> 8b0900c7
-        """
-        |> typecheck
-        |> shouldFail
-        |> withDiagnostics [
-<<<<<<< HEAD
-            (Error 41, Line 6, Col 12, Line 6, Col 18, "No overloads match for method 'Method'.
-
-Known type of argument: string
-
-Available overloads:
- - member T.Method: double -> unit // Argument at index 1 doesn't match
- - member T.Method: int -> unit // Argument at index 1 doesn't match")
-=======
+        """
+        |> typecheck
+        |> shouldFail
+        |> withDiagnostics [
             (Error 3159, Line 3, Col 5, Line 3, Col 12, "Type name cannot be empty.")
         ]
 
@@ -882,5 +861,4 @@
             (Error 771, Line 4, Col 25, Line 4, Col 36, "The types System.ValueType, System.Enum, System.Delegate, System.MulticastDelegate and System.Array cannot be used as super types in an object expression or class")
             (Error 771, Line 5, Col 25, Line 5, Col 40, "The types System.ValueType, System.Enum, System.Delegate, System.MulticastDelegate and System.Array cannot be used as super types in an object expression or class");
             (Error 771, Line 6, Col 25, Line 6, Col 49, "The types System.ValueType, System.Enum, System.Delegate, System.MulticastDelegate and System.Array cannot be used as super types in an object expression or class")
->>>>>>> 8b0900c7
         ]