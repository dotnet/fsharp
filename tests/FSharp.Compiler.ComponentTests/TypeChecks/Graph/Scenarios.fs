﻿module TypeChecks.Scenarios

open TestUtils

type Scenario =
    {
        Name: string
        Files: FileInScenario array
    }

    override x.ToString() = x.Name

and FileInScenario =
    {
        FileWithAST: TestFileWithAST
        ExpectedDependencies: Set<int>
        Content: string
    }

let private scenario name files =
    let files = files |> List.toArray |> Array.mapi (fun idx f -> f idx)
    { Name = name; Files = files }

let private sourceFile fileName content (dependencies: Set<int>) =
    fun idx ->
        let fileWithAST =
            {
                Idx = idx
                AST = parseSourceCode (fileName, content)
                File = fileName
            }

        {
            FileWithAST = fileWithAST
            ExpectedDependencies = dependencies
            Content = content
        }

let internal codebases =
    [
        scenario
            "Link via full open statement"
            [
                sourceFile
                    "A.fs"
                    """
module A
do ()
"""
                    Set.empty
                sourceFile
                    "B.fs"
                    """
module B
open A
"""
                    (set [| 0 |])
            ]
        scenario
            "Partial open statement"
            [
                sourceFile
                    "A.fs"
                    """
module Company.A
let a = ()
"""
                    Set.empty
                sourceFile
                    "B.fs"
                    """
module Other.B
open Company
open A
"""
                    (set [| 0 |])
            ]
        scenario
            "Link via fully qualified identifier"
            [
                sourceFile
                    "X.fs"
                    """
module X.Y.Z

let z = 9
"""
                    Set.empty
                sourceFile
                    "Y.fs"
                    """
module A.B

let a = 1 + X.Y.Z.z
"""
                    (set [| 0 |])
            ]
        scenario
            "Link via partial open and prefixed identifier"
            [
                sourceFile
                    "A.fs"
                    """
module A.B.C

let d = 1
"""
                    Set.empty
                sourceFile
                    "B.fs"
                    """
module X.Y.Z

open A.B

let e = C.d + 1
"""
                    (set [| 0 |])
            ]
        scenario
            "Modules sharing a namespace do not link them automatically"
            [
                sourceFile
                    "A.fs"
                    """
module Project.A

let a = 0
"""
                    Set.empty
                sourceFile
                    "B.fs"
                    """
module Project.B

let b = 0
"""
                    Set.empty
                sourceFile
                    "C.fs"
                    """
module Project.C

let c = 0
"""
                    Set.empty
                sourceFile
                    "D.fs"
                    """
module Project.D

let d = 0
"""
                    Set.empty
            ]
        scenario
            "Files which add types to a namespace are automatically linked to files that share said namespace"
            [
                sourceFile
                    "A.fs"
                    """
namespace Product

type X = { Y : string }
"""
                    Set.empty
                // There is no way to infer what `b` is in this example
                // It could be the type defined in A, so we cannot take any risks here.
                // We link A as dependency of B because A exposes a type in the shared namespace `Product`.
                sourceFile
                    "B.fs"
                    """
module Product.Feature

let a b = b.Y + "z"
"""
                    (set [| 0 |])
            ]
        scenario
            "Toplevel AutoOpen attribute will link to all the subsequent files"
            [
                sourceFile
                    "A.fs"
                    """
[<AutoOpen>]
module Utils

let a b c = b - c
"""
                    Set.empty
                sourceFile
                    "B.fs"
                    """
namespace X

type Y = { Q: int }
"""
                    (set [| 0 |])
            ]
        // Notice how we link B.fs to A.fsi, this will always be the case for signature/implementation pairs.
        // When debugging, notice that the `Helpers` will be not a part of the trie.
        scenario
            "Signature files are being used to construct the Trie"
            [
                sourceFile // 0
                    "A.fsi"
                    """
module A

val a: int -> int
"""
                    Set.empty
                sourceFile // 1
                    "A.fs"
                    """
module A

module Helpers =
    let impl a = a + 1

let a b = Helpers.impl b
"""
                    (set [| 0 |])
                sourceFile // 2
                    "B.fs"
                    """
module B

let b = A.a 42
"""
                    (set [| 0 |])
            ]
        scenario
            "A partial open statement still links to a file as a last resort"
            [
                sourceFile
                    "A.fs"
                    """
module X.A

let a = 0
"""
                    Set.empty
                sourceFile
                    "B.fs"
                    """
module X.B

let b = 0
"""
                    Set.empty
                sourceFile
                    "C.fs"
                    """
module Y.C

// This open statement does not do anything.
// It can safely be removed, but because of its presence we need to link it to something that exposes the namespace X.
// We try and pick the file with the lowest index 
open X

let c = 0
"""
                    (set [| 0 |])
            ]
        // `open X` does exist but there is no file that is actively contributing to the X namespace.
        // This is a trade-off scenario, if A.fs had a type or nested module we would consider it to contribute to the X namespace.
        // As it is empty, we don't include the file index in the trie.
        // To satisfy the open statement we link it to the lowest file idx of the found namespace node X in the trie.
        scenario
            "An open statement that leads to a namespace node without any types, should link to the lowest file idx of that namespace node."
            [
                sourceFile
                    "A.fs"
                    """
namespace X
"""
                    Set.empty
                sourceFile
                    "B.fs"
                    """
namespace Y
"""
                    Set.empty
                sourceFile
                    "C.fs"
                    """
namespace Z

open X
"""
                    (set [| 0 |])
            ]
        // The nested module in this case adds content to the namespace
        // Similar if a namespace had a type.
        scenario
            "Nested module with auto open attribute"
            [
                sourceFile
                    "A.fs"
                    """
namespace Product

[<AutoOpen>]
module X =
    let x: int = 0
"""
                    Set.empty
                sourceFile
                    "B.fs"
                    """
module Product.Feature

let a b = x + b
"""
                    (set [| 0 |])
            ]
        // Similar to a top level auto open attribute, the global namespace also introduces a link to all the files that come after it.
        scenario
            "Global namespace always introduces a link"
            [
                sourceFile
                    "A.fs"
                    """
namespace global

type A = { B : int }
"""
                    Set.empty
                sourceFile
                    "B.fs"
                    """
module Product.Feature

let f a = a.B
"""
                    (set [| 0 |])
            ]
        scenario
            "Reference to property of static member from nested module is detected"
            [
                sourceFile
                    "A.fs"
                    """
module A

module B =
    type Person = {Name : string}
    type C =
        static member D: Person = failwith ""
"""
                    Set.empty
                sourceFile
                    "B.fs"
                    """
module B
let person: string = A.B.C.D.Name
"""
                    (set [| 0 |])
            ]
        // Diamond scenario
        scenario
            "Dependent signature files"
            [
                sourceFile // 0
                    "A.fsi"
                    """
module A

type AType = class end
"""
                    Set.empty
                sourceFile // 1
                    "A.fs"
                    """
module A

type AType = class end
            """
                    (set [| 0 |])
                sourceFile // 2
                    "B.fsi"
                    """
module B

open A

val b: AType -> unit
"""
                    (set [| 0 |])
                sourceFile // 3
                    "B.fs"
                    """
module B

open A

let b (a:AType) = ()
"""
                    (set [| 0; 2 |])
                sourceFile // 4
                    "C.fsi"
                    """
                module C

                type CType = class end
                            """
                    Set.empty
                sourceFile // 5
                    "C.fs"
                    """
module C

type CType = class end
                            """
                    (set [| 4 |])
                sourceFile // 6
                    "D.fsi"
                    """
module D

open A
open C

val d: CType -> unit
            """
                    (set [| 0; 4 |])
                sourceFile // 7
                    "D.fs"
                    """
module D

open A
open B
open C

let d (c: CType) =
    let a : AType = failwith "todo"
    b a
            """
                    (set [| 0; 2; 4; 6 |])
            ]
        scenario
            "Module abbreviations with shared namespace"
            [
                sourceFile
                    "A.fsi"
                    """
module internal FSharp.Compiler.CheckExpressions

exception BakedInMemberConstraintName of string
"""
                    Set.empty
                sourceFile
                    "A.fs"
                    """
module internal FSharp.Compiler.CheckExpressions

exception BakedInMemberConstraintName of string
"""
                    (set [| 0 |])
                sourceFile
                    "B.fs"
                    """
namespace FSharp.Compiler.CodeAnalysis

open FSharp.Compiler

module Tc = CheckExpressions
"""
                    (set [| 0 |])
            ]
        scenario
            "Top level module with auto open and namespace prefix"
            [
                // This file is added to make ensure that B.fs links to A.fs because of the contents of A.
                // If A didn't have the AutoOpen attribute, as a last resort it would be linked to A anyway because of the ghost dependency mechanism.
                sourceFile
                    "Ghost.fs"
                    """
namespace A
"""
                    Set.empty
                sourceFile
                    "A.fs"
                    """
[<AutoOpen>]
module A.B

let a = 0
"""
                    Set.empty
                sourceFile
                    "B.fs"
                    """
module Library

open A
let b = a + 1
"""
                    (set [| 1 |])
            ]
        scenario
            "Top level module with AutoOpen attribute and namespace prefix"
            [
                sourceFile
                    "A.fs"
                    """
[<AutoOpen>]
module X.Y.Z

type A = { A : int }
"""
                    Set.empty
                sourceFile
                    "Library.fs"
                    """
module Library

open X.Y

let fn (a: A) = ()
"""
                    (set [| 0 |])
            ]
        scenario
            "Nested AutoOpen module in namespace is accessed via namespace open"
            [
                sourceFile
                    "Z.fs"
                    """
namespace X.Y

[<AutoOpen>]
module Z =

    type A = { A: int }
"""
                    Set.empty
                sourceFile
                    "Library.fs"
                    """
module Library

open X.Y

let fn (a: A) = ()
"""
                    (set [| 0 |])
            ]
        scenario
            "Implementation uses something defined above and in signature"
            [
                sourceFile
                    "A.fsi"
                    """
module Bar

type Bar =
    new: unit -> Bar
    static member Foo: unit -> unit

val Foo: unit -> unit
"""
                    Set.empty
                sourceFile
                    "A.fs"
                    """
module Bar

type Bar() =
    static member Foo () : unit =
        failwith ""

let Foo () : unit = 
    Bar.Foo ()
"""
                    (set [| 0 |])
            ]
        scenario
            "Ghost dependency takes file index into account"
            [
                sourceFile "X.fs" "module X" Set.empty
                // opened namespace 'System.IO' will be found in the Trie.
                // However, we should not link A.fs to X.fs (because of the ghost dependency mechanism)
                // because B.fs introduces nodes `System` and `IO` and comes after A.fs.
                sourceFile
                    "A.fs"
                    """
module A

open System.IO
                    """
                    Set.empty
                sourceFile "B.fs" "namespace System.IO" Set.empty
            ]
        scenario
            "Ghost dependency that is already linked via module"
            [
                sourceFile "X.fs" "module Foo.Bar.X" Set.empty
                sourceFile "Y.fs" "module Foo.Bar.Y" Set.empty
                // This file is linked to Y.fs due to opening the module `Foo.Bar.Y`
                // The link to Y.fs should also satisfy the ghost dependency created after opening `Foo.Bar`.
                // There is no need to add an additional link to the lowest index in node `Foo.Bar`.
                sourceFile
                    "Z.fs"
                    """
module Z

open Foo.Bar // ghost dependency
open Foo.Bar.Y // Y.fs
"""
                    (set [| 1 |])
            ]
        scenario
            "Identifier in type augmentation can link files"
            [
                sourceFile
                    "PoolingValueTasks.fs"
                    """
namespace IcedTasks

module PoolingValueTasks =
    type PoolingValueTaskBuilderBase() =
        class
        end
"""
                    Set.empty
                sourceFile
                    "ColdTask.fs"
                    """
namespace IcedTasks

module ColdTasks =
    module AsyncExtensions =
        type PoolingValueTasks.PoolingValueTaskBuilderBase with
            member this.Source (a:int) = a
"""
                    (set [| 0 |])
            ]
        scenario
            "Identifier in type augmentation in signature file can link files"
            [
                sourceFile
                    "PoolingValueTasks.fsi"
                    """
namespace IcedTasks

module PoolingValueTasks =
    type PoolingValueTaskBuilderBase =
        class
            new: unit -> PoolingValueTaskBuilderBase
        end
"""
                    Set.empty
                sourceFile
                    "PoolingValueTasks.fs"
                    """
namespace IcedTasks

module PoolingValueTasks =
    type PoolingValueTaskBuilderBase() =
        class
        end
"""
                    (set [| 0 |])
                sourceFile
                    "ColdTask.fsi"
                    """
namespace IcedTasks

module ColdTasks =
    module AsyncExtensions =
        type PoolingValueTasks.PoolingValueTaskBuilderBase with

            member Source: a: int -> int
"""
                    (set [| 0 |])
                sourceFile
                    "ColdTask.fs"
                    """
namespace IcedTasks

module ColdTasks =
    module AsyncExtensions =
        type PoolingValueTasks.PoolingValueTaskBuilderBase with
            member this.Source (a:int) = a
"""
                    (set [| 0; 2 |])
            ]
        scenario
            "ModuleSuffix clash"
            [
                sourceFile
                    "A.fs"
                    """
namespace F.General
"""
                    Set.empty
                sourceFile
                    "B.fs"
                    """
[<CompilationRepresentation(CompilationRepresentationFlags.ModuleSuffix)>]
module F

let br () = ()
"""
                    Set.empty

                sourceFile
                    "C.fs"
                    """
module S

[<EntryPoint>]
let main _ =
    F.br ()
    0
"""
                    (set [| 1 |])
            ]
        scenario
            "ModuleSuffix clash, module before namespace"
            [
                sourceFile
                    "A.fs"
                    """
[<CompilationRepresentation(CompilationRepresentationFlags.ModuleSuffix)>]
module F

let br () = ()
"""
                    Set.empty
                sourceFile
                    "B.fs"
                    """
namespace F.General
"""
                    Set.empty

                sourceFile
                    "C.fs"
                    """
module S

[<EntryPoint>]
let main _ =
    F.br ()
    0
"""
                    (set [| 0 |])
            ]
        scenario
            "Ghost dependency via top-level namespace"
            [
                sourceFile
                    "Graph.fs"
                    """
namespace Graphoscope.Graph

type UndirectedGraph = obj
"""
                    Set.empty
                sourceFile
                    "DiGraph.fs"
                    """
namespace Graphoscope

open Graphoscope

type DiGraph = obj
"""
                    (set [| 0 |])
            ]
        scenario
            "Unused namespace should be detected"
            [
                sourceFile
                    "File1.fs"
                    """
namespace My.Great.Namespace
"""
                    Set.empty

                sourceFile
                    "File2.fs"
                    """
namespace My.Great.Namespace

open My.Great.Namespace

type Foo = class end
"""
                    (set [| 0 |])
                    
                sourceFile
                    "Program"
                    """
<<<<<<< HEAD
module RunMe
=======
module Program

>>>>>>> 2de1f689
printfn "Hello"
"""
                    Set.empty
            ]
        scenario
            "Nameof module with namespace"
            [
                sourceFile
                    "A.fs"
                    """
namespace X.Y.Z

module Foo =
    let x = 2
"""
                    Set.empty
                sourceFile
                    "B.fs"
                    """
namespace X.Y.Z

module Point =
    let y = nameof Foo
"""
                    (set [| 0 |])
            ]
        scenario
            "Nameof module without namespace"
            [
                sourceFile
                    "A.fs"
                    """
module Foo

let x = 2
"""
                    Set.empty
                sourceFile
                    "B.fs"
                    """
module Point

let y = nameof Foo
"""
                    (set [| 0 |])
            ]
        scenario
            "Single module name should always be checked, regardless of own namespace"
            [
                sourceFile "X.fs" "namespace X.Y" Set.empty
                sourceFile
                    "A.fs"
                    """
module Foo

let x = 2
"""
                    Set.empty
                sourceFile
                    "B.fs"
                    """
namespace X.Y

type T() =
    let _ = nameof Foo
"""
                    (set [| 1 |])
            ]
        scenario
            "nameof pattern"
            [
                sourceFile "A.fs" "module Foo" Set.empty
                sourceFile
                    "B.fs"
                    """
module Bar

do
    match "" with
    | nameof Foo -> ()
    | _ -> ()
"""
                    (set [| 0 |])
            ]
        scenario
            "parentheses around module name in nameof pattern"
            [
                sourceFile "A.fs" "module Foo" Set.empty
                sourceFile
                    "B.fs"
                    """
module Bar

do
    match "" with
    | nameof ((Foo)) -> ()
    | _ -> ()
"""
                    (set [| 0 |])
            ]
            
        scenario
            "parentheses around module name in nameof expression"
            [
                sourceFile "A.fs" "module Foo" Set.empty
                sourceFile
                    "B.fs"
                    """
module Bar

let _ = nameof ((Foo))
"""
                    (set [| 0 |])
            ]
        scenario
            "prefixed module name in nameof expression"
            [
                sourceFile "A.fs" "module X.Y.Z" Set.empty
                sourceFile
                    "B.fs"
                    """
module B

open System.ComponentModel

[<Description(nameof X.Y.Z)>]
let v = 2
"""
                    (set [| 0 |])
            ]
        scenario
            "prefixed module name in nameof pattern"
            [
                sourceFile "A.fs" "module X.Y.Z" Set.empty
                sourceFile
                    "B.fs"
                    """
module B

do ignore (match "" with | nameof X.Y.Z -> () | _ -> ())
"""
                    (set [| 0 |])
            ]
    ]<|MERGE_RESOLUTION|>--- conflicted
+++ resolved
@@ -796,12 +796,7 @@
                 sourceFile
                     "Program"
                     """
-<<<<<<< HEAD
 module RunMe
-=======
-module Program
-
->>>>>>> 2de1f689
 printfn "Hello"
 """
                     Set.empty
