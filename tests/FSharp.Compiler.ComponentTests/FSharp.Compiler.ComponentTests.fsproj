﻿<?xml version="1.0" encoding="utf-8"?>
<!-- Copyright (c) Microsoft Corporation.  All Rights Reserved.  See License.txt in the project root for license information. -->
<Project Sdk="Microsoft.NET.Sdk">

  <PropertyGroup>
    <TargetFrameworks>net472;net7.0</TargetFrameworks>
    <TargetFrameworks Condition="'$(OS)' == 'Unix' or '$(BUILDING_USING_DOTNET)' == 'true'">net7.0</TargetFrameworks>
    <OutputType>Library</OutputType>
    <GenerateProgramFile>false</GenerateProgramFile>
    <DisableImplicitFSharpCoreReference>true</DisableImplicitFSharpCoreReference>
    <UnitTestType>xunit</UnitTestType>
    <IsTestProject>true</IsTestProject>
    <ExcludeFromSourceBuild>true</ExcludeFromSourceBuild>
    <Optimize>false</Optimize>
    <Tailcalls>false</Tailcalls>
    <OtherFlags>$(OtherFlags) --warnon:1182</OtherFlags>
    <NoWarn>$(NoWarn);FS0988</NoWarn> <!-- "program does nothing" warning -->
    <DefineConstants Condition="'$(Configuration)'=='release'">$(DefineConstants);RELEASE</DefineConstants>
    <DefineConstants Condition="'$(Configuration)'=='debug'">$(DefineConstants);DEBUG</DefineConstants>
    <!-- allow testing of static methods in interfaces on .NET 6  -->
    <EnablePreviewFeatures>true</EnablePreviewFeatures>
</PropertyGroup>

  <ItemGroup>
    <Compile Include="..\service\FsUnit.fs">
      <Link>FsUnit.fs</Link>
    </Compile>
    <Compile Include="Conformance\BasicGrammarElements\OperatorNames\OperatorNames.fs" />
    <Compile Include="Conformance\BasicGrammarElements\PrecedenceAndOperators\PrecedenceAndOperators.fs" />
    <Compile Include="Conformance\BasicTypeAndModuleDefinitions\ExceptionDefinitions\ExceptionDefinitions.fs" />
    <Compile Include="Conformance\BasicTypeAndModuleDefinitions\GeneratedEqualityHashingComparison\Attributes\Diags\Diags.fs" />
    <Compile Include="Conformance\BasicTypeAndModuleDefinitions\GeneratedEqualityHashingComparison\Attributes\Legacy\Legacy.fs" />
    <Compile Include="Conformance\BasicTypeAndModuleDefinitions\GeneratedEqualityHashingComparison\Basic\Basic.fs" />
    <Compile Include="Conformance\BasicTypeAndModuleDefinitions\GeneratedEqualityHashingComparison\IComparison\IComparison.fs" />
    <Compile Include="Conformance\BasicTypeAndModuleDefinitions\ModuleDefinitions\ModuleDefinitions.fs" />
    <Compile Include="Conformance\BasicTypeAndModuleDefinitions\NamespaceDeclGroups\NamespaceDeclGroups.fs" />
    <Compile Include="Conformance\BasicTypeAndModuleDefinitions\NullRepresentations\NullRepresentations.fs" />
    <Compile Include="Conformance\BasicTypeAndModuleDefinitions\TypeAbbreviations\TypeAbbreviations.fs" />
    <Compile Include="Conformance\BasicTypeAndModuleDefinitions\TypeAbbreviations\WarnForAutoOpenAttributeAlias.fs" />
    <Compile Include="Conformance\ClassTypes\ExplicitObjectConstructors\ExplicitObjectConstructors.fs" />
    <Compile Include="Conformance\ClassTypes\ImplicitObjectConstructors\ImplicitObjectConstructors.fs" />
    <Compile Include="Conformance\ClassTypes\ValueRestriction\ValueRestriction.fs" />
    <Compile Include="Conformance\DelegateTypes\DelegateDefinition.fs" />
    <Compile Include="Conformance\DeclarationElements\AccessibilityAnnotations\Basic\Basic.fs" />
    <Compile Include="Conformance\DeclarationElements\AccessibilityAnnotations\OnOverridesAndIFaceImpl\OnOverridesAndIFaceImpl.fs" />
    <Compile Include="Conformance\DeclarationElements\AccessibilityAnnotations\OnTypeMembers\OnTypeMembers.fs" />
    <Compile Include="Conformance\DeclarationElements\AccessibilityAnnotations\PermittedLocations\PermittedLocations.fs" />
    <Compile Include="Conformance\DeclarationElements\CustomAttributes\AttributeInheritance\AttributeInheritance.fs" />
    <Compile Include="Conformance\DeclarationElements\CustomAttributes\AttributeUsage\AttributeUsage.fs" />
    <Compile Include="Conformance\DeclarationElements\CustomAttributes\Basic\Basic.fs" />
    <Compile Include="Conformance\DeclarationElements\CustomAttributes\ImportedAttributes\ImportedAttributes.fs" />
    <Compile Include="Conformance\DeclarationElements\CustomAttributes\ArgumentsOfAllTypes\ArgumentsOfAllTypes.fs" />
    <Compile Include="Conformance\DeclarationElements\Events\Basic\Basic.fs" />
    <Compile Include="Conformance\DeclarationElements\FieldMembers\FieldMembers.fs" />
    <Compile Include="Conformance\DeclarationElements\ImportDeclarations\ImportDeclarations.fs" />
    <Compile Include="Conformance\DeclarationElements\InterfaceSpecificationsAndImplementations\InterfaceSpecificationsAndImplementations.fs" />
    <Compile Include="Conformance\DeclarationElements\LetBindings\Basic\Basic.fs" />
    <Compile Include="Conformance\DeclarationElements\LetBindings\TypeFunctions\TypeFunctions.fs" />
    <Compile Include="Conformance\DeclarationElements\LetBindings\ActivePatternBindings\ActivePatternBindings.fs" />
    <Compile Include="Conformance\DeclarationElements\LetBindings\ExplicitTypeParameters\ExplicitTypeParameters.fs" />
    <Compile Include="Conformance\DeclarationElements\MemberDefinitions\MemberDefinitions.fs" />
    <Compile Include="Conformance\DeclarationElements\MemberDefinitions\ImplementingDispatchSlots\ImplementingDispatchSlots.fs" />
    <Compile Include="Conformance\DeclarationElements\MemberDefinitions\MethodsAndProperties\MethodsAndProperties.fs" />
    <Compile Include="Conformance\DeclarationElements\MemberDefinitions\NamedArguments\NamedArguments.fs" />
    <Compile Include="Conformance\DeclarationElements\MemberDefinitions\OptionalArguments\OptionalArguments.fs" />
    <Compile Include="Conformance\DeclarationElements\MemberDefinitions\OptionalDefaultParamArgs\OptionalDefaultParamArgs.fs" />
    <Compile Include="Conformance\DeclarationElements\MemberDefinitions\OverloadingMembers\OverloadingMembers.fs" />
    <Compile Include="Conformance\DeclarationElements\ModuleAbbreviations\ModuleAbbreviations.fs" />
    <Compile Include="Conformance\DeclarationElements\UseBindings\UseBindings.fs" />
    <Compile Include="Conformance\EntryPoint\EntryPoint.fs" />
    <Compile Include="Conformance\Expressions\ApplicationExpressions\BasicApplication\BasicApplication.fs" />
    <Compile Include="Conformance\Expressions\BindingExpressions\BindingExpressions.fs" />
    <Compile Include="Conformance\Expressions\ControlFlowExpressions\PatternMatching\PatternMatching.fs" />
    <Compile Include="Conformance\Expressions\ControlFlowExpressions\SequenceIteration\SequenceIteration.fs" />
    <Compile Include="Conformance\Expressions\ControlFlowExpressions\Type-relatedExpressions\Type-relatedExpressions.fs" />
    <Compile Include="Conformance\InferenceProcedures\ByrefSafetyAnalysis\ByrefSafetyAnalysis.fs" />
    <Compile Include="Conformance\InferenceProcedures\RecursiveSafetyAnalysis\RecursiveSafetyAnalysis.fs" />
    <Compile Include="Conformance\LexicalAnalysis\ElseIfBug14761.fs" />
    <Compile Include="Conformance\LexicalAnalysis\Comments.fs" />
    <Compile Include="Conformance\LexicalAnalysis\NumericLiterals.fs" />
    <Compile Include="Conformance\LexicalAnalysis\Shift\Generics.fs" />
    <Compile Include="Conformance\LexicalAnalysis\SymbolicKeywords.fs" />
    <Compile Include="Conformance\LexicalAnalysis\SymbolicOperators.fs" />
    <Compile Include="Conformance\LexicalFiltering\HashLight\HashLight.fs" />
    <Compile Include="Conformance\LexicalFiltering\HighPrecedenceApplication\HighPrecedenceApplication.fs" />
    <Compile Include="Conformance\LexicalFiltering\OffsideExceptions\OffsideExceptions.fs" />
    <Compile Include="Conformance\MethodResolution\ParametersResolution.fs" />
    <Compile Include="Conformance\PatternMatching\Simple.fs" />
    <Compile Include="Conformance\Printing\Printing.fs" />
    <Compile Include="Conformance\PseudoCustomAttributes\PseudoCustomAttributes.fs" />
    <Compile Include="Conformance\RecordTypes\AnonymousRecords.fs" />
    <Compile Include="Conformance\RecordTypes\RecordTypes.fs" />
    <Compile Include="Conformance\StructTypes\StructTypes.fs" />
    <Compile Include="Conformance\StructTypes\StructActivePatterns.fs" />	  
    <Compile Include="Conformance\TypesAndTypeConstraints\CheckingSyntacticTypes\CheckingSyntacticTypes.fs" />
    <Compile Include="Conformance\TypesAndTypeConstraints\LogicalPropertiesOfTypes\LogicalPropertiesOfTypes.fs" />
    <Compile Include="Conformance\TypesAndTypeConstraints\IWSAMsAndSRTPs\IWSAMsAndSRTPsTests.fs" />
    <Compile Include="Conformance\UnionTypes\UnionTypes.fs" />
    <Compile Include="Conformance\UnionTypes\MultiCaseUnionStructTypes.fs" />
    <Compile Include="Conformance\UnitsOfMeasure\Basic.fs" />
    <Compile Include="Conformance\UnitsOfMeasure\Diagnostics.fs" />
    <Compile Include="Conformance\UnitsOfMeasure\Parsing.fs" />
    <Compile Include="Conformance\UnitsOfMeasure\TypeChecker.fs" />
    <Compile Include="EmittedIL\CompilerGeneratedAttributeOnAccessors.fs" />
    <Compile Include="EmittedIL\EmptyArray.fs" />
    <Compile Include="EmittedIL\Enums.fs" />
    <Compile Include="EmittedIL\Literals.fs" />
    <Compile Include="EmittedIL\NoCompilerInlining.fs" />
    <Compile Include="EmittedIL\SkipLocalsInit.fs" />
    <Compile Include="EmittedIL\StringFormatAndInterpolation.fs" />
    <!--<Compile Include="EmittedIL\StructGettersReadOnly.fs" />-->
    <Compile Include="EmittedIL\TailCalls.fs" />
    <Compile Include="EmittedIL\TupleElimination.fs" />
    <Compile Include="EmittedIL\TypeTestsInPatternMatching.fs" />
    <Compile Include="EmittedIL\WhileLoops.fs" />
    <Compile Include="EmittedIL\AssemblyBoundary\AssemblyBoundary.fs" />
    <Compile Include="EmittedIL\AsyncExpressionStepping\AsyncExpressionStepping.fs" />
    <Compile Include="EmittedIL\AttributeTargets\AttributeTargets.fs" />
    <Compile Include="EmittedIL\CCtorDUWithMember\CCtorDUWithMember.fs" />
    <Compile Include="EmittedIL\CompiledNameAttribute\CompiledNameAttribute.fs" />
    <Compile Include="EmittedIL\ComputationExpressions\ComputationExpressions.fs" />
    <Compile Include="EmittedIL\DoNotBoxStruct\DoNotBoxStruct.fs" />
    <Compile Include="EmittedIL\ForLoop\ForLoop.fs" />
    <Compile Include="EmittedIL\GeneratedIterators\GeneratedIterators.fs" />
    <Compile Include="EmittedIL\GenericComparison\GenericComparison.fs" />
    <Compile Include="EmittedIL\InequalityComparison\InequalityComparison.fs" />
    <Compile Include="EmittedIL\Inlining\Inlining.fs" />
    <Compile Include="EmittedIL\ListExpressionStepping\ListExpressionStepping.fs" />
    <Compile Include="EmittedIL\MethodImplAttribute\MethodImplAttribute.fs" />
    <Compile Include="EmittedIL\Misc\byrefTests.fs" />
    <Compile Include="EmittedIL\Misc\Misc.fs" />
    <Compile Include="EmittedIL\operators\Operators.fs" />
    <Compile Include="EmittedIL\Platform\Platform.fs" />
    <Compile Include="EmittedIL\QueryExpressionStepping\QueryExpressionStepping.fs" />
    <Compile Include="EmittedIL\SerializableAttribute\SerializableAttribute.fs" />
    <Compile Include="EmittedIL\SeqExpressionStepping\SeqExpressionStepping.fs" />
    <Compile Include="EmittedIL\SeqExpressionTailCalls\SeqExpressionTailCalls.fs" />
    <Compile Include="EmittedIL\StaticInit\StaticInit.fs" />
    <Compile Include="EmittedIL\SteppingMatch\SteppingMatch.fs" />
    <Compile Include="EmittedIL\Structure\Structure.fs" />
    <Compile Include="EmittedIL\TestFunctions\TestFunctions.fs" />
    <Compile Include="EmittedIL\Tuples\Tuples.fs" />
    <!--<Compile Include="EmittedIL\StructDefensiveCopy\StructDefensiveCopy.fs" />-->
    <Compile Include="ErrorMessages\UnsupportedAttributes.fs" />
    <Compile Include="ErrorMessages\TypeEqualsMissingTests.fs" />
    <Compile Include="ErrorMessages\AccessOfTypeAbbreviationTests.fs" />
    <Compile Include="ErrorMessages\AssignmentErrorTests.fs" />
    <Compile Include="ErrorMessages\ClassesTests.fs" />
    <Compile Include="ErrorMessages\ConstructorTests.fs" />
    <Compile Include="ErrorMessages\DontSuggestTests.fs" />
    <Compile Include="ErrorMessages\ElseBranchHasWrongTypeTests.fs" />
    <Compile Include="ErrorMessages\InvalidLiteralTests.fs" />
    <Compile Include="ErrorMessages\InvalidNumericLiteralTests.fs" />    
    <Compile Include="ErrorMessages\MissingElseBranch.fs" />
    <Compile Include="ErrorMessages\MissingExpressionTests.fs" />
    <Compile Include="ErrorMessages\ModuleTests.fs" />
    <Compile Include="ErrorMessages\NameResolutionTests.fs" />
    <Compile Include="ErrorMessages\SuggestionsTests.fs" />
    <Compile Include="ErrorMessages\TypeMismatchTests.fs" />
    <Compile Include="ErrorMessages\UnitGenericAbstactType.fs" />
    <Compile Include="ErrorMessages\UpcastDowncastTests.fs" />
    <Compile Include="ErrorMessages\WarnExpressionTests.fs" />
    <Compile Include="ErrorMessages\WrongSyntaxInForLoop.fs" />
    <Compile Include="ErrorMessages\ConfusingTypeName.fs" />
    <Compile Include="ErrorMessages\FS0988AtEndOfFile.fs" />
    <Compile Include="ErrorMessages\Repro1548.fs" />
    <Compile Include="ErrorMessages\WarnIfDiscardedInList.fs" />
    <Compile Include="ErrorMessages\UnionCasePatternMatchingErrors.fs" />
    <Compile Include="ErrorMessages\InterfaceImplInAugmentationsTests.fs" />	
    <Compile Include="Language\IndexerSetterParamArray.fs" />
    <Compile Include="Language\MultiDimensionalArrayTests.fs" />
    <Compile Include="Language\RegressionTests.fs" />
    <Compile Include="Language\AttributeCheckingTests.fs" />
    <Compile Include="Language\ObsoleteAttributeCheckingTests.fs" />
    <Compile Include="Language\XmlComments.fs" />
    <Compile Include="Language\CompilerDirectiveTests.fs" />
    <Compile Include="Language\CodeQuotationTests.fs" />
    <Compile Include="Language\InterpolatedStringsTests.fs" />
    <Compile Include="Language\ComputationExpressionTests.fs" />
    <Compile Include="Language\StateMachineTests.fs" />
    <Compile Include="Language\DynamicAssignmentOperatorTests.fs" />
    <Compile Include="Language\CastingTests.fs" />
    <Compile Include="Language\NameofTests.fs" />
<<<<<<< HEAD
    <Compile Include="Language\DiscriminatedUnionTests.fs" />
=======
    <Compile Include="Language\ExtensionMethodTests.fs" />
    <Compile Include="Language\SequenceExpressionTests.fs" />
    <Compile Include="Language\StaticClassTests.fs" />
    <Compile Include="Language\PrintfFormatTests.fs" />
	<Compile Include="Language\InterfaceTests.fs" />
	<Compile Include="Language\CopyAndUpdateTests.fs" />
>>>>>>> 0eba8410
    <Compile Include="ConstraintSolver\PrimitiveConstraints.fs" />
    <Compile Include="ConstraintSolver\MemberConstraints.fs" />
    <Compile Include="Interop\DeeplyNestedCSharpClasses.fs" />
    <Compile Include="Interop\SimpleInteropTests.fs" />
    <Compile Include="Interop\RequiredAndInitOnlyProperties.fs" />
    <Compile Include="Interop\StaticsInInterfaces.fs" />
    <Compile Include="Interop\VisibilityTests.fs" />
    <Compile Include="Scripting\Interactive.fs" />
    <Compile Include="TypeChecks\CheckDeclarationsTests.fs" />
    <Compile Include="TypeChecks\Graph\Utils.fs" />
    <Compile Include="TypeChecks\Graph\QueryTrieTests.fs" />
    <Compile Include="TypeChecks\Graph\TrieMappingTests.fs" />
    <Compile Include="TypeChecks\Graph\FileContentMappingTests.fs" />
    <Compile Include="TypeChecks\Graph\Scenarios.fs" />
    <Compile Include="TypeChecks\Graph\DependencyResolutionTests.fs" />
    <Compile Include="TypeChecks\Graph\CompilationTests.fs" />
    <Content Include="TypeChecks\Graph\scrape.fsx" CopyToOutputDirectory="Never" />
    <Compile Include="TypeChecks\Graph\CompilationFromCmdlineArgsTests.fs" />
    <Compile Include="TypeChecks\Graph\TypedTreeGraph.fs" />
    <Compile Include="TypeChecks\TyparNameTests.fs" />
    <Compile Include="CompilerOptions\fsc\checked\checked.fs" />
    <Compile Include="CompilerOptions\fsc\cliversion.fs" />
    <Compile Include="CompilerOptions\fsc\codepage\codepage.fs" />
    <Compile Include="CompilerOptions\fsc\crossoptimize.fs" />
    <Compile Include="CompilerOptions\fsc\debug.fs" />
    <Compile Include="CompilerOptions\fsc\highentropyva.fs" />
    <Compile Include="CompilerOptions\fsc\langversion.fs" />
    <Compile Include="CompilerOptions\fsc\misc\misc.fs" />
    <Compile Include="CompilerOptions\fsc\noframework\noframework.fs" />
    <Compile Include="CompilerOptions\fsc\platform\platform.fs" />
    <Compile Include="CompilerOptions\fsc\times\times.fs" />
    <Compile Include="CompilerOptions\fsc\warn\warn.fs" />
    <Compile Include="CompilerOptions\fsc\warnon\warnon.fs" />
    <Compile Include="CompilerOptions\fsc\reference.fs" />
    <Compile Include="CompilerOptions\fsc\reflectionfree.fs" />
    <Compile Include="CompilerOptions\fsc\refonlyrefout.fs" />
    <Compile Include="CompilerOptions\fsc\sourceFiles.fs" />
    <Compile Include="CompilerService\RangeModule.fs" />
    <Compile Include="Debugger\PortablePdbs.fs" />
    <Compile Include="Diagnostics\async.fs" />
    <Compile Include="Diagnostics\General.fs" />
    <Compile Include="Diagnostics\Records.fs" />
    <Compile Include="Globalization\GlobalizationTestCases.fs" />
    <Compile Include="OCamlCompat\OCamlCompat.fs" />
    <Compile Include="Miscellaneous\ListLiterals.fs" />
    <Compile Include="Miscellaneous\SemanticClassificationKeyBuilder.fs" />
    <Compile Include="Miscellaneous\XmlDoc.fs" />
    <Compile Include="Miscellaneous\FsharpSuiteMigrated.fs" />
    <Compile Include="Miscellaneous\MigratedCoreTests.fs" />
    <Compile Include="Miscellaneous\MigratedOverloadTests.fs" />
    <Compile Include="Miscellaneous\MigratedTypeCheckTests.fs" />
    <Compile Include="Miscellaneous\GraphTests.fs" />
    <Compile Include="Signatures\TestHelpers.fs" />
    <Compile Include="Signatures\ModuleOrNamespaceTests.fs" />
    <Compile Include="Signatures\RecordTests.fs" />
    <Compile Include="Signatures\ArrayTests.fs" />
    <Compile Include="Signatures\TypeTests.fs" />
    <Compile Include="Signatures\SigGenerationRoundTripTests.fs" />
    <Compile Include="StaticLinking\StaticLinking.fs" />
    <Compile Include="FSharpChecker\CommonWorkflows.fs" />
    <Compile Include="FSharpChecker\SymbolUse.fs" />
    <Compile Include="FSharpChecker\FindReferences.fs" />
  </ItemGroup>

  <ItemGroup>
    <None Include="**\*.cs;**\*.fs;**\*.fsx;**\*.fsi" Exclude="@(Compile)">
      <Link>%(RelativeDir)TestSource\%(Filename)%(Extension)</Link>
    </None>
  </ItemGroup>

  <ItemGroup>
    <None Include="**\*.bsl">
      <Link>%(RelativeDir)\BaseLine\%(Filename)%(Extension)</Link>
    </None>
  </ItemGroup>

  <ItemGroup>
    <Content Include="resources\**" CopyToOutputDirectory="Never" CopyToPublishDirectory="PreserveNewest" />
    <EmbeddedResource Remove="Properties\**" />
    <None Remove="Signatures\SigGenerationRoundTripTests.fs" />
    <Content Include="xunit.runner.json" CopyToOutputDirectory="PreserveNewest" />
  </ItemGroup>
  <ItemGroup>
    <ProjectReference Include="$(FSharpSourcesRoot)\Compiler\FSharp.Compiler.Service.fsproj" />
    <ProjectReference Include="$(FSharpSourcesRoot)\FSharp.Compiler.Interactive.Settings\FSharp.Compiler.Interactive.Settings.fsproj" />
    <ProjectReference Include="$(FSharpTestsRoot)\FSharp.Test.Utilities\FSharp.Test.Utilities.fsproj" />
  </ItemGroup>

  <ItemGroup Condition="'$(FSHARPCORE_USE_PACKAGE)' != 'true'">
    <ProjectReference Include="$(FSharpSourcesRoot)\FSharp.Core\FSharp.Core.fsproj" />
  </ItemGroup>

  <ItemGroup Condition="'$(FSHARPCORE_USE_PACKAGE)' == 'true'">
    <PackageReference Include="FSharp.Core" Version="$(FSharpCoreShippedPackageVersionValue)" />
  </ItemGroup>

</Project><|MERGE_RESOLUTION|>--- conflicted
+++ resolved
@@ -181,16 +181,13 @@
     <Compile Include="Language\DynamicAssignmentOperatorTests.fs" />
     <Compile Include="Language\CastingTests.fs" />
     <Compile Include="Language\NameofTests.fs" />
-<<<<<<< HEAD
     <Compile Include="Language\DiscriminatedUnionTests.fs" />
-=======
     <Compile Include="Language\ExtensionMethodTests.fs" />
     <Compile Include="Language\SequenceExpressionTests.fs" />
     <Compile Include="Language\StaticClassTests.fs" />
     <Compile Include="Language\PrintfFormatTests.fs" />
 	<Compile Include="Language\InterfaceTests.fs" />
 	<Compile Include="Language\CopyAndUpdateTests.fs" />
->>>>>>> 0eba8410
     <Compile Include="ConstraintSolver\PrimitiveConstraints.fs" />
     <Compile Include="ConstraintSolver\MemberConstraints.fs" />
     <Compile Include="Interop\DeeplyNestedCSharpClasses.fs" />
