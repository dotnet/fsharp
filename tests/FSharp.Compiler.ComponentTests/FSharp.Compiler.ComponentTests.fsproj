﻿<?xml version="1.0" encoding="utf-8"?>
<!-- Copyright (c) Microsoft Corporation.  All Rights Reserved.  See License.txt in the project root for license information. -->
<Project Sdk="Microsoft.NET.Sdk">

  <PropertyGroup>
    <TargetFrameworks>net472;net6.0</TargetFrameworks>
    <TargetFrameworks Condition="'$(OS)' == 'Unix'">net6.0</TargetFrameworks>
    <OutputType>Library</OutputType>
    <GenerateProgramFile>false</GenerateProgramFile>
    <DisableImplicitFSharpCoreReference>true</DisableImplicitFSharpCoreReference>
    <UnitTestType>xunit</UnitTestType>
    <IsTestProject>true</IsTestProject>
    <ExcludeFromSourceBuild>true</ExcludeFromSourceBuild>
    <Optimize>false</Optimize>
    <Tailcalls>false</Tailcalls>
    <OtherFlags>$(OtherFlags) --warnon:1182</OtherFlags>
    <NoWarn>$(NoWarn);FS0988</NoWarn> <!-- "program does nothing" warning -->
  </PropertyGroup>

  <ItemGroup>
    <Compile Include="Conformance\BasicGrammarElements\OperatorNames\OperatorNames.fs" />
    <Compile Include="Conformance\BasicGrammarElements\PrecedenceAndOperators\PrecedenceAndOperators.fs" />
    <Compile Include="Conformance\BasicTypeAndModuleDefinitions\ExceptionDefinitions\ExceptionDefinitions.fs" />
    <Compile Include="Conformance\BasicTypeAndModuleDefinitions\GeneratedEqualityHashingComparison\Attributes\Diags\Diags.fs" />
    <Compile Include="Conformance\BasicTypeAndModuleDefinitions\GeneratedEqualityHashingComparison\Attributes\Legacy\Legacy.fs" />
    <Compile Include="Conformance\BasicTypeAndModuleDefinitions\GeneratedEqualityHashingComparison\Basic\Basic.fs" />
    <Compile Include="Conformance\BasicTypeAndModuleDefinitions\GeneratedEqualityHashingComparison\IComparison\IComparison.fs" />
    <Compile Include="Conformance\ClassTypes\ExplicitObjectConstructors\ExplicitObjectConstructors.fs" />
    <Compile Include="Conformance\ClassTypes\ImplicitObjectConstructors\ImplicitObjectConstructors.fs" />
    <Compile Include="Conformance\ClassTypes\ValueRestriction\ValueRestriction.fs" />
    <Compile Include="Conformance\DeclarationElements\LetBindings\TypeFunctions\TypeFunctions.fs" />
    <Compile Include="Conformance\DeclarationElements\UseBindings\UseBindings.fs" />
    <Compile Include="Conformance\Expressions\ApplicationExpressions\BasicApplication\BasicApplication.fs" />
    <Compile Include="Conformance\Expressions\BindingExpressions\BindingExpressions.fs" />
    <Compile Include="Conformance\Expressions\ControlFlowExpressions\PatternMatching\PatternMatching.fs" />
    <Compile Include="Conformance\Expressions\ControlFlowExpressions\SequenceIteration\SequenceIteration.fs" />
    <Compile Include="Conformance\Expressions\ControlFlowExpressions\Type-relatedExpressions\Type-relatedExpressions.fs" />
    <Compile Include="Conformance\InferenceProcedures\ByrefSafetyAnalysis\ByrefSafetyAnalysis.fs" />
    <Compile Include="Conformance\InferenceProcedures\RecursiveSafetyAnalysis\RecursiveSafetyAnalysis.fs" />
    <Compile Include="Conformance\LexicalAnalysis\Comments.fs" />
    <Compile Include="Conformance\LexicalAnalysis\NumericLiterals.fs" />
    <Compile Include="Conformance\LexicalAnalysis\Shift\Generics.fs" />
    <Compile Include="Conformance\LexicalAnalysis\SymbolicKeywords.fs" />
    <Compile Include="Conformance\LexicalAnalysis\SymbolicOperators.fs" />
    <Compile Include="Conformance\LexicalFiltering\HashLight\HashLight.fs" />
    <Compile Include="Conformance\LexicalFiltering\HighPrecedenceApplication\HighPrecedenceApplication.fs" />
    <Compile Include="Conformance\LexicalFiltering\OffsideExceptions\OffsideExceptions.fs" />
    <Compile Include="Conformance\MethodResolution\ParametersResolution.fs" />
    <Compile Include="Conformance\PatternMatching\Simple.fs" />
    <Compile Include="Conformance\Printing\Printing.fs" />
    <Compile Include="Conformance\PseudoCustomAttributes\PseudoCustomAttributes.fs" />
    <Compile Include="Conformance\RecordTypes\RecordTypes.fs" />
    <Compile Include="Conformance\StructTypes\StructTypes.fs" />
    <Compile Include="Conformance\TypesAndTypeConstraints\CheckingSyntacticTypes\CheckingSyntacticTypes.fs" />
    <Compile Include="Conformance\TypesAndTypeConstraints\LogicalPropertiesOfTypes\LogicalPropertiesOfTypes.fs" />
    <Compile Include="Conformance\UnionTypes\UnionTypes.fs" />
    <Compile Include="Conformance\UnitsOfMeasure\Basic.fs" />
    <Compile Include="Conformance\UnitsOfMeasure\Diagnostics.fs" />
    <Compile Include="Conformance\UnitsOfMeasure\Parsing.fs" />
    <Compile Include="Conformance\UnitsOfMeasure\TypeChecker.fs" />
    <Compile Include="EmittedIL\Literals.fs" />
    <Compile Include="EmittedIL\EmptyArray.fs" />
    <Compile Include="EmittedIL\SkipLocalsInit.fs" />
    <Compile Include="EmittedIL\StringFormatAndInterpolation.fs" />
    <Compile Include="EmittedIL\TailCalls.fs" />
    <Compile Include="EmittedIL\TupleElimination.fs" />
    <Compile Include="EmittedIL\TypeTestsInPatternMatching.fs" />
<<<<<<< HEAD
    <Compile Include="EmittedIL\WhileLoops.fs" />
=======
    <Compile Include="EmittedIL\AssemblyBoundary\AssemblyBoundary.fs" />
>>>>>>> 902f1b86
    <Compile Include="EmittedIL\AsyncExpressionStepping\AsyncExpressionStepping.fs" />
    <Compile Include="EmittedIL\AttributeTargets\AttributeTargets.fs" />
    <Compile Include="EmittedIL\CCtorDUWithMember\CCtorDUWithMember.fs" />
    <Compile Include="EmittedIL\CompiledNameAttribute\CompiledNameAttribute.fs" />
    <Compile Include="EmittedIL\ComputationExpressions\ComputationExpressions.fs" />
    <Compile Include="EmittedIL\DoNotBoxStruct\DoNotBoxStruct.fs" />
    <Compile Include="EmittedIL\ForLoop\ForLoop.fs" />
    <Compile Include="EmittedIL\GeneratedIterators\GeneratedIterators.fs" />
    <Compile Include="EmittedIL\GenericComparison\GenericComparison.fs" />
    <Compile Include="EmittedIL\InequalityComparison\InequalityComparison.fs" />
    <Compile Include="EmittedIL\Inlining\Inlining.fs" />
    <Compile Include="EmittedIL\ListExpressionStepping\ListExpressionStepping.fs" />
    <Compile Include="EmittedIL\MethodImplAttribute\MethodImplAttribute.fs" />
    <Compile Include="EmittedIL\Misc\Misc.fs" />
    <Compile Include="EmittedIL\operators\Operators.fs" />
    <Compile Include="EmittedIL\QueryExpressionStepping\QueryExpressionStepping.fs" />
    <Compile Include="EmittedIL\SerializableAttribute\SerializableAttribute.fs" />
    <Compile Include="EmittedIL\SeqExpressionStepping\SeqExpressionStepping.fs" />
    <Compile Include="EmittedIL\SeqExpressionTailCalls\SeqExpressionTailCalls.fs" />
    <Compile Include="EmittedIL\SeqExpressionStepping\SeqExpressionStepping.fs" />
    <Compile Include="EmittedIL\SeqExpressionTailCalls\SeqExpressionTailCalls.fs" />
    <Compile Include="EmittedIL\StaticInit\StaticInit.fs" />
    <Compile Include="EmittedIL\SteppingMatch\SteppingMatch.fs" />
    <Compile Include="EmittedIL\Structure\Structure.fs" />
    <Compile Include="EmittedIL\TestFunctions\TestFunctions.fs" />
    <Compile Include="EmittedIL\Tuples\Tuples.fs" />
    <Compile Include="ErrorMessages\UnsupportedAttributes.fs" />
    <Compile Include="ErrorMessages\TypeEqualsMissingTests.fs" />
    <Compile Include="ErrorMessages\AccessOfTypeAbbreviationTests.fs" />
    <Compile Include="ErrorMessages\AssignmentErrorTests.fs" />
    <Compile Include="ErrorMessages\ClassesTests.fs" />
    <Compile Include="ErrorMessages\ConstructorTests.fs" />
    <Compile Include="ErrorMessages\DontSuggestTests.fs" />
    <Compile Include="ErrorMessages\ElseBranchHasWrongTypeTests.fs" />
    <Compile Include="ErrorMessages\InvalidLiteralTests.fs" />
    <Compile Include="ErrorMessages\InvalidNumericLiteralTests.fs" />    
    <Compile Include="ErrorMessages\MissingElseBranch.fs" />
    <Compile Include="ErrorMessages\MissingExpressionTests.fs" />
    <Compile Include="ErrorMessages\ModuleTests.fs" />
    <Compile Include="ErrorMessages\NameResolutionTests.fs" />
    <Compile Include="ErrorMessages\SuggestionsTests.fs" />
    <Compile Include="ErrorMessages\TypeMismatchTests.fs" />
    <Compile Include="ErrorMessages\UnitGenericAbstactType.fs" />
    <Compile Include="ErrorMessages\UpcastDowncastTests.fs" />
    <Compile Include="ErrorMessages\WarnExpressionTests.fs" />
    <Compile Include="ErrorMessages\WrongSyntaxInForLoop.fs" />
    <Compile Include="ErrorMessages\ConfusingTypeName.fs" />
    <Compile Include="ErrorMessages\FS0988AtEndOfFile.fs" />
    <Compile Include="ErrorMessages\Repro1548.fs" />
    <Compile Include="ErrorMessages\WarnIfDiscardedInList.fs" />
    <Compile Include="Language\IndexerSetterParamArray.fs" />
    <Compile Include="Language\RegressionTests.fs" />
    <Compile Include="Language\AttributeCheckingTests.fs" />
    <Compile Include="Language\XmlComments.fs" />
    <Compile Include="Language\CompilerDirectiveTests.fs" />
    <Compile Include="Language\CodeQuotationTests.fs" />
    <Compile Include="Language\ComputationExpressionTests.fs" />
    <Compile Include="Language\CastingTests.fs" />
    <Compile Include="ConstraintSolver\PrimitiveConstraints.fs" />
    <Compile Include="ConstraintSolver\MemberConstraints.fs" />
    <Compile Include="Interop\SimpleInteropTests.fs" />
    <Compile Include="Interop\VisibilityTests.fs" />
    <Compile Include="Scripting\Interactive.fs" />
    <Compile Include="TypeChecks\CheckDeclarationsTests.fs" />
    <Compile Include="CompilerOptions\fsc\langversion.fs" />
    <Compile Include="CompilerOptions\fsc\noframework.fs" />
    <Compile Include="CompilerOptions\fsc\platform.fs" />
    <Compile Include="CompilerOptions\fsc\times.fs" />
    <Compile Include="CompilerOptions\fsc\warn.fs" />
    <Compile Include="CompilerOptions\fsc\warnon.fs" />
    <Compile Include="Debugger\PortablePdbs.fs" />
    <Compile Include="Diagnostics\async.fs" />
    <Compile Include="Diagnostics\General.fs" />
    <Compile Include="Globalization\GlobalizationTestCases.fs" />
    <Compile Include="OCamlCompat\OCamlCompat.fs" />
  </ItemGroup>
  <ItemGroup>
    <Content Include="resources\**" CopyToOutputDirectory="Never" CopyToPublishDirectory="PreserveNewest" />
    <EmbeddedResource Remove="Properties\**" />
    <Content Include="xunit.runner.json" CopyToOutputDirectory="PreserveNewest" />
    <None Include="**\*.fs;**\*.fsx" Exclude="@(Compile)">
      <Link>%(RelativeDir)\TestSource\%(Filename)%(Extension)</Link>
    </None>
    <None Include="**\*.cs;**\*.fs;**\*.fsx" Exclude="@(Compile)">
      <Link>%(RelativeDir)\TestSource\%(Filename)%(Extension)</Link>
    </None>
    <None Include="**\*.bsl">
      <Link>%(RelativeDir)\BaseLine\%(Filename)%(Extension)</Link>
    </None>
  </ItemGroup>
  <ItemGroup>
    <None Remove="Conformance\BasicTypeAndModuleDefinitions\ExceptionDefinitions\Override01.fsx" />
    <None Remove="Conformance\BasicTypeAndModuleDefinitions\ExceptionDefinitions\Override01.fsx" />
  </ItemGroup>
  <ItemGroup>
    <ProjectReference Include="$(FSharpSourcesRoot)\fsharp\FSharp.Compiler.Service\FSharp.Compiler.Service.fsproj" />
    <ProjectReference Include="$(FSharpSourcesRoot)\fsharp\FSharp.Core\FSharp.Core.fsproj" />
    <ProjectReference Include="$(FSharpTestsRoot)\FSharp.Test.Utilities\FSharp.Test.Utilities.fsproj" />
  </ItemGroup>

</Project><|MERGE_RESOLUTION|>--- conflicted
+++ resolved
@@ -65,11 +65,8 @@
     <Compile Include="EmittedIL\TailCalls.fs" />
     <Compile Include="EmittedIL\TupleElimination.fs" />
     <Compile Include="EmittedIL\TypeTestsInPatternMatching.fs" />
-<<<<<<< HEAD
     <Compile Include="EmittedIL\WhileLoops.fs" />
-=======
     <Compile Include="EmittedIL\AssemblyBoundary\AssemblyBoundary.fs" />
->>>>>>> 902f1b86
     <Compile Include="EmittedIL\AsyncExpressionStepping\AsyncExpressionStepping.fs" />
     <Compile Include="EmittedIL\AttributeTargets\AttributeTargets.fs" />
     <Compile Include="EmittedIL\CCtorDUWithMember\CCtorDUWithMember.fs" />
