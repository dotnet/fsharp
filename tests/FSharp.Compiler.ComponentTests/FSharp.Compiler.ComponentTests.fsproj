--- conflicted
+++ resolved
@@ -21,12 +21,9 @@
   <ItemGroup>
     <Compile Include="EmittedIL\Operators.fs" />
     <Compile Include="EmittedIL\Literals.fs" />
+    <Compile Include="EmittedIL\SkipLocalsInit.fs" />
     <Compile Include="EmittedIL\TailCalls.fs" />
-<<<<<<< HEAD
-    <Compile Include="EmittedIL\SkipLocalsInit.fs" />
-=======
     <Compile Include="EmittedIL\TupleElimination.fs" />
->>>>>>> 2b64f212
     <Compile Include="ErrorMessages\TypeEqualsMissingTests.fs" />
     <Compile Include="ErrorMessages\AccessOfTypeAbbreviationTests.fs" />
     <Compile Include="ErrorMessages\AssignmentErrorTests.fs" />
