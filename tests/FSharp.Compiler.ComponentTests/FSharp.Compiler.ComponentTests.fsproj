﻿<?xml version="1.0" encoding="utf-8"?>
<!-- Copyright (c) Microsoft Corporation.  All Rights Reserved.  See License.txt in the project root for license information. -->
<Project Sdk="Microsoft.NET.Sdk">

  <PropertyGroup>
    <TargetFrameworks>net472;net7.0</TargetFrameworks>
    <TargetFrameworks Condition="'$(OS)' == 'Unix'">net7.0</TargetFrameworks>
    <OutputType>Library</OutputType>
    <GenerateProgramFile>false</GenerateProgramFile>
    <DisableImplicitFSharpCoreReference>true</DisableImplicitFSharpCoreReference>
    <UnitTestType>xunit</UnitTestType>
    <IsTestProject>true</IsTestProject>
    <ExcludeFromSourceBuild>true</ExcludeFromSourceBuild>
    <Optimize>false</Optimize>
    <Tailcalls>false</Tailcalls>
    <OtherFlags>$(OtherFlags) --warnon:1182</OtherFlags>
    <NoWarn>$(NoWarn);FS0988</NoWarn> <!-- "program does nothing" warning -->
    <DefineConstants Condition="'$(Configuration)'=='release'">$(DefineConstants);RELEASE</DefineConstants>
    <DefineConstants Condition="'$(Configuration)'=='debug'">$(DefineConstants);DEBUG</DefineConstants>
    <!-- allow testing of static methods in interfaces on .NET 6  -->
    <EnablePreviewFeatures>true</EnablePreviewFeatures>
    <!-- allow testing of static methods in interfaces on .NET 6  -->
  
</PropertyGroup>

  <ItemGroup>
    <Compile Include="..\service\FsUnit.fs">
      <Link>FsUnit.fs</Link>
    </Compile>
    <Compile Include="Conformance\BasicGrammarElements\OperatorNames\OperatorNames.fs" />
    <Compile Include="Conformance\BasicGrammarElements\PrecedenceAndOperators\PrecedenceAndOperators.fs" />
    <Compile Include="Conformance\BasicTypeAndModuleDefinitions\ExceptionDefinitions\ExceptionDefinitions.fs" />
    <Compile Include="Conformance\BasicTypeAndModuleDefinitions\GeneratedEqualityHashingComparison\Attributes\Diags\Diags.fs" />
    <Compile Include="Conformance\BasicTypeAndModuleDefinitions\GeneratedEqualityHashingComparison\Attributes\Legacy\Legacy.fs" />
    <Compile Include="Conformance\BasicTypeAndModuleDefinitions\GeneratedEqualityHashingComparison\Basic\Basic.fs" />
    <Compile Include="Conformance\BasicTypeAndModuleDefinitions\GeneratedEqualityHashingComparison\IComparison\IComparison.fs" />
    <Compile Include="Conformance\BasicTypeAndModuleDefinitions\ModuleDefinitions\ModuleDefinitions.fs" />
    <Compile Include="Conformance\BasicTypeAndModuleDefinitions\NamespaceDeclGroups\NamespaceDeclGroups.fs" />
    <Compile Include="Conformance\BasicTypeAndModuleDefinitions\NullRepresentations\NullRepresentations.fs" />
    <Compile Include="Conformance\BasicTypeAndModuleDefinitions\TypeAbbreviations\TypeAbbreviations.fs" />
    <Compile Include="Conformance\ClassTypes\ExplicitObjectConstructors\ExplicitObjectConstructors.fs" />
    <Compile Include="Conformance\ClassTypes\ImplicitObjectConstructors\ImplicitObjectConstructors.fs" />
    <Compile Include="Conformance\ClassTypes\ValueRestriction\ValueRestriction.fs" />
    <Compile Include="Conformance\DelegateTypes\DelegateDefinition.fs" />
    <Compile Include="Conformance\DeclarationElements\AccessibilityAnnotations\Basic\Basic.fs" />
    <Compile Include="Conformance\DeclarationElements\AccessibilityAnnotations\OnOverridesAndIFaceImpl\OnOverridesAndIFaceImpl.fs" />
    <Compile Include="Conformance\DeclarationElements\AccessibilityAnnotations\OnTypeMembers\OnTypeMembers.fs" />
    <Compile Include="Conformance\DeclarationElements\AccessibilityAnnotations\PermittedLocations\PermittedLocations.fs" />
    <Compile Include="Conformance\DeclarationElements\CustomAttributes\AttributeInheritance\AttributeInheritance.fs" />
    <Compile Include="Conformance\DeclarationElements\CustomAttributes\AttributeUsage\AttributeUsage.fs" />
    <Compile Include="Conformance\DeclarationElements\CustomAttributes\Basic\Basic.fs" />
    <Compile Include="Conformance\DeclarationElements\CustomAttributes\ImportedAttributes\ImportedAttributes.fs" />
    <Compile Include="Conformance\DeclarationElements\CustomAttributes\ArgumentsOfAllTypes\ArgumentsOfAllTypes.fs" />
    <Compile Include="Conformance\DeclarationElements\Events\Basic\Basic.fs" />
    <Compile Include="Conformance\DeclarationElements\FieldMembers\FieldMembers.fs" />
    <Compile Include="Conformance\DeclarationElements\ImportDeclarations\ImportDeclarations.fs" />
    <Compile Include="Conformance\DeclarationElements\InterfaceSpecificationsAndImplementations\InterfaceSpecificationsAndImplementations.fs" />
    <Compile Include="Conformance\DeclarationElements\LetBindings\Basic\Basic.fs" />
    <Compile Include="Conformance\DeclarationElements\LetBindings\TypeFunctions\TypeFunctions.fs" />
    <Compile Include="Conformance\DeclarationElements\LetBindings\ActivePatternBindings\ActivePatternBindings.fs" />
    <Compile Include="Conformance\DeclarationElements\LetBindings\ExplicitTypeParameters\ExplicitTypeParameters.fs" />
    <Compile Include="Conformance\DeclarationElements\MemberDefinitions\MemberDefinitions.fs" />
    <Compile Include="Conformance\DeclarationElements\MemberDefinitions\ImplementingDispatchSlots\ImplementingDispatchSlots.fs" />
    <Compile Include="Conformance\DeclarationElements\MemberDefinitions\MethodsAndProperties\MethodsAndProperties.fs" />
    <Compile Include="Conformance\DeclarationElements\MemberDefinitions\NamedArguments\NamedArguments.fs" />
    <Compile Include="Conformance\DeclarationElements\MemberDefinitions\OptionalArguments\OptionalArguments.fs" />
    <Compile Include="Conformance\DeclarationElements\MemberDefinitions\OptionalDefaultParamArgs\OptionalDefaultParamArgs.fs" />
    <Compile Include="Conformance\DeclarationElements\MemberDefinitions\OverloadingMembers\OverloadingMembers.fs" />
    <Compile Include="Conformance\DeclarationElements\ModuleAbbreviations\ModuleAbbreviations.fs" />
    <Compile Include="Conformance\DeclarationElements\UseBindings\UseBindings.fs" />
    <Compile Include="Conformance\Expressions\ApplicationExpressions\BasicApplication\BasicApplication.fs" />
    <Compile Include="Conformance\Expressions\BindingExpressions\BindingExpressions.fs" />
    <Compile Include="Conformance\Expressions\ControlFlowExpressions\PatternMatching\PatternMatching.fs" />
    <Compile Include="Conformance\Expressions\ControlFlowExpressions\SequenceIteration\SequenceIteration.fs" />
    <Compile Include="Conformance\Expressions\ControlFlowExpressions\Type-relatedExpressions\Type-relatedExpressions.fs" />
    <Compile Include="Conformance\InferenceProcedures\ByrefSafetyAnalysis\ByrefSafetyAnalysis.fs" />
    <Compile Include="Conformance\InferenceProcedures\RecursiveSafetyAnalysis\RecursiveSafetyAnalysis.fs" />
    <Compile Include="Conformance\LexicalAnalysis\Comments.fs" />
    <Compile Include="Conformance\LexicalAnalysis\NumericLiterals.fs" />
    <Compile Include="Conformance\LexicalAnalysis\Shift\Generics.fs" />
    <Compile Include="Conformance\LexicalAnalysis\SymbolicKeywords.fs" />
    <Compile Include="Conformance\LexicalAnalysis\SymbolicOperators.fs" />
    <Compile Include="Conformance\LexicalFiltering\HashLight\HashLight.fs" />
    <Compile Include="Conformance\LexicalFiltering\HighPrecedenceApplication\HighPrecedenceApplication.fs" />
    <Compile Include="Conformance\LexicalFiltering\OffsideExceptions\OffsideExceptions.fs" />
    <Compile Include="Conformance\MethodResolution\ParametersResolution.fs" />
    <Compile Include="Conformance\PatternMatching\Simple.fs" />
    <Compile Include="Conformance\Printing\Printing.fs" />
    <Compile Include="Conformance\PseudoCustomAttributes\PseudoCustomAttributes.fs" />
    <Compile Include="Conformance\RecordTypes\AnonymousRecords.fs" />
    <Compile Include="Conformance\RecordTypes\RecordTypes.fs" />
    <Compile Include="Conformance\StructTypes\StructTypes.fs" />
    <Compile Include="Conformance\TypesAndTypeConstraints\CheckingSyntacticTypes\CheckingSyntacticTypes.fs" />
    <Compile Include="Conformance\TypesAndTypeConstraints\LogicalPropertiesOfTypes\LogicalPropertiesOfTypes.fs" />
    <Compile Include="Conformance\TypesAndTypeConstraints\IWSAMsAndSRTPs\IWSAMsAndSRTPsTests.fs" />
    <Compile Include="Conformance\UnionTypes\UnionTypes.fs" />
    <Compile Include="Conformance\UnitsOfMeasure\Basic.fs" />
    <Compile Include="Conformance\UnitsOfMeasure\Diagnostics.fs" />
    <Compile Include="Conformance\UnitsOfMeasure\Parsing.fs" />
    <Compile Include="Conformance\UnitsOfMeasure\TypeChecker.fs" />
    <Compile Include="EmittedIL\CompilerGeneratedAttributeOnAccessors.fs" />
    <Compile Include="EmittedIL\EmptyArray.fs" />
    <Compile Include="EmittedIL\Literals.fs" />
    <Compile Include="EmittedIL\SkipLocalsInit.fs" />
    <Compile Include="EmittedIL\StringFormatAndInterpolation.fs" />
    <Compile Include="EmittedIL\StructGettersReadOnly.fs" />
    <Compile Include="EmittedIL\TailCalls.fs" />
    <Compile Include="EmittedIL\TupleElimination.fs" />
    <Compile Include="EmittedIL\TypeTestsInPatternMatching.fs" />
    <Compile Include="EmittedIL\WhileLoops.fs" />
    <Compile Include="EmittedIL\AssemblyBoundary\AssemblyBoundary.fs" />
    <Compile Include="EmittedIL\AsyncExpressionStepping\AsyncExpressionStepping.fs" />
    <Compile Include="EmittedIL\AttributeTargets\AttributeTargets.fs" />
    <Compile Include="EmittedIL\CCtorDUWithMember\CCtorDUWithMember.fs" />
    <Compile Include="EmittedIL\CompiledNameAttribute\CompiledNameAttribute.fs" />
    <Compile Include="EmittedIL\ComputationExpressions\ComputationExpressions.fs" />
    <Compile Include="EmittedIL\DoNotBoxStruct\DoNotBoxStruct.fs" />
    <Compile Include="EmittedIL\ForLoop\ForLoop.fs" />
    <Compile Include="EmittedIL\GeneratedIterators\GeneratedIterators.fs" />
    <Compile Include="EmittedIL\GenericComparison\GenericComparison.fs" />
    <Compile Include="EmittedIL\InequalityComparison\InequalityComparison.fs" />
    <Compile Include="EmittedIL\Inlining\Inlining.fs" />
    <Compile Include="EmittedIL\ListExpressionStepping\ListExpressionStepping.fs" />
    <Compile Include="EmittedIL\MethodImplAttribute\MethodImplAttribute.fs" />
    <Compile Include="EmittedIL\Misc\Misc.fs" />
    <Compile Include="EmittedIL\operators\Operators.fs" />
    <Compile Include="EmittedIL\Platform\Platform.fs" />
    <Compile Include="EmittedIL\QueryExpressionStepping\QueryExpressionStepping.fs" />
    <Compile Include="EmittedIL\SerializableAttribute\SerializableAttribute.fs" />
    <Compile Include="EmittedIL\SeqExpressionStepping\SeqExpressionStepping.fs" />
    <Compile Include="EmittedIL\SeqExpressionTailCalls\SeqExpressionTailCalls.fs" />
    <Compile Include="EmittedIL\StaticInit\StaticInit.fs" />
    <Compile Include="EmittedIL\SteppingMatch\SteppingMatch.fs" />
    <Compile Include="EmittedIL\Structure\Structure.fs" />
    <Compile Include="EmittedIL\TestFunctions\TestFunctions.fs" />
    <Compile Include="EmittedIL\Tuples\Tuples.fs" />
	<Compile Include="EmittedIL\StructDefensiveCopy\StructDefensiveCopy.fs" />
    <Compile Include="ErrorMessages\UnsupportedAttributes.fs" />
    <Compile Include="ErrorMessages\TypeEqualsMissingTests.fs" />
    <Compile Include="ErrorMessages\AccessOfTypeAbbreviationTests.fs" />
    <Compile Include="ErrorMessages\AssignmentErrorTests.fs" />
    <Compile Include="ErrorMessages\ClassesTests.fs" />
    <Compile Include="ErrorMessages\ConstructorTests.fs" />
    <Compile Include="ErrorMessages\DontSuggestTests.fs" />
    <Compile Include="ErrorMessages\ElseBranchHasWrongTypeTests.fs" />
    <Compile Include="ErrorMessages\InvalidLiteralTests.fs" />
    <Compile Include="ErrorMessages\InvalidNumericLiteralTests.fs" />    
    <Compile Include="ErrorMessages\MissingElseBranch.fs" />
    <Compile Include="ErrorMessages\MissingExpressionTests.fs" />
    <Compile Include="ErrorMessages\ModuleTests.fs" />
    <Compile Include="ErrorMessages\NameResolutionTests.fs" />
    <Compile Include="ErrorMessages\SuggestionsTests.fs" />
    <Compile Include="ErrorMessages\TypeMismatchTests.fs" />
    <Compile Include="ErrorMessages\UnitGenericAbstactType.fs" />
    <Compile Include="ErrorMessages\UpcastDowncastTests.fs" />
    <Compile Include="ErrorMessages\WarnExpressionTests.fs" />
    <Compile Include="ErrorMessages\WrongSyntaxInForLoop.fs" />
    <Compile Include="ErrorMessages\ConfusingTypeName.fs" />
    <Compile Include="ErrorMessages\FS0988AtEndOfFile.fs" />
    <Compile Include="ErrorMessages\Repro1548.fs" />
    <Compile Include="ErrorMessages\WarnIfDiscardedInList.fs" />
	<Compile Include="ErrorMessages\UnionCasePatternMatchingErrors.fs"/>
<<<<<<< HEAD
	<Compile Include="ErrorMessages\InterfaceImplInAugmentationsTests.fs"/>	  
	<Compile Include="Language\IndexerSetterParamArray.fs" />
=======
    <Compile Include="Language\IndexerSetterParamArray.fs" />
	<Compile Include="Language\MultiDimensionalArrayTests.fs" />
>>>>>>> f64e783b
    <Compile Include="Language\RegressionTests.fs" />
    <Compile Include="Language\AttributeCheckingTests.fs" />
    <Compile Include="Language\ObsoleteAttributeCheckingTests.fs" />
    <Compile Include="Language\XmlComments.fs" />
    <Compile Include="Language\CompilerDirectiveTests.fs" />
    <Compile Include="Language\CodeQuotationTests.fs" />
    <Compile Include="Language\InterpolatedStringsTests.fs" />
    <Compile Include="Language\ComputationExpressionTests.fs" />
    <Compile Include="Language\CastingTests.fs" />
    <Compile Include="Language\NameofTests.fs" />
    <Compile Include="ConstraintSolver\PrimitiveConstraints.fs" />
    <Compile Include="ConstraintSolver\MemberConstraints.fs" />
    <None Include="**\*.cs;**\*.fs;**\*.fsx;**\*.fsi" Exclude="@(Compile)">
      <Link>%(RelativeDir)\TestSource\%(Filename)%(Extension)</Link>
    </None>
    <None Include="**\*.cs;**\*.fs;**\*.fsx;**\*.fsi;" Exclude="@(Compile)">
      <Link>%(RelativeDir)\TestSource\%(Filename)%(Extension)</Link>
    </None>
    <Compile Include="Interop\SimpleInteropTests.fs" />
	<Compile Include="Interop\RequiredAndInitOnlyProperties.fs" />
	<Compile Include="Interop\StaticsInInterfaces.fs" />
    <Compile Include="Interop\VisibilityTests.fs" />
    <Compile Include="Scripting\Interactive.fs" />
    <Compile Include="TypeChecks\CheckDeclarationsTests.fs" />
    <Compile Include="TypeChecks\ParallelCheckingWithSignatureFilesTests.fs" />
    <Compile Include="CompilerOptions\fsc\langversion.fs" />
    <Compile Include="CompilerOptions\fsc\noframework.fs" />
    <Compile Include="CompilerOptions\fsc\platform.fs" />
    <Compile Include="CompilerOptions\fsc\reference.fs" />
    <Compile Include="CompilerOptions\fsc\reflectionfree.fs" />
    <Compile Include="CompilerOptions\fsc\warn.fs" />
    <Compile Include="CompilerOptions\fsc\warnon.fs" />
    <Compile Include="Debugger\PortablePdbs.fs" />
    <Compile Include="Diagnostics\async.fs" />
    <Compile Include="Diagnostics\General.fs" />
    <Compile Include="Globalization\GlobalizationTestCases.fs" />
    <Compile Include="OCamlCompat\OCamlCompat.fs" />
    <Compile Include="Miscellaneous\ListLiterals.fs" />
    <Compile Include="Signatures\TestHelpers.fs" />
    <Compile Include="Signatures\ModuleOrNamespaceTests.fs" />
    <Compile Include="Signatures\RecordTests.fs" />
    <Compile Include="Signatures\ArrayTests.fs" />
  </ItemGroup>
  <ItemGroup>
    <Content Include="resources\**" CopyToOutputDirectory="Never" CopyToPublishDirectory="PreserveNewest" />
    <EmbeddedResource Remove="Properties\**" />
    <Content Include="xunit.runner.json" CopyToOutputDirectory="PreserveNewest" />
    <None Include="**\*.bsl">
      <Link>%(RelativeDir)\BaseLine\%(Filename)%(Extension)</Link>
    </None>
  </ItemGroup>
  <ItemGroup>
    <ProjectReference Include="$(FSharpSourcesRoot)\Compiler\FSharp.Compiler.Service.fsproj" />
    <ProjectReference Include="$(FSharpSourcesRoot)\FSharp.Compiler.Interactive.Settings\FSharp.Compiler.Interactive.Settings.fsproj" />
    <ProjectReference Include="$(FSharpTestsRoot)\FSharp.Test.Utilities\FSharp.Test.Utilities.fsproj" />
  </ItemGroup>

  <ItemGroup Condition="'$(FSHARPCORE_USE_PACKAGE)' != 'true'">
    <ProjectReference Include="$(FSharpSourcesRoot)\FSharp.Core\FSharp.Core.fsproj" />
  </ItemGroup>

  <ItemGroup Condition="'$(FSHARPCORE_USE_PACKAGE)' == 'true'">
    <PackageReference Include="FSharp.Core" Version="$(FSharpCoreShippedPackageVersionValue)" />
  </ItemGroup>

</Project><|MERGE_RESOLUTION|>--- conflicted
+++ resolved
@@ -134,7 +134,7 @@
     <Compile Include="EmittedIL\Structure\Structure.fs" />
     <Compile Include="EmittedIL\TestFunctions\TestFunctions.fs" />
     <Compile Include="EmittedIL\Tuples\Tuples.fs" />
-	<Compile Include="EmittedIL\StructDefensiveCopy\StructDefensiveCopy.fs" />
+    <Compile Include="EmittedIL\StructDefensiveCopy\StructDefensiveCopy.fs" />
     <Compile Include="ErrorMessages\UnsupportedAttributes.fs" />
     <Compile Include="ErrorMessages\TypeEqualsMissingTests.fs" />
     <Compile Include="ErrorMessages\AccessOfTypeAbbreviationTests.fs" />
@@ -159,14 +159,10 @@
     <Compile Include="ErrorMessages\FS0988AtEndOfFile.fs" />
     <Compile Include="ErrorMessages\Repro1548.fs" />
     <Compile Include="ErrorMessages\WarnIfDiscardedInList.fs" />
-	<Compile Include="ErrorMessages\UnionCasePatternMatchingErrors.fs"/>
-<<<<<<< HEAD
-	<Compile Include="ErrorMessages\InterfaceImplInAugmentationsTests.fs"/>	  
-	<Compile Include="Language\IndexerSetterParamArray.fs" />
-=======
+    <Compile Include="ErrorMessages\UnionCasePatternMatchingErrors.fs"/>
+    <Compile Include="ErrorMessages\InterfaceImplInAugmentationsTests.fs"/>	
     <Compile Include="Language\IndexerSetterParamArray.fs" />
-	<Compile Include="Language\MultiDimensionalArrayTests.fs" />
->>>>>>> f64e783b
+    <Compile Include="Language\MultiDimensionalArrayTests.fs" />
     <Compile Include="Language\RegressionTests.fs" />
     <Compile Include="Language\AttributeCheckingTests.fs" />
     <Compile Include="Language\ObsoleteAttributeCheckingTests.fs" />
@@ -186,8 +182,8 @@
       <Link>%(RelativeDir)\TestSource\%(Filename)%(Extension)</Link>
     </None>
     <Compile Include="Interop\SimpleInteropTests.fs" />
-	<Compile Include="Interop\RequiredAndInitOnlyProperties.fs" />
-	<Compile Include="Interop\StaticsInInterfaces.fs" />
+    <Compile Include="Interop\RequiredAndInitOnlyProperties.fs" />
+    <Compile Include="Interop\StaticsInInterfaces.fs" />
     <Compile Include="Interop\VisibilityTests.fs" />
     <Compile Include="Scripting\Interactive.fs" />
     <Compile Include="TypeChecks\CheckDeclarationsTests.fs" />
