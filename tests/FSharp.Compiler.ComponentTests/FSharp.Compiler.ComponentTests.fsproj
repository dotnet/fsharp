﻿<?xml version="1.0" encoding="utf-8"?>
<!-- Copyright (c) Microsoft Corporation.  All Rights Reserved.  See License.txt in the project root for license information. -->
<Project Sdk="Microsoft.NET.Sdk">

  <PropertyGroup>
<<<<<<< HEAD
	  
    <TargetFrameworks>net472;net6.0</TargetFrameworks>
    <TargetFrameworks Condition="'$(OS)' == 'Unix'">net6.0</TargetFrameworks>
=======
    <TargetFrameworks>net472;net7.0</TargetFrameworks>
    <TargetFrameworks Condition="'$(OS)' == 'Unix'">net7.0</TargetFrameworks>
>>>>>>> 91e80c7a
    <OutputType>Library</OutputType>
    <GenerateProgramFile>false</GenerateProgramFile>
    <DisableImplicitFSharpCoreReference>true</DisableImplicitFSharpCoreReference>
    <UnitTestType>xunit</UnitTestType>
    <IsTestProject>true</IsTestProject>
    <ExcludeFromSourceBuild>true</ExcludeFromSourceBuild>
    <Optimize>false</Optimize>
    <Tailcalls>false</Tailcalls>
    <OtherFlags>$(OtherFlags) --warnon:1182</OtherFlags>
    <NoWarn>$(NoWarn);FS0988</NoWarn> <!-- "program does nothing" warning -->
    <DefineConstants Condition="'$(Configuration)'=='release'">$(DefineConstants);RELEASE</DefineConstants>
    <DefineConstants Condition="'$(Configuration)'=='debug'">$(DefineConstants);DEBUG</DefineConstants>
    <!-- allow testing of static methods in interfaces on .NET 6  -->
    <EnablePreviewFeatures>true</EnablePreviewFeatures>
    <!-- allow testing of static methods in interfaces on .NET 6  -->
  
</PropertyGroup>

  <ItemGroup>
    <Compile Include="Conformance\BasicGrammarElements\OperatorNames\OperatorNames.fs" />
    <Compile Include="Conformance\BasicGrammarElements\PrecedenceAndOperators\PrecedenceAndOperators.fs" />
    <Compile Include="Conformance\BasicTypeAndModuleDefinitions\ExceptionDefinitions\ExceptionDefinitions.fs" />
    <Compile Include="Conformance\BasicTypeAndModuleDefinitions\GeneratedEqualityHashingComparison\Attributes\Diags\Diags.fs" />
    <Compile Include="Conformance\BasicTypeAndModuleDefinitions\GeneratedEqualityHashingComparison\Attributes\Legacy\Legacy.fs" />
    <Compile Include="Conformance\BasicTypeAndModuleDefinitions\GeneratedEqualityHashingComparison\Basic\Basic.fs" />
    <Compile Include="Conformance\BasicTypeAndModuleDefinitions\GeneratedEqualityHashingComparison\IComparison\IComparison.fs" />
    <Compile Include="Conformance\BasicTypeAndModuleDefinitions\ModuleDefinitions\ModuleDefinitions.fs" />
    <Compile Include="Conformance\BasicTypeAndModuleDefinitions\NamespaceDeclGroups\NamespaceDeclGroups.fs" />
    <Compile Include="Conformance\BasicTypeAndModuleDefinitions\NullRepresentations\NullRepresentations.fs" />
    <Compile Include="Conformance\BasicTypeAndModuleDefinitions\TypeAbbreviations\TypeAbbreviations.fs" />
    <Compile Include="Conformance\ClassTypes\ExplicitObjectConstructors\ExplicitObjectConstructors.fs" />
    <Compile Include="Conformance\ClassTypes\ImplicitObjectConstructors\ImplicitObjectConstructors.fs" />
    <Compile Include="Conformance\ClassTypes\ValueRestriction\ValueRestriction.fs" />
    <Compile Include="Conformance\DelegateTypes\DelegateDefinition.fs" />
    <Compile Include="Conformance\DeclarationElements\AccessibilityAnnotations\Basic\Basic.fs" />
    <Compile Include="Conformance\DeclarationElements\AccessibilityAnnotations\OnOverridesAndIFaceImpl\OnOverridesAndIFaceImpl.fs" />
    <Compile Include="Conformance\DeclarationElements\AccessibilityAnnotations\OnTypeMembers\OnTypeMembers.fs" />
    <Compile Include="Conformance\DeclarationElements\AccessibilityAnnotations\PermittedLocations\PermittedLocations.fs" />
    <Compile Include="Conformance\DeclarationElements\CustomAttributes\AttributeInheritance\AttributeInheritance.fs" />
    <Compile Include="Conformance\DeclarationElements\CustomAttributes\AttributeUsage\AttributeUsage.fs" />
    <Compile Include="Conformance\DeclarationElements\CustomAttributes\Basic\Basic.fs" />
    <Compile Include="Conformance\DeclarationElements\CustomAttributes\ImportedAttributes\ImportedAttributes.fs" />
    <Compile Include="Conformance\DeclarationElements\CustomAttributes\ArgumentsOfAllTypes\ArgumentsOfAllTypes.fs" />
    <Compile Include="Conformance\DeclarationElements\Events\Basic\Basic.fs" />
    <Compile Include="Conformance\DeclarationElements\FieldMembers\FieldMembers.fs" />
    <Compile Include="Conformance\DeclarationElements\ImportDeclarations\ImportDeclarations.fs" />
    <Compile Include="Conformance\DeclarationElements\InterfaceSpecificationsAndImplementations\InterfaceSpecificationsAndImplementations.fs" />
    <Compile Include="Conformance\DeclarationElements\LetBindings\Basic\Basic.fs" />
    <Compile Include="Conformance\DeclarationElements\LetBindings\TypeFunctions\TypeFunctions.fs" />
    <Compile Include="Conformance\DeclarationElements\LetBindings\ActivePatternBindings\ActivePatternBindings.fs" />
    <Compile Include="Conformance\DeclarationElements\LetBindings\ExplicitTypeParameters\ExplicitTypeParameters.fs" />
    <Compile Include="Conformance\DeclarationElements\MemberDefinitions\MemberDefinitions.fs" />
    <Compile Include="Conformance\DeclarationElements\MemberDefinitions\ImplementingDispatchSlots\ImplementingDispatchSlots.fs" />
    <Compile Include="Conformance\DeclarationElements\MemberDefinitions\MethodsAndProperties\MethodsAndProperties.fs" />
    <Compile Include="Conformance\DeclarationElements\MemberDefinitions\NamedArguments\NamedArguments.fs" />
    <Compile Include="Conformance\DeclarationElements\MemberDefinitions\OptionalArguments\OptionalArguments.fs" />
    <Compile Include="Conformance\DeclarationElements\MemberDefinitions\OptionalDefaultParamArgs\OptionalDefaultParamArgs.fs" />
    <Compile Include="Conformance\DeclarationElements\MemberDefinitions\OverloadingMembers\OverloadingMembers.fs" />
    <Compile Include="Conformance\DeclarationElements\ModuleAbbreviations\ModuleAbbreviations.fs" />
    <Compile Include="Conformance\DeclarationElements\UseBindings\UseBindings.fs" />
    <Compile Include="Conformance\Expressions\ApplicationExpressions\BasicApplication\BasicApplication.fs" />
    <Compile Include="Conformance\Expressions\BindingExpressions\BindingExpressions.fs" />
    <Compile Include="Conformance\Expressions\ControlFlowExpressions\PatternMatching\PatternMatching.fs" />
    <Compile Include="Conformance\Expressions\ControlFlowExpressions\SequenceIteration\SequenceIteration.fs" />
    <Compile Include="Conformance\Expressions\ControlFlowExpressions\Type-relatedExpressions\Type-relatedExpressions.fs" />
    <Compile Include="Conformance\InferenceProcedures\ByrefSafetyAnalysis\ByrefSafetyAnalysis.fs" />
    <Compile Include="Conformance\InferenceProcedures\RecursiveSafetyAnalysis\RecursiveSafetyAnalysis.fs" />
    <Compile Include="Conformance\LexicalAnalysis\Comments.fs" />
    <Compile Include="Conformance\LexicalAnalysis\NumericLiterals.fs" />
    <Compile Include="Conformance\LexicalAnalysis\Shift\Generics.fs" />
    <Compile Include="Conformance\LexicalAnalysis\SymbolicKeywords.fs" />
    <Compile Include="Conformance\LexicalAnalysis\SymbolicOperators.fs" />
    <Compile Include="Conformance\LexicalFiltering\HashLight\HashLight.fs" />
    <Compile Include="Conformance\LexicalFiltering\HighPrecedenceApplication\HighPrecedenceApplication.fs" />
    <Compile Include="Conformance\LexicalFiltering\OffsideExceptions\OffsideExceptions.fs" />
    <Compile Include="Conformance\MethodResolution\ParametersResolution.fs" />
    <Compile Include="Conformance\PatternMatching\Simple.fs" />
    <Compile Include="Conformance\Printing\Printing.fs" />
    <Compile Include="Conformance\PseudoCustomAttributes\PseudoCustomAttributes.fs" />
    <Compile Include="Conformance\RecordTypes\AnonymousRecords.fs" />
    <Compile Include="Conformance\RecordTypes\RecordTypes.fs" />
    <Compile Include="Conformance\StructTypes\StructTypes.fs" />
    <Compile Include="Conformance\TypesAndTypeConstraints\CheckingSyntacticTypes\CheckingSyntacticTypes.fs" />
    <Compile Include="Conformance\TypesAndTypeConstraints\LogicalPropertiesOfTypes\LogicalPropertiesOfTypes.fs" />
    <Compile Include="Conformance\TypesAndTypeConstraints\IWSAMsAndSRTPs\IWSAMsAndSRTPsTests.fs" />
    <Compile Include="Conformance\UnionTypes\UnionTypes.fs" />
    <Compile Include="Conformance\UnitsOfMeasure\Basic.fs" />
    <Compile Include="Conformance\UnitsOfMeasure\Diagnostics.fs" />
    <Compile Include="Conformance\UnitsOfMeasure\Parsing.fs" />
    <Compile Include="Conformance\UnitsOfMeasure\TypeChecker.fs" />
    <Compile Include="EmittedIL\CompilerGeneratedAttributeOnAccessors.fs" />
    <Compile Include="EmittedIL\EmptyArray.fs" />
    <Compile Include="EmittedIL\Literals.fs" />
    <Compile Include="EmittedIL\SkipLocalsInit.fs" />
    <Compile Include="EmittedIL\StringFormatAndInterpolation.fs" />
    <Compile Include="EmittedIL\StructGettersReadOnly.fs" />
    <Compile Include="EmittedIL\TailCalls.fs" />
    <Compile Include="EmittedIL\TupleElimination.fs" />
    <Compile Include="EmittedIL\TypeTestsInPatternMatching.fs" />
    <Compile Include="EmittedIL\WhileLoops.fs" />
    <Compile Include="EmittedIL\AssemblyBoundary\AssemblyBoundary.fs" />
    <Compile Include="EmittedIL\AsyncExpressionStepping\AsyncExpressionStepping.fs" />
    <Compile Include="EmittedIL\AttributeTargets\AttributeTargets.fs" />
    <Compile Include="EmittedIL\CCtorDUWithMember\CCtorDUWithMember.fs" />
    <Compile Include="EmittedIL\CompiledNameAttribute\CompiledNameAttribute.fs" />
    <Compile Include="EmittedIL\ComputationExpressions\ComputationExpressions.fs" />
    <Compile Include="EmittedIL\DoNotBoxStruct\DoNotBoxStruct.fs" />
    <Compile Include="EmittedIL\ForLoop\ForLoop.fs" />
    <Compile Include="EmittedIL\GeneratedIterators\GeneratedIterators.fs" />
    <Compile Include="EmittedIL\GenericComparison\GenericComparison.fs" />
    <Compile Include="EmittedIL\InequalityComparison\InequalityComparison.fs" />
    <Compile Include="EmittedIL\Inlining\Inlining.fs" />
    <Compile Include="EmittedIL\ListExpressionStepping\ListExpressionStepping.fs" />
    <Compile Include="EmittedIL\MethodImplAttribute\MethodImplAttribute.fs" />
    <Compile Include="EmittedIL\Misc\Misc.fs" />
    <Compile Include="EmittedIL\operators\Operators.fs" />
    <Compile Include="EmittedIL\Platform\Platform.fs" />
    <Compile Include="EmittedIL\QueryExpressionStepping\QueryExpressionStepping.fs" />
    <Compile Include="EmittedIL\SerializableAttribute\SerializableAttribute.fs" />
    <Compile Include="EmittedIL\SeqExpressionStepping\SeqExpressionStepping.fs" />
    <Compile Include="EmittedIL\SeqExpressionTailCalls\SeqExpressionTailCalls.fs" />
    <Compile Include="EmittedIL\StaticInit\StaticInit.fs" />
    <Compile Include="EmittedIL\SteppingMatch\SteppingMatch.fs" />
    <Compile Include="EmittedIL\Structure\Structure.fs" />
    <Compile Include="EmittedIL\TestFunctions\TestFunctions.fs" />
    <Compile Include="EmittedIL\Tuples\Tuples.fs" />
    <Compile Include="ErrorMessages\UnsupportedAttributes.fs" />
    <Compile Include="ErrorMessages\TypeEqualsMissingTests.fs" />
    <Compile Include="ErrorMessages\AccessOfTypeAbbreviationTests.fs" />
    <Compile Include="ErrorMessages\AssignmentErrorTests.fs" />
    <Compile Include="ErrorMessages\ClassesTests.fs" />
    <Compile Include="ErrorMessages\ConstructorTests.fs" />
    <Compile Include="ErrorMessages\DontSuggestTests.fs" />
    <Compile Include="ErrorMessages\ElseBranchHasWrongTypeTests.fs" />
    <Compile Include="ErrorMessages\InvalidLiteralTests.fs" />
    <Compile Include="ErrorMessages\InvalidNumericLiteralTests.fs" />    
    <Compile Include="ErrorMessages\MissingElseBranch.fs" />
    <Compile Include="ErrorMessages\MissingExpressionTests.fs" />
    <Compile Include="ErrorMessages\ModuleTests.fs" />
    <Compile Include="ErrorMessages\NameResolutionTests.fs" />
    <Compile Include="ErrorMessages\SuggestionsTests.fs" />
    <Compile Include="ErrorMessages\TypeMismatchTests.fs" />
    <Compile Include="ErrorMessages\UnitGenericAbstactType.fs" />
    <Compile Include="ErrorMessages\UpcastDowncastTests.fs" />
    <Compile Include="ErrorMessages\WarnExpressionTests.fs" />
    <Compile Include="ErrorMessages\WrongSyntaxInForLoop.fs" />
    <Compile Include="ErrorMessages\ConfusingTypeName.fs" />
    <Compile Include="ErrorMessages\FS0988AtEndOfFile.fs" />
    <Compile Include="ErrorMessages\Repro1548.fs" />
    <Compile Include="ErrorMessages\WarnIfDiscardedInList.fs" />
    <Compile Include="Language\IndexerSetterParamArray.fs" />
    <Compile Include="Language\RegressionTests.fs" />
    <Compile Include="Language\AttributeCheckingTests.fs" />
    <Compile Include="Language\ObsoleteAttributeCheckingTests.fs" />
    <Compile Include="Language\XmlComments.fs" />
    <Compile Include="Language\CompilerDirectiveTests.fs" />
    <Compile Include="Language\CodeQuotationTests.fs" />
    <Compile Include="Language\InterpolatedStringsTests.fs" />
    <Compile Include="Language\ComputationExpressionTests.fs" />
    <Compile Include="Language\CastingTests.fs" />
    <Compile Include="Language\NameofTests.fs" />
    <Compile Include="ConstraintSolver\PrimitiveConstraints.fs" />
    <Compile Include="ConstraintSolver\MemberConstraints.fs" />
    <None Include="**\*.cs;**\*.fs;**\*.fsx;**\*.fsi" Exclude="@(Compile)">
      <Link>%(RelativeDir)\TestSource\%(Filename)%(Extension)</Link>
    </None>
    <None Include="**\*.cs;**\*.fs;**\*.fsx;**\*.fsi;" Exclude="@(Compile)">
      <Link>%(RelativeDir)\TestSource\%(Filename)%(Extension)</Link>
    </None>
    <Compile Include="Interop\SimpleInteropTests.fs" />
	<Compile Include="Interop\RequiredAndInitOnlyProperties.fs" />
	<Compile Include="Interop\StaticsInInterfaces.fs" />
    <Compile Include="Interop\VisibilityTests.fs" />
    <Compile Include="Scripting\Interactive.fs" />
    <Compile Include="TypeChecks\CheckDeclarationsTests.fs" />
    <Compile Include="CompilerOptions\fsc\langversion.fs" />
    <Compile Include="CompilerOptions\fsc\noframework.fs" />
    <Compile Include="CompilerOptions\fsc\platform.fs" />
    <Compile Include="CompilerOptions\fsc\reference.fs" />
    <Compile Include="CompilerOptions\fsc\reflectionfree.fs" />
    <Compile Include="CompilerOptions\fsc\warn.fs" />
    <Compile Include="CompilerOptions\fsc\warnon.fs" />
    <Compile Include="Debugger\PortablePdbs.fs" />
    <Compile Include="Diagnostics\async.fs" />
    <Compile Include="Diagnostics\General.fs" />
    <Compile Include="Globalization\GlobalizationTestCases.fs" />
    <Compile Include="OCamlCompat\OCamlCompat.fs" />
    <Compile Include="Miscellaneous\ListLiterals.fs" />
  </ItemGroup>
  <ItemGroup>
    <Content Include="resources\**" CopyToOutputDirectory="Never" CopyToPublishDirectory="PreserveNewest" />
    <EmbeddedResource Remove="Properties\**" />
    <Content Include="xunit.runner.json" CopyToOutputDirectory="PreserveNewest" />
    <None Include="**\*.bsl">
      <Link>%(RelativeDir)\BaseLine\%(Filename)%(Extension)</Link>
    </None>
  </ItemGroup>
  <ItemGroup>
    <ProjectReference Include="$(FSharpSourcesRoot)\Compiler\FSharp.Compiler.Service.fsproj" />
    <ProjectReference Include="$(FSharpSourcesRoot)\FSharp.Compiler.Interactive.Settings\FSharp.Compiler.Interactive.Settings.fsproj" />
    <ProjectReference Include="$(FSharpSourcesRoot)\FSharp.Core\FSharp.Core.fsproj" />
    <ProjectReference Include="$(FSharpTestsRoot)\FSharp.Test.Utilities\FSharp.Test.Utilities.fsproj" />
  </ItemGroup>

</Project><|MERGE_RESOLUTION|>--- conflicted
+++ resolved
@@ -3,14 +3,8 @@
 <Project Sdk="Microsoft.NET.Sdk">
 
   <PropertyGroup>
-<<<<<<< HEAD
-	  
-    <TargetFrameworks>net472;net6.0</TargetFrameworks>
-    <TargetFrameworks Condition="'$(OS)' == 'Unix'">net6.0</TargetFrameworks>
-=======
     <TargetFrameworks>net472;net7.0</TargetFrameworks>
     <TargetFrameworks Condition="'$(OS)' == 'Unix'">net7.0</TargetFrameworks>
->>>>>>> 91e80c7a
     <OutputType>Library</OutputType>
     <GenerateProgramFile>false</GenerateProgramFile>
     <DisableImplicitFSharpCoreReference>true</DisableImplicitFSharpCoreReference>
