--- conflicted
+++ resolved
@@ -236,16 +236,10 @@
     <Compile Include="Language\CopyAndUpdateTests.fs" />
     <Compile Include="Language\ConstraintIntersectionTests.fs" />
     <Compile Include="Language\BooleanReturningAndReturnTypeDirectedPartialActivePatternTests.fs" />
-<<<<<<< HEAD
-    <Compile Include="Language\NullableLibraryConstructsTests.fs" />
-    <Compile Include="Language\NullableCsharpImportTests.fs" />
-    <Compile Include="Language\NullableReferenceTypesTests.fs" />
-=======
     <Compile Include="Language\Nullness\NullableLibraryConstructsTests.fs" />
     <Compile Include="Language\Nullness\NullableCsharpImportTests.fs" />
     <Compile Include="Language\Nullness\NullableRegressionTests.fs" />
     <Compile Include="Language\Nullness\NullableReferenceTypesTests.fs" />
->>>>>>> dc92a0c4
     <Compile Include="Language\IndexedSetTests.fs" />
     <Compile Include="ConstraintSolver\PrimitiveConstraints.fs" />
     <Compile Include="ConstraintSolver\MemberConstraints.fs" />
