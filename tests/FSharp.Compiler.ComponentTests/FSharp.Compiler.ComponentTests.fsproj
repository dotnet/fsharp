﻿<?xml version="1.0" encoding="utf-8"?>
<!-- Copyright (c) Microsoft Corporation.  All Rights Reserved.  See License.txt in the project root for license information. -->
<Project Sdk="Microsoft.NET.Sdk">

  <PropertyGroup>
    <TargetFrameworks>net472;net6.0</TargetFrameworks>
    <TargetFrameworks Condition="'$(OS)' == 'Unix'">net6.0</TargetFrameworks>
    <OutputType>Library</OutputType>
    <GenerateProgramFile>false</GenerateProgramFile>
    <DisableImplicitFSharpCoreReference>true</DisableImplicitFSharpCoreReference>
    <UnitTestType>xunit</UnitTestType>
    <IsTestProject>true</IsTestProject>
    <ExcludeFromSourceBuild>true</ExcludeFromSourceBuild>
    <Optimize>false</Optimize>
    <Tailcalls>false</Tailcalls>
    <OtherFlags>$(OtherFlags) --warnon:1182</OtherFlags>
    <NoWarn>$(NoWarn);FS0988</NoWarn> <!-- "program does nothing" warning -->
  </PropertyGroup>

  <ItemGroup>
    <Compile Include="Conformance\BasicGrammarElements\OperatorNames\OperatorNames.fs" />
    <Compile Include="Conformance\BasicGrammarElements\PrecedenceAndOperators\PrecedenceAndOperators.fs" />
    <Compile Include="Conformance\BasicTypeAndModuleDefinitions\ExceptionDefinitions\ExceptionDefinitions.fs" />
    <Compile Include="Conformance\BasicTypeAndModuleDefinitions\GeneratedEqualityHashingComparison\Attributes\Diags\Diags.fs" />
    <Compile Include="Conformance\BasicTypeAndModuleDefinitions\GeneratedEqualityHashingComparison\Attributes\Legacy\Legacy.fs" />
    <Compile Include="Conformance\BasicTypeAndModuleDefinitions\GeneratedEqualityHashingComparison\Basic\Basic.fs" />
    <Compile Include="Conformance\BasicTypeAndModuleDefinitions\GeneratedEqualityHashingComparison\IComparison\IComparison.fs" />
    <Compile Include="Conformance\BasicTypeAndModuleDefinitions\ModuleDefinitions\ModuleDefinitions.fs" />
    <Compile Include="Conformance\BasicTypeAndModuleDefinitions\NamespaceDeclGroups\NamespaceDeclGroups.fs" />
    <Compile Include="Conformance\BasicTypeAndModuleDefinitions\NullRepresentations\NullRepresentations.fs" />
    <Compile Include="Conformance\BasicTypeAndModuleDefinitions\TypeAbbreviations\TypeAbbreviations.fs" />
    <Compile Include="Conformance\ClassTypes\ExplicitObjectConstructors\ExplicitObjectConstructors.fs" />
    <Compile Include="Conformance\ClassTypes\ImplicitObjectConstructors\ImplicitObjectConstructors.fs" />
    <Compile Include="Conformance\ClassTypes\ValueRestriction\ValueRestriction.fs" />
    <Compile Include="Conformance\DelegateTypes\DelegateDefinition.fs" />
    <Compile Include="Conformance\DeclarationElements\AccessibilityAnnotations\Basic\Basic.fs" />
    <Compile Include="Conformance\DeclarationElements\AccessibilityAnnotations\OnOverridesAndIFaceImpl\OnOverridesAndIFaceImpl.fs" />
    <Compile Include="Conformance\DeclarationElements\AccessibilityAnnotations\OnTypeMembers\OnTypeMembers.fs" />
    <Compile Include="Conformance\DeclarationElements\AccessibilityAnnotations\PermittedLocations\PermittedLocations.fs" />
    <Compile Include="Conformance\DeclarationElements\CustomAttributes\AttributeInheritance\AttributeInheritance.fs" />
    <Compile Include="Conformance\DeclarationElements\CustomAttributes\AttributeUsage\AttributeUsage.fs" />
    <Compile Include="Conformance\DeclarationElements\CustomAttributes\Basic\Basic.fs" />
    <Compile Include="Conformance\DeclarationElements\CustomAttributes\ImportedAttributes\ImportedAttributes.fs" />
    <Compile Include="Conformance\DeclarationElements\CustomAttributes\ArgumentsOfAllTypes\ArgumentsOfAllTypes.fs" />
    <Compile Include="Conformance\DeclarationElements\Events\Basic\Basic.fs" />
    <Compile Include="Conformance\DeclarationElements\FieldMembers\FieldMembers.fs" />
    <Compile Include="Conformance\DeclarationElements\ImportDeclarations\ImportDeclarations.fs" />
    <Compile Include="Conformance\DeclarationElements\InterfaceSpecificationsAndImplementations\InterfaceSpecificationsAndImplementations.fs" />
    <Compile Include="Conformance\DeclarationElements\LetBindings\Basic\Basic.fs" />
    <Compile Include="Conformance\DeclarationElements\LetBindings\TypeFunctions\TypeFunctions.fs" />
    <Compile Include="Conformance\DeclarationElements\LetBindings\ActivePatternBindings\ActivePatternBindings.fs" />
    <Compile Include="Conformance\DeclarationElements\LetBindings\ExplicitTypeParameters\ExplicitTypeParameters.fs" />
    <Compile Include="Conformance\DeclarationElements\MemberDefinitions\MemberDefinitions.fs" />
    <Compile Include="Conformance\DeclarationElements\MemberDefinitions\ImplementingDispatchSlots\ImplementingDispatchSlots.fs" />
    <Compile Include="Conformance\DeclarationElements\MemberDefinitions\MethodsAndProperties\MethodsAndProperties.fs" />
    <Compile Include="Conformance\DeclarationElements\MemberDefinitions\NamedArguments\NamedArguments.fs" />
    <Compile Include="Conformance\DeclarationElements\MemberDefinitions\OptionalArguments\OptionalArguments.fs" />
    <Compile Include="Conformance\DeclarationElements\MemberDefinitions\OptionalDefaultParamArgs\OptionalDefaultParamArgs.fs" />
    <Compile Include="Conformance\DeclarationElements\MemberDefinitions\OverloadingMembers\OverloadingMembers.fs" />
    <Compile Include="Conformance\DeclarationElements\ModuleAbbreviations\ModuleAbbreviations.fs" />
    <Compile Include="Conformance\DeclarationElements\UseBindings\UseBindings.fs" />
    <Compile Include="Conformance\Expressions\ApplicationExpressions\BasicApplication\BasicApplication.fs" />
    <Compile Include="Conformance\Expressions\BindingExpressions\BindingExpressions.fs" />
    <Compile Include="Conformance\Expressions\ControlFlowExpressions\PatternMatching\PatternMatching.fs" />
    <Compile Include="Conformance\Expressions\ControlFlowExpressions\SequenceIteration\SequenceIteration.fs" />
    <Compile Include="Conformance\Expressions\ControlFlowExpressions\Type-relatedExpressions\Type-relatedExpressions.fs" />
    <Compile Include="Conformance\InferenceProcedures\ByrefSafetyAnalysis\ByrefSafetyAnalysis.fs" />
    <Compile Include="Conformance\InferenceProcedures\RecursiveSafetyAnalysis\RecursiveSafetyAnalysis.fs" />
    <Compile Include="Conformance\LexicalAnalysis\Comments.fs" />
    <Compile Include="Conformance\LexicalAnalysis\NumericLiterals.fs" />
    <Compile Include="Conformance\LexicalAnalysis\Shift\Generics.fs" />
    <Compile Include="Conformance\LexicalAnalysis\SymbolicKeywords.fs" />
    <Compile Include="Conformance\LexicalAnalysis\SymbolicOperators.fs" />
    <Compile Include="Conformance\LexicalFiltering\HashLight\HashLight.fs" />
    <Compile Include="Conformance\LexicalFiltering\HighPrecedenceApplication\HighPrecedenceApplication.fs" />
    <Compile Include="Conformance\LexicalFiltering\OffsideExceptions\OffsideExceptions.fs" />
    <Compile Include="Conformance\MethodResolution\ParametersResolution.fs" />
    <Compile Include="Conformance\PatternMatching\Simple.fs" />
    <Compile Include="Conformance\Printing\Printing.fs" />
    <Compile Include="Conformance\PseudoCustomAttributes\PseudoCustomAttributes.fs" />
    <Compile Include="Conformance\RecordTypes\AnonymousRecords.fs" />
    <Compile Include="Conformance\RecordTypes\RecordTypes.fs" />
    <Compile Include="Conformance\StructTypes\StructTypes.fs" />
    <Compile Include="Conformance\TypesAndTypeConstraints\CheckingSyntacticTypes\CheckingSyntacticTypes.fs" />
    <Compile Include="Conformance\TypesAndTypeConstraints\LogicalPropertiesOfTypes\LogicalPropertiesOfTypes.fs" />
    <Compile Include="Conformance\UnionTypes\UnionTypes.fs" />
    <Compile Include="Conformance\UnitsOfMeasure\Basic.fs" />
    <Compile Include="Conformance\UnitsOfMeasure\Diagnostics.fs" />
    <Compile Include="Conformance\UnitsOfMeasure\Parsing.fs" />
    <Compile Include="Conformance\UnitsOfMeasure\TypeChecker.fs" />
    <Compile Include="EmittedIL\CompilerGeneratedAttributeOnAccessors.fs" />
    <Compile Include="EmittedIL\EmptyArray.fs" />
    <Compile Include="EmittedIL\Literals.fs" />
    <Compile Include="EmittedIL\SkipLocalsInit.fs" />
    <Compile Include="EmittedIL\StringFormatAndInterpolation.fs" />
    <Compile Include="EmittedIL\StructGettersReadOnly.fs" />
    <Compile Include="EmittedIL\TailCalls.fs" />
    <Compile Include="EmittedIL\TupleElimination.fs" />
    <Compile Include="EmittedIL\TypeTestsInPatternMatching.fs" />
    <Compile Include="EmittedIL\WhileLoops.fs" />
    <Compile Include="EmittedIL\AssemblyBoundary\AssemblyBoundary.fs" />
    <Compile Include="EmittedIL\AsyncExpressionStepping\AsyncExpressionStepping.fs" />
    <Compile Include="EmittedIL\AttributeTargets\AttributeTargets.fs" />
    <Compile Include="EmittedIL\CCtorDUWithMember\CCtorDUWithMember.fs" />
    <Compile Include="EmittedIL\CompiledNameAttribute\CompiledNameAttribute.fs" />
    <Compile Include="EmittedIL\ComputationExpressions\ComputationExpressions.fs" />
    <Compile Include="EmittedIL\DoNotBoxStruct\DoNotBoxStruct.fs" />
    <Compile Include="EmittedIL\ForLoop\ForLoop.fs" />
    <Compile Include="EmittedIL\GeneratedIterators\GeneratedIterators.fs" />
    <Compile Include="EmittedIL\GenericComparison\GenericComparison.fs" />
    <Compile Include="EmittedIL\InequalityComparison\InequalityComparison.fs" />
    <Compile Include="EmittedIL\Inlining\Inlining.fs" />
    <Compile Include="EmittedIL\ListExpressionStepping\ListExpressionStepping.fs" />
    <Compile Include="EmittedIL\MethodImplAttribute\MethodImplAttribute.fs" />
    <Compile Include="EmittedIL\Misc\Misc.fs" />
    <Compile Include="EmittedIL\operators\Operators.fs" />
    <Compile Include="EmittedIL\Platform\Platform.fs" />
    <Compile Include="EmittedIL\QueryExpressionStepping\QueryExpressionStepping.fs" />
    <Compile Include="EmittedIL\SerializableAttribute\SerializableAttribute.fs" />
    <Compile Include="EmittedIL\SeqExpressionStepping\SeqExpressionStepping.fs" />
    <Compile Include="EmittedIL\SeqExpressionTailCalls\SeqExpressionTailCalls.fs" />
    <Compile Include="EmittedIL\StaticInit\StaticInit.fs" />
    <Compile Include="EmittedIL\SteppingMatch\SteppingMatch.fs" />
    <Compile Include="EmittedIL\Structure\Structure.fs" />
    <Compile Include="EmittedIL\TestFunctions\TestFunctions.fs" />
    <Compile Include="EmittedIL\Tuples\Tuples.fs" />
    <Compile Include="ErrorMessages\UnsupportedAttributes.fs" />
    <Compile Include="ErrorMessages\TypeEqualsMissingTests.fs" />
    <Compile Include="ErrorMessages\AccessOfTypeAbbreviationTests.fs" />
    <Compile Include="ErrorMessages\AssignmentErrorTests.fs" />
    <Compile Include="ErrorMessages\ClassesTests.fs" />
    <Compile Include="ErrorMessages\ConstructorTests.fs" />
    <Compile Include="ErrorMessages\DontSuggestTests.fs" />
    <Compile Include="ErrorMessages\ElseBranchHasWrongTypeTests.fs" />
    <Compile Include="ErrorMessages\InvalidLiteralTests.fs" />
    <Compile Include="ErrorMessages\InvalidNumericLiteralTests.fs" />    
    <Compile Include="ErrorMessages\MissingElseBranch.fs" />
    <Compile Include="ErrorMessages\MissingExpressionTests.fs" />
    <Compile Include="ErrorMessages\ModuleTests.fs" />
    <Compile Include="ErrorMessages\NameResolutionTests.fs" />
    <Compile Include="ErrorMessages\SuggestionsTests.fs" />
    <Compile Include="ErrorMessages\TypeMismatchTests.fs" />
    <Compile Include="ErrorMessages\UnitGenericAbstactType.fs" />
    <Compile Include="ErrorMessages\UpcastDowncastTests.fs" />
    <Compile Include="ErrorMessages\WarnExpressionTests.fs" />
    <Compile Include="ErrorMessages\WrongSyntaxInForLoop.fs" />
    <Compile Include="ErrorMessages\ConfusingTypeName.fs" />
    <Compile Include="ErrorMessages\FS0988AtEndOfFile.fs" />
    <Compile Include="ErrorMessages\Repro1548.fs" />
    <Compile Include="ErrorMessages\WarnIfDiscardedInList.fs" />
    <Compile Include="Language\IndexerSetterParamArray.fs" />
    <Compile Include="Language\RegressionTests.fs" />
    <Compile Include="Language\AttributeCheckingTests.fs" />
    <Compile Include="Language\XmlComments.fs" />
    <Compile Include="Language\CompilerDirectiveTests.fs" />
    <Compile Include="Language\CodeQuotationTests.fs" />
    <Compile Include="Language\ComputationExpressionTests.fs" />
    <Compile Include="Language\CastingTests.fs" />
    <Compile Include="Language\NameofTests.fs" />
    <Compile Include="ConstraintSolver\PrimitiveConstraints.fs" />
    <Compile Include="ConstraintSolver\MemberConstraints.fs" />
<<<<<<< HEAD
    <Compile Include="ConstraintSolver\ObjInference.fs" />
=======
    <None Include="**\*.cs;**\*.fs;**\*.fsx;**\*.fsi" Exclude="@(Compile)">
      <Link>%(RelativeDir)\TestSource\%(Filename)%(Extension)</Link>
    </None>
    <None Include="**\*.cs;**\*.fs;**\*.fsx;**\*.fsi;" Exclude="@(Compile)">
      <Link>%(RelativeDir)\TestSource\%(Filename)%(Extension)</Link>
    </None>
>>>>>>> ca151613
    <Compile Include="Interop\SimpleInteropTests.fs" />
	<Compile Include="Interop\RequiredAndInitOnlyProperties.fs" />
	<Compile Include="Interop\StaticsInInterfaces.fs" />
    <Compile Include="Interop\VisibilityTests.fs" />
    <Compile Include="Scripting\Interactive.fs" />
    <Compile Include="TypeChecks\CheckDeclarationsTests.fs" />
    <Compile Include="CompilerOptions\fsc\langversion.fs" />
    <Compile Include="CompilerOptions\fsc\noframework.fs" />
    <Compile Include="CompilerOptions\fsc\platform.fs" />
    <Compile Include="CompilerOptions\fsc\reference.fs" />
    <Compile Include="CompilerOptions\fsc\warn.fs" />
    <Compile Include="CompilerOptions\fsc\warnon.fs" />
    <Compile Include="Debugger\PortablePdbs.fs" />
    <Compile Include="Diagnostics\async.fs" />
    <Compile Include="Diagnostics\General.fs" />
    <Compile Include="Globalization\GlobalizationTestCases.fs" />
    <Compile Include="OCamlCompat\OCamlCompat.fs" />
    <Compile Include="Miscellaneous\ListLiterals.fs" />
  </ItemGroup>
  <ItemGroup>
    <Content Include="resources\**" CopyToOutputDirectory="Never" CopyToPublishDirectory="PreserveNewest" />
    <EmbeddedResource Remove="Properties\**" />
    <Content Include="xunit.runner.json" CopyToOutputDirectory="PreserveNewest" />
    <None Include="**\*.bsl">
      <Link>%(RelativeDir)\BaseLine\%(Filename)%(Extension)</Link>
    </None>
  </ItemGroup>
  <ItemGroup>
    <ProjectReference Include="$(FSharpSourcesRoot)\Compiler\FSharp.Compiler.Service.fsproj" />
    <ProjectReference Include="$(FSharpSourcesRoot)\FSharp.Compiler.Interactive.Settings\FSharp.Compiler.Interactive.Settings.fsproj" />
    <ProjectReference Include="$(FSharpSourcesRoot)\FSharp.Core\FSharp.Core.fsproj" />
    <ProjectReference Include="$(FSharpTestsRoot)\FSharp.Test.Utilities\FSharp.Test.Utilities.fsproj" />
  </ItemGroup>

</Project><|MERGE_RESOLUTION|>--- conflicted
+++ resolved
@@ -159,16 +159,13 @@
     <Compile Include="Language\NameofTests.fs" />
     <Compile Include="ConstraintSolver\PrimitiveConstraints.fs" />
     <Compile Include="ConstraintSolver\MemberConstraints.fs" />
-<<<<<<< HEAD
     <Compile Include="ConstraintSolver\ObjInference.fs" />
-=======
     <None Include="**\*.cs;**\*.fs;**\*.fsx;**\*.fsi" Exclude="@(Compile)">
       <Link>%(RelativeDir)\TestSource\%(Filename)%(Extension)</Link>
     </None>
     <None Include="**\*.cs;**\*.fs;**\*.fsx;**\*.fsi;" Exclude="@(Compile)">
       <Link>%(RelativeDir)\TestSource\%(Filename)%(Extension)</Link>
     </None>
->>>>>>> ca151613
     <Compile Include="Interop\SimpleInteropTests.fs" />
 	<Compile Include="Interop\RequiredAndInitOnlyProperties.fs" />
 	<Compile Include="Interop\StaticsInInterfaces.fs" />
