--- conflicted
+++ resolved
@@ -1,340 +1,3 @@
-<<<<<<< HEAD
-
-//  Microsoft (R) .NET IL Disassembler.  Version 5.0.0-preview.7.20364.11
-
-
-
-// Metadata version: v4.0.30319
-.assembly extern System.Runtime
-{
-  .publickeytoken = (B0 3F 5F 7F 11 D5 0A 3A )                         // .?_....:
-  .ver 7:0:0:0
-}
-.assembly extern FSharp.Core
-{
-  .publickeytoken = (B0 3F 5F 7F 11 D5 0A 3A )                         // .?_....:
-  .ver 7:0:0:0
-}
-.assembly extern netstandard
-{
-  .publickeytoken = (CC 7B 13 FF CD 2D DD 51 )                         // .{...-.Q
-  .ver 2:1:0:0
-}
-.assembly StaticInit_Struct01
-{
-  .custom instance void [FSharp.Core]Microsoft.FSharp.Core.FSharpInterfaceDataVersionAttribute::.ctor(int32,
-                                                                                                      int32,
-                                                                                                      int32) = ( 01 00 02 00 00 00 00 00 00 00 00 00 00 00 00 00 ) 
-
-  // --- The following custom attribute is added automatically, do not uncomment -------
-  //  .custom instance void [System.Runtime]System.Diagnostics.DebuggableAttribute::.ctor(valuetype [System.Runtime]System.Diagnostics.DebuggableAttribute/DebuggingModes) = ( 01 00 01 01 00 00 00 00 ) 
-
-  .hash algorithm 0x00008004
-  .ver 0:0:0:0
-}
-.mresource public FSharpSignatureData.StaticInit_Struct01
-{
-  // Offset: 0x00000000 Length: 0x000007E2
-  // WARNING: managed resource file FSharpSignatureData.StaticInit_Struct01 created
-}
-.mresource public FSharpOptimizationData.StaticInit_Struct01
-{
-  // Offset: 0x000007E8 Length: 0x00000225
-  // WARNING: managed resource file FSharpOptimizationData.StaticInit_Struct01 created
-}
-.module StaticInit_Struct01.exe
-// MVID: {63DBF1DE-96CA-184C-A745-0383DEF1DB63}
-.imagebase 0x00400000
-.file alignment 0x00000200
-.stackreserve 0x00100000
-.subsystem 0x0003       // WINDOWS_CUI
-.corflags 0x00000001    //  ILONLY
-// Image base: 0x000001A367510000
-
-
-// =============== CLASS MEMBERS DECLARATION ===================
-
-.class public abstract auto ansi sealed StaticInit_Struct01
-       extends [System.Runtime]System.Object
-{
-  .custom instance void [FSharp.Core]Microsoft.FSharp.Core.CompilationMappingAttribute::.ctor(valuetype [FSharp.Core]Microsoft.FSharp.Core.SourceConstructFlags) = ( 01 00 07 00 00 00 00 00 ) 
-  .class sequential ansi serializable sealed nested public C
-         extends [System.Runtime]System.ValueType
-         implements class [System.Runtime]System.IEquatable`1<valuetype StaticInit_Struct01/C>,
-                    [System.Runtime]System.Collections.IStructuralEquatable,
-                    class [System.Runtime]System.IComparable`1<valuetype StaticInit_Struct01/C>,
-                    [System.Runtime]System.IComparable,
-                    [System.Runtime]System.Collections.IStructuralComparable
-  {
-    .custom instance void [FSharp.Core]Microsoft.FSharp.Core.CompilationMappingAttribute::.ctor(valuetype [FSharp.Core]Microsoft.FSharp.Core.SourceConstructFlags) = ( 01 00 03 00 00 00 00 00 ) 
-    .field static assembly int32 x
-    .field static assembly int32 init@4
-    .field assembly valuetype [System.Runtime]System.DateTime s
-    .method public hidebysig virtual final 
-            instance int32  CompareTo(valuetype StaticInit_Struct01/C obj) cil managed
-    {
-      .custom instance void [System.Runtime]System.Runtime.CompilerServices.CompilerGeneratedAttribute::.ctor() = ( 01 00 00 00 )
-      // Code size       27 (0x1b)
-      .maxstack  4
-      .locals init (valuetype StaticInit_Struct01/C& V_0,
-               class [System.Runtime]System.Collections.IComparer V_1)
-      IL_0000:  ldarga.s   obj
-      IL_0002:  stloc.0
-      IL_0003:  call       class [System.Runtime]System.Collections.IComparer [FSharp.Core]Microsoft.FSharp.Core.LanguagePrimitives::get_GenericComparer()
-      IL_0008:  stloc.1
-      IL_0009:  ldarg.0
-      IL_000a:  ldfld      valuetype [System.Runtime]System.DateTime StaticInit_Struct01/C::s
-      IL_000f:  ldloc.0
-      IL_0010:  ldfld      valuetype [System.Runtime]System.DateTime StaticInit_Struct01/C::s
-      IL_0015:  call       int32 [netstandard]System.DateTime::Compare(valuetype [netstandard]System.DateTime,
-                                                                       valuetype [netstandard]System.DateTime)
-      IL_001a:  ret
-    } // end of method C::CompareTo
-
-    .method public hidebysig virtual final 
-            instance int32  CompareTo(object obj) cil managed
-    {
-      .custom instance void [System.Runtime]System.Runtime.CompilerServices.CompilerGeneratedAttribute::.ctor() = ( 01 00 00 00 )
-      // Code size       13 (0xd)
-      .maxstack  8
-      IL_0000:  ldarg.0
-      IL_0001:  ldarg.1
-      IL_0002:  unbox.any  StaticInit_Struct01/C
-      IL_0007:  call       instance int32 StaticInit_Struct01/C::CompareTo(valuetype StaticInit_Struct01/C)
-      IL_000c:  ret
-    } // end of method C::CompareTo
-
-    .method public hidebysig virtual final 
-            instance int32  CompareTo(object obj,
-                                      class [System.Runtime]System.Collections.IComparer comp) cil managed
-    {
-      .custom instance void [System.Runtime]System.Runtime.CompilerServices.CompilerGeneratedAttribute::.ctor() = ( 01 00 00 00 )
-      // Code size       30 (0x1e)
-      .maxstack  4
-      .locals init (valuetype StaticInit_Struct01/C V_0,
-               valuetype StaticInit_Struct01/C& V_1,
-               class [System.Runtime]System.Collections.IComparer V_2)
-      IL_0000:  ldarg.1
-      IL_0001:  unbox.any  StaticInit_Struct01/C
-      IL_0006:  stloc.0
-      IL_0007:  ldloca.s   V_0
-      IL_0009:  stloc.1
-      IL_000a:  ldarg.2
-      IL_000b:  stloc.2
-      IL_000c:  ldarg.0
-      IL_000d:  ldfld      valuetype [System.Runtime]System.DateTime StaticInit_Struct01/C::s
-      IL_0012:  ldloc.1
-      IL_0013:  ldfld      valuetype [System.Runtime]System.DateTime StaticInit_Struct01/C::s
-      IL_0018:  call       int32 [netstandard]System.DateTime::Compare(valuetype [netstandard]System.DateTime,
-                                                                       valuetype [netstandard]System.DateTime)
-      IL_001d:  ret
-    } // end of method C::CompareTo
-
-    .method public hidebysig virtual final 
-            instance int32  GetHashCode(class [System.Runtime]System.Collections.IEqualityComparer comp) cil managed
-    {
-      .custom instance void [System.Runtime]System.Runtime.CompilerServices.CompilerGeneratedAttribute::.ctor() = ( 01 00 00 00 )
-      // Code size       31 (0x1f)
-      .maxstack  7
-      .locals init (int32 V_0)
-      IL_0000:  ldc.i4.0
-      IL_0001:  stloc.0
-      IL_0002:  ldc.i4     0x9e3779b9
-      IL_0007:  ldarg.1
-      IL_0008:  ldarg.0
-      IL_0009:  ldfld      valuetype [System.Runtime]System.DateTime StaticInit_Struct01/C::s
-      IL_000e:  call       int32 [FSharp.Core]Microsoft.FSharp.Core.LanguagePrimitives/HashCompare::GenericHashWithComparerIntrinsic<valuetype [System.Runtime]System.DateTime>(class [System.Runtime]System.Collections.IEqualityComparer,
-                                                                                                                                                                                !!0)
-      IL_0013:  ldloc.0
-      IL_0014:  ldc.i4.6
-      IL_0015:  shl
-      IL_0016:  ldloc.0
-      IL_0017:  ldc.i4.2
-      IL_0018:  shr
-      IL_0019:  add
-      IL_001a:  add
-      IL_001b:  add
-      IL_001c:  stloc.0
-      IL_001d:  ldloc.0
-      IL_001e:  ret
-    } // end of method C::GetHashCode
-
-    .method public hidebysig virtual final 
-            instance int32  GetHashCode() cil managed
-    {
-      .custom instance void [System.Runtime]System.Runtime.CompilerServices.CompilerGeneratedAttribute::.ctor() = ( 01 00 00 00 )
-      // Code size       12 (0xc)
-      .maxstack  8
-      IL_0000:  ldarg.0
-      IL_0001:  call       class [System.Runtime]System.Collections.IEqualityComparer [FSharp.Core]Microsoft.FSharp.Core.LanguagePrimitives::get_GenericEqualityComparer()
-      IL_0006:  call       instance int32 StaticInit_Struct01/C::GetHashCode(class [System.Runtime]System.Collections.IEqualityComparer)
-      IL_000b:  ret
-    } // end of method C::GetHashCode
-
-    .method public hidebysig virtual final 
-            instance bool  Equals(object obj,
-                                  class [System.Runtime]System.Collections.IEqualityComparer comp) cil managed
-    {
-      .custom instance void [System.Runtime]System.Runtime.CompilerServices.CompilerGeneratedAttribute::.ctor() = ( 01 00 00 00 )
-      // Code size       45 (0x2d)
-      .maxstack  4
-      .locals init (object V_0,
-               valuetype StaticInit_Struct01/C V_1,
-               valuetype StaticInit_Struct01/C& V_2,
-               class [System.Runtime]System.Collections.IEqualityComparer V_3)
-      IL_0000:  ldarg.1
-      IL_0001:  stloc.0
-      IL_0002:  ldloc.0
-      IL_0003:  isinst     StaticInit_Struct01/C
-      IL_0008:  ldnull
-      IL_0009:  cgt.un
-      IL_000b:  brfalse.s  IL_002b
-
-      IL_000d:  ldarg.1
-      IL_000e:  unbox.any  StaticInit_Struct01/C
-      IL_0013:  stloc.1
-      IL_0014:  ldloca.s   V_1
-      IL_0016:  stloc.2
-      IL_0017:  ldarg.2
-      IL_0018:  stloc.3
-      IL_0019:  ldarg.0
-      IL_001a:  ldfld      valuetype [System.Runtime]System.DateTime StaticInit_Struct01/C::s
-      IL_001f:  ldloc.2
-      IL_0020:  ldfld      valuetype [System.Runtime]System.DateTime StaticInit_Struct01/C::s
-      IL_0025:  call       bool [netstandard]System.DateTime::Equals(valuetype [netstandard]System.DateTime,
-                                                                     valuetype [netstandard]System.DateTime)
-      IL_002a:  ret
-
-      IL_002b:  ldc.i4.0
-      IL_002c:  ret
-    } // end of method C::Equals
-
-    .method public specialname rtspecialname 
-            instance void  .ctor(valuetype [System.Runtime]System.DateTime s) cil managed
-    {
-      // Code size       8 (0x8)
-      .maxstack  8
-      IL_0000:  ldarg.0
-      IL_0001:  ldarg.1
-      IL_0002:  stfld      valuetype [System.Runtime]System.DateTime StaticInit_Struct01/C::s
-      IL_0007:  ret
-    } // end of method C::.ctor
-
-    .method assembly static int32  f() cil managed
-    {
-      .custom instance void [System.Runtime]System.Runtime.CompilerServices.CompilerGeneratedAttribute::.ctor() = ( 01 00 00 00 )
-      // Code size       38 (0x26)
-      .maxstack  8
-      IL_0000:  nop
-      IL_0001:  volatile.
-      IL_0003:  ldsfld     int32 StaticInit_Struct01/C::init@4
-      IL_0008:  ldc.i4.1
-      IL_0009:  bge.s      IL_0014
-
-      IL_000b:  call       void [FSharp.Core]Microsoft.FSharp.Core.LanguagePrimitives/IntrinsicFunctions::FailStaticInit()
-      IL_0010:  nop
-      IL_0011:  nop
-      IL_0012:  br.s       IL_0015
-
-      IL_0014:  nop
-      IL_0015:  ldsfld     int32 StaticInit_Struct01/C::x
-      IL_001a:  ldstr      "2"
-      IL_001f:  callvirt   instance int32 [System.Runtime]System.String::get_Length()
-      IL_0024:  add
-      IL_0025:  ret
-    } // end of method C::f
-
-    .method public hidebysig virtual final 
-            instance bool  Equals(valuetype StaticInit_Struct01/C obj) cil managed
-    {
-      .custom instance void [System.Runtime]System.Runtime.CompilerServices.CompilerGeneratedAttribute::.ctor() = ( 01 00 00 00 )
-      // Code size       21 (0x15)
-      .maxstack  4
-      .locals init (valuetype StaticInit_Struct01/C& V_0)
-      IL_0000:  ldarga.s   obj
-      IL_0002:  stloc.0
-      IL_0003:  ldarg.0
-      IL_0004:  ldfld      valuetype [System.Runtime]System.DateTime StaticInit_Struct01/C::s
-      IL_0009:  ldloc.0
-      IL_000a:  ldfld      valuetype [System.Runtime]System.DateTime StaticInit_Struct01/C::s
-      IL_000f:  call       bool [netstandard]System.DateTime::Equals(valuetype [netstandard]System.DateTime,
-                                                                     valuetype [netstandard]System.DateTime)
-      IL_0014:  ret
-    } // end of method C::Equals
-
-    .method public hidebysig virtual final 
-            instance bool  Equals(object obj) cil managed
-    {
-      .custom instance void [System.Runtime]System.Runtime.CompilerServices.CompilerGeneratedAttribute::.ctor() = ( 01 00 00 00 )
-      // Code size       30 (0x1e)
-      .maxstack  4
-      .locals init (object V_0,
-               valuetype StaticInit_Struct01/C V_1)
-      IL_0000:  ldarg.1
-      IL_0001:  stloc.0
-      IL_0002:  ldloc.0
-      IL_0003:  isinst     StaticInit_Struct01/C
-      IL_0008:  ldnull
-      IL_0009:  cgt.un
-      IL_000b:  brfalse.s  IL_001c
-
-      IL_000d:  ldarg.1
-      IL_000e:  unbox.any  StaticInit_Struct01/C
-      IL_0013:  stloc.1
-      IL_0014:  ldarg.0
-      IL_0015:  ldloc.1
-      IL_0016:  call       instance bool StaticInit_Struct01/C::Equals(valuetype StaticInit_Struct01/C)
-      IL_001b:  ret
-
-      IL_001c:  ldc.i4.0
-      IL_001d:  ret
-    } // end of method C::Equals
-
-    .method private specialname rtspecialname static 
-            void  .cctor() cil managed
-    {
-      // Code size       13 (0xd)
-      .maxstack  8
-      IL_0000:  ldc.i4.0
-      IL_0001:  stsfld     int32 '<StartupCode$StaticInit_Struct01>'.$StaticInit_Struct01::init@
-      IL_0006:  ldsfld     int32 '<StartupCode$StaticInit_Struct01>'.$StaticInit_Struct01::init@
-      IL_000b:  pop
-      IL_000c:  ret
-    } // end of method C::.cctor
-
-  } // end of class C
-
-} // end of class StaticInit_Struct01
-
-.class private abstract auto ansi sealed '<StartupCode$StaticInit_Struct01>'.$StaticInit_Struct01
-       extends [System.Runtime]System.Object
-{
-  .field static assembly int32 init@
-  .custom instance void [System.Runtime]System.Diagnostics.DebuggerBrowsableAttribute::.ctor(valuetype [System.Runtime]System.Diagnostics.DebuggerBrowsableState) = ( 01 00 00 00 00 00 00 00 ) 
-  .custom instance void [System.Runtime]System.Runtime.CompilerServices.CompilerGeneratedAttribute::.ctor() = ( 01 00 00 00 ) 
-  .custom instance void [System.Runtime]System.Diagnostics.DebuggerNonUserCodeAttribute::.ctor() = ( 01 00 00 00 ) 
-  .method public static void  main@() cil managed
-  {
-    .entrypoint
-    // Code size       24 (0x18)
-    .maxstack  8
-    IL_0000:  ldstr      "1"
-    IL_0005:  callvirt   instance int32 [System.Runtime]System.String::get_Length()
-    IL_000a:  stsfld     int32 StaticInit_Struct01/C::x
-    IL_000f:  ldc.i4.1
-    IL_0010:  volatile.
-    IL_0012:  stsfld     int32 StaticInit_Struct01/C::init@4
-    IL_0017:  ret
-  } // end of method $StaticInit_Struct01::main@
-
-} // end of class '<StartupCode$StaticInit_Struct01>'.$StaticInit_Struct01
-
-
-// =============================================================
-
-// *********** DISASSEMBLY COMPLETE ***********************
-// WARNING: Created Win32 resource file D:\code\FS\fsharp\artifacts\bin\FSharp.Compiler.ComponentTests\Release\net7.0\tests\EmittedIL\StaticInit\StaticInit_Struct01_fs\StaticInit_Struct01.res
-=======
 
 
 
@@ -660,5 +323,3 @@
 
 
 
-
->>>>>>> 85c5cc34
