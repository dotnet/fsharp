--- conflicted
+++ resolved
@@ -1,743 +1,3 @@
-<<<<<<< HEAD
-
-//  Microsoft (R) .NET IL Disassembler.  Version 5.0.0-preview.7.20364.11
-
-
-
-// Metadata version: v4.0.30319
-.assembly extern System.Runtime
-{
-  .publickeytoken = (B0 3F 5F 7F 11 D5 0A 3A )                         // .?_....:
-  .ver 7:0:0:0
-}
-.assembly extern FSharp.Core
-{
-  .publickeytoken = (B0 3F 5F 7F 11 D5 0A 3A )                         // .?_....:
-  .ver 7:0:0:0
-}
-.assembly StructUnion01
-{
-  .custom instance void [FSharp.Core]Microsoft.FSharp.Core.FSharpInterfaceDataVersionAttribute::.ctor(int32,
-                                                                                                      int32,
-                                                                                                      int32) = ( 01 00 02 00 00 00 00 00 00 00 00 00 00 00 00 00 ) 
-
-  // --- The following custom attribute is added automatically, do not uncomment -------
-  //  .custom instance void [System.Runtime]System.Diagnostics.DebuggableAttribute::.ctor(valuetype [System.Runtime]System.Diagnostics.DebuggableAttribute/DebuggingModes) = ( 01 00 01 00 00 00 00 00 ) 
-
-  .hash algorithm 0x00008004
-  .ver 0:0:0:0
-}
-.mresource public FSharpSignatureData.StructUnion01
-{
-  // Offset: 0x00000000 Length: 0x000008BF
-  // WARNING: managed resource file FSharpSignatureData.StructUnion01 created
-}
-.mresource public FSharpOptimizationData.StructUnion01
-{
-  // Offset: 0x000008C8 Length: 0x0000042D
-  // WARNING: managed resource file FSharpOptimizationData.StructUnion01 created
-}
-.module StructUnion01.exe
-// MVID: {63DBF1DE-EAEF-9E9F-A745-0383DEF1DB63}
-.imagebase 0x00400000
-.file alignment 0x00000200
-.stackreserve 0x00100000
-.subsystem 0x0003       // WINDOWS_CUI
-.corflags 0x00000001    //  ILONLY
-// Image base: 0x000001F98D4C0000
-
-
-// =============== CLASS MEMBERS DECLARATION ===================
-
-.class public abstract auto ansi sealed StructUnion01
-       extends [System.Runtime]System.Object
-{
-  .custom instance void [FSharp.Core]Microsoft.FSharp.Core.CompilationMappingAttribute::.ctor(valuetype [FSharp.Core]Microsoft.FSharp.Core.SourceConstructFlags) = ( 01 00 07 00 00 00 00 00 ) 
-  .class sequential autochar serializable sealed nested public beforefieldinit U
-         extends [System.Runtime]System.ValueType
-         implements class [System.Runtime]System.IEquatable`1<valuetype StructUnion01/U>,
-                    [System.Runtime]System.Collections.IStructuralEquatable,
-                    class [System.Runtime]System.IComparable`1<valuetype StructUnion01/U>,
-                    [System.Runtime]System.IComparable,
-                    [System.Runtime]System.Collections.IStructuralComparable
-  {
-    .pack 0
-    .size 1
-    .custom instance void [FSharp.Core]Microsoft.FSharp.Core.StructAttribute::.ctor() = ( 01 00 00 00 ) 
-    .custom instance void [System.Runtime]System.Diagnostics.DebuggerDisplayAttribute::.ctor(string) = ( 01 00 15 7B 5F 5F 44 65 62 75 67 44 69 73 70 6C   // ...{__DebugDispl
-                                                                                                         61 79 28 29 2C 6E 71 7D 00 00 )                   // ay(),nq}..
-    .custom instance void [FSharp.Core]Microsoft.FSharp.Core.CompilationMappingAttribute::.ctor(valuetype [FSharp.Core]Microsoft.FSharp.Core.SourceConstructFlags) = ( 01 00 01 00 00 00 00 00 ) 
-    .field assembly int32 item1
-    .custom instance void [System.Runtime]System.Diagnostics.DebuggerBrowsableAttribute::.ctor(valuetype [System.Runtime]System.Diagnostics.DebuggerBrowsableState) = ( 01 00 00 00 00 00 00 00 ) 
-    .custom instance void [System.Runtime]System.Runtime.CompilerServices.CompilerGeneratedAttribute::.ctor() = ( 01 00 00 00 ) 
-    .custom instance void [System.Runtime]System.Diagnostics.DebuggerNonUserCodeAttribute::.ctor() = ( 01 00 00 00 ) 
-    .field assembly int32 item2
-    .custom instance void [System.Runtime]System.Diagnostics.DebuggerBrowsableAttribute::.ctor(valuetype [System.Runtime]System.Diagnostics.DebuggerBrowsableState) = ( 01 00 00 00 00 00 00 00 ) 
-    .custom instance void [System.Runtime]System.Runtime.CompilerServices.CompilerGeneratedAttribute::.ctor() = ( 01 00 00 00 ) 
-    .custom instance void [System.Runtime]System.Diagnostics.DebuggerNonUserCodeAttribute::.ctor() = ( 01 00 00 00 ) 
-    .method public static valuetype StructUnion01/U 
-            NewU(int32 item1,
-                 int32 item2) cil managed
-    {
-      .custom instance void [FSharp.Core]Microsoft.FSharp.Core.CompilationMappingAttribute::.ctor(valuetype [FSharp.Core]Microsoft.FSharp.Core.SourceConstructFlags,
-                                                                                                  int32) = ( 01 00 08 00 00 00 00 00 00 00 00 00 ) 
-      // Code size       8 (0x8)
-      .maxstack  8
-      IL_0000:  ldarg.0
-      IL_0001:  ldarg.1
-      IL_0002:  newobj     instance void StructUnion01/U::.ctor(int32,
-                                                                int32)
-      IL_0007:  ret
-    } // end of method U::NewU
-
-    .method assembly specialname rtspecialname 
-            instance void  .ctor(int32 item1,
-                                 int32 item2) cil managed
-    {
-      .custom instance void [System.Runtime]System.Runtime.CompilerServices.CompilerGeneratedAttribute::.ctor() = ( 01 00 00 00 ) 
-      .custom instance void [System.Runtime]System.Diagnostics.DebuggerNonUserCodeAttribute::.ctor() = ( 01 00 00 00 ) 
-      // Code size       15 (0xf)
-      .maxstack  8
-      IL_0000:  ldarg.0
-      IL_0001:  ldarg.1
-      IL_0002:  stfld      int32 StructUnion01/U::item1
-      IL_0007:  ldarg.0
-      IL_0008:  ldarg.2
-      IL_0009:  stfld      int32 StructUnion01/U::item2
-      IL_000e:  ret
-    } // end of method U::.ctor
-
-    .method public hidebysig instance int32 
-            get_Item1() cil managed
-    {
-      .custom instance void [System.Runtime]System.Runtime.CompilerServices.CompilerGeneratedAttribute::.ctor() = ( 01 00 00 00 ) 
-      .custom instance void [System.Runtime]System.Diagnostics.DebuggerNonUserCodeAttribute::.ctor() = ( 01 00 00 00 ) 
-      // Code size       7 (0x7)
-      .maxstack  8
-      IL_0000:  ldarg.0
-      IL_0001:  ldfld      int32 StructUnion01/U::item1
-      IL_0006:  ret
-    } // end of method U::get_Item1
-
-    .method public hidebysig instance int32 
-            get_Item2() cil managed
-    {
-      .custom instance void [System.Runtime]System.Runtime.CompilerServices.CompilerGeneratedAttribute::.ctor() = ( 01 00 00 00 ) 
-      .custom instance void [System.Runtime]System.Diagnostics.DebuggerNonUserCodeAttribute::.ctor() = ( 01 00 00 00 ) 
-      // Code size       7 (0x7)
-      .maxstack  8
-      IL_0000:  ldarg.0
-      IL_0001:  ldfld      int32 StructUnion01/U::item2
-      IL_0006:  ret
-    } // end of method U::get_Item2
-
-    .method public hidebysig instance int32 
-            get_Tag() cil managed
-    {
-      .custom instance void [System.Runtime]System.Runtime.CompilerServices.CompilerGeneratedAttribute::.ctor() = ( 01 00 00 00 ) 
-      .custom instance void [System.Runtime]System.Diagnostics.DebuggerNonUserCodeAttribute::.ctor() = ( 01 00 00 00 ) 
-      // Code size       4 (0x4)
-      .maxstack  8
-      IL_0000:  ldarg.0
-      IL_0001:  pop
-      IL_0002:  ldc.i4.0
-      IL_0003:  ret
-    } // end of method U::get_Tag
-
-    .method assembly hidebysig specialname 
-            instance object  __DebugDisplay() cil managed
-    {
-      .custom instance void [System.Runtime]System.Runtime.CompilerServices.CompilerGeneratedAttribute::.ctor() = ( 01 00 00 00 ) 
-      .custom instance void [System.Runtime]System.Diagnostics.DebuggerNonUserCodeAttribute::.ctor() = ( 01 00 00 00 ) 
-      // Code size       27 (0x1b)
-      .maxstack  8
-      IL_0000:  ldstr      "%+0.8A"
-      IL_0005:  newobj     instance void class [FSharp.Core]Microsoft.FSharp.Core.PrintfFormat`5<class [FSharp.Core]Microsoft.FSharp.Core.FSharpFunc`2<valuetype StructUnion01/U,string>,class [FSharp.Core]Microsoft.FSharp.Core.Unit,string,string,string>::.ctor(string)
-      IL_000a:  call       !!0 [FSharp.Core]Microsoft.FSharp.Core.ExtraTopLevelOperators::PrintFormatToString<class [FSharp.Core]Microsoft.FSharp.Core.FSharpFunc`2<valuetype StructUnion01/U,string>>(class [FSharp.Core]Microsoft.FSharp.Core.PrintfFormat`4<!!0,class [FSharp.Core]Microsoft.FSharp.Core.Unit,string,string>)
-      IL_000f:  ldarg.0
-      IL_0010:  ldobj      StructUnion01/U
-      IL_0015:  callvirt   instance !1 class [FSharp.Core]Microsoft.FSharp.Core.FSharpFunc`2<valuetype StructUnion01/U,string>::Invoke(!0)
-      IL_001a:  ret
-    } // end of method U::__DebugDisplay
-
-    .method public strict virtual instance string 
-            ToString() cil managed
-    {
-      .custom instance void [System.Runtime]System.Runtime.CompilerServices.CompilerGeneratedAttribute::.ctor() = ( 01 00 00 00 )
-      // Code size       27 (0x1b)
-      .maxstack  8
-      IL_0000:  ldstr      "%+A"
-      IL_0005:  newobj     instance void class [FSharp.Core]Microsoft.FSharp.Core.PrintfFormat`5<class [FSharp.Core]Microsoft.FSharp.Core.FSharpFunc`2<valuetype StructUnion01/U,string>,class [FSharp.Core]Microsoft.FSharp.Core.Unit,string,string,valuetype StructUnion01/U>::.ctor(string)
-      IL_000a:  call       !!0 [FSharp.Core]Microsoft.FSharp.Core.ExtraTopLevelOperators::PrintFormatToString<class [FSharp.Core]Microsoft.FSharp.Core.FSharpFunc`2<valuetype StructUnion01/U,string>>(class [FSharp.Core]Microsoft.FSharp.Core.PrintfFormat`4<!!0,class [FSharp.Core]Microsoft.FSharp.Core.Unit,string,string>)
-      IL_000f:  ldarg.0
-      IL_0010:  ldobj      StructUnion01/U
-      IL_0015:  callvirt   instance !1 class [FSharp.Core]Microsoft.FSharp.Core.FSharpFunc`2<valuetype StructUnion01/U,string>::Invoke(!0)
-      IL_001a:  ret
-    } // end of method U::ToString
-
-    .method public hidebysig virtual final 
-            instance int32  CompareTo(valuetype StructUnion01/U obj) cil managed
-    {
-      .custom instance void [System.Runtime]System.Runtime.CompilerServices.CompilerGeneratedAttribute::.ctor() = ( 01 00 00 00 )
-      // Code size       76 (0x4c)
-      .maxstack  5
-      .locals init (int32 V_0,
-               class [System.Runtime]System.Collections.IComparer V_1,
-               int32 V_2,
-               int32 V_3)
-      IL_0000:  ldarg.0
-      IL_0001:  pop
-      IL_0002:  call       class [System.Runtime]System.Collections.IComparer [FSharp.Core]Microsoft.FSharp.Core.LanguagePrimitives::get_GenericComparer()
-      IL_0007:  stloc.1
-      IL_0008:  ldarg.0
-      IL_0009:  ldfld      int32 StructUnion01/U::item1
-      IL_000e:  stloc.2
-      IL_000f:  ldarga.s   obj
-      IL_0011:  ldfld      int32 StructUnion01/U::item1
-      IL_0016:  stloc.3
-      IL_0017:  ldloc.2
-      IL_0018:  ldloc.3
-      IL_0019:  cgt
-      IL_001b:  ldloc.2
-      IL_001c:  ldloc.3
-      IL_001d:  clt
-      IL_001f:  sub
-      IL_0020:  stloc.0
-      IL_0021:  ldloc.0
-      IL_0022:  ldc.i4.0
-      IL_0023:  bge.s      IL_0027
-
-      IL_0025:  ldloc.0
-      IL_0026:  ret
-
-      IL_0027:  ldloc.0
-      IL_0028:  ldc.i4.0
-      IL_0029:  ble.s      IL_002d
-
-      IL_002b:  ldloc.0
-      IL_002c:  ret
-
-      IL_002d:  call       class [System.Runtime]System.Collections.IComparer [FSharp.Core]Microsoft.FSharp.Core.LanguagePrimitives::get_GenericComparer()
-      IL_0032:  stloc.1
-      IL_0033:  ldarg.0
-      IL_0034:  ldfld      int32 StructUnion01/U::item2
-      IL_0039:  stloc.2
-      IL_003a:  ldarga.s   obj
-      IL_003c:  ldfld      int32 StructUnion01/U::item2
-      IL_0041:  stloc.3
-      IL_0042:  ldloc.2
-      IL_0043:  ldloc.3
-      IL_0044:  cgt
-      IL_0046:  ldloc.2
-      IL_0047:  ldloc.3
-      IL_0048:  clt
-      IL_004a:  sub
-      IL_004b:  ret
-    } // end of method U::CompareTo
-
-    .method public hidebysig virtual final 
-            instance int32  CompareTo(object obj) cil managed
-    {
-      .custom instance void [System.Runtime]System.Runtime.CompilerServices.CompilerGeneratedAttribute::.ctor() = ( 01 00 00 00 )
-      // Code size       13 (0xd)
-      .maxstack  8
-      IL_0000:  ldarg.0
-      IL_0001:  ldarg.1
-      IL_0002:  unbox.any  StructUnion01/U
-      IL_0007:  call       instance int32 StructUnion01/U::CompareTo(valuetype StructUnion01/U)
-      IL_000c:  ret
-    } // end of method U::CompareTo
-
-    .method public hidebysig virtual final 
-            instance int32  CompareTo(object obj,
-                                      class [System.Runtime]System.Collections.IComparer comp) cil managed
-    {
-      .custom instance void [System.Runtime]System.Runtime.CompilerServices.CompilerGeneratedAttribute::.ctor() = ( 01 00 00 00 )
-      // Code size       71 (0x47)
-      .maxstack  5
-      .locals init (valuetype StructUnion01/U V_0,
-               int32 V_1,
-               int32 V_2,
-               int32 V_3)
-      IL_0000:  ldarg.1
-      IL_0001:  unbox.any  StructUnion01/U
-      IL_0006:  stloc.0
-      IL_0007:  ldarg.0
-      IL_0008:  pop
-      IL_0009:  ldarg.0
-      IL_000a:  ldfld      int32 StructUnion01/U::item1
-      IL_000f:  stloc.2
-      IL_0010:  ldloca.s   V_0
-      IL_0012:  ldfld      int32 StructUnion01/U::item1
-      IL_0017:  stloc.3
-      IL_0018:  ldloc.2
-      IL_0019:  ldloc.3
-      IL_001a:  cgt
-      IL_001c:  ldloc.2
-      IL_001d:  ldloc.3
-      IL_001e:  clt
-      IL_0020:  sub
-      IL_0021:  stloc.1
-      IL_0022:  ldloc.1
-      IL_0023:  ldc.i4.0
-      IL_0024:  bge.s      IL_0028
-
-      IL_0026:  ldloc.1
-      IL_0027:  ret
-
-      IL_0028:  ldloc.1
-      IL_0029:  ldc.i4.0
-      IL_002a:  ble.s      IL_002e
-
-      IL_002c:  ldloc.1
-      IL_002d:  ret
-
-      IL_002e:  ldarg.0
-      IL_002f:  ldfld      int32 StructUnion01/U::item2
-      IL_0034:  stloc.2
-      IL_0035:  ldloca.s   V_0
-      IL_0037:  ldfld      int32 StructUnion01/U::item2
-      IL_003c:  stloc.3
-      IL_003d:  ldloc.2
-      IL_003e:  ldloc.3
-      IL_003f:  cgt
-      IL_0041:  ldloc.2
-      IL_0042:  ldloc.3
-      IL_0043:  clt
-      IL_0045:  sub
-      IL_0046:  ret
-    } // end of method U::CompareTo
-
-    .method public hidebysig virtual final 
-            instance int32  GetHashCode(class [System.Runtime]System.Collections.IEqualityComparer comp) cil managed
-    {
-      .custom instance void [System.Runtime]System.Runtime.CompilerServices.CompilerGeneratedAttribute::.ctor() = ( 01 00 00 00 )
-      // Code size       50 (0x32)
-      .maxstack  7
-      .locals init (int32 V_0)
-      IL_0000:  ldc.i4.0
-      IL_0001:  stloc.0
-      IL_0002:  ldarg.0
-      IL_0003:  pop
-      IL_0004:  ldc.i4.0
-      IL_0005:  stloc.0
-      IL_0006:  ldc.i4     0x9e3779b9
-      IL_000b:  ldarg.0
-      IL_000c:  ldfld      int32 StructUnion01/U::item2
-      IL_0011:  ldloc.0
-      IL_0012:  ldc.i4.6
-      IL_0013:  shl
-      IL_0014:  ldloc.0
-      IL_0015:  ldc.i4.2
-      IL_0016:  shr
-      IL_0017:  add
-      IL_0018:  add
-      IL_0019:  add
-      IL_001a:  stloc.0
-      IL_001b:  ldc.i4     0x9e3779b9
-      IL_0020:  ldarg.0
-      IL_0021:  ldfld      int32 StructUnion01/U::item1
-      IL_0026:  ldloc.0
-      IL_0027:  ldc.i4.6
-      IL_0028:  shl
-      IL_0029:  ldloc.0
-      IL_002a:  ldc.i4.2
-      IL_002b:  shr
-      IL_002c:  add
-      IL_002d:  add
-      IL_002e:  add
-      IL_002f:  stloc.0
-      IL_0030:  ldloc.0
-      IL_0031:  ret
-    } // end of method U::GetHashCode
-
-    .method public hidebysig virtual final 
-            instance int32  GetHashCode() cil managed
-    {
-      .custom instance void [System.Runtime]System.Runtime.CompilerServices.CompilerGeneratedAttribute::.ctor() = ( 01 00 00 00 )
-      // Code size       12 (0xc)
-      .maxstack  8
-      IL_0000:  ldarg.0
-      IL_0001:  call       class [System.Runtime]System.Collections.IEqualityComparer [FSharp.Core]Microsoft.FSharp.Core.LanguagePrimitives::get_GenericEqualityComparer()
-      IL_0006:  call       instance int32 StructUnion01/U::GetHashCode(class [System.Runtime]System.Collections.IEqualityComparer)
-      IL_000b:  ret
-    } // end of method U::GetHashCode
-
-    .method public hidebysig virtual final 
-            instance bool  Equals(object obj,
-                                  class [System.Runtime]System.Collections.IEqualityComparer comp) cil managed
-    {
-      .custom instance void [System.Runtime]System.Runtime.CompilerServices.CompilerGeneratedAttribute::.ctor() = ( 01 00 00 00 )
-      // Code size       52 (0x34)
-      .maxstack  4
-      .locals init (valuetype StructUnion01/U V_0)
-      IL_0000:  ldarg.1
-      IL_0001:  isinst     StructUnion01/U
-      IL_0006:  brfalse.s  IL_0032
-
-      IL_0008:  ldarg.1
-      IL_0009:  unbox.any  StructUnion01/U
-      IL_000e:  stloc.0
-      IL_000f:  ldarg.0
-      IL_0010:  pop
-      IL_0011:  ldarg.0
-      IL_0012:  ldfld      int32 StructUnion01/U::item1
-      IL_0017:  ldloca.s   V_0
-      IL_0019:  ldfld      int32 StructUnion01/U::item1
-      IL_001e:  bne.un.s   IL_0030
-
-      IL_0020:  ldarg.0
-      IL_0021:  ldfld      int32 StructUnion01/U::item2
-      IL_0026:  ldloca.s   V_0
-      IL_0028:  ldfld      int32 StructUnion01/U::item2
-      IL_002d:  ceq
-      IL_002f:  ret
-
-      IL_0030:  ldc.i4.0
-      IL_0031:  ret
-
-      IL_0032:  ldc.i4.0
-      IL_0033:  ret
-    } // end of method U::Equals
-
-    .method public hidebysig virtual final 
-            instance bool  Equals(valuetype StructUnion01/U obj) cil managed
-    {
-      .custom instance void [System.Runtime]System.Runtime.CompilerServices.CompilerGeneratedAttribute::.ctor() = ( 01 00 00 00 )
-      // Code size       35 (0x23)
-      .maxstack  8
-      IL_0000:  ldarg.0
-      IL_0001:  pop
-      IL_0002:  ldarg.0
-      IL_0003:  ldfld      int32 StructUnion01/U::item1
-      IL_0008:  ldarga.s   obj
-      IL_000a:  ldfld      int32 StructUnion01/U::item1
-      IL_000f:  bne.un.s   IL_0021
-
-      IL_0011:  ldarg.0
-      IL_0012:  ldfld      int32 StructUnion01/U::item2
-      IL_0017:  ldarga.s   obj
-      IL_0019:  ldfld      int32 StructUnion01/U::item2
-      IL_001e:  ceq
-      IL_0020:  ret
-
-      IL_0021:  ldc.i4.0
-      IL_0022:  ret
-    } // end of method U::Equals
-
-    .method public hidebysig virtual final 
-            instance bool  Equals(object obj) cil managed
-    {
-      .custom instance void [System.Runtime]System.Runtime.CompilerServices.CompilerGeneratedAttribute::.ctor() = ( 01 00 00 00 )
-      // Code size       23 (0x17)
-      .maxstack  8
-      IL_0000:  ldarg.1
-      IL_0001:  isinst     StructUnion01/U
-      IL_0006:  brfalse.s  IL_0015
-
-      IL_0008:  ldarg.0
-      IL_0009:  ldarg.1
-      IL_000a:  unbox.any  StructUnion01/U
-      IL_000f:  call       instance bool StructUnion01/U::Equals(valuetype StructUnion01/U)
-      IL_0014:  ret
-
-      IL_0015:  ldc.i4.0
-      IL_0016:  ret
-    } // end of method U::Equals
-
-    .property instance int32 Tag()
-    {
-      .custom instance void [System.Runtime]System.Runtime.CompilerServices.CompilerGeneratedAttribute::.ctor() = ( 01 00 00 00 ) 
-      .custom instance void [System.Runtime]System.Diagnostics.DebuggerNonUserCodeAttribute::.ctor() = ( 01 00 00 00 ) 
-      .custom instance void [System.Runtime]System.Diagnostics.DebuggerBrowsableAttribute::.ctor(valuetype [System.Runtime]System.Diagnostics.DebuggerBrowsableState) = ( 01 00 00 00 00 00 00 00 ) 
-      .get instance int32 StructUnion01/U::get_Tag()
-    } // end of property U::Tag
-    .property instance int32 Item1()
-    {
-      .custom instance void [FSharp.Core]Microsoft.FSharp.Core.CompilationMappingAttribute::.ctor(valuetype [FSharp.Core]Microsoft.FSharp.Core.SourceConstructFlags,
-                                                                                                  int32,
-                                                                                                  int32) = ( 01 00 04 00 00 00 00 00 00 00 00 00 00 00 00 00 ) 
-      .custom instance void [System.Runtime]System.Runtime.CompilerServices.CompilerGeneratedAttribute::.ctor() = ( 01 00 00 00 ) 
-      .custom instance void [System.Runtime]System.Diagnostics.DebuggerNonUserCodeAttribute::.ctor() = ( 01 00 00 00 ) 
-      .get instance int32 StructUnion01/U::get_Item1()
-    } // end of property U::Item1
-    .property instance int32 Item2()
-    {
-      .custom instance void [FSharp.Core]Microsoft.FSharp.Core.CompilationMappingAttribute::.ctor(valuetype [FSharp.Core]Microsoft.FSharp.Core.SourceConstructFlags,
-                                                                                                  int32,
-                                                                                                  int32) = ( 01 00 04 00 00 00 00 00 00 00 01 00 00 00 00 00 ) 
-      .custom instance void [System.Runtime]System.Runtime.CompilerServices.CompilerGeneratedAttribute::.ctor() = ( 01 00 00 00 ) 
-      .custom instance void [System.Runtime]System.Diagnostics.DebuggerNonUserCodeAttribute::.ctor() = ( 01 00 00 00 ) 
-      .get instance int32 StructUnion01/U::get_Item2()
-    } // end of property U::Item2
-  } // end of class U
-
-  .method public static int32  g1(valuetype StructUnion01/U _arg1) cil managed
-  {
-    // Code size       16 (0x10)
-    .maxstack  8
-    IL_0000:  ldarga.s   _arg1
-    IL_0002:  ldfld      int32 StructUnion01/U::item1
-    IL_0007:  ldarga.s   _arg1
-    IL_0009:  ldfld      int32 StructUnion01/U::item2
-    IL_000e:  add
-    IL_000f:  ret
-  } // end of method StructUnion01::g1
-
-  .method public static int32  g2(valuetype StructUnion01/U u) cil managed
-  {
-    // Code size       17 (0x11)
-    .maxstack  8
-    IL_0000:  nop
-    IL_0001:  ldarga.s   u
-    IL_0003:  ldfld      int32 StructUnion01/U::item1
-    IL_0008:  ldarga.s   u
-    IL_000a:  ldfld      int32 StructUnion01/U::item2
-    IL_000f:  add
-    IL_0010:  ret
-  } // end of method StructUnion01::g2
-
-  .method public static int32  g3(valuetype StructUnion01/U x) cil managed
-  {
-    // Code size       45 (0x2d)
-    .maxstack  8
-    IL_0000:  nop
-    IL_0001:  ldarga.s   x
-    IL_0003:  ldfld      int32 StructUnion01/U::item1
-    IL_0008:  ldc.i4.3
-    IL_0009:  sub
-    IL_000a:  switch     ( 
-                          IL_0015)
-    IL_0013:  br.s       IL_001d
-
-    IL_0015:  ldarga.s   x
-    IL_0017:  ldfld      int32 StructUnion01/U::item2
-    IL_001c:  ret
-
-    IL_001d:  ldarga.s   x
-    IL_001f:  ldfld      int32 StructUnion01/U::item1
-    IL_0024:  ldarga.s   x
-    IL_0026:  ldfld      int32 StructUnion01/U::item2
-    IL_002b:  add
-    IL_002c:  ret
-  } // end of method StructUnion01::g3
-
-  .method public static int32  g4(valuetype StructUnion01/U x,
-                                  valuetype StructUnion01/U y) cil managed
-  {
-    .custom instance void [FSharp.Core]Microsoft.FSharp.Core.CompilationArgumentCountsAttribute::.ctor(int32[]) = ( 01 00 02 00 00 00 01 00 00 00 01 00 00 00 00 00 ) 
-    // Code size       129 (0x81)
-    .maxstack  6
-    .locals init (int32 V_0,
-             int32 V_1,
-             int32 V_2,
-             int32 V_3)
-    IL_0000:  nop
-    IL_0001:  ldarga.s   x
-    IL_0003:  ldfld      int32 StructUnion01/U::item1
-    IL_0008:  ldc.i4.3
-    IL_0009:  sub
-    IL_000a:  switch     ( 
-                          IL_0015)
-    IL_0013:  br.s       IL_0059
-
-    IL_0015:  ldarga.s   y
-    IL_0017:  ldfld      int32 StructUnion01/U::item1
-    IL_001c:  ldc.i4.5
-    IL_001d:  sub
-    IL_001e:  switch     ( 
-                          IL_0049)
-    IL_0027:  ldarga.s   y
-    IL_0029:  ldfld      int32 StructUnion01/U::item2
-    IL_002e:  ldarga.s   y
-    IL_0030:  ldfld      int32 StructUnion01/U::item1
-    IL_0035:  ldarga.s   x
-    IL_0037:  ldfld      int32 StructUnion01/U::item2
-    IL_003c:  ldarga.s   x
-    IL_003e:  ldfld      int32 StructUnion01/U::item1
-    IL_0043:  stloc.3
-    IL_0044:  stloc.2
-    IL_0045:  stloc.1
-    IL_0046:  stloc.0
-    IL_0047:  br.s       IL_0079
-
-    IL_0049:  ldarga.s   x
-    IL_004b:  ldfld      int32 StructUnion01/U::item2
-    IL_0050:  ldarga.s   y
-    IL_0052:  ldfld      int32 StructUnion01/U::item2
-    IL_0057:  add
-    IL_0058:  ret
-
-    IL_0059:  ldarga.s   y
-    IL_005b:  ldfld      int32 StructUnion01/U::item2
-    IL_0060:  stloc.0
-    IL_0061:  ldarga.s   y
-    IL_0063:  ldfld      int32 StructUnion01/U::item1
-    IL_0068:  stloc.1
-    IL_0069:  ldarga.s   x
-    IL_006b:  ldfld      int32 StructUnion01/U::item2
-    IL_0070:  stloc.2
-    IL_0071:  ldarga.s   x
-    IL_0073:  ldfld      int32 StructUnion01/U::item1
-    IL_0078:  stloc.3
-    IL_0079:  ldloc.3
-    IL_007a:  ldloc.2
-    IL_007b:  add
-    IL_007c:  ldloc.1
-    IL_007d:  add
-    IL_007e:  ldloc.0
-    IL_007f:  add
-    IL_0080:  ret
-  } // end of method StructUnion01::g4
-
-  .method public static int32  f1(valuetype StructUnion01/U& x) cil managed
-  {
-    // Code size       15 (0xf)
-    .maxstack  8
-    IL_0000:  nop
-    IL_0001:  ldarg.0
-    IL_0002:  ldfld      int32 StructUnion01/U::item1
-    IL_0007:  ldarg.0
-    IL_0008:  ldfld      int32 StructUnion01/U::item2
-    IL_000d:  add
-    IL_000e:  ret
-  } // end of method StructUnion01::f1
-
-  .method public static int32  f2(valuetype StructUnion01/U& x) cil managed
-  {
-    // Code size       15 (0xf)
-    .maxstack  8
-    IL_0000:  nop
-    IL_0001:  ldarg.0
-    IL_0002:  ldfld      int32 StructUnion01/U::item1
-    IL_0007:  ldarg.0
-    IL_0008:  ldfld      int32 StructUnion01/U::item2
-    IL_000d:  add
-    IL_000e:  ret
-  } // end of method StructUnion01::f2
-
-  .method public static int32  f3(valuetype StructUnion01/U& x) cil managed
-  {
-    // Code size       41 (0x29)
-    .maxstack  8
-    IL_0000:  nop
-    IL_0001:  ldarg.0
-    IL_0002:  ldfld      int32 StructUnion01/U::item1
-    IL_0007:  ldc.i4.3
-    IL_0008:  sub
-    IL_0009:  switch     ( 
-                          IL_0014)
-    IL_0012:  br.s       IL_001b
-
-    IL_0014:  ldarg.0
-    IL_0015:  ldfld      int32 StructUnion01/U::item2
-    IL_001a:  ret
-
-    IL_001b:  ldarg.0
-    IL_001c:  ldfld      int32 StructUnion01/U::item1
-    IL_0021:  ldarg.0
-    IL_0022:  ldfld      int32 StructUnion01/U::item2
-    IL_0027:  add
-    IL_0028:  ret
-  } // end of method StructUnion01::f3
-
-  .method public static int32  f4(valuetype StructUnion01/U& x,
-                                  valuetype StructUnion01/U& y) cil managed
-  {
-    .custom instance void [FSharp.Core]Microsoft.FSharp.Core.CompilationArgumentCountsAttribute::.ctor(int32[]) = ( 01 00 02 00 00 00 01 00 00 00 01 00 00 00 00 00 ) 
-    // Code size       149 (0x95)
-    .maxstack  6
-    .locals init (valuetype StructUnion01/U V_0,
-             valuetype StructUnion01/U V_1,
-             int32 V_2,
-             int32 V_3,
-             int32 V_4,
-             int32 V_5)
-    IL_0000:  ldarg.0
-    IL_0001:  ldobj      StructUnion01/U
-    IL_0006:  stloc.0
-    IL_0007:  ldarg.1
-    IL_0008:  ldobj      StructUnion01/U
-    IL_000d:  stloc.1
-    IL_000e:  nop
-    IL_000f:  ldloca.s   V_0
-    IL_0011:  ldfld      int32 StructUnion01/U::item1
-    IL_0016:  ldc.i4.3
-    IL_0017:  sub
-    IL_0018:  switch     ( 
-                          IL_0023)
-    IL_0021:  br.s       IL_0069
-
-    IL_0023:  ldloca.s   V_1
-    IL_0025:  ldfld      int32 StructUnion01/U::item1
-    IL_002a:  ldc.i4.5
-    IL_002b:  sub
-    IL_002c:  switch     ( 
-                          IL_0059)
-    IL_0035:  ldloca.s   V_1
-    IL_0037:  ldfld      int32 StructUnion01/U::item2
-    IL_003c:  ldloca.s   V_1
-    IL_003e:  ldfld      int32 StructUnion01/U::item1
-    IL_0043:  ldloca.s   V_0
-    IL_0045:  ldfld      int32 StructUnion01/U::item2
-    IL_004a:  ldloca.s   V_0
-    IL_004c:  ldfld      int32 StructUnion01/U::item1
-    IL_0051:  stloc.s    V_5
-    IL_0053:  stloc.s    V_4
-    IL_0055:  stloc.3
-    IL_0056:  stloc.2
-    IL_0057:  br.s       IL_008b
-
-    IL_0059:  ldloca.s   V_0
-    IL_005b:  ldfld      int32 StructUnion01/U::item2
-    IL_0060:  ldloca.s   V_1
-    IL_0062:  ldfld      int32 StructUnion01/U::item2
-    IL_0067:  add
-    IL_0068:  ret
-
-    IL_0069:  ldloca.s   V_1
-    IL_006b:  ldfld      int32 StructUnion01/U::item2
-    IL_0070:  stloc.2
-    IL_0071:  ldloca.s   V_1
-    IL_0073:  ldfld      int32 StructUnion01/U::item1
-    IL_0078:  stloc.3
-    IL_0079:  ldloca.s   V_0
-    IL_007b:  ldfld      int32 StructUnion01/U::item2
-    IL_0080:  stloc.s    V_4
-    IL_0082:  ldloca.s   V_0
-    IL_0084:  ldfld      int32 StructUnion01/U::item1
-    IL_0089:  stloc.s    V_5
-    IL_008b:  ldloc.s    V_5
-    IL_008d:  ldloc.s    V_4
-    IL_008f:  add
-    IL_0090:  ldloc.3
-    IL_0091:  add
-    IL_0092:  ldloc.2
-    IL_0093:  add
-    IL_0094:  ret
-  } // end of method StructUnion01::f4
-
-} // end of class StructUnion01
-
-.class private abstract auto ansi sealed '<StartupCode$StructUnion01>'.$StructUnion01
-       extends [System.Runtime]System.Object
-{
-  .method public static void  main@() cil managed
-  {
-    .entrypoint
-    // Code size       1 (0x1)
-    .maxstack  8
-    IL_0000:  ret
-  } // end of method $StructUnion01::main@
-
-} // end of class '<StartupCode$StructUnion01>'.$StructUnion01
-
-
-// =============================================================
-
-// *********** DISASSEMBLY COMPLETE ***********************
-// WARNING: Created Win32 resource file D:\code\FS\fsharp\artifacts\bin\FSharp.Compiler.ComponentTests\Release\net7.0\tests\EmittedIL\Inlining\StructUnion01_fs\StructUnion01.res
-=======
 
 
 
@@ -1466,5 +726,3 @@
 
 
 
-
->>>>>>> 85c5cc34
