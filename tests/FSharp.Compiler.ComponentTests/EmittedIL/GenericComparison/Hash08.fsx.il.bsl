--- conflicted
+++ resolved
@@ -1,527 +1,3 @@
-<<<<<<< HEAD
-
-//  Microsoft (R) .NET IL Disassembler.  Version 5.0.0-preview.7.20364.11
-
-
-
-// Metadata version: v4.0.30319
-.assembly extern System.Runtime
-{
-  .publickeytoken = (B0 3F 5F 7F 11 D5 0A 3A )                         // .?_....:
-  .ver 7:0:0:0
-}
-.assembly extern FSharp.Core
-{
-  .publickeytoken = (B0 3F 5F 7F 11 D5 0A 3A )                         // .?_....:
-  .ver 7:0:0:0
-}
-.assembly Hash08
-{
-  .custom instance void [FSharp.Core]Microsoft.FSharp.Core.FSharpInterfaceDataVersionAttribute::.ctor(int32,
-                                                                                                      int32,
-                                                                                                      int32) = ( 01 00 02 00 00 00 00 00 00 00 00 00 00 00 00 00 ) 
-
-  // --- The following custom attribute is added automatically, do not uncomment -------
-  //  .custom instance void [System.Runtime]System.Diagnostics.DebuggableAttribute::.ctor(valuetype [System.Runtime]System.Diagnostics.DebuggableAttribute/DebuggingModes) = ( 01 00 01 00 00 00 00 00 ) 
-
-  .hash algorithm 0x00008004
-  .ver 0:0:0:0
-}
-.mresource public FSharpSignatureData.Hash08
-{
-  // Offset: 0x00000000 Length: 0x000006F9
-  // WARNING: managed resource file FSharpSignatureData.Hash08 created
-}
-.mresource public FSharpOptimizationData.Hash08
-{
-  // Offset: 0x00000700 Length: 0x000003BF
-  // WARNING: managed resource file FSharpOptimizationData.Hash08 created
-}
-.module Hash08.exe
-// MVID: {63DBF1DE-C31B-909A-A745-0383DEF1DB63}
-.imagebase 0x00400000
-.file alignment 0x00000200
-.stackreserve 0x00100000
-.subsystem 0x0003       // WINDOWS_CUI
-.corflags 0x00000001    //  ILONLY
-// Image base: 0x0000018DE9DD0000
-
-
-// =============== CLASS MEMBERS DECLARATION ===================
-
-.class public abstract auto ansi sealed Hash08
-       extends [System.Runtime]System.Object
-{
-  .custom instance void [FSharp.Core]Microsoft.FSharp.Core.CompilationMappingAttribute::.ctor(valuetype [FSharp.Core]Microsoft.FSharp.Core.SourceConstructFlags) = ( 01 00 07 00 00 00 00 00 ) 
-  .class abstract auto ansi sealed nested public HashMicroPerfAndCodeGenerationTests
-         extends [System.Runtime]System.Object
-  {
-    .custom instance void [FSharp.Core]Microsoft.FSharp.Core.CompilationMappingAttribute::.ctor(valuetype [FSharp.Core]Microsoft.FSharp.Core.SourceConstructFlags) = ( 01 00 07 00 00 00 00 00 ) 
-    .class auto ansi serializable sealed nested public KeyR
-           extends [System.Runtime]System.Object
-           implements class [System.Runtime]System.IEquatable`1<class Hash08/HashMicroPerfAndCodeGenerationTests/KeyR>,
-                      [System.Runtime]System.Collections.IStructuralEquatable,
-                      class [System.Runtime]System.IComparable`1<class Hash08/HashMicroPerfAndCodeGenerationTests/KeyR>,
-                      [System.Runtime]System.IComparable,
-                      [System.Runtime]System.Collections.IStructuralComparable
-    {
-      .custom instance void [FSharp.Core]Microsoft.FSharp.Core.CompilationMappingAttribute::.ctor(valuetype [FSharp.Core]Microsoft.FSharp.Core.SourceConstructFlags) = ( 01 00 02 00 00 00 00 00 ) 
-      .field assembly int32 key1@
-      .custom instance void [System.Runtime]System.Runtime.CompilerServices.CompilerGeneratedAttribute::.ctor() = ( 01 00 00 00 ) 
-      .custom instance void [System.Runtime]System.Diagnostics.DebuggerBrowsableAttribute::.ctor(valuetype [System.Runtime]System.Diagnostics.DebuggerBrowsableState) = ( 01 00 00 00 00 00 00 00 ) 
-      .field assembly int32 key2@
-      .custom instance void [System.Runtime]System.Runtime.CompilerServices.CompilerGeneratedAttribute::.ctor() = ( 01 00 00 00 ) 
-      .custom instance void [System.Runtime]System.Diagnostics.DebuggerBrowsableAttribute::.ctor(valuetype [System.Runtime]System.Diagnostics.DebuggerBrowsableState) = ( 01 00 00 00 00 00 00 00 ) 
-      .method public hidebysig specialname 
-              instance int32  get_key1() cil managed
-      {
-        .custom instance void [System.Runtime]System.Runtime.CompilerServices.CompilerGeneratedAttribute::.ctor() = ( 01 00 00 00 ) 
-        .custom instance void [System.Runtime]System.Diagnostics.DebuggerNonUserCodeAttribute::.ctor() = ( 01 00 00 00 ) 
-        // Code size       7 (0x7)
-        .maxstack  8
-        IL_0000:  ldarg.0
-        IL_0001:  ldfld      int32 Hash08/HashMicroPerfAndCodeGenerationTests/KeyR::key1@
-        IL_0006:  ret
-      } // end of method KeyR::get_key1
-
-      .method public hidebysig specialname 
-              instance int32  get_key2() cil managed
-      {
-        .custom instance void [System.Runtime]System.Runtime.CompilerServices.CompilerGeneratedAttribute::.ctor() = ( 01 00 00 00 ) 
-        .custom instance void [System.Runtime]System.Diagnostics.DebuggerNonUserCodeAttribute::.ctor() = ( 01 00 00 00 ) 
-        // Code size       7 (0x7)
-        .maxstack  8
-        IL_0000:  ldarg.0
-        IL_0001:  ldfld      int32 Hash08/HashMicroPerfAndCodeGenerationTests/KeyR::key2@
-        IL_0006:  ret
-      } // end of method KeyR::get_key2
-
-      .method public specialname rtspecialname 
-              instance void  .ctor(int32 key1,
-                                   int32 key2) cil managed
-      {
-        // Code size       21 (0x15)
-        .maxstack  8
-        IL_0000:  ldarg.0
-        IL_0001:  call       instance void [System.Runtime]System.Object::.ctor()
-        IL_0006:  ldarg.0
-        IL_0007:  ldarg.1
-        IL_0008:  stfld      int32 Hash08/HashMicroPerfAndCodeGenerationTests/KeyR::key1@
-        IL_000d:  ldarg.0
-        IL_000e:  ldarg.2
-        IL_000f:  stfld      int32 Hash08/HashMicroPerfAndCodeGenerationTests/KeyR::key2@
-        IL_0014:  ret
-      } // end of method KeyR::.ctor
-
-      .method public strict virtual instance string 
-              ToString() cil managed
-      {
-        .custom instance void [System.Runtime]System.Runtime.CompilerServices.CompilerGeneratedAttribute::.ctor() = ( 01 00 00 00 )
-        // Code size       22 (0x16)
-        .maxstack  8
-        IL_0000:  ldstr      "%+A"
-        IL_0005:  newobj     instance void class [FSharp.Core]Microsoft.FSharp.Core.PrintfFormat`5<class [FSharp.Core]Microsoft.FSharp.Core.FSharpFunc`2<class Hash08/HashMicroPerfAndCodeGenerationTests/KeyR,string>,class [FSharp.Core]Microsoft.FSharp.Core.Unit,string,string,class Hash08/HashMicroPerfAndCodeGenerationTests/KeyR>::.ctor(string)
-        IL_000a:  call       !!0 [FSharp.Core]Microsoft.FSharp.Core.ExtraTopLevelOperators::PrintFormatToString<class [FSharp.Core]Microsoft.FSharp.Core.FSharpFunc`2<class Hash08/HashMicroPerfAndCodeGenerationTests/KeyR,string>>(class [FSharp.Core]Microsoft.FSharp.Core.PrintfFormat`4<!!0,class [FSharp.Core]Microsoft.FSharp.Core.Unit,string,string>)
-        IL_000f:  ldarg.0
-        IL_0010:  callvirt   instance !1 class [FSharp.Core]Microsoft.FSharp.Core.FSharpFunc`2<class Hash08/HashMicroPerfAndCodeGenerationTests/KeyR,string>::Invoke(!0)
-        IL_0015:  ret
-      } // end of method KeyR::ToString
-
-      .method public hidebysig virtual final 
-              instance int32  CompareTo(class Hash08/HashMicroPerfAndCodeGenerationTests/KeyR obj) cil managed
-      {
-        .custom instance void [System.Runtime]System.Runtime.CompilerServices.CompilerGeneratedAttribute::.ctor() = ( 01 00 00 00 ) 
-        // Code size       87 (0x57)
-        .maxstack  5
-        .locals init (int32 V_0,
-                 class [System.Runtime]System.Collections.IComparer V_1,
-                 int32 V_2,
-                 int32 V_3)
-        IL_0000:  ldarg.0
-        IL_0001:  brfalse.s  IL_0050
-
-        IL_0003:  ldarg.1
-        IL_0004:  brfalse.s  IL_004e
-
-        IL_0006:  call       class [System.Runtime]System.Collections.IComparer [FSharp.Core]Microsoft.FSharp.Core.LanguagePrimitives::get_GenericComparer()
-        IL_000b:  stloc.1
-        IL_000c:  ldarg.0
-        IL_000d:  ldfld      int32 Hash08/HashMicroPerfAndCodeGenerationTests/KeyR::key1@
-        IL_0012:  stloc.2
-        IL_0013:  ldarg.1
-        IL_0014:  ldfld      int32 Hash08/HashMicroPerfAndCodeGenerationTests/KeyR::key1@
-        IL_0019:  stloc.3
-        IL_001a:  ldloc.2
-        IL_001b:  ldloc.3
-        IL_001c:  cgt
-        IL_001e:  ldloc.2
-        IL_001f:  ldloc.3
-        IL_0020:  clt
-        IL_0022:  sub
-        IL_0023:  stloc.0
-        IL_0024:  ldloc.0
-        IL_0025:  ldc.i4.0
-        IL_0026:  bge.s      IL_002a
-
-        IL_0028:  ldloc.0
-        IL_0029:  ret
-
-        IL_002a:  ldloc.0
-        IL_002b:  ldc.i4.0
-        IL_002c:  ble.s      IL_0030
-
-        IL_002e:  ldloc.0
-        IL_002f:  ret
-
-        IL_0030:  call       class [System.Runtime]System.Collections.IComparer [FSharp.Core]Microsoft.FSharp.Core.LanguagePrimitives::get_GenericComparer()
-        IL_0035:  stloc.1
-        IL_0036:  ldarg.0
-        IL_0037:  ldfld      int32 Hash08/HashMicroPerfAndCodeGenerationTests/KeyR::key2@
-        IL_003c:  stloc.2
-        IL_003d:  ldarg.1
-        IL_003e:  ldfld      int32 Hash08/HashMicroPerfAndCodeGenerationTests/KeyR::key2@
-        IL_0043:  stloc.3
-        IL_0044:  ldloc.2
-        IL_0045:  ldloc.3
-        IL_0046:  cgt
-        IL_0048:  ldloc.2
-        IL_0049:  ldloc.3
-        IL_004a:  clt
-        IL_004c:  sub
-        IL_004d:  ret
-
-        IL_004e:  ldc.i4.1
-        IL_004f:  ret
-
-        IL_0050:  ldarg.1
-        IL_0051:  brfalse.s  IL_0055
-
-        IL_0053:  ldc.i4.m1
-        IL_0054:  ret
-
-        IL_0055:  ldc.i4.0
-        IL_0056:  ret
-      } // end of method KeyR::CompareTo
-
-      .method public hidebysig virtual final 
-              instance int32  CompareTo(object obj) cil managed
-      {
-        .custom instance void [System.Runtime]System.Runtime.CompilerServices.CompilerGeneratedAttribute::.ctor() = ( 01 00 00 00 ) 
-        // Code size       13 (0xd)
-        .maxstack  8
-        IL_0000:  ldarg.0
-        IL_0001:  ldarg.1
-        IL_0002:  unbox.any  Hash08/HashMicroPerfAndCodeGenerationTests/KeyR
-        IL_0007:  callvirt   instance int32 Hash08/HashMicroPerfAndCodeGenerationTests/KeyR::CompareTo(class Hash08/HashMicroPerfAndCodeGenerationTests/KeyR)
-        IL_000c:  ret
-      } // end of method KeyR::CompareTo
-
-      .method public hidebysig virtual final 
-              instance int32  CompareTo(object obj,
-                                        class [System.Runtime]System.Collections.IComparer comp) cil managed
-      {
-        .custom instance void [System.Runtime]System.Runtime.CompilerServices.CompilerGeneratedAttribute::.ctor() = ( 01 00 00 00 ) 
-        // Code size       92 (0x5c)
-        .maxstack  5
-        .locals init (class Hash08/HashMicroPerfAndCodeGenerationTests/KeyR V_0,
-                 int32 V_1,
-                 int32 V_2,
-                 int32 V_3)
-        IL_0000:  ldarg.1
-        IL_0001:  unbox.any  Hash08/HashMicroPerfAndCodeGenerationTests/KeyR
-        IL_0006:  stloc.0
-        IL_0007:  ldarg.0
-        IL_0008:  brfalse.s  IL_0050
-
-        IL_000a:  ldarg.1
-        IL_000b:  unbox.any  Hash08/HashMicroPerfAndCodeGenerationTests/KeyR
-        IL_0010:  brfalse.s  IL_004e
-
-        IL_0012:  ldarg.0
-        IL_0013:  ldfld      int32 Hash08/HashMicroPerfAndCodeGenerationTests/KeyR::key1@
-        IL_0018:  stloc.2
-        IL_0019:  ldloc.0
-        IL_001a:  ldfld      int32 Hash08/HashMicroPerfAndCodeGenerationTests/KeyR::key1@
-        IL_001f:  stloc.3
-        IL_0020:  ldloc.2
-        IL_0021:  ldloc.3
-        IL_0022:  cgt
-        IL_0024:  ldloc.2
-        IL_0025:  ldloc.3
-        IL_0026:  clt
-        IL_0028:  sub
-        IL_0029:  stloc.1
-        IL_002a:  ldloc.1
-        IL_002b:  ldc.i4.0
-        IL_002c:  bge.s      IL_0030
-
-        IL_002e:  ldloc.1
-        IL_002f:  ret
-
-        IL_0030:  ldloc.1
-        IL_0031:  ldc.i4.0
-        IL_0032:  ble.s      IL_0036
-
-        IL_0034:  ldloc.1
-        IL_0035:  ret
-
-        IL_0036:  ldarg.0
-        IL_0037:  ldfld      int32 Hash08/HashMicroPerfAndCodeGenerationTests/KeyR::key2@
-        IL_003c:  stloc.2
-        IL_003d:  ldloc.0
-        IL_003e:  ldfld      int32 Hash08/HashMicroPerfAndCodeGenerationTests/KeyR::key2@
-        IL_0043:  stloc.3
-        IL_0044:  ldloc.2
-        IL_0045:  ldloc.3
-        IL_0046:  cgt
-        IL_0048:  ldloc.2
-        IL_0049:  ldloc.3
-        IL_004a:  clt
-        IL_004c:  sub
-        IL_004d:  ret
-
-        IL_004e:  ldc.i4.1
-        IL_004f:  ret
-
-        IL_0050:  ldarg.1
-        IL_0051:  unbox.any  Hash08/HashMicroPerfAndCodeGenerationTests/KeyR
-        IL_0056:  brfalse.s  IL_005a
-
-        IL_0058:  ldc.i4.m1
-        IL_0059:  ret
-
-        IL_005a:  ldc.i4.0
-        IL_005b:  ret
-      } // end of method KeyR::CompareTo
-
-      .method public hidebysig virtual final 
-              instance int32  GetHashCode(class [System.Runtime]System.Collections.IEqualityComparer comp) cil managed
-      {
-        .custom instance void [System.Runtime]System.Runtime.CompilerServices.CompilerGeneratedAttribute::.ctor() = ( 01 00 00 00 ) 
-        // Code size       51 (0x33)
-        .maxstack  7
-        .locals init (int32 V_0)
-        IL_0000:  ldarg.0
-        IL_0001:  brfalse.s  IL_0031
-
-        IL_0003:  ldc.i4.0
-        IL_0004:  stloc.0
-        IL_0005:  ldc.i4     0x9e3779b9
-        IL_000a:  ldarg.0
-        IL_000b:  ldfld      int32 Hash08/HashMicroPerfAndCodeGenerationTests/KeyR::key2@
-        IL_0010:  ldloc.0
-        IL_0011:  ldc.i4.6
-        IL_0012:  shl
-        IL_0013:  ldloc.0
-        IL_0014:  ldc.i4.2
-        IL_0015:  shr
-        IL_0016:  add
-        IL_0017:  add
-        IL_0018:  add
-        IL_0019:  stloc.0
-        IL_001a:  ldc.i4     0x9e3779b9
-        IL_001f:  ldarg.0
-        IL_0020:  ldfld      int32 Hash08/HashMicroPerfAndCodeGenerationTests/KeyR::key1@
-        IL_0025:  ldloc.0
-        IL_0026:  ldc.i4.6
-        IL_0027:  shl
-        IL_0028:  ldloc.0
-        IL_0029:  ldc.i4.2
-        IL_002a:  shr
-        IL_002b:  add
-        IL_002c:  add
-        IL_002d:  add
-        IL_002e:  stloc.0
-        IL_002f:  ldloc.0
-        IL_0030:  ret
-
-        IL_0031:  ldc.i4.0
-        IL_0032:  ret
-      } // end of method KeyR::GetHashCode
-
-      .method public hidebysig virtual final 
-              instance int32  GetHashCode() cil managed
-      {
-        .custom instance void [System.Runtime]System.Runtime.CompilerServices.CompilerGeneratedAttribute::.ctor() = ( 01 00 00 00 ) 
-        // Code size       12 (0xc)
-        .maxstack  8
-        IL_0000:  ldarg.0
-        IL_0001:  call       class [System.Runtime]System.Collections.IEqualityComparer [FSharp.Core]Microsoft.FSharp.Core.LanguagePrimitives::get_GenericEqualityComparer()
-        IL_0006:  callvirt   instance int32 Hash08/HashMicroPerfAndCodeGenerationTests/KeyR::GetHashCode(class [System.Runtime]System.Collections.IEqualityComparer)
-        IL_000b:  ret
-      } // end of method KeyR::GetHashCode
-
-      .method public hidebysig virtual final 
-              instance bool  Equals(object obj,
-                                    class [System.Runtime]System.Collections.IEqualityComparer comp) cil managed
-      {
-        .custom instance void [System.Runtime]System.Runtime.CompilerServices.CompilerGeneratedAttribute::.ctor() = ( 01 00 00 00 ) 
-        // Code size       54 (0x36)
-        .maxstack  4
-        .locals init (class Hash08/HashMicroPerfAndCodeGenerationTests/KeyR V_0)
-        IL_0000:  ldarg.0
-        IL_0001:  brfalse.s  IL_002e
-
-        IL_0003:  ldarg.1
-        IL_0004:  isinst     Hash08/HashMicroPerfAndCodeGenerationTests/KeyR
-        IL_0009:  stloc.0
-        IL_000a:  ldloc.0
-        IL_000b:  brfalse.s  IL_002c
-
-        IL_000d:  ldarg.0
-        IL_000e:  ldfld      int32 Hash08/HashMicroPerfAndCodeGenerationTests/KeyR::key1@
-        IL_0013:  ldloc.0
-        IL_0014:  ldfld      int32 Hash08/HashMicroPerfAndCodeGenerationTests/KeyR::key1@
-        IL_0019:  bne.un.s   IL_002a
-
-        IL_001b:  ldarg.0
-        IL_001c:  ldfld      int32 Hash08/HashMicroPerfAndCodeGenerationTests/KeyR::key2@
-        IL_0021:  ldloc.0
-        IL_0022:  ldfld      int32 Hash08/HashMicroPerfAndCodeGenerationTests/KeyR::key2@
-        IL_0027:  ceq
-        IL_0029:  ret
-
-        IL_002a:  ldc.i4.0
-        IL_002b:  ret
-
-        IL_002c:  ldc.i4.0
-        IL_002d:  ret
-
-        IL_002e:  ldarg.1
-        IL_002f:  ldnull
-        IL_0030:  cgt.un
-        IL_0032:  ldc.i4.0
-        IL_0033:  ceq
-        IL_0035:  ret
-      } // end of method KeyR::Equals
-
-      .method public hidebysig virtual final 
-              instance bool  Equals(class Hash08/HashMicroPerfAndCodeGenerationTests/KeyR obj) cil managed
-      {
-        .custom instance void [System.Runtime]System.Runtime.CompilerServices.CompilerGeneratedAttribute::.ctor() = ( 01 00 00 00 ) 
-        // Code size       47 (0x2f)
-        .maxstack  8
-        IL_0000:  ldarg.0
-        IL_0001:  brfalse.s  IL_0027
-
-        IL_0003:  ldarg.1
-        IL_0004:  brfalse.s  IL_0025
-
-        IL_0006:  ldarg.0
-        IL_0007:  ldfld      int32 Hash08/HashMicroPerfAndCodeGenerationTests/KeyR::key1@
-        IL_000c:  ldarg.1
-        IL_000d:  ldfld      int32 Hash08/HashMicroPerfAndCodeGenerationTests/KeyR::key1@
-        IL_0012:  bne.un.s   IL_0023
-
-        IL_0014:  ldarg.0
-        IL_0015:  ldfld      int32 Hash08/HashMicroPerfAndCodeGenerationTests/KeyR::key2@
-        IL_001a:  ldarg.1
-        IL_001b:  ldfld      int32 Hash08/HashMicroPerfAndCodeGenerationTests/KeyR::key2@
-        IL_0020:  ceq
-        IL_0022:  ret
-
-        IL_0023:  ldc.i4.0
-        IL_0024:  ret
-
-        IL_0025:  ldc.i4.0
-        IL_0026:  ret
-
-        IL_0027:  ldarg.1
-        IL_0028:  ldnull
-        IL_0029:  cgt.un
-        IL_002b:  ldc.i4.0
-        IL_002c:  ceq
-        IL_002e:  ret
-      } // end of method KeyR::Equals
-
-      .method public hidebysig virtual final 
-              instance bool  Equals(object obj) cil managed
-      {
-        .custom instance void [System.Runtime]System.Runtime.CompilerServices.CompilerGeneratedAttribute::.ctor() = ( 01 00 00 00 ) 
-        // Code size       20 (0x14)
-        .maxstack  4
-        .locals init (class Hash08/HashMicroPerfAndCodeGenerationTests/KeyR V_0)
-        IL_0000:  ldarg.1
-        IL_0001:  isinst     Hash08/HashMicroPerfAndCodeGenerationTests/KeyR
-        IL_0006:  stloc.0
-        IL_0007:  ldloc.0
-        IL_0008:  brfalse.s  IL_0012
-
-        IL_000a:  ldarg.0
-        IL_000b:  ldloc.0
-        IL_000c:  callvirt   instance bool Hash08/HashMicroPerfAndCodeGenerationTests/KeyR::Equals(class Hash08/HashMicroPerfAndCodeGenerationTests/KeyR)
-        IL_0011:  ret
-
-        IL_0012:  ldc.i4.0
-        IL_0013:  ret
-      } // end of method KeyR::Equals
-
-      .property instance int32 key1()
-      {
-        .custom instance void [FSharp.Core]Microsoft.FSharp.Core.CompilationMappingAttribute::.ctor(valuetype [FSharp.Core]Microsoft.FSharp.Core.SourceConstructFlags,
-                                                                                                    int32) = ( 01 00 04 00 00 00 00 00 00 00 00 00 ) 
-        .get instance int32 Hash08/HashMicroPerfAndCodeGenerationTests/KeyR::get_key1()
-      } // end of property KeyR::key1
-      .property instance int32 key2()
-      {
-        .custom instance void [FSharp.Core]Microsoft.FSharp.Core.CompilationMappingAttribute::.ctor(valuetype [FSharp.Core]Microsoft.FSharp.Core.SourceConstructFlags,
-                                                                                                    int32) = ( 01 00 04 00 00 00 01 00 00 00 00 00 ) 
-        .get instance int32 Hash08/HashMicroPerfAndCodeGenerationTests/KeyR::get_key2()
-      } // end of property KeyR::key2
-    } // end of class KeyR
-
-    .method public static void  f5c() cil managed
-    {
-      // Code size       36 (0x24)
-      .maxstack  4
-      .locals init (int32 V_0,
-               int32 V_1)
-      IL_0000:  nop
-      IL_0001:  ldc.i4.0
-      IL_0002:  stloc.0
-      IL_0003:  br.s       IL_001b
-
-      IL_0005:  ldc.i4.1
-      IL_0006:  ldc.i4.2
-      IL_0007:  newobj     instance void Hash08/HashMicroPerfAndCodeGenerationTests/KeyR::.ctor(int32,
-                                                                                                int32)
-      IL_000c:  call       class [System.Runtime]System.Collections.IEqualityComparer [FSharp.Core]Microsoft.FSharp.Core.LanguagePrimitives::get_GenericEqualityERComparer()
-      IL_0011:  callvirt   instance int32 Hash08/HashMicroPerfAndCodeGenerationTests/KeyR::GetHashCode(class [System.Runtime]System.Collections.IEqualityComparer)
-      IL_0016:  stloc.1
-      IL_0017:  ldloc.0
-      IL_0018:  ldc.i4.1
-      IL_0019:  add
-      IL_001a:  stloc.0
-      IL_001b:  ldloc.0
-      IL_001c:  ldc.i4     0x989681
-      IL_0021:  blt.s      IL_0005
-
-      IL_0023:  ret
-    } // end of method HashMicroPerfAndCodeGenerationTests::f5c
-
-  } // end of class HashMicroPerfAndCodeGenerationTests
-
-} // end of class Hash08
-
-.class private abstract auto ansi sealed '<StartupCode$Hash08>'.$Hash08$fsx
-       extends [System.Runtime]System.Object
-{
-  .method public static void  main@() cil managed
-  {
-    .entrypoint
-    // Code size       1 (0x1)
-    .maxstack  8
-    IL_0000:  ret
-  } // end of method $Hash08$fsx::main@
-
-} // end of class '<StartupCode$Hash08>'.$Hash08$fsx
-
-
-// =============================================================
-
-// *********** DISASSEMBLY COMPLETE ***********************
-// WARNING: Created Win32 resource file D:\code\FS\fsharp\artifacts\bin\FSharp.Compiler.ComponentTests\Release\net7.0\tests\EmittedIL\GenericComparison\Hash08_fsx\Hash08.res
-=======
 
 
 
@@ -1034,5 +510,3 @@
 
 
 
-
->>>>>>> 85c5cc34
