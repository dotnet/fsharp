--- conflicted
+++ resolved
@@ -1,641 +1,3 @@
-<<<<<<< HEAD
-
-//  Microsoft (R) .NET IL Disassembler.  Version 5.0.0-preview.7.20364.11
-
-
-
-// Metadata version: v4.0.30319
-.assembly extern System.Runtime
-{
-  .publickeytoken = (B0 3F 5F 7F 11 D5 0A 3A )                         // .?_....:
-  .ver 7:0:0:0
-}
-.assembly extern FSharp.Core
-{
-  .publickeytoken = (B0 3F 5F 7F 11 D5 0A 3A )                         // .?_....:
-  .ver 7:0:0:0
-}
-.assembly Equals04
-{
-  .custom instance void [FSharp.Core]Microsoft.FSharp.Core.FSharpInterfaceDataVersionAttribute::.ctor(int32,
-                                                                                                      int32,
-                                                                                                      int32) = ( 01 00 02 00 00 00 00 00 00 00 00 00 00 00 00 00 ) 
-
-  // --- The following custom attribute is added automatically, do not uncomment -------
-  //  .custom instance void [System.Runtime]System.Diagnostics.DebuggableAttribute::.ctor(valuetype [System.Runtime]System.Diagnostics.DebuggableAttribute/DebuggingModes) = ( 01 00 01 00 00 00 00 00 ) 
-
-  .hash algorithm 0x00008004
-  .ver 0:0:0:0
-}
-.mresource public FSharpSignatureData.Equals04
-{
-  // Offset: 0x00000000 Length: 0x00000710
-  // WARNING: managed resource file FSharpSignatureData.Equals04 created
-}
-.mresource public FSharpOptimizationData.Equals04
-{
-  // Offset: 0x00000718 Length: 0x000003C3
-  // WARNING: managed resource file FSharpOptimizationData.Equals04 created
-}
-.module Equals04.exe
-// MVID: {63DBF1DE-79E4-06E3-A745-0383DEF1DB63}
-.imagebase 0x00400000
-.file alignment 0x00000200
-.stackreserve 0x00100000
-.subsystem 0x0003       // WINDOWS_CUI
-.corflags 0x00000001    //  ILONLY
-// Image base: 0x0000027F5F220000
-
-
-// =============== CLASS MEMBERS DECLARATION ===================
-
-.class public abstract auto ansi sealed Equals04
-       extends [System.Runtime]System.Object
-{
-  .custom instance void [FSharp.Core]Microsoft.FSharp.Core.CompilationMappingAttribute::.ctor(valuetype [FSharp.Core]Microsoft.FSharp.Core.SourceConstructFlags) = ( 01 00 07 00 00 00 00 00 ) 
-  .class abstract auto ansi sealed nested public EqualsMicroPerfAndCodeGenerationTests
-         extends [System.Runtime]System.Object
-  {
-    .custom instance void [FSharp.Core]Microsoft.FSharp.Core.CompilationMappingAttribute::.ctor(valuetype [FSharp.Core]Microsoft.FSharp.Core.SourceConstructFlags) = ( 01 00 07 00 00 00 00 00 ) 
-    .class auto autochar serializable sealed nested public beforefieldinit Key
-           extends [System.Runtime]System.Object
-           implements class [System.Runtime]System.IEquatable`1<class Equals04/EqualsMicroPerfAndCodeGenerationTests/Key>,
-                      [System.Runtime]System.Collections.IStructuralEquatable,
-                      class [System.Runtime]System.IComparable`1<class Equals04/EqualsMicroPerfAndCodeGenerationTests/Key>,
-                      [System.Runtime]System.IComparable,
-                      [System.Runtime]System.Collections.IStructuralComparable
-    {
-      .custom instance void [System.Runtime]System.Diagnostics.DebuggerDisplayAttribute::.ctor(string) = ( 01 00 15 7B 5F 5F 44 65 62 75 67 44 69 73 70 6C   // ...{__DebugDispl
-                                                                                                           61 79 28 29 2C 6E 71 7D 00 00 )                   // ay(),nq}..
-      .custom instance void [FSharp.Core]Microsoft.FSharp.Core.CompilationMappingAttribute::.ctor(valuetype [FSharp.Core]Microsoft.FSharp.Core.SourceConstructFlags) = ( 01 00 01 00 00 00 00 00 ) 
-      .field assembly initonly int32 item1
-      .custom instance void [System.Runtime]System.Diagnostics.DebuggerBrowsableAttribute::.ctor(valuetype [System.Runtime]System.Diagnostics.DebuggerBrowsableState) = ( 01 00 00 00 00 00 00 00 ) 
-      .custom instance void [System.Runtime]System.Runtime.CompilerServices.CompilerGeneratedAttribute::.ctor() = ( 01 00 00 00 ) 
-      .custom instance void [System.Runtime]System.Diagnostics.DebuggerNonUserCodeAttribute::.ctor() = ( 01 00 00 00 ) 
-      .field assembly initonly int32 item2
-      .custom instance void [System.Runtime]System.Diagnostics.DebuggerBrowsableAttribute::.ctor(valuetype [System.Runtime]System.Diagnostics.DebuggerBrowsableState) = ( 01 00 00 00 00 00 00 00 ) 
-      .custom instance void [System.Runtime]System.Runtime.CompilerServices.CompilerGeneratedAttribute::.ctor() = ( 01 00 00 00 ) 
-      .custom instance void [System.Runtime]System.Diagnostics.DebuggerNonUserCodeAttribute::.ctor() = ( 01 00 00 00 ) 
-      .method public static class Equals04/EqualsMicroPerfAndCodeGenerationTests/Key 
-              NewKey(int32 item1,
-                     int32 item2) cil managed
-      {
-        .custom instance void [FSharp.Core]Microsoft.FSharp.Core.CompilationMappingAttribute::.ctor(valuetype [FSharp.Core]Microsoft.FSharp.Core.SourceConstructFlags,
-                                                                                                    int32) = ( 01 00 08 00 00 00 00 00 00 00 00 00 ) 
-        // Code size       8 (0x8)
-        .maxstack  8
-        IL_0000:  ldarg.0
-        IL_0001:  ldarg.1
-        IL_0002:  newobj     instance void Equals04/EqualsMicroPerfAndCodeGenerationTests/Key::.ctor(int32,
-                                                                                                     int32)
-        IL_0007:  ret
-      } // end of method Key::NewKey
-
-      .method assembly specialname rtspecialname 
-              instance void  .ctor(int32 item1,
-                                   int32 item2) cil managed
-      {
-        .custom instance void [System.Runtime]System.Runtime.CompilerServices.CompilerGeneratedAttribute::.ctor() = ( 01 00 00 00 ) 
-        .custom instance void [System.Runtime]System.Diagnostics.DebuggerNonUserCodeAttribute::.ctor() = ( 01 00 00 00 ) 
-        // Code size       21 (0x15)
-        .maxstack  8
-        IL_0000:  ldarg.0
-        IL_0001:  call       instance void [System.Runtime]System.Object::.ctor()
-        IL_0006:  ldarg.0
-        IL_0007:  ldarg.1
-        IL_0008:  stfld      int32 Equals04/EqualsMicroPerfAndCodeGenerationTests/Key::item1
-        IL_000d:  ldarg.0
-        IL_000e:  ldarg.2
-        IL_000f:  stfld      int32 Equals04/EqualsMicroPerfAndCodeGenerationTests/Key::item2
-        IL_0014:  ret
-      } // end of method Key::.ctor
-
-      .method public hidebysig instance int32 
-              get_Item1() cil managed
-      {
-        .custom instance void [System.Runtime]System.Runtime.CompilerServices.CompilerGeneratedAttribute::.ctor() = ( 01 00 00 00 ) 
-        .custom instance void [System.Runtime]System.Diagnostics.DebuggerNonUserCodeAttribute::.ctor() = ( 01 00 00 00 ) 
-        // Code size       7 (0x7)
-        .maxstack  8
-        IL_0000:  ldarg.0
-        IL_0001:  ldfld      int32 Equals04/EqualsMicroPerfAndCodeGenerationTests/Key::item1
-        IL_0006:  ret
-      } // end of method Key::get_Item1
-
-      .method public hidebysig instance int32 
-              get_Item2() cil managed
-      {
-        .custom instance void [System.Runtime]System.Runtime.CompilerServices.CompilerGeneratedAttribute::.ctor() = ( 01 00 00 00 ) 
-        .custom instance void [System.Runtime]System.Diagnostics.DebuggerNonUserCodeAttribute::.ctor() = ( 01 00 00 00 ) 
-        // Code size       7 (0x7)
-        .maxstack  8
-        IL_0000:  ldarg.0
-        IL_0001:  ldfld      int32 Equals04/EqualsMicroPerfAndCodeGenerationTests/Key::item2
-        IL_0006:  ret
-      } // end of method Key::get_Item2
-
-      .method public hidebysig instance int32 
-              get_Tag() cil managed
-      {
-        .custom instance void [System.Runtime]System.Runtime.CompilerServices.CompilerGeneratedAttribute::.ctor() = ( 01 00 00 00 ) 
-        .custom instance void [System.Runtime]System.Diagnostics.DebuggerNonUserCodeAttribute::.ctor() = ( 01 00 00 00 ) 
-        // Code size       4 (0x4)
-        .maxstack  8
-        IL_0000:  ldarg.0
-        IL_0001:  pop
-        IL_0002:  ldc.i4.0
-        IL_0003:  ret
-      } // end of method Key::get_Tag
-
-      .method assembly hidebysig specialname 
-              instance object  __DebugDisplay() cil managed
-      {
-        .custom instance void [System.Runtime]System.Runtime.CompilerServices.CompilerGeneratedAttribute::.ctor() = ( 01 00 00 00 ) 
-        .custom instance void [System.Runtime]System.Diagnostics.DebuggerNonUserCodeAttribute::.ctor() = ( 01 00 00 00 ) 
-        // Code size       22 (0x16)
-        .maxstack  8
-        IL_0000:  ldstr      "%+0.8A"
-        IL_0005:  newobj     instance void class [FSharp.Core]Microsoft.FSharp.Core.PrintfFormat`5<class [FSharp.Core]Microsoft.FSharp.Core.FSharpFunc`2<class Equals04/EqualsMicroPerfAndCodeGenerationTests/Key,string>,class [FSharp.Core]Microsoft.FSharp.Core.Unit,string,string,string>::.ctor(string)
-        IL_000a:  call       !!0 [FSharp.Core]Microsoft.FSharp.Core.ExtraTopLevelOperators::PrintFormatToString<class [FSharp.Core]Microsoft.FSharp.Core.FSharpFunc`2<class Equals04/EqualsMicroPerfAndCodeGenerationTests/Key,string>>(class [FSharp.Core]Microsoft.FSharp.Core.PrintfFormat`4<!!0,class [FSharp.Core]Microsoft.FSharp.Core.Unit,string,string>)
-        IL_000f:  ldarg.0
-        IL_0010:  callvirt   instance !1 class [FSharp.Core]Microsoft.FSharp.Core.FSharpFunc`2<class Equals04/EqualsMicroPerfAndCodeGenerationTests/Key,string>::Invoke(!0)
-        IL_0015:  ret
-      } // end of method Key::__DebugDisplay
-
-      .method public strict virtual instance string 
-              ToString() cil managed
-      {
-        .custom instance void [System.Runtime]System.Runtime.CompilerServices.CompilerGeneratedAttribute::.ctor() = ( 01 00 00 00 )
-        // Code size       22 (0x16)
-        .maxstack  8
-        IL_0000:  ldstr      "%+A"
-        IL_0005:  newobj     instance void class [FSharp.Core]Microsoft.FSharp.Core.PrintfFormat`5<class [FSharp.Core]Microsoft.FSharp.Core.FSharpFunc`2<class Equals04/EqualsMicroPerfAndCodeGenerationTests/Key,string>,class [FSharp.Core]Microsoft.FSharp.Core.Unit,string,string,class Equals04/EqualsMicroPerfAndCodeGenerationTests/Key>::.ctor(string)
-        IL_000a:  call       !!0 [FSharp.Core]Microsoft.FSharp.Core.ExtraTopLevelOperators::PrintFormatToString<class [FSharp.Core]Microsoft.FSharp.Core.FSharpFunc`2<class Equals04/EqualsMicroPerfAndCodeGenerationTests/Key,string>>(class [FSharp.Core]Microsoft.FSharp.Core.PrintfFormat`4<!!0,class [FSharp.Core]Microsoft.FSharp.Core.Unit,string,string>)
-        IL_000f:  ldarg.0
-        IL_0010:  callvirt   instance !1 class [FSharp.Core]Microsoft.FSharp.Core.FSharpFunc`2<class Equals04/EqualsMicroPerfAndCodeGenerationTests/Key,string>::Invoke(!0)
-        IL_0015:  ret
-      } // end of method Key::ToString
-
-      .method public hidebysig virtual final 
-              instance int32  CompareTo(class Equals04/EqualsMicroPerfAndCodeGenerationTests/Key obj) cil managed
-      {
-        .custom instance void [System.Runtime]System.Runtime.CompilerServices.CompilerGeneratedAttribute::.ctor() = ( 01 00 00 00 ) 
-        // Code size       105 (0x69)
-        .maxstack  5
-        .locals init (class Equals04/EqualsMicroPerfAndCodeGenerationTests/Key V_0,
-                 class Equals04/EqualsMicroPerfAndCodeGenerationTests/Key V_1,
-                 int32 V_2,
-                 class [System.Runtime]System.Collections.IComparer V_3,
-                 int32 V_4,
-                 int32 V_5)
-        IL_0000:  ldarg.0
-        IL_0001:  brfalse.s  IL_0062
-
-        IL_0003:  ldarg.1
-        IL_0004:  brfalse.s  IL_0060
-
-        IL_0006:  ldarg.0
-        IL_0007:  pop
-        IL_0008:  ldarg.0
-        IL_0009:  stloc.0
-        IL_000a:  ldarg.1
-        IL_000b:  stloc.1
-        IL_000c:  call       class [System.Runtime]System.Collections.IComparer [FSharp.Core]Microsoft.FSharp.Core.LanguagePrimitives::get_GenericComparer()
-        IL_0011:  stloc.3
-        IL_0012:  ldloc.0
-        IL_0013:  ldfld      int32 Equals04/EqualsMicroPerfAndCodeGenerationTests/Key::item1
-        IL_0018:  stloc.s    V_4
-        IL_001a:  ldloc.1
-        IL_001b:  ldfld      int32 Equals04/EqualsMicroPerfAndCodeGenerationTests/Key::item1
-        IL_0020:  stloc.s    V_5
-        IL_0022:  ldloc.s    V_4
-        IL_0024:  ldloc.s    V_5
-        IL_0026:  cgt
-        IL_0028:  ldloc.s    V_4
-        IL_002a:  ldloc.s    V_5
-        IL_002c:  clt
-        IL_002e:  sub
-        IL_002f:  stloc.2
-        IL_0030:  ldloc.2
-        IL_0031:  ldc.i4.0
-        IL_0032:  bge.s      IL_0036
-
-        IL_0034:  ldloc.2
-        IL_0035:  ret
-
-        IL_0036:  ldloc.2
-        IL_0037:  ldc.i4.0
-        IL_0038:  ble.s      IL_003c
-
-        IL_003a:  ldloc.2
-        IL_003b:  ret
-
-        IL_003c:  call       class [System.Runtime]System.Collections.IComparer [FSharp.Core]Microsoft.FSharp.Core.LanguagePrimitives::get_GenericComparer()
-        IL_0041:  stloc.3
-        IL_0042:  ldloc.0
-        IL_0043:  ldfld      int32 Equals04/EqualsMicroPerfAndCodeGenerationTests/Key::item2
-        IL_0048:  stloc.s    V_4
-        IL_004a:  ldloc.1
-        IL_004b:  ldfld      int32 Equals04/EqualsMicroPerfAndCodeGenerationTests/Key::item2
-        IL_0050:  stloc.s    V_5
-        IL_0052:  ldloc.s    V_4
-        IL_0054:  ldloc.s    V_5
-        IL_0056:  cgt
-        IL_0058:  ldloc.s    V_4
-        IL_005a:  ldloc.s    V_5
-        IL_005c:  clt
-        IL_005e:  sub
-        IL_005f:  ret
-
-        IL_0060:  ldc.i4.1
-        IL_0061:  ret
-
-        IL_0062:  ldarg.1
-        IL_0063:  brfalse.s  IL_0067
-
-        IL_0065:  ldc.i4.m1
-        IL_0066:  ret
-
-        IL_0067:  ldc.i4.0
-        IL_0068:  ret
-      } // end of method Key::CompareTo
-
-      .method public hidebysig virtual final 
-              instance int32  CompareTo(object obj) cil managed
-      {
-        .custom instance void [System.Runtime]System.Runtime.CompilerServices.CompilerGeneratedAttribute::.ctor() = ( 01 00 00 00 ) 
-        // Code size       13 (0xd)
-        .maxstack  8
-        IL_0000:  ldarg.0
-        IL_0001:  ldarg.1
-        IL_0002:  unbox.any  Equals04/EqualsMicroPerfAndCodeGenerationTests/Key
-        IL_0007:  callvirt   instance int32 Equals04/EqualsMicroPerfAndCodeGenerationTests/Key::CompareTo(class Equals04/EqualsMicroPerfAndCodeGenerationTests/Key)
-        IL_000c:  ret
-      } // end of method Key::CompareTo
-
-      .method public hidebysig virtual final 
-              instance int32  CompareTo(object obj,
-                                        class [System.Runtime]System.Collections.IComparer comp) cil managed
-      {
-        .custom instance void [System.Runtime]System.Runtime.CompilerServices.CompilerGeneratedAttribute::.ctor() = ( 01 00 00 00 ) 
-        // Code size       110 (0x6e)
-        .maxstack  5
-        .locals init (class Equals04/EqualsMicroPerfAndCodeGenerationTests/Key V_0,
-                 class Equals04/EqualsMicroPerfAndCodeGenerationTests/Key V_1,
-                 class Equals04/EqualsMicroPerfAndCodeGenerationTests/Key V_2,
-                 int32 V_3,
-                 int32 V_4,
-                 int32 V_5)
-        IL_0000:  ldarg.1
-        IL_0001:  unbox.any  Equals04/EqualsMicroPerfAndCodeGenerationTests/Key
-        IL_0006:  stloc.0
-        IL_0007:  ldarg.0
-        IL_0008:  brfalse.s  IL_0062
-
-        IL_000a:  ldarg.1
-        IL_000b:  unbox.any  Equals04/EqualsMicroPerfAndCodeGenerationTests/Key
-        IL_0010:  brfalse.s  IL_0060
-
-        IL_0012:  ldarg.0
-        IL_0013:  pop
-        IL_0014:  ldarg.0
-        IL_0015:  stloc.1
-        IL_0016:  ldloc.0
-        IL_0017:  stloc.2
-        IL_0018:  ldloc.1
-        IL_0019:  ldfld      int32 Equals04/EqualsMicroPerfAndCodeGenerationTests/Key::item1
-        IL_001e:  stloc.s    V_4
-        IL_0020:  ldloc.2
-        IL_0021:  ldfld      int32 Equals04/EqualsMicroPerfAndCodeGenerationTests/Key::item1
-        IL_0026:  stloc.s    V_5
-        IL_0028:  ldloc.s    V_4
-        IL_002a:  ldloc.s    V_5
-        IL_002c:  cgt
-        IL_002e:  ldloc.s    V_4
-        IL_0030:  ldloc.s    V_5
-        IL_0032:  clt
-        IL_0034:  sub
-        IL_0035:  stloc.3
-        IL_0036:  ldloc.3
-        IL_0037:  ldc.i4.0
-        IL_0038:  bge.s      IL_003c
-
-        IL_003a:  ldloc.3
-        IL_003b:  ret
-
-        IL_003c:  ldloc.3
-        IL_003d:  ldc.i4.0
-        IL_003e:  ble.s      IL_0042
-
-        IL_0040:  ldloc.3
-        IL_0041:  ret
-
-        IL_0042:  ldloc.1
-        IL_0043:  ldfld      int32 Equals04/EqualsMicroPerfAndCodeGenerationTests/Key::item2
-        IL_0048:  stloc.s    V_4
-        IL_004a:  ldloc.2
-        IL_004b:  ldfld      int32 Equals04/EqualsMicroPerfAndCodeGenerationTests/Key::item2
-        IL_0050:  stloc.s    V_5
-        IL_0052:  ldloc.s    V_4
-        IL_0054:  ldloc.s    V_5
-        IL_0056:  cgt
-        IL_0058:  ldloc.s    V_4
-        IL_005a:  ldloc.s    V_5
-        IL_005c:  clt
-        IL_005e:  sub
-        IL_005f:  ret
-
-        IL_0060:  ldc.i4.1
-        IL_0061:  ret
-
-        IL_0062:  ldarg.1
-        IL_0063:  unbox.any  Equals04/EqualsMicroPerfAndCodeGenerationTests/Key
-        IL_0068:  brfalse.s  IL_006c
-
-        IL_006a:  ldc.i4.m1
-        IL_006b:  ret
-
-        IL_006c:  ldc.i4.0
-        IL_006d:  ret
-      } // end of method Key::CompareTo
-
-      .method public hidebysig virtual final 
-              instance int32  GetHashCode(class [System.Runtime]System.Collections.IEqualityComparer comp) cil managed
-      {
-        .custom instance void [System.Runtime]System.Runtime.CompilerServices.CompilerGeneratedAttribute::.ctor() = ( 01 00 00 00 ) 
-        // Code size       57 (0x39)
-        .maxstack  7
-        .locals init (int32 V_0,
-                 class Equals04/EqualsMicroPerfAndCodeGenerationTests/Key V_1)
-        IL_0000:  ldarg.0
-        IL_0001:  brfalse.s  IL_0037
-
-        IL_0003:  ldc.i4.0
-        IL_0004:  stloc.0
-        IL_0005:  ldarg.0
-        IL_0006:  pop
-        IL_0007:  ldarg.0
-        IL_0008:  stloc.1
-        IL_0009:  ldc.i4.0
-        IL_000a:  stloc.0
-        IL_000b:  ldc.i4     0x9e3779b9
-        IL_0010:  ldloc.1
-        IL_0011:  ldfld      int32 Equals04/EqualsMicroPerfAndCodeGenerationTests/Key::item2
-        IL_0016:  ldloc.0
-        IL_0017:  ldc.i4.6
-        IL_0018:  shl
-        IL_0019:  ldloc.0
-        IL_001a:  ldc.i4.2
-        IL_001b:  shr
-        IL_001c:  add
-        IL_001d:  add
-        IL_001e:  add
-        IL_001f:  stloc.0
-        IL_0020:  ldc.i4     0x9e3779b9
-        IL_0025:  ldloc.1
-        IL_0026:  ldfld      int32 Equals04/EqualsMicroPerfAndCodeGenerationTests/Key::item1
-        IL_002b:  ldloc.0
-        IL_002c:  ldc.i4.6
-        IL_002d:  shl
-        IL_002e:  ldloc.0
-        IL_002f:  ldc.i4.2
-        IL_0030:  shr
-        IL_0031:  add
-        IL_0032:  add
-        IL_0033:  add
-        IL_0034:  stloc.0
-        IL_0035:  ldloc.0
-        IL_0036:  ret
-
-        IL_0037:  ldc.i4.0
-        IL_0038:  ret
-      } // end of method Key::GetHashCode
-
-      .method public hidebysig virtual final 
-              instance int32  GetHashCode() cil managed
-      {
-        .custom instance void [System.Runtime]System.Runtime.CompilerServices.CompilerGeneratedAttribute::.ctor() = ( 01 00 00 00 ) 
-        // Code size       12 (0xc)
-        .maxstack  8
-        IL_0000:  ldarg.0
-        IL_0001:  call       class [System.Runtime]System.Collections.IEqualityComparer [FSharp.Core]Microsoft.FSharp.Core.LanguagePrimitives::get_GenericEqualityComparer()
-        IL_0006:  callvirt   instance int32 Equals04/EqualsMicroPerfAndCodeGenerationTests/Key::GetHashCode(class [System.Runtime]System.Collections.IEqualityComparer)
-        IL_000b:  ret
-      } // end of method Key::GetHashCode
-
-      .method public hidebysig virtual final 
-              instance bool  Equals(object obj,
-                                    class [System.Runtime]System.Collections.IEqualityComparer comp) cil managed
-      {
-        .custom instance void [System.Runtime]System.Runtime.CompilerServices.CompilerGeneratedAttribute::.ctor() = ( 01 00 00 00 ) 
-        // Code size       60 (0x3c)
-        .maxstack  4
-        .locals init (class Equals04/EqualsMicroPerfAndCodeGenerationTests/Key V_0,
-                 class Equals04/EqualsMicroPerfAndCodeGenerationTests/Key V_1,
-                 class Equals04/EqualsMicroPerfAndCodeGenerationTests/Key V_2)
-        IL_0000:  ldarg.0
-        IL_0001:  brfalse.s  IL_0034
-
-        IL_0003:  ldarg.1
-        IL_0004:  isinst     Equals04/EqualsMicroPerfAndCodeGenerationTests/Key
-        IL_0009:  stloc.0
-        IL_000a:  ldloc.0
-        IL_000b:  brfalse.s  IL_0032
-
-        IL_000d:  ldarg.0
-        IL_000e:  pop
-        IL_000f:  ldarg.0
-        IL_0010:  stloc.1
-        IL_0011:  ldloc.0
-        IL_0012:  stloc.2
-        IL_0013:  ldloc.1
-        IL_0014:  ldfld      int32 Equals04/EqualsMicroPerfAndCodeGenerationTests/Key::item1
-        IL_0019:  ldloc.2
-        IL_001a:  ldfld      int32 Equals04/EqualsMicroPerfAndCodeGenerationTests/Key::item1
-        IL_001f:  bne.un.s   IL_0030
-
-        IL_0021:  ldloc.1
-        IL_0022:  ldfld      int32 Equals04/EqualsMicroPerfAndCodeGenerationTests/Key::item2
-        IL_0027:  ldloc.2
-        IL_0028:  ldfld      int32 Equals04/EqualsMicroPerfAndCodeGenerationTests/Key::item2
-        IL_002d:  ceq
-        IL_002f:  ret
-
-        IL_0030:  ldc.i4.0
-        IL_0031:  ret
-
-        IL_0032:  ldc.i4.0
-        IL_0033:  ret
-
-        IL_0034:  ldarg.1
-        IL_0035:  ldnull
-        IL_0036:  cgt.un
-        IL_0038:  ldc.i4.0
-        IL_0039:  ceq
-        IL_003b:  ret
-      } // end of method Key::Equals
-
-      .method public hidebysig virtual final 
-              instance bool  Equals(class Equals04/EqualsMicroPerfAndCodeGenerationTests/Key obj) cil managed
-      {
-        .custom instance void [System.Runtime]System.Runtime.CompilerServices.CompilerGeneratedAttribute::.ctor() = ( 01 00 00 00 ) 
-        // Code size       53 (0x35)
-        .maxstack  4
-        .locals init (class Equals04/EqualsMicroPerfAndCodeGenerationTests/Key V_0,
-                 class Equals04/EqualsMicroPerfAndCodeGenerationTests/Key V_1)
-        IL_0000:  ldarg.0
-        IL_0001:  brfalse.s  IL_002d
-
-        IL_0003:  ldarg.1
-        IL_0004:  brfalse.s  IL_002b
-
-        IL_0006:  ldarg.0
-        IL_0007:  pop
-        IL_0008:  ldarg.0
-        IL_0009:  stloc.0
-        IL_000a:  ldarg.1
-        IL_000b:  stloc.1
-        IL_000c:  ldloc.0
-        IL_000d:  ldfld      int32 Equals04/EqualsMicroPerfAndCodeGenerationTests/Key::item1
-        IL_0012:  ldloc.1
-        IL_0013:  ldfld      int32 Equals04/EqualsMicroPerfAndCodeGenerationTests/Key::item1
-        IL_0018:  bne.un.s   IL_0029
-
-        IL_001a:  ldloc.0
-        IL_001b:  ldfld      int32 Equals04/EqualsMicroPerfAndCodeGenerationTests/Key::item2
-        IL_0020:  ldloc.1
-        IL_0021:  ldfld      int32 Equals04/EqualsMicroPerfAndCodeGenerationTests/Key::item2
-        IL_0026:  ceq
-        IL_0028:  ret
-
-        IL_0029:  ldc.i4.0
-        IL_002a:  ret
-
-        IL_002b:  ldc.i4.0
-        IL_002c:  ret
-
-        IL_002d:  ldarg.1
-        IL_002e:  ldnull
-        IL_002f:  cgt.un
-        IL_0031:  ldc.i4.0
-        IL_0032:  ceq
-        IL_0034:  ret
-      } // end of method Key::Equals
-
-      .method public hidebysig virtual final 
-              instance bool  Equals(object obj) cil managed
-      {
-        .custom instance void [System.Runtime]System.Runtime.CompilerServices.CompilerGeneratedAttribute::.ctor() = ( 01 00 00 00 ) 
-        // Code size       20 (0x14)
-        .maxstack  4
-        .locals init (class Equals04/EqualsMicroPerfAndCodeGenerationTests/Key V_0)
-        IL_0000:  ldarg.1
-        IL_0001:  isinst     Equals04/EqualsMicroPerfAndCodeGenerationTests/Key
-        IL_0006:  stloc.0
-        IL_0007:  ldloc.0
-        IL_0008:  brfalse.s  IL_0012
-
-        IL_000a:  ldarg.0
-        IL_000b:  ldloc.0
-        IL_000c:  callvirt   instance bool Equals04/EqualsMicroPerfAndCodeGenerationTests/Key::Equals(class Equals04/EqualsMicroPerfAndCodeGenerationTests/Key)
-        IL_0011:  ret
-
-        IL_0012:  ldc.i4.0
-        IL_0013:  ret
-      } // end of method Key::Equals
-
-      .property instance int32 Tag()
-      {
-        .custom instance void [System.Runtime]System.Runtime.CompilerServices.CompilerGeneratedAttribute::.ctor() = ( 01 00 00 00 ) 
-        .custom instance void [System.Runtime]System.Diagnostics.DebuggerNonUserCodeAttribute::.ctor() = ( 01 00 00 00 ) 
-        .custom instance void [System.Runtime]System.Diagnostics.DebuggerBrowsableAttribute::.ctor(valuetype [System.Runtime]System.Diagnostics.DebuggerBrowsableState) = ( 01 00 00 00 00 00 00 00 ) 
-        .get instance int32 Equals04/EqualsMicroPerfAndCodeGenerationTests/Key::get_Tag()
-      } // end of property Key::Tag
-      .property instance int32 Item1()
-      {
-        .custom instance void [FSharp.Core]Microsoft.FSharp.Core.CompilationMappingAttribute::.ctor(valuetype [FSharp.Core]Microsoft.FSharp.Core.SourceConstructFlags,
-                                                                                                    int32,
-                                                                                                    int32) = ( 01 00 04 00 00 00 00 00 00 00 00 00 00 00 00 00 ) 
-        .custom instance void [System.Runtime]System.Runtime.CompilerServices.CompilerGeneratedAttribute::.ctor() = ( 01 00 00 00 ) 
-        .custom instance void [System.Runtime]System.Diagnostics.DebuggerNonUserCodeAttribute::.ctor() = ( 01 00 00 00 ) 
-        .get instance int32 Equals04/EqualsMicroPerfAndCodeGenerationTests/Key::get_Item1()
-      } // end of property Key::Item1
-      .property instance int32 Item2()
-      {
-        .custom instance void [FSharp.Core]Microsoft.FSharp.Core.CompilationMappingAttribute::.ctor(valuetype [FSharp.Core]Microsoft.FSharp.Core.SourceConstructFlags,
-                                                                                                    int32,
-                                                                                                    int32) = ( 01 00 04 00 00 00 00 00 00 00 01 00 00 00 00 00 ) 
-        .custom instance void [System.Runtime]System.Runtime.CompilerServices.CompilerGeneratedAttribute::.ctor() = ( 01 00 00 00 ) 
-        .custom instance void [System.Runtime]System.Diagnostics.DebuggerNonUserCodeAttribute::.ctor() = ( 01 00 00 00 ) 
-        .get instance int32 Equals04/EqualsMicroPerfAndCodeGenerationTests/Key::get_Item2()
-      } // end of property Key::Item2
-    } // end of class Key
-
-    .method public static bool  f5() cil managed
-    {
-      // Code size       49 (0x31)
-      .maxstack  5
-      .locals init (bool V_0,
-               class Equals04/EqualsMicroPerfAndCodeGenerationTests/Key V_1,
-               class Equals04/EqualsMicroPerfAndCodeGenerationTests/Key V_2,
-               int32 V_3)
-      IL_0000:  ldc.i4.0
-      IL_0001:  stloc.0
-      IL_0002:  ldc.i4.1
-      IL_0003:  ldc.i4.2
-      IL_0004:  call       class Equals04/EqualsMicroPerfAndCodeGenerationTests/Key Equals04/EqualsMicroPerfAndCodeGenerationTests/Key::NewKey(int32,
-                                                                                                                                               int32)
-      IL_0009:  stloc.1
-      IL_000a:  ldc.i4.1
-      IL_000b:  ldc.i4.3
-      IL_000c:  call       class Equals04/EqualsMicroPerfAndCodeGenerationTests/Key Equals04/EqualsMicroPerfAndCodeGenerationTests/Key::NewKey(int32,
-                                                                                                                                               int32)
-      IL_0011:  stloc.2
-      IL_0012:  ldc.i4.0
-      IL_0013:  stloc.3
-      IL_0014:  br.s       IL_0027
-
-      IL_0016:  ldloc.1
-      IL_0017:  ldloc.2
-      IL_0018:  call       class [System.Runtime]System.Collections.IEqualityComparer [FSharp.Core]Microsoft.FSharp.Core.LanguagePrimitives::get_GenericEqualityComparer()
-      IL_001d:  callvirt   instance bool Equals04/EqualsMicroPerfAndCodeGenerationTests/Key::Equals(object,
-                                                                                                    class [System.Runtime]System.Collections.IEqualityComparer)
-      IL_0022:  stloc.0
-      IL_0023:  ldloc.3
-      IL_0024:  ldc.i4.1
-      IL_0025:  add
-      IL_0026:  stloc.3
-      IL_0027:  ldloc.3
-      IL_0028:  ldc.i4     0x989681
-      IL_002d:  blt.s      IL_0016
-
-      IL_002f:  ldloc.0
-      IL_0030:  ret
-    } // end of method EqualsMicroPerfAndCodeGenerationTests::f5
-
-  } // end of class EqualsMicroPerfAndCodeGenerationTests
-
-} // end of class Equals04
-
-.class private abstract auto ansi sealed '<StartupCode$Equals04>'.$Equals04$fsx
-       extends [System.Runtime]System.Object
-{
-  .method public static void  main@() cil managed
-  {
-    .entrypoint
-    // Code size       1 (0x1)
-    .maxstack  8
-    IL_0000:  ret
-  } // end of method $Equals04$fsx::main@
-
-} // end of class '<StartupCode$Equals04>'.$Equals04$fsx
-
-
-// =============================================================
-
-// *********** DISASSEMBLY COMPLETE ***********************
-// WARNING: Created Win32 resource file D:\code\FS\fsharp\artifacts\bin\FSharp.Compiler.ComponentTests\Release\net7.0\tests\EmittedIL\GenericComparison\Equals04_fsx\Equals04.res
-=======
 
 
 
@@ -1262,5 +624,3 @@
 
 
 
-
->>>>>>> 85c5cc34
