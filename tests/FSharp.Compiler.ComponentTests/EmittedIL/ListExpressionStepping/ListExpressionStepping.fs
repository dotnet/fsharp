namespace EmittedIL.RealInternalSignature

open Xunit
open FSharp.Test
open FSharp.Test.Compiler

module ListExpressionStepping =

    let verifyCompilation compilation =
        compilation
        |> withOptions [ "--test:EmitFeeFeeAs100001" ]
        |> asExe
        |> withNoOptimize
        |> withEmbeddedPdb
        |> withEmbedAllSource
        |> ignoreWarnings
        |> verifyILBaseline

    // SOURCE=ListExpressionSteppingTest1.fs SCFLAGS="-g --test:EmitFeeFeeAs100001 --optimize-" COMPILE_ONLY=1 POSTCMD="..\\CompareIL.cmd ListExpressionSteppingTest1.exe"    # ListExpressionSteppingTest1.fs -
    [<Theory; Directory(__SOURCE_DIRECTORY__, BaselineSuffix=".RealInternalSignatureOn", Includes=[|"ListExpressionStepping01.fs"|])>]
    let ``ListExpressionStepping01_RealInternalSignatureOn_fs`` compilation =
        compilation
        |> withRealInternalSignatureOn
        |> verifyCompilation

    // SOURCE=ListExpressionSteppingTest1.fs SCFLAGS="-g --test:EmitFeeFeeAs100001 --optimize-" COMPILE_ONLY=1 POSTCMD="..\\CompareIL.cmd ListExpressionSteppingTest1.exe"    # ListExpressionSteppingTest1.fs -
    [<Theory; Directory(__SOURCE_DIRECTORY__, BaselineSuffix=".RealInternalSignatureOff", Includes=[|"ListExpressionStepping01.fs"|])>]
    let ``ListExpressionStepping01_RealInternalSignatureOn_Off`` compilation =
        compilation
        |> withRealInternalSignatureOff
        |> verifyCompilation

    // SOURCE=ListExpressionSteppingTest2.fs SCFLAGS="-g --test:EmitFeeFeeAs100001 --optimize-" COMPILE_ONLY=1 POSTCMD="..\\CompareIL.cmd ListExpressionSteppingTest2.exe"    # ListExpressionSteppingTest2.fs -
    [<Theory; Directory(__SOURCE_DIRECTORY__, BaselineSuffix=".RealInternalSignatureOn", Includes=[|"ListExpressionStepping02.fs"|])>]
    let ``ListExpressionStepping02_RealInternalSignatureOn_fs`` compilation =
        compilation
        |> withRealInternalSignatureOn
        |> verifyCompilation

    // SOURCE=ListExpressionSteppingTest2.fs SCFLAGS="-g --test:EmitFeeFeeAs100001 --optimize-" COMPILE_ONLY=1 POSTCMD="..\\CompareIL.cmd ListExpressionSteppingTest2.exe"    # ListExpressionSteppingTest2.fs -
    [<Theory; Directory(__SOURCE_DIRECTORY__, BaselineSuffix=".RealInternalSignatureOff", Includes=[|"ListExpressionStepping02.fs"|])>]
    let ``ListExpressionStepping02_RealInternalSignatureOff_fs`` compilation =
        compilation
        |> withRealInternalSignatureOff
        |> verifyCompilation

    // SOURCE=ListExpressionSteppingTest3.fs SCFLAGS="-g --test:EmitFeeFeeAs100001 --optimize-" COMPILE_ONLY=1 POSTCMD="..\\CompareIL.cmd ListExpressionSteppingTest3.exe"    # ListExpressionSteppingTest3.fs 
    [<Theory; Directory(__SOURCE_DIRECTORY__, BaselineSuffix=".RealInternalSignatureOn", Includes=[|"ListExpressionStepping03.fs"|])>]
    let ``ListExpressionStepping03_RealInternalSignatureOn_fs`` compilation =
        compilation
<<<<<<< HEAD
        |> withLangVersionPreview // TODO https://github.com/dotnet/fsharp/issues/16739: Remove this when LanguageFeature.LowerIntegralRangesToFastLoops is out of preview.
=======
        |> withRealInternalSignatureOn
>>>>>>> 1da032a6
        |> verifyCompilation

    // SOURCE=ListExpressionSteppingTest3.fs SCFLAGS="-g --test:EmitFeeFeeAs100001 --optimize-" COMPILE_ONLY=1 POSTCMD="..\\CompareIL.cmd ListExpressionSteppingTest3.exe"    # ListExpressionSteppingTest3.fs 
    [<Theory; Directory(__SOURCE_DIRECTORY__, BaselineSuffix=".RealInternalSignatureOff", Includes=[|"ListExpressionStepping03.fs"|])>]
    let ``ListExpressionStepping03_RealInternalSignatureOff_fs`` compilation =
        compilation
        |> withRealInternalSignatureOff
        |> verifyCompilation

    // SOURCE=ListExpressionSteppingTest4.fs SCFLAGS="-g --test:EmitFeeFeeAs100001 --optimize-" COMPILE_ONLY=1 POSTCMD="..\\CompareIL.cmd ListExpressionSteppingTest4.exe"    # ListExpressionSteppingTest4.fs -
    [<Theory; Directory(__SOURCE_DIRECTORY__, BaselineSuffix=".RealInternalSignatureOn", Includes=[|"ListExpressionStepping04.fs"|])>]
    let ``ListExpressionStepping04_RealInternalSignatureOn_fs`` compilation =
        compilation
        |> withRealInternalSignatureOn
        |> verifyCompilation

    // SOURCE=ListExpressionSteppingTest4.fs SCFLAGS="-g --test:EmitFeeFeeAs100001 --optimize-" COMPILE_ONLY=1 POSTCMD="..\\CompareIL.cmd ListExpressionSteppingTest4.exe"    # ListExpressionSteppingTest4.fs -
    [<Theory; Directory(__SOURCE_DIRECTORY__, BaselineSuffix=".RealInternalSignatureOff", Includes=[|"ListExpressionStepping04.fs"|])>]
    let ``ListExpressionStepping04_RealInternalSignatureOff_fs`` compilation =
        compilation
        |> withRealInternalSignatureOff
        |> verifyCompilation

    // SOURCE=ListExpressionSteppingTest5.fs SCFLAGS="-g --test:EmitFeeFeeAs100001 --optimize-" COMPILE_ONLY=1 POSTCMD="..\\CompareIL.cmd ListExpressionSteppingTest5.exe"    # ListExpressionSteppingTest5.fs -
    [<Theory; Directory(__SOURCE_DIRECTORY__, BaselineSuffix=".RealInternalSignatureOn", Includes=[|"ListExpressionStepping05.fs"|])>]
    let ``ListExpressionStepping05_RealInternalSignatureOn_fs`` compilation =
        compilation
        |> withRealInternalSignatureOn
        |> verifyCompilation

    // SOURCE=ListExpressionSteppingTest5.fs SCFLAGS="-g --test:EmitFeeFeeAs100001 --optimize-" COMPILE_ONLY=1 POSTCMD="..\\CompareIL.cmd ListExpressionSteppingTest5.exe"    # ListExpressionSteppingTest5.fs -
    [<Theory; Directory(__SOURCE_DIRECTORY__, BaselineSuffix=".RealInternalSignatureOff", Includes=[|"ListExpressionStepping05.fs"|])>]
    let ``ListExpressionStepping05_RealInternalSignatureOff_fs`` compilation =
        compilation
        |> withRealInternalSignatureOff
        |> verifyCompilation

    // SOURCE=ListExpressionSteppingTest6.fs SCFLAGS="-g --test:EmitFeeFeeAs100001 --optimize-" COMPILE_ONLY=1 POSTCMD="..\\CompareIL.cmd ListExpressionSteppingTest6.exe"    # ListExpressionSteppingTest6.fs -
    [<Theory; Directory(__SOURCE_DIRECTORY__, BaselineSuffix=".RealInternalSignatureOn", Includes=[|"ListExpressionStepping06.fs"|])>]
    let ``ListExpressionStepping06_RealInternalSignatureOn_fs`` compilation =
        compilation
        |> withRealInternalSignatureOn
        |> verifyCompilation

    // SOURCE=ListExpressionSteppingTest6.fs SCFLAGS="-g --test:EmitFeeFeeAs100001 --optimize-" COMPILE_ONLY=1 POSTCMD="..\\CompareIL.cmd ListExpressionSteppingTest6.exe"    # ListExpressionSteppingTest6.fs -
    [<Theory; Directory(__SOURCE_DIRECTORY__, BaselineSuffix=".RealInternalSignatureOff", Includes=[|"ListExpressionStepping06.fs"|])>]
    let ``ListExpressionStepping06_RealInternalSignatureOff_fs`` compilation =
        compilation
        |> withRealInternalSignatureOff
        |> verifyCompilation<|MERGE_RESOLUTION|>--- conflicted
+++ resolved
@@ -35,6 +35,7 @@
     let ``ListExpressionStepping02_RealInternalSignatureOn_fs`` compilation =
         compilation
         |> withRealInternalSignatureOn
+        |> withLangVersionPreview // TODO https://github.com/dotnet/fsharp/issues/16739: Remove this when LanguageFeature.LowerIntegralRangesToFastLoops is out of preview.
         |> verifyCompilation
 
     // SOURCE=ListExpressionSteppingTest2.fs SCFLAGS="-g --test:EmitFeeFeeAs100001 --optimize-" COMPILE_ONLY=1 POSTCMD="..\\CompareIL.cmd ListExpressionSteppingTest2.exe"    # ListExpressionSteppingTest2.fs -
@@ -48,11 +49,7 @@
     [<Theory; Directory(__SOURCE_DIRECTORY__, BaselineSuffix=".RealInternalSignatureOn", Includes=[|"ListExpressionStepping03.fs"|])>]
     let ``ListExpressionStepping03_RealInternalSignatureOn_fs`` compilation =
         compilation
-<<<<<<< HEAD
-        |> withLangVersionPreview // TODO https://github.com/dotnet/fsharp/issues/16739: Remove this when LanguageFeature.LowerIntegralRangesToFastLoops is out of preview.
-=======
         |> withRealInternalSignatureOn
->>>>>>> 1da032a6
         |> verifyCompilation
 
     // SOURCE=ListExpressionSteppingTest3.fs SCFLAGS="-g --test:EmitFeeFeeAs100001 --optimize-" COMPILE_ONLY=1 POSTCMD="..\\CompareIL.cmd ListExpressionSteppingTest3.exe"    # ListExpressionSteppingTest3.fs 
