namespace EmittedIL

open System.IO
open Xunit
open FSharp.Test
open FSharp.Test.Compiler

module DoNotBoxStruct =

    let verifyCompilation realsig compilation =

        let computationExprLibrary =
            FsxFromPath (Path.Combine(__SOURCE_DIRECTORY__,  "DoNotBoxStruct_ArrayOfArray_FSInterface_NoExtMeth.fs"))
            |> withRealInternalSignature realsig
            |> withName "DoNotBoxStruct_ArrayOfArray_FSInterface_NoExtMeth_fs"

        compilation
        |> asFs
        |> withRealInternalSignature realsig
        |> withOptions ["--test:EmitFeeFeeAs100001"]
        |> asExe
        |> withReferences [computationExprLibrary]
        |> withNoOptimize
        |> withEmbeddedPdb
        |> withEmbedAllSource
        |> ignoreWarnings
        |> verifyILBaseline

    //SOURCE=DoNotBoxStruct_ArrayOfArray_FSInterface_NoExtMeth.fs   SCFLAGS="-g --test:EmitFeeFeeAs100001 --optimize-" COMPILE_ONLY=1 POSTCMD="..\\CompareIL.cmd DoNotBoxStruct_ArrayOfArray_FSInterface_NoExtMeth.exe"	# DoNotBoxStruct_ArrayOfArray_FSInterface_NoExtMeth.fs
    [<Theory; FileInlineData("DoNotBoxStruct_ArrayOfArray_FSInterface_NoExtMeth.fs")>]
    let ``DoNotBoxStruct_ArrayOfArray_FSInterface_NoExtMeth_fs`` compilation =
        compilation
<<<<<<< HEAD
        |> verifyCompilation false
=======
        |> getCompilation
        |> verifyCompilation
>>>>>>> 23bb6050

    //SOURCE=DoNotBoxStruct_Array_FSInterface_NoExtMeth.fs          SCFLAGS="-g --test:EmitFeeFeeAs100001 --optimize-" COMPILE_ONLY=1 POSTCMD="..\\CompareIL.cmd DoNotBoxStruct_Array_FSInterface_NoExtMeth.exe"		# DoNotBoxStruct_Array_FSInterface_NoExtMeth.fs
    [<Theory; FileInlineData("DoNotBoxStruct_Array_FSInterface_NoExtMeth.fs")>]
    let ``DoNotBoxStruct_Array_FSInterface_NoExtMeth_fs`` compilation =
        compilation
<<<<<<< HEAD
        |> verifyCompilation false
=======
        |> getCompilation
        |> verifyCompilation
>>>>>>> 23bb6050

    //SOURCE=DoNotBoxStruct_MDArray_FSInterface_NoExtMeth.fs        SCFLAGS="-g --test:EmitFeeFeeAs100001 --optimize-" COMPILE_ONLY=1 POSTCMD="..\\CompareIL.cmd DoNotBoxStruct_MDArray_FSInterface_NoExtMeth.exe"	# DoNotBoxStruct_MDArray_FSInterface_NoExtMeth.fs -
    [<Theory; FileInlineData("DoNotBoxStruct_MDArray_FSInterface_NoExtMeth.fs")>]
    let ``DoNotBoxStruct_MDArray_FSInterface_NoExtMeth_fs`` compilation =
        compilation
<<<<<<< HEAD
        |> verifyCompilation false
=======
        |> getCompilation
        |> verifyCompilation
>>>>>>> 23bb6050

    //SOURCE=DoNotBoxStruct_NoArray_FSInterface_NoExtMeth.fs        SCFLAGS="-g --test:EmitFeeFeeAs100001 --optimize-" COMPILE_ONLY=1 POSTCMD="..\\CompareIL.cmd DoNotBoxStruct_NoArray_FSInterface_NoExtMeth.exe"	# DoNotBoxStruct_NoArray_FSInterface_NoExtMeth.fs -
    [<Theory; FileInlineData("DoNotBoxStruct_NoArray_FSInterface_NoExtMeth.fs")>]
    let ``DoNotBoxStruct_NoArray_FSInterface_NoExtMeth_fs`` compilation =
        compilation
<<<<<<< HEAD
        |> verifyCompilation false
=======
        |> getCompilation
        |> verifyCompilation
>>>>>>> 23bb6050

    //SOURCE=DoNotBoxStruct_ArrayOfArray_CSInterface.fs  SCFLAGS="-g --test:EmitFeeFeeAs100001 --optimize-" COMPILE_ONLY=1 POSTCMD="..\\CompareIL.cmd DoNotBoxStruct_ArrayOfArray_CSInterface.exe"			# DoNotBoxStruct_ArrayOfArray_CSInterface.fs
    [<Theory; FileInlineData("DoNotBoxStruct_ArrayOfArray_CSInterface.fs")>]
    let ``DoNotBoxStruct_ArrayOfArray_CSInterface_fs`` compilation =
        compilation
<<<<<<< HEAD
        |> verifyCompilation false
=======
        |> getCompilation
        |> verifyCompilation
>>>>>>> 23bb6050

    //SOURCE=DoNotBoxStruct_ArrayOfArray_CSInterface.fs  SCFLAGS="-g --test:EmitFeeFeeAs100001 --optimize-" COMPILE_ONLY=1 POSTCMD="..\\CompareIL.cmd DoNotBoxStruct_ArrayOfArray_CSInterface.exe"			# DoNotBoxStruct_ArrayOfArray_CSInterface.fs
    [<Theory; FileInlineData("DoNotBoxStruct_ArrayOfArray_FSInterface.fs")>]
    let ``DoNotBoxStruct_ArrayOfArray_FSInterface_fs`` compilation =
        compilation
<<<<<<< HEAD
        |> verifyCompilation false
=======
        |> getCompilation
        |> verifyCompilation
>>>>>>> 23bb6050

    //SOURCE=DoNotBoxStruct_Array_CSInterface.fs    SCFLAGS="-g --test:EmitFeeFeeAs100001 --optimize-" COMPILE_ONLY=1 POSTCMD="..\\CompareIL.cmd DoNotBoxStruct_Array_CSInterface.exe"			# DoNotBoxStruct_Array_CSInterface.fs
    [<Theory; FileInlineData("DoNotBoxStruct_Array_CSInterface.fs")>]
    let ``DoNotBoxStruct_Array_CSInterface_fs`` compilation =
        compilation
<<<<<<< HEAD
        |> verifyCompilation false
=======
        |> getCompilation
        |> verifyCompilation
>>>>>>> 23bb6050

    //SOURCE=DoNotBoxStruct_Array_FSInterface.fs    SCFLAGS="-g --test:EmitFeeFeeAs100001 --optimize-" COMPILE_ONLY=1 POSTCMD="..\\CompareIL.cmd DoNotBoxStruct_Array_FSInterface.exe"		# DoNotBoxStruct_Array_FSInterface.fs -
    [<Theory; FileInlineData("DoNotBoxStruct_Array_FSInterface.fs")>]
    let ``DoNotBoxStruct_Array_FSInterface_fs`` compilation =
        compilation
<<<<<<< HEAD
        |> verifyCompilation false
=======
        |> getCompilation
        |> verifyCompilation
>>>>>>> 23bb6050

    //SOURCE=DoNotBoxStruct_MDArray_CSInterface.fs  SCFLAGS="-g --test:EmitFeeFeeAs100001 --optimize-" COMPILE_ONLY=1 POSTCMD="..\\CompareIL.cmd DoNotBoxStruct_MDArray_CSInterface.exe"		# DoNotBoxStruct_MDArray_CSInterface.fs -
    [<Theory; FileInlineData("DoNotBoxStruct_MDArray_CSInterface.fs")>]
    let ``DoNotBoxStruct_MDArray_CSInterface_fs`` compilation =
        compilation
<<<<<<< HEAD
        |> verifyCompilation false
=======
        |> getCompilation
        |> verifyCompilation
>>>>>>> 23bb6050

    //SOURCE=DoNotBoxStruct_MDArray_FSInterface.fs  SCFLAGS="-g --test:EmitFeeFeeAs100001 --optimize-" COMPILE_ONLY=1 POSTCMD="..\\CompareIL.cmd DoNotBoxStruct_MDArray_FSInterface.exe"		# DoNotBoxStruct_MDArray_FSInterface.fs -
    [<Theory; FileInlineData("DoNotBoxStruct_MDArray_FSInterface.fs")>]
    let ``DoNotBoxStruct_MDArray_FSInterface_fs`` compilation =
        compilation
<<<<<<< HEAD
        |> verifyCompilation false
=======
        |> getCompilation
        |> verifyCompilation
>>>>>>> 23bb6050

    //SOURCE=DoNotBoxStruct_NoArray_CSInterface.fs  SCFLAGS="-g --test:EmitFeeFeeAs100001 --optimize-" COMPILE_ONLY=1 POSTCMD="..\\CompareIL.cmd DoNotBoxStruct_NoArray_CSInterface.exe"					# DoNotBoxStruct_NoArray_CSInterface.fs
    [<Theory; FileInlineData("DoNotBoxStruct_NoArray_CSInterface.fs")>]
    let ``DoNotBoxStruct_NoArray_CSInterface_fs`` compilation =
        compilation
<<<<<<< HEAD
        |> verifyCompilation false
=======
        |> getCompilation
        |> verifyCompilation
>>>>>>> 23bb6050

    //SOURCE=DoNotBoxStruct_NoArray_FSInterface.fs  SCFLAGS="-g --test:EmitFeeFeeAs100001 --optimize-" COMPILE_ONLY=1 POSTCMD="..\\CompareIL.cmd DoNotBoxStruct_NoArray_FSInterface.exe"		# DoNotBoxStruct_NoArray_FSInterface.fs -
    [<Theory; FileInlineData("DoNotBoxStruct_NoArray_FSInterface.fs")>]
    let ``DoNotBoxStruct_NoArray_FSInterface_fs`` compilation =
        compilation
<<<<<<< HEAD
        |> verifyCompilation false
=======
        |> getCompilation
        |> verifyCompilation
>>>>>>> 23bb6050

    //SOURCE=DoNotBoxStruct_ToString.fs             SCFLAGS="-g --test:EmitFeeFeeAs100001 --optimize-" COMPILE_ONLY=1 POSTCMD="..\\CompareIL.cmd DoNotBoxStruct_ToString.exe"				# DoNotBoxStruct_ToString.fs
    [<Theory; FileInlineData("DoNotBoxStruct_ToString.fs")>]
    let ``DoNotBoxStruct_ToString_fs`` compilation =
        compilation
<<<<<<< HEAD
        |> verifyCompilation false
=======
        |> getCompilation
        |> verifyCompilation
>>>>>>> 23bb6050
<|MERGE_RESOLUTION|>--- conflicted
+++ resolved
@@ -30,141 +30,89 @@
     [<Theory; FileInlineData("DoNotBoxStruct_ArrayOfArray_FSInterface_NoExtMeth.fs")>]
     let ``DoNotBoxStruct_ArrayOfArray_FSInterface_NoExtMeth_fs`` compilation =
         compilation
-<<<<<<< HEAD
+        |> getCompilation
         |> verifyCompilation false
-=======
-        |> getCompilation
-        |> verifyCompilation
->>>>>>> 23bb6050
 
     //SOURCE=DoNotBoxStruct_Array_FSInterface_NoExtMeth.fs          SCFLAGS="-g --test:EmitFeeFeeAs100001 --optimize-" COMPILE_ONLY=1 POSTCMD="..\\CompareIL.cmd DoNotBoxStruct_Array_FSInterface_NoExtMeth.exe"		# DoNotBoxStruct_Array_FSInterface_NoExtMeth.fs
     [<Theory; FileInlineData("DoNotBoxStruct_Array_FSInterface_NoExtMeth.fs")>]
     let ``DoNotBoxStruct_Array_FSInterface_NoExtMeth_fs`` compilation =
         compilation
-<<<<<<< HEAD
+        |> getCompilation
         |> verifyCompilation false
-=======
-        |> getCompilation
-        |> verifyCompilation
->>>>>>> 23bb6050
 
     //SOURCE=DoNotBoxStruct_MDArray_FSInterface_NoExtMeth.fs        SCFLAGS="-g --test:EmitFeeFeeAs100001 --optimize-" COMPILE_ONLY=1 POSTCMD="..\\CompareIL.cmd DoNotBoxStruct_MDArray_FSInterface_NoExtMeth.exe"	# DoNotBoxStruct_MDArray_FSInterface_NoExtMeth.fs -
     [<Theory; FileInlineData("DoNotBoxStruct_MDArray_FSInterface_NoExtMeth.fs")>]
     let ``DoNotBoxStruct_MDArray_FSInterface_NoExtMeth_fs`` compilation =
         compilation
-<<<<<<< HEAD
+        |> getCompilation
         |> verifyCompilation false
-=======
-        |> getCompilation
-        |> verifyCompilation
->>>>>>> 23bb6050
 
     //SOURCE=DoNotBoxStruct_NoArray_FSInterface_NoExtMeth.fs        SCFLAGS="-g --test:EmitFeeFeeAs100001 --optimize-" COMPILE_ONLY=1 POSTCMD="..\\CompareIL.cmd DoNotBoxStruct_NoArray_FSInterface_NoExtMeth.exe"	# DoNotBoxStruct_NoArray_FSInterface_NoExtMeth.fs -
     [<Theory; FileInlineData("DoNotBoxStruct_NoArray_FSInterface_NoExtMeth.fs")>]
     let ``DoNotBoxStruct_NoArray_FSInterface_NoExtMeth_fs`` compilation =
         compilation
-<<<<<<< HEAD
+        |> getCompilation
         |> verifyCompilation false
-=======
-        |> getCompilation
-        |> verifyCompilation
->>>>>>> 23bb6050
 
     //SOURCE=DoNotBoxStruct_ArrayOfArray_CSInterface.fs  SCFLAGS="-g --test:EmitFeeFeeAs100001 --optimize-" COMPILE_ONLY=1 POSTCMD="..\\CompareIL.cmd DoNotBoxStruct_ArrayOfArray_CSInterface.exe"			# DoNotBoxStruct_ArrayOfArray_CSInterface.fs
     [<Theory; FileInlineData("DoNotBoxStruct_ArrayOfArray_CSInterface.fs")>]
     let ``DoNotBoxStruct_ArrayOfArray_CSInterface_fs`` compilation =
         compilation
-<<<<<<< HEAD
+        |> getCompilation
         |> verifyCompilation false
-=======
-        |> getCompilation
-        |> verifyCompilation
->>>>>>> 23bb6050
 
     //SOURCE=DoNotBoxStruct_ArrayOfArray_CSInterface.fs  SCFLAGS="-g --test:EmitFeeFeeAs100001 --optimize-" COMPILE_ONLY=1 POSTCMD="..\\CompareIL.cmd DoNotBoxStruct_ArrayOfArray_CSInterface.exe"			# DoNotBoxStruct_ArrayOfArray_CSInterface.fs
     [<Theory; FileInlineData("DoNotBoxStruct_ArrayOfArray_FSInterface.fs")>]
     let ``DoNotBoxStruct_ArrayOfArray_FSInterface_fs`` compilation =
         compilation
-<<<<<<< HEAD
+        |> getCompilation
         |> verifyCompilation false
-=======
-        |> getCompilation
-        |> verifyCompilation
->>>>>>> 23bb6050
 
     //SOURCE=DoNotBoxStruct_Array_CSInterface.fs    SCFLAGS="-g --test:EmitFeeFeeAs100001 --optimize-" COMPILE_ONLY=1 POSTCMD="..\\CompareIL.cmd DoNotBoxStruct_Array_CSInterface.exe"			# DoNotBoxStruct_Array_CSInterface.fs
     [<Theory; FileInlineData("DoNotBoxStruct_Array_CSInterface.fs")>]
     let ``DoNotBoxStruct_Array_CSInterface_fs`` compilation =
         compilation
-<<<<<<< HEAD
+        |> getCompilation
         |> verifyCompilation false
-=======
-        |> getCompilation
-        |> verifyCompilation
->>>>>>> 23bb6050
 
     //SOURCE=DoNotBoxStruct_Array_FSInterface.fs    SCFLAGS="-g --test:EmitFeeFeeAs100001 --optimize-" COMPILE_ONLY=1 POSTCMD="..\\CompareIL.cmd DoNotBoxStruct_Array_FSInterface.exe"		# DoNotBoxStruct_Array_FSInterface.fs -
     [<Theory; FileInlineData("DoNotBoxStruct_Array_FSInterface.fs")>]
     let ``DoNotBoxStruct_Array_FSInterface_fs`` compilation =
         compilation
-<<<<<<< HEAD
+        |> getCompilation
         |> verifyCompilation false
-=======
-        |> getCompilation
-        |> verifyCompilation
->>>>>>> 23bb6050
 
     //SOURCE=DoNotBoxStruct_MDArray_CSInterface.fs  SCFLAGS="-g --test:EmitFeeFeeAs100001 --optimize-" COMPILE_ONLY=1 POSTCMD="..\\CompareIL.cmd DoNotBoxStruct_MDArray_CSInterface.exe"		# DoNotBoxStruct_MDArray_CSInterface.fs -
     [<Theory; FileInlineData("DoNotBoxStruct_MDArray_CSInterface.fs")>]
     let ``DoNotBoxStruct_MDArray_CSInterface_fs`` compilation =
         compilation
-<<<<<<< HEAD
+        |> getCompilation
         |> verifyCompilation false
-=======
-        |> getCompilation
-        |> verifyCompilation
->>>>>>> 23bb6050
 
     //SOURCE=DoNotBoxStruct_MDArray_FSInterface.fs  SCFLAGS="-g --test:EmitFeeFeeAs100001 --optimize-" COMPILE_ONLY=1 POSTCMD="..\\CompareIL.cmd DoNotBoxStruct_MDArray_FSInterface.exe"		# DoNotBoxStruct_MDArray_FSInterface.fs -
     [<Theory; FileInlineData("DoNotBoxStruct_MDArray_FSInterface.fs")>]
     let ``DoNotBoxStruct_MDArray_FSInterface_fs`` compilation =
         compilation
-<<<<<<< HEAD
+        |> getCompilation
         |> verifyCompilation false
-=======
-        |> getCompilation
-        |> verifyCompilation
->>>>>>> 23bb6050
 
     //SOURCE=DoNotBoxStruct_NoArray_CSInterface.fs  SCFLAGS="-g --test:EmitFeeFeeAs100001 --optimize-" COMPILE_ONLY=1 POSTCMD="..\\CompareIL.cmd DoNotBoxStruct_NoArray_CSInterface.exe"					# DoNotBoxStruct_NoArray_CSInterface.fs
     [<Theory; FileInlineData("DoNotBoxStruct_NoArray_CSInterface.fs")>]
     let ``DoNotBoxStruct_NoArray_CSInterface_fs`` compilation =
         compilation
-<<<<<<< HEAD
+        |> getCompilation
         |> verifyCompilation false
-=======
-        |> getCompilation
-        |> verifyCompilation
->>>>>>> 23bb6050
 
     //SOURCE=DoNotBoxStruct_NoArray_FSInterface.fs  SCFLAGS="-g --test:EmitFeeFeeAs100001 --optimize-" COMPILE_ONLY=1 POSTCMD="..\\CompareIL.cmd DoNotBoxStruct_NoArray_FSInterface.exe"		# DoNotBoxStruct_NoArray_FSInterface.fs -
     [<Theory; FileInlineData("DoNotBoxStruct_NoArray_FSInterface.fs")>]
     let ``DoNotBoxStruct_NoArray_FSInterface_fs`` compilation =
         compilation
-<<<<<<< HEAD
+        |> getCompilation
         |> verifyCompilation false
-=======
-        |> getCompilation
-        |> verifyCompilation
->>>>>>> 23bb6050
 
     //SOURCE=DoNotBoxStruct_ToString.fs             SCFLAGS="-g --test:EmitFeeFeeAs100001 --optimize-" COMPILE_ONLY=1 POSTCMD="..\\CompareIL.cmd DoNotBoxStruct_ToString.exe"				# DoNotBoxStruct_ToString.fs
     [<Theory; FileInlineData("DoNotBoxStruct_ToString.fs")>]
     let ``DoNotBoxStruct_ToString_fs`` compilation =
         compilation
-<<<<<<< HEAD
-        |> verifyCompilation false
-=======
         |> getCompilation
-        |> verifyCompilation
->>>>>>> 23bb6050
+        |> verifyCompilation false