--- conflicted
+++ resolved
@@ -1,316 +1,3 @@
-<<<<<<< HEAD
-
-//  Microsoft (R) .NET IL Disassembler.  Version 5.0.0-preview.7.20364.11
-
-
-
-// Metadata version: v4.0.30319
-.assembly extern System.Runtime
-{
-  .publickeytoken = (B0 3F 5F 7F 11 D5 0A 3A )                         // .?_....:
-  .ver 7:0:0:0
-}
-.assembly extern FSharp.Core
-{
-  .publickeytoken = (B0 3F 5F 7F 11 D5 0A 3A )                         // .?_....:
-  .ver 7:0:0:0
-}
-.assembly Structs01
-{
-  .custom instance void [FSharp.Core]Microsoft.FSharp.Core.FSharpInterfaceDataVersionAttribute::.ctor(int32,
-                                                                                                      int32,
-                                                                                                      int32) = ( 01 00 02 00 00 00 00 00 00 00 00 00 00 00 00 00 ) 
-
-  // --- The following custom attribute is added automatically, do not uncomment -------
-  //  .custom instance void [System.Runtime]System.Diagnostics.DebuggableAttribute::.ctor(valuetype [System.Runtime]System.Diagnostics.DebuggableAttribute/DebuggingModes) = ( 01 00 01 01 00 00 00 00 ) 
-
-  .hash algorithm 0x00008004
-  .ver 0:0:0:0
-}
-.mresource public FSharpSignatureData.Structs01
-{
-  // Offset: 0x00000000 Length: 0x00000779
-  // WARNING: managed resource file FSharpSignatureData.Structs01 created
-}
-.mresource public FSharpOptimizationData.Structs01
-{
-  // Offset: 0x00000780 Length: 0x00000237
-  // WARNING: managed resource file FSharpOptimizationData.Structs01 created
-}
-.module Structs01.exe
-// MVID: {63DBF1DE-5B53-5AFA-A745-0383DEF1DB63}
-.imagebase 0x00400000
-.file alignment 0x00000200
-.stackreserve 0x00100000
-.subsystem 0x0003       // WINDOWS_CUI
-.corflags 0x00000001    //  ILONLY
-// Image base: 0x00000238CE980000
-
-
-// =============== CLASS MEMBERS DECLARATION ===================
-
-.class public abstract auto ansi sealed Experiment.Test
-       extends [System.Runtime]System.Object
-{
-  .custom instance void [FSharp.Core]Microsoft.FSharp.Core.CompilationMappingAttribute::.ctor(valuetype [FSharp.Core]Microsoft.FSharp.Core.SourceConstructFlags) = ( 01 00 07 00 00 00 00 00 ) 
-  .class sequential ansi serializable sealed nested public Test
-         extends [System.Runtime]System.ValueType
-         implements class [System.Runtime]System.IEquatable`1<valuetype Experiment.Test/Test>,
-                    [System.Runtime]System.Collections.IStructuralEquatable,
-                    class [System.Runtime]System.IComparable`1<valuetype Experiment.Test/Test>,
-                    [System.Runtime]System.IComparable,
-                    [System.Runtime]System.Collections.IStructuralComparable
-  {
-    .custom instance void [FSharp.Core]Microsoft.FSharp.Core.CompilationMappingAttribute::.ctor(valuetype [FSharp.Core]Microsoft.FSharp.Core.SourceConstructFlags) = ( 01 00 03 00 00 00 00 00 ) 
-    .field public int32 Field
-    .method public hidebysig virtual final 
-            instance int32  CompareTo(valuetype Experiment.Test/Test obj) cil managed
-    {
-      .custom instance void [System.Runtime]System.Runtime.CompilerServices.CompilerGeneratedAttribute::.ctor() = ( 01 00 00 00 )
-      // Code size       33 (0x21)
-      .maxstack  5
-      .locals init (valuetype Experiment.Test/Test& V_0,
-               class [System.Runtime]System.Collections.IComparer V_1,
-               int32 V_2,
-               int32 V_3)
-      IL_0000:  ldarga.s   obj
-      IL_0002:  stloc.0
-      IL_0003:  call       class [System.Runtime]System.Collections.IComparer [FSharp.Core]Microsoft.FSharp.Core.LanguagePrimitives::get_GenericComparer()
-      IL_0008:  stloc.1
-      IL_0009:  ldarg.0
-      IL_000a:  ldfld      int32 Experiment.Test/Test::Field
-      IL_000f:  stloc.2
-      IL_0010:  ldloc.0
-      IL_0011:  ldfld      int32 Experiment.Test/Test::Field
-      IL_0016:  stloc.3
-      IL_0017:  ldloc.2
-      IL_0018:  ldloc.3
-      IL_0019:  cgt
-      IL_001b:  ldloc.2
-      IL_001c:  ldloc.3
-      IL_001d:  clt
-      IL_001f:  sub
-      IL_0020:  ret
-    } // end of method Test::CompareTo
-
-    .method public hidebysig virtual final 
-            instance int32  CompareTo(object obj) cil managed
-    {
-      .custom instance void [System.Runtime]System.Runtime.CompilerServices.CompilerGeneratedAttribute::.ctor() = ( 01 00 00 00 )
-      // Code size       13 (0xd)
-      .maxstack  8
-      IL_0000:  ldarg.0
-      IL_0001:  ldarg.1
-      IL_0002:  unbox.any  Experiment.Test/Test
-      IL_0007:  call       instance int32 Experiment.Test/Test::CompareTo(valuetype Experiment.Test/Test)
-      IL_000c:  ret
-    } // end of method Test::CompareTo
-
-    .method public hidebysig virtual final 
-            instance int32  CompareTo(object obj,
-                                      class [System.Runtime]System.Collections.IComparer comp) cil managed
-    {
-      .custom instance void [System.Runtime]System.Runtime.CompilerServices.CompilerGeneratedAttribute::.ctor() = ( 01 00 00 00 )
-      // Code size       39 (0x27)
-      .maxstack  5
-      .locals init (valuetype Experiment.Test/Test V_0,
-               valuetype Experiment.Test/Test& V_1,
-               class [System.Runtime]System.Collections.IComparer V_2,
-               int32 V_3,
-               int32 V_4)
-      IL_0000:  ldarg.1
-      IL_0001:  unbox.any  Experiment.Test/Test
-      IL_0006:  stloc.0
-      IL_0007:  ldloca.s   V_0
-      IL_0009:  stloc.1
-      IL_000a:  ldarg.2
-      IL_000b:  stloc.2
-      IL_000c:  ldarg.0
-      IL_000d:  ldfld      int32 Experiment.Test/Test::Field
-      IL_0012:  stloc.3
-      IL_0013:  ldloc.1
-      IL_0014:  ldfld      int32 Experiment.Test/Test::Field
-      IL_0019:  stloc.s    V_4
-      IL_001b:  ldloc.3
-      IL_001c:  ldloc.s    V_4
-      IL_001e:  cgt
-      IL_0020:  ldloc.3
-      IL_0021:  ldloc.s    V_4
-      IL_0023:  clt
-      IL_0025:  sub
-      IL_0026:  ret
-    } // end of method Test::CompareTo
-
-    .method public hidebysig virtual final 
-            instance int32  GetHashCode(class [System.Runtime]System.Collections.IEqualityComparer comp) cil managed
-    {
-      .custom instance void [System.Runtime]System.Runtime.CompilerServices.CompilerGeneratedAttribute::.ctor() = ( 01 00 00 00 )
-      // Code size       27 (0x1b)
-      .maxstack  7
-      .locals init (int32 V_0,
-               class [System.Runtime]System.Collections.IEqualityComparer V_1)
-      IL_0000:  ldc.i4.0
-      IL_0001:  stloc.0
-      IL_0002:  ldc.i4     0x9e3779b9
-      IL_0007:  ldarg.1
-      IL_0008:  stloc.1
-      IL_0009:  ldarg.0
-      IL_000a:  ldfld      int32 Experiment.Test/Test::Field
-      IL_000f:  ldloc.0
-      IL_0010:  ldc.i4.6
-      IL_0011:  shl
-      IL_0012:  ldloc.0
-      IL_0013:  ldc.i4.2
-      IL_0014:  shr
-      IL_0015:  add
-      IL_0016:  add
-      IL_0017:  add
-      IL_0018:  stloc.0
-      IL_0019:  ldloc.0
-      IL_001a:  ret
-    } // end of method Test::GetHashCode
-
-    .method public hidebysig virtual final 
-            instance int32  GetHashCode() cil managed
-    {
-      .custom instance void [System.Runtime]System.Runtime.CompilerServices.CompilerGeneratedAttribute::.ctor() = ( 01 00 00 00 )
-      // Code size       12 (0xc)
-      .maxstack  8
-      IL_0000:  ldarg.0
-      IL_0001:  call       class [System.Runtime]System.Collections.IEqualityComparer [FSharp.Core]Microsoft.FSharp.Core.LanguagePrimitives::get_GenericEqualityComparer()
-      IL_0006:  call       instance int32 Experiment.Test/Test::GetHashCode(class [System.Runtime]System.Collections.IEqualityComparer)
-      IL_000b:  ret
-    } // end of method Test::GetHashCode
-
-    .method public hidebysig virtual final 
-            instance bool  Equals(object obj,
-                                  class [System.Runtime]System.Collections.IEqualityComparer comp) cil managed
-    {
-      .custom instance void [System.Runtime]System.Runtime.CompilerServices.CompilerGeneratedAttribute::.ctor() = ( 01 00 00 00 )
-      // Code size       42 (0x2a)
-      .maxstack  4
-      .locals init (object V_0,
-               valuetype Experiment.Test/Test V_1,
-               valuetype Experiment.Test/Test& V_2,
-               class [System.Runtime]System.Collections.IEqualityComparer V_3)
-      IL_0000:  ldarg.1
-      IL_0001:  stloc.0
-      IL_0002:  ldloc.0
-      IL_0003:  isinst     Experiment.Test/Test
-      IL_0008:  ldnull
-      IL_0009:  cgt.un
-      IL_000b:  brfalse.s  IL_0028
-
-      IL_000d:  ldarg.1
-      IL_000e:  unbox.any  Experiment.Test/Test
-      IL_0013:  stloc.1
-      IL_0014:  ldloca.s   V_1
-      IL_0016:  stloc.2
-      IL_0017:  ldarg.2
-      IL_0018:  stloc.3
-      IL_0019:  ldarg.0
-      IL_001a:  ldfld      int32 Experiment.Test/Test::Field
-      IL_001f:  ldloc.2
-      IL_0020:  ldfld      int32 Experiment.Test/Test::Field
-      IL_0025:  ceq
-      IL_0027:  ret
-
-      IL_0028:  ldc.i4.0
-      IL_0029:  ret
-    } // end of method Test::Equals
-
-    .method public specialname rtspecialname 
-            instance void  .ctor(int32 i) cil managed
-    {
-      // Code size       8 (0x8)
-      .maxstack  8
-      IL_0000:  ldarg.0
-      IL_0001:  ldarg.1
-      IL_0002:  stfld      int32 Experiment.Test/Test::Field
-      IL_0007:  ret
-    } // end of method Test::.ctor
-
-    .method public hidebysig virtual final 
-            instance bool  Equals(valuetype Experiment.Test/Test obj) cil managed
-    {
-      .custom instance void [System.Runtime]System.Runtime.CompilerServices.CompilerGeneratedAttribute::.ctor() = ( 01 00 00 00 )
-      // Code size       18 (0x12)
-      .maxstack  4
-      .locals init (valuetype Experiment.Test/Test& V_0)
-      IL_0000:  ldarga.s   obj
-      IL_0002:  stloc.0
-      IL_0003:  ldarg.0
-      IL_0004:  ldfld      int32 Experiment.Test/Test::Field
-      IL_0009:  ldloc.0
-      IL_000a:  ldfld      int32 Experiment.Test/Test::Field
-      IL_000f:  ceq
-      IL_0011:  ret
-    } // end of method Test::Equals
-
-    .method public hidebysig virtual final 
-            instance bool  Equals(object obj) cil managed
-    {
-      .custom instance void [System.Runtime]System.Runtime.CompilerServices.CompilerGeneratedAttribute::.ctor() = ( 01 00 00 00 )
-      // Code size       30 (0x1e)
-      .maxstack  4
-      .locals init (object V_0,
-               valuetype Experiment.Test/Test V_1)
-      IL_0000:  ldarg.1
-      IL_0001:  stloc.0
-      IL_0002:  ldloc.0
-      IL_0003:  isinst     Experiment.Test/Test
-      IL_0008:  ldnull
-      IL_0009:  cgt.un
-      IL_000b:  brfalse.s  IL_001c
-
-      IL_000d:  ldarg.1
-      IL_000e:  unbox.any  Experiment.Test/Test
-      IL_0013:  stloc.1
-      IL_0014:  ldarg.0
-      IL_0015:  ldloc.1
-      IL_0016:  call       instance bool Experiment.Test/Test::Equals(valuetype Experiment.Test/Test)
-      IL_001b:  ret
-
-      IL_001c:  ldc.i4.0
-      IL_001d:  ret
-    } // end of method Test::Equals
-
-  } // end of class Test
-
-  .method public static int32  test() cil managed
-  {
-    // Code size       15 (0xf)
-    .maxstack  3
-    .locals init (valuetype Experiment.Test/Test V_0)
-    IL_0000:  ldc.i4.2
-    IL_0001:  newobj     instance void Experiment.Test/Test::.ctor(int32)
-    IL_0006:  stloc.0
-    IL_0007:  ldloca.s   V_0
-    IL_0009:  ldfld      int32 Experiment.Test/Test::Field
-    IL_000e:  ret
-  } // end of method Test::test
-
-} // end of class Experiment.Test
-
-.class private abstract auto ansi sealed '<StartupCode$Structs01>.$Experiment'.Test
-       extends [System.Runtime]System.Object
-{
-  .method public static void  main@() cil managed
-  {
-    .entrypoint
-    // Code size       1 (0x1)
-    .maxstack  8
-    IL_0000:  ret
-  } // end of method Test::main@
-
-} // end of class '<StartupCode$Structs01>.$Experiment'.Test
-
-
-// =============================================================
-
-// *********** DISASSEMBLY COMPLETE ***********************
-// WARNING: Created Win32 resource file D:\code\FS\fsharp\artifacts\bin\FSharp.Compiler.ComponentTests\Release\net7.0\tests\EmittedIL\Misc\Structs01_fs\Structs01.res
-=======
 
 
 
@@ -612,5 +299,3 @@
 
 
 
-
->>>>>>> 85c5cc34
