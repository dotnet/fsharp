--- conflicted
+++ resolved
@@ -1,514 +1,3 @@
-<<<<<<< HEAD
-
-//  Microsoft (R) .NET IL Disassembler.  Version 5.0.0-preview.7.20364.11
-
-
-
-// Metadata version: v4.0.30319
-.assembly extern System.Runtime
-{
-  .publickeytoken = (B0 3F 5F 7F 11 D5 0A 3A )                         // .?_....:
-  .ver 7:0:0:0
-}
-.assembly extern FSharp.Core
-{
-  .publickeytoken = (B0 3F 5F 7F 11 D5 0A 3A )                         // .?_....:
-  .ver 7:0:0:0
-}
-.assembly AnonRecd
-{
-  .custom instance void [FSharp.Core]Microsoft.FSharp.Core.FSharpInterfaceDataVersionAttribute::.ctor(int32,
-                                                                                                      int32,
-                                                                                                      int32) = ( 01 00 02 00 00 00 00 00 00 00 00 00 00 00 00 00 ) 
-
-  // --- The following custom attribute is added automatically, do not uncomment -------
-  //  .custom instance void [System.Runtime]System.Diagnostics.DebuggableAttribute::.ctor(valuetype [System.Runtime]System.Diagnostics.DebuggableAttribute/DebuggingModes) = ( 01 00 01 01 00 00 00 00 ) 
-
-  .hash algorithm 0x00008004
-  .ver 0:0:0:0
-}
-.mresource public FSharpSignatureData.AnonRecd
-{
-  // Offset: 0x00000000 Length: 0x000001F7
-  // WARNING: managed resource file FSharpSignatureData.AnonRecd created
-}
-.mresource public FSharpOptimizationData.AnonRecd
-{
-  // Offset: 0x00000200 Length: 0x0000006B
-  // WARNING: managed resource file FSharpOptimizationData.AnonRecd created
-}
-.module AnonRecd.exe
-// MVID: {63DBF1DE-E13A-4C53-A745-0383DEF1DB63}
-.imagebase 0x00400000
-.file alignment 0x00000200
-.stackreserve 0x00100000
-.subsystem 0x0003       // WINDOWS_CUI
-.corflags 0x00000001    //  ILONLY
-// Image base: 0x0000024B27050000
-
-
-// =============== CLASS MEMBERS DECLARATION ===================
-
-.class public abstract auto ansi sealed AnonRecd
-       extends [System.Runtime]System.Object
-{
-  .custom instance void [FSharp.Core]Microsoft.FSharp.Core.CompilationMappingAttribute::.ctor(valuetype [FSharp.Core]Microsoft.FSharp.Core.SourceConstructFlags) = ( 01 00 07 00 00 00 00 00 ) 
-  .method public static int32  main<a>(!!a argv) cil managed
-  {
-    // Code size       16 (0x10)
-    .maxstack  4
-    .locals init (int32 V_0,
-             class '<>f__AnonymousType1912756633`2'<int32,int32> V_1)
-    IL_0000:  ldc.i4.1
-    IL_0001:  stloc.0
-    IL_0002:  ldc.i4.1
-    IL_0003:  ldc.i4.1
-    IL_0004:  newobj     instance void class '<>f__AnonymousType1912756633`2'<int32,int32>::.ctor(!0,
-                                                                                                  !1)
-    IL_0009:  stloc.1
-    IL_000a:  ldloc.0
-    IL_000b:  ldc.i4.1
-    IL_000c:  add
-    IL_000d:  stloc.0
-    IL_000e:  ldc.i4.0
-    IL_000f:  ret
-  } // end of method AnonRecd::main
-
-} // end of class AnonRecd
-
-.class private abstract auto ansi sealed '<StartupCode$AnonRecd>'.$AnonRecd
-       extends [System.Runtime]System.Object
-{
-  .method public static void  main@() cil managed
-  {
-    .entrypoint
-    // Code size       1 (0x1)
-    .maxstack  8
-    IL_0000:  ret
-  } // end of method $AnonRecd::main@
-
-} // end of class '<StartupCode$AnonRecd>'.$AnonRecd
-
-.class public auto ansi serializable sealed beforefieldinit '<>f__AnonymousType1912756633`2'<'<A>j__TPar','<B>j__TPar'>
-       extends [System.Runtime]System.Object
-       implements [System.Runtime]System.Collections.IStructuralComparable,
-                  [System.Runtime]System.IComparable,
-                  class [System.Runtime]System.IComparable`1<class '<>f__AnonymousType1912756633`2'<!'<A>j__TPar',!'<B>j__TPar'>>,
-                  [System.Runtime]System.Collections.IStructuralEquatable,
-                  class [System.Runtime]System.IEquatable`1<class '<>f__AnonymousType1912756633`2'<!'<A>j__TPar',!'<B>j__TPar'>>
-{
-  .custom instance void [System.Runtime]System.Runtime.CompilerServices.CompilerGeneratedAttribute::.ctor() = ( 01 00 00 00 ) 
-  .custom instance void [FSharp.Core]Microsoft.FSharp.Core.CompilationMappingAttribute::.ctor(valuetype [FSharp.Core]Microsoft.FSharp.Core.SourceConstructFlags) = ( 01 00 02 00 00 00 00 00 ) 
-  .field private !'<A>j__TPar' A@
-  .custom instance void [System.Runtime]System.Runtime.CompilerServices.CompilerGeneratedAttribute::.ctor() = ( 01 00 00 00 ) 
-  .custom instance void [System.Runtime]System.Diagnostics.DebuggerBrowsableAttribute::.ctor(valuetype [System.Runtime]System.Diagnostics.DebuggerBrowsableState) = ( 01 00 00 00 00 00 00 00 ) 
-  .field private !'<B>j__TPar' B@
-  .custom instance void [System.Runtime]System.Runtime.CompilerServices.CompilerGeneratedAttribute::.ctor() = ( 01 00 00 00 ) 
-  .custom instance void [System.Runtime]System.Diagnostics.DebuggerBrowsableAttribute::.ctor(valuetype [System.Runtime]System.Diagnostics.DebuggerBrowsableState) = ( 01 00 00 00 00 00 00 00 ) 
-  .method public specialname rtspecialname 
-          instance void  .ctor(!'<A>j__TPar' A,
-                               !'<B>j__TPar' B) cil managed
-  {
-    // Code size       21 (0x15)
-    .maxstack  8
-    IL_0000:  ldarg.0
-    IL_0001:  call       instance void [System.Runtime]System.Object::.ctor()
-    IL_0006:  ldarg.0
-    IL_0007:  ldarg.1
-    IL_0008:  stfld      !0 class '<>f__AnonymousType1912756633`2'<!'<A>j__TPar',!'<B>j__TPar'>::A@
-    IL_000d:  ldarg.0
-    IL_000e:  ldarg.2
-    IL_000f:  stfld      !1 class '<>f__AnonymousType1912756633`2'<!'<A>j__TPar',!'<B>j__TPar'>::B@
-    IL_0014:  ret
-  } // end of method '<>f__AnonymousType1912756633`2'::.ctor
-
-  .method public hidebysig specialname instance !'<A>j__TPar' 
-          get_A() cil managed
-  {
-    .custom instance void [System.Runtime]System.Runtime.CompilerServices.CompilerGeneratedAttribute::.ctor() = ( 01 00 00 00 ) 
-    .custom instance void [System.Runtime]System.Diagnostics.DebuggerNonUserCodeAttribute::.ctor() = ( 01 00 00 00 ) 
-    // Code size       7 (0x7)
-    .maxstack  8
-    IL_0000:  ldarg.0
-    IL_0001:  ldfld      !0 class '<>f__AnonymousType1912756633`2'<!'<A>j__TPar',!'<B>j__TPar'>::A@
-    IL_0006:  ret
-  } // end of method '<>f__AnonymousType1912756633`2'::get_A
-
-  .method public hidebysig specialname instance !'<B>j__TPar' 
-          get_B() cil managed
-  {
-    .custom instance void [System.Runtime]System.Runtime.CompilerServices.CompilerGeneratedAttribute::.ctor() = ( 01 00 00 00 ) 
-    .custom instance void [System.Runtime]System.Diagnostics.DebuggerNonUserCodeAttribute::.ctor() = ( 01 00 00 00 ) 
-    // Code size       7 (0x7)
-    .maxstack  8
-    IL_0000:  ldarg.0
-    IL_0001:  ldfld      !1 class '<>f__AnonymousType1912756633`2'<!'<A>j__TPar',!'<B>j__TPar'>::B@
-    IL_0006:  ret
-  } // end of method '<>f__AnonymousType1912756633`2'::get_B
-
-  .method public strict virtual instance string 
-          ToString() cil managed
-  {
-    .custom instance void [System.Runtime]System.Runtime.CompilerServices.CompilerGeneratedAttribute::.ctor() = ( 01 00 00 00 ) 
-    // Code size       22 (0x16)
-    .maxstack  8
-    IL_0000:  ldstr      "%+A"
-    IL_0005:  newobj     instance void class [FSharp.Core]Microsoft.FSharp.Core.PrintfFormat`5<class [FSharp.Core]Microsoft.FSharp.Core.FSharpFunc`2<class '<>f__AnonymousType1912756633`2'<!'<A>j__TPar',!'<B>j__TPar'>,string>,class [FSharp.Core]Microsoft.FSharp.Core.Unit,string,string,class '<>f__AnonymousType1912756633`2'<!'<A>j__TPar',!'<B>j__TPar'>>::.ctor(string)
-    IL_000a:  call       !!0 [FSharp.Core]Microsoft.FSharp.Core.ExtraTopLevelOperators::PrintFormatToString<class [FSharp.Core]Microsoft.FSharp.Core.FSharpFunc`2<class '<>f__AnonymousType1912756633`2'<!'<A>j__TPar',!'<B>j__TPar'>,string>>(class [FSharp.Core]Microsoft.FSharp.Core.PrintfFormat`4<!!0,class [FSharp.Core]Microsoft.FSharp.Core.Unit,string,string>)
-    IL_000f:  ldarg.0
-    IL_0010:  callvirt   instance !1 class [FSharp.Core]Microsoft.FSharp.Core.FSharpFunc`2<class '<>f__AnonymousType1912756633`2'<!'<A>j__TPar',!'<B>j__TPar'>,string>::Invoke(!0)
-    IL_0015:  ret
-  } // end of method '<>f__AnonymousType1912756633`2'::ToString
-
-  .method public hidebysig virtual final 
-          instance int32  CompareTo(class '<>f__AnonymousType1912756633`2'<!'<A>j__TPar',!'<B>j__TPar'> obj) cil managed
-  {
-    .custom instance void [System.Runtime]System.Runtime.CompilerServices.CompilerGeneratedAttribute::.ctor() = ( 01 00 00 00 ) 
-    // Code size       75 (0x4b)
-    .maxstack  5
-    .locals init (int32 V_0)
-    IL_0000:  ldarg.0
-    IL_0001:  brfalse.s  IL_0044
-
-    IL_0003:  ldarg.1
-    IL_0004:  brfalse.s  IL_0042
-
-    IL_0006:  call       class [System.Runtime]System.Collections.IComparer [FSharp.Core]Microsoft.FSharp.Core.LanguagePrimitives::get_GenericComparer()
-    IL_000b:  ldarg.0
-    IL_000c:  ldfld      !0 class '<>f__AnonymousType1912756633`2'<!'<A>j__TPar',!'<B>j__TPar'>::A@
-    IL_0011:  ldarg.1
-    IL_0012:  ldfld      !0 class '<>f__AnonymousType1912756633`2'<!'<A>j__TPar',!'<B>j__TPar'>::A@
-    IL_0017:  call       int32 [FSharp.Core]Microsoft.FSharp.Core.LanguagePrimitives::GenericComparisonWithComparer<!'<A>j__TPar'>(class [System.Runtime]System.Collections.IComparer,
-                                                                                                                                   !!0,
-                                                                                                                                   !!0)
-    IL_001c:  stloc.0
-    IL_001d:  ldloc.0
-    IL_001e:  ldc.i4.0
-    IL_001f:  bge.s      IL_0023
-
-    IL_0021:  ldloc.0
-    IL_0022:  ret
-
-    IL_0023:  ldloc.0
-    IL_0024:  ldc.i4.0
-    IL_0025:  ble.s      IL_0029
-
-    IL_0027:  ldloc.0
-    IL_0028:  ret
-
-    IL_0029:  call       class [System.Runtime]System.Collections.IComparer [FSharp.Core]Microsoft.FSharp.Core.LanguagePrimitives::get_GenericComparer()
-    IL_002e:  ldarg.0
-    IL_002f:  ldfld      !1 class '<>f__AnonymousType1912756633`2'<!'<A>j__TPar',!'<B>j__TPar'>::B@
-    IL_0034:  ldarg.1
-    IL_0035:  ldfld      !1 class '<>f__AnonymousType1912756633`2'<!'<A>j__TPar',!'<B>j__TPar'>::B@
-    IL_003a:  tail.
-    IL_003c:  call       int32 [FSharp.Core]Microsoft.FSharp.Core.LanguagePrimitives::GenericComparisonWithComparer<!'<B>j__TPar'>(class [System.Runtime]System.Collections.IComparer,
-                                                                                                                                   !!0,
-                                                                                                                                   !!0)
-    IL_0041:  ret
-
-    IL_0042:  ldc.i4.1
-    IL_0043:  ret
-
-    IL_0044:  ldarg.1
-    IL_0045:  brfalse.s  IL_0049
-
-    IL_0047:  ldc.i4.m1
-    IL_0048:  ret
-
-    IL_0049:  ldc.i4.0
-    IL_004a:  ret
-  } // end of method '<>f__AnonymousType1912756633`2'::CompareTo
-
-  .method public hidebysig virtual final 
-          instance int32  CompareTo(object obj) cil managed
-  {
-    .custom instance void [System.Runtime]System.Runtime.CompilerServices.CompilerGeneratedAttribute::.ctor() = ( 01 00 00 00 ) 
-    // Code size       15 (0xf)
-    .maxstack  8
-    IL_0000:  ldarg.0
-    IL_0001:  ldarg.1
-    IL_0002:  unbox.any  class '<>f__AnonymousType1912756633`2'<!'<A>j__TPar',!'<B>j__TPar'>
-    IL_0007:  tail.
-    IL_0009:  callvirt   instance int32 class '<>f__AnonymousType1912756633`2'<!'<A>j__TPar',!'<B>j__TPar'>::CompareTo(class '<>f__AnonymousType1912756633`2'<!0,!1>)
-    IL_000e:  ret
-  } // end of method '<>f__AnonymousType1912756633`2'::CompareTo
-
-  .method public hidebysig virtual final 
-          instance int32  CompareTo(object obj,
-                                    class [System.Runtime]System.Collections.IComparer comp) cil managed
-  {
-    .custom instance void [System.Runtime]System.Runtime.CompilerServices.CompilerGeneratedAttribute::.ctor() = ( 01 00 00 00 ) 
-    // Code size       86 (0x56)
-    .maxstack  5
-    .locals init (class '<>f__AnonymousType1912756633`2'<!'<A>j__TPar',!'<B>j__TPar'> V_0,
-             class '<>f__AnonymousType1912756633`2'<!'<A>j__TPar',!'<B>j__TPar'> V_1,
-             int32 V_2)
-    IL_0000:  ldarg.1
-    IL_0001:  unbox.any  class '<>f__AnonymousType1912756633`2'<!'<A>j__TPar',!'<B>j__TPar'>
-    IL_0006:  stloc.0
-    IL_0007:  ldloc.0
-    IL_0008:  stloc.1
-    IL_0009:  ldarg.0
-    IL_000a:  brfalse.s  IL_004a
-
-    IL_000c:  ldarg.1
-    IL_000d:  unbox.any  class '<>f__AnonymousType1912756633`2'<!'<A>j__TPar',!'<B>j__TPar'>
-    IL_0012:  brfalse.s  IL_0048
-
-    IL_0014:  ldarg.2
-    IL_0015:  ldarg.0
-    IL_0016:  ldfld      !0 class '<>f__AnonymousType1912756633`2'<!'<A>j__TPar',!'<B>j__TPar'>::A@
-    IL_001b:  ldloc.1
-    IL_001c:  ldfld      !0 class '<>f__AnonymousType1912756633`2'<!'<A>j__TPar',!'<B>j__TPar'>::A@
-    IL_0021:  call       int32 [FSharp.Core]Microsoft.FSharp.Core.LanguagePrimitives::GenericComparisonWithComparer<!'<A>j__TPar'>(class [System.Runtime]System.Collections.IComparer,
-                                                                                                                                   !!0,
-                                                                                                                                   !!0)
-    IL_0026:  stloc.2
-    IL_0027:  ldloc.2
-    IL_0028:  ldc.i4.0
-    IL_0029:  bge.s      IL_002d
-
-    IL_002b:  ldloc.2
-    IL_002c:  ret
-
-    IL_002d:  ldloc.2
-    IL_002e:  ldc.i4.0
-    IL_002f:  ble.s      IL_0033
-
-    IL_0031:  ldloc.2
-    IL_0032:  ret
-
-    IL_0033:  ldarg.2
-    IL_0034:  ldarg.0
-    IL_0035:  ldfld      !1 class '<>f__AnonymousType1912756633`2'<!'<A>j__TPar',!'<B>j__TPar'>::B@
-    IL_003a:  ldloc.1
-    IL_003b:  ldfld      !1 class '<>f__AnonymousType1912756633`2'<!'<A>j__TPar',!'<B>j__TPar'>::B@
-    IL_0040:  tail.
-    IL_0042:  call       int32 [FSharp.Core]Microsoft.FSharp.Core.LanguagePrimitives::GenericComparisonWithComparer<!'<B>j__TPar'>(class [System.Runtime]System.Collections.IComparer,
-                                                                                                                                   !!0,
-                                                                                                                                   !!0)
-    IL_0047:  ret
-
-    IL_0048:  ldc.i4.1
-    IL_0049:  ret
-
-    IL_004a:  ldarg.1
-    IL_004b:  unbox.any  class '<>f__AnonymousType1912756633`2'<!'<A>j__TPar',!'<B>j__TPar'>
-    IL_0050:  brfalse.s  IL_0054
-
-    IL_0052:  ldc.i4.m1
-    IL_0053:  ret
-
-    IL_0054:  ldc.i4.0
-    IL_0055:  ret
-  } // end of method '<>f__AnonymousType1912756633`2'::CompareTo
-
-  .method public hidebysig virtual final 
-          instance int32  GetHashCode(class [System.Runtime]System.Collections.IEqualityComparer comp) cil managed
-  {
-    .custom instance void [System.Runtime]System.Runtime.CompilerServices.CompilerGeneratedAttribute::.ctor() = ( 01 00 00 00 ) 
-    // Code size       63 (0x3f)
-    .maxstack  7
-    .locals init (int32 V_0)
-    IL_0000:  ldarg.0
-    IL_0001:  brfalse.s  IL_003d
-
-    IL_0003:  ldc.i4.0
-    IL_0004:  stloc.0
-    IL_0005:  ldc.i4     0x9e3779b9
-    IL_000a:  ldarg.1
-    IL_000b:  ldarg.0
-    IL_000c:  ldfld      !1 class '<>f__AnonymousType1912756633`2'<!'<A>j__TPar',!'<B>j__TPar'>::B@
-    IL_0011:  call       int32 [FSharp.Core]Microsoft.FSharp.Core.LanguagePrimitives::GenericHashWithComparer<!'<B>j__TPar'>(class [System.Runtime]System.Collections.IEqualityComparer,
-                                                                                                                             !!0)
-    IL_0016:  ldloc.0
-    IL_0017:  ldc.i4.6
-    IL_0018:  shl
-    IL_0019:  ldloc.0
-    IL_001a:  ldc.i4.2
-    IL_001b:  shr
-    IL_001c:  add
-    IL_001d:  add
-    IL_001e:  add
-    IL_001f:  stloc.0
-    IL_0020:  ldc.i4     0x9e3779b9
-    IL_0025:  ldarg.1
-    IL_0026:  ldarg.0
-    IL_0027:  ldfld      !0 class '<>f__AnonymousType1912756633`2'<!'<A>j__TPar',!'<B>j__TPar'>::A@
-    IL_002c:  call       int32 [FSharp.Core]Microsoft.FSharp.Core.LanguagePrimitives::GenericHashWithComparer<!'<A>j__TPar'>(class [System.Runtime]System.Collections.IEqualityComparer,
-                                                                                                                             !!0)
-    IL_0031:  ldloc.0
-    IL_0032:  ldc.i4.6
-    IL_0033:  shl
-    IL_0034:  ldloc.0
-    IL_0035:  ldc.i4.2
-    IL_0036:  shr
-    IL_0037:  add
-    IL_0038:  add
-    IL_0039:  add
-    IL_003a:  stloc.0
-    IL_003b:  ldloc.0
-    IL_003c:  ret
-
-    IL_003d:  ldc.i4.0
-    IL_003e:  ret
-  } // end of method '<>f__AnonymousType1912756633`2'::GetHashCode
-
-  .method public hidebysig virtual final 
-          instance int32  GetHashCode() cil managed
-  {
-    .custom instance void [System.Runtime]System.Runtime.CompilerServices.CompilerGeneratedAttribute::.ctor() = ( 01 00 00 00 ) 
-    // Code size       14 (0xe)
-    .maxstack  8
-    IL_0000:  ldarg.0
-    IL_0001:  call       class [System.Runtime]System.Collections.IEqualityComparer [FSharp.Core]Microsoft.FSharp.Core.LanguagePrimitives::get_GenericEqualityComparer()
-    IL_0006:  tail.
-    IL_0008:  callvirt   instance int32 class '<>f__AnonymousType1912756633`2'<!'<A>j__TPar',!'<B>j__TPar'>::GetHashCode(class [System.Runtime]System.Collections.IEqualityComparer)
-    IL_000d:  ret
-  } // end of method '<>f__AnonymousType1912756633`2'::GetHashCode
-
-  .method public hidebysig virtual final 
-          instance bool  Equals(object obj,
-                                class [System.Runtime]System.Collections.IEqualityComparer comp) cil managed
-  {
-    .custom instance void [System.Runtime]System.Runtime.CompilerServices.CompilerGeneratedAttribute::.ctor() = ( 01 00 00 00 ) 
-    // Code size       68 (0x44)
-    .maxstack  5
-    .locals init (class '<>f__AnonymousType1912756633`2'<!'<A>j__TPar',!'<B>j__TPar'> V_0,
-             class '<>f__AnonymousType1912756633`2'<!'<A>j__TPar',!'<B>j__TPar'> V_1)
-    IL_0000:  ldarg.0
-    IL_0001:  brfalse.s  IL_003c
-
-    IL_0003:  ldarg.1
-    IL_0004:  isinst     class '<>f__AnonymousType1912756633`2'<!'<A>j__TPar',!'<B>j__TPar'>
-    IL_0009:  stloc.0
-    IL_000a:  ldloc.0
-    IL_000b:  brfalse.s  IL_003a
-
-    IL_000d:  ldloc.0
-    IL_000e:  stloc.1
-    IL_000f:  ldarg.2
-    IL_0010:  ldarg.0
-    IL_0011:  ldfld      !0 class '<>f__AnonymousType1912756633`2'<!'<A>j__TPar',!'<B>j__TPar'>::A@
-    IL_0016:  ldloc.1
-    IL_0017:  ldfld      !0 class '<>f__AnonymousType1912756633`2'<!'<A>j__TPar',!'<B>j__TPar'>::A@
-    IL_001c:  call       bool [FSharp.Core]Microsoft.FSharp.Core.LanguagePrimitives::GenericEqualityWithComparer<!'<A>j__TPar'>(class [System.Runtime]System.Collections.IEqualityComparer,
-                                                                                                                                !!0,
-                                                                                                                                !!0)
-    IL_0021:  brfalse.s  IL_0038
-
-    IL_0023:  ldarg.2
-    IL_0024:  ldarg.0
-    IL_0025:  ldfld      !1 class '<>f__AnonymousType1912756633`2'<!'<A>j__TPar',!'<B>j__TPar'>::B@
-    IL_002a:  ldloc.1
-    IL_002b:  ldfld      !1 class '<>f__AnonymousType1912756633`2'<!'<A>j__TPar',!'<B>j__TPar'>::B@
-    IL_0030:  tail.
-    IL_0032:  call       bool [FSharp.Core]Microsoft.FSharp.Core.LanguagePrimitives::GenericEqualityWithComparer<!'<B>j__TPar'>(class [System.Runtime]System.Collections.IEqualityComparer,
-                                                                                                                                !!0,
-                                                                                                                                !!0)
-    IL_0037:  ret
-
-    IL_0038:  ldc.i4.0
-    IL_0039:  ret
-
-    IL_003a:  ldc.i4.0
-    IL_003b:  ret
-
-    IL_003c:  ldarg.1
-    IL_003d:  ldnull
-    IL_003e:  cgt.un
-    IL_0040:  ldc.i4.0
-    IL_0041:  ceq
-    IL_0043:  ret
-  } // end of method '<>f__AnonymousType1912756633`2'::Equals
-
-  .method public hidebysig virtual final 
-          instance bool  Equals(class '<>f__AnonymousType1912756633`2'<!'<A>j__TPar',!'<B>j__TPar'> obj) cil managed
-  {
-    .custom instance void [System.Runtime]System.Runtime.CompilerServices.CompilerGeneratedAttribute::.ctor() = ( 01 00 00 00 ) 
-    // Code size       57 (0x39)
-    .maxstack  8
-    IL_0000:  ldarg.0
-    IL_0001:  brfalse.s  IL_0031
-
-    IL_0003:  ldarg.1
-    IL_0004:  brfalse.s  IL_002f
-
-    IL_0006:  ldarg.0
-    IL_0007:  ldfld      !0 class '<>f__AnonymousType1912756633`2'<!'<A>j__TPar',!'<B>j__TPar'>::A@
-    IL_000c:  ldarg.1
-    IL_000d:  ldfld      !0 class '<>f__AnonymousType1912756633`2'<!'<A>j__TPar',!'<B>j__TPar'>::A@
-    IL_0012:  call       bool [FSharp.Core]Microsoft.FSharp.Core.LanguagePrimitives::GenericEqualityER<!'<A>j__TPar'>(!!0,
-                                                                                                                      !!0)
-    IL_0017:  brfalse.s  IL_002d
-
-    IL_0019:  ldarg.0
-    IL_001a:  ldfld      !1 class '<>f__AnonymousType1912756633`2'<!'<A>j__TPar',!'<B>j__TPar'>::B@
-    IL_001f:  ldarg.1
-    IL_0020:  ldfld      !1 class '<>f__AnonymousType1912756633`2'<!'<A>j__TPar',!'<B>j__TPar'>::B@
-    IL_0025:  tail.
-    IL_0027:  call       bool [FSharp.Core]Microsoft.FSharp.Core.LanguagePrimitives::GenericEqualityER<!'<B>j__TPar'>(!!0,
-                                                                                                                      !!0)
-    IL_002c:  ret
-
-    IL_002d:  ldc.i4.0
-    IL_002e:  ret
-
-    IL_002f:  ldc.i4.0
-    IL_0030:  ret
-
-    IL_0031:  ldarg.1
-    IL_0032:  ldnull
-    IL_0033:  cgt.un
-    IL_0035:  ldc.i4.0
-    IL_0036:  ceq
-    IL_0038:  ret
-  } // end of method '<>f__AnonymousType1912756633`2'::Equals
-
-  .method public hidebysig virtual final 
-          instance bool  Equals(object obj) cil managed
-  {
-    .custom instance void [System.Runtime]System.Runtime.CompilerServices.CompilerGeneratedAttribute::.ctor() = ( 01 00 00 00 ) 
-    // Code size       22 (0x16)
-    .maxstack  4
-    .locals init (class '<>f__AnonymousType1912756633`2'<!'<A>j__TPar',!'<B>j__TPar'> V_0)
-    IL_0000:  ldarg.1
-    IL_0001:  isinst     class '<>f__AnonymousType1912756633`2'<!'<A>j__TPar',!'<B>j__TPar'>
-    IL_0006:  stloc.0
-    IL_0007:  ldloc.0
-    IL_0008:  brfalse.s  IL_0014
-
-    IL_000a:  ldarg.0
-    IL_000b:  ldloc.0
-    IL_000c:  tail.
-    IL_000e:  callvirt   instance bool class '<>f__AnonymousType1912756633`2'<!'<A>j__TPar',!'<B>j__TPar'>::Equals(class '<>f__AnonymousType1912756633`2'<!0,!1>)
-    IL_0013:  ret
-
-    IL_0014:  ldc.i4.0
-    IL_0015:  ret
-  } // end of method '<>f__AnonymousType1912756633`2'::Equals
-
-  .property instance !'<A>j__TPar' A()
-  {
-    .custom instance void [FSharp.Core]Microsoft.FSharp.Core.CompilationMappingAttribute::.ctor(valuetype [FSharp.Core]Microsoft.FSharp.Core.SourceConstructFlags,
-                                                                                                int32) = ( 01 00 04 00 00 00 00 00 00 00 00 00 ) 
-    .get instance !'<A>j__TPar' '<>f__AnonymousType1912756633`2'::get_A()
-  } // end of property '<>f__AnonymousType1912756633`2'::A
-  .property instance !'<B>j__TPar' B()
-  {
-    .custom instance void [FSharp.Core]Microsoft.FSharp.Core.CompilationMappingAttribute::.ctor(valuetype [FSharp.Core]Microsoft.FSharp.Core.SourceConstructFlags,
-                                                                                                int32) = ( 01 00 04 00 00 00 01 00 00 00 00 00 ) 
-    .get instance !'<B>j__TPar' '<>f__AnonymousType1912756633`2'::get_B()
-  } // end of property '<>f__AnonymousType1912756633`2'::B
-} // end of class '<>f__AnonymousType1912756633`2'
-
-
-// =============================================================
-
-// *********** DISASSEMBLY COMPLETE ***********************
-// WARNING: Created Win32 resource file D:\code\FS\fsharp\artifacts\bin\FSharp.Compiler.ComponentTests\Release\net7.0\tests\EmittedIL\Misc\AnonRecd_fs\AnonRecd.res
-=======
 
 
 
@@ -1008,5 +497,3 @@
 
 
 
-
->>>>>>> 85c5cc34
