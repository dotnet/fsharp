




.assembly extern runtime { }
.assembly extern FSharp.Core { }
.assembly extern runtime { }
.assembly assembly
{
  .custom instance void [FSharp.Core]Microsoft.FSharp.Core.FSharpInterfaceDataVersionAttribute::.ctor(int32,
                                                                                                      int32,
                                                                                                      int32) = ( 01 00 02 00 00 00 00 00 00 00 00 00 00 00 00 00 ) 

  
  

  .hash algorithm 0x00008004
  .ver 0:0:0:0
}
.mresource public FSharpSignatureData.assembly
{
  
  
}
.mresource public FSharpOptimizationData.assembly
{
  
  
}
.module assembly.exe

.imagebase {value}
.file alignment 0x00000200
.stackreserve 0x00100000
.subsystem 0x0003       
.corflags 0x00000001    





.class public abstract auto ansi sealed SeqExpressionSteppingTest7
       extends [runtime]System.Object
{
  .custom instance void [FSharp.Core]Microsoft.FSharp.Core.CompilationMappingAttribute::.ctor(valuetype [FSharp.Core]Microsoft.FSharp.Core.SourceConstructFlags) = ( 01 00 07 00 00 00 00 00 ) 
<<<<<<< HEAD
=======
  .field static assembly int32 r@4
  .custom instance void [runtime]System.Diagnostics.DebuggerBrowsableAttribute::.ctor(valuetype [runtime]System.Diagnostics.DebuggerBrowsableState) = ( 01 00 00 00 00 00 00 00 ) 
>>>>>>> 1da032a6
  .method public specialname static int32 get_r() cil managed
  {
    
    .maxstack  8
    IL_0000:  ldsfld     int32 SeqExpressionSteppingTest7::r@4
    IL_0005:  ret
  } 

  .method public specialname static void set_r(int32 'value') cil managed
  {
    
    .maxstack  8
    IL_0000:  ldarg.0
    IL_0001:  stsfld     int32 SeqExpressionSteppingTest7::r@4
    IL_0006:  ret
  } 

  .method public static class [FSharp.Core]Microsoft.FSharp.Collections.FSharpList`1<!!a> f<a>() cil managed
  {
    
    .maxstack  5
    .locals init (valuetype [FSharp.Core]Microsoft.FSharp.Core.CompilerServices.ListCollector`1<!!a> V_0,
             string V_1)
    IL_0000:  nop
    IL_0001:  nop
    IL_0002:  call       int32 SeqExpressionSteppingTest7::get_r()
    IL_0007:  ldc.i4.1
    IL_0008:  add
    IL_0009:  call       void SeqExpressionSteppingTest7::set_r(int32)
    IL_000e:  ldc.i4.1
    IL_000f:  brfalse.s  IL_0034

    IL_0011:  ldstr      ""
    IL_0016:  stloc.1
    IL_0017:  ldloca.s   V_0
    IL_0019:  ldc.i4.0
    IL_001a:  brfalse.s  IL_0024

    IL_001c:  ldnull
    IL_001d:  unbox.any  class [runtime]System.Collections.Generic.IEnumerable`1<!!a>
    IL_0022:  br.s       IL_002b

    IL_0024:  ldloc.1
    IL_0025:  call       class [runtime]System.Exception [FSharp.Core]Microsoft.FSharp.Core.Operators::Failure(string)
    IL_002a:  throw

    IL_002b:  call       instance void valuetype [FSharp.Core]Microsoft.FSharp.Core.CompilerServices.ListCollector`1<!!a>::AddMany(class [runtime]System.Collections.Generic.IEnumerable`1<!0>)
    IL_0030:  nop
    IL_0031:  nop
    IL_0032:  br.s       IL_0035

    IL_0034:  nop
    IL_0035:  ldloca.s   V_0
    IL_0037:  call       instance class [FSharp.Core]Microsoft.FSharp.Collections.FSharpList`1<!0> valuetype [FSharp.Core]Microsoft.FSharp.Core.CompilerServices.ListCollector`1<!!a>::Close()
    IL_003c:  ret
  } 

  .method public static void  testSimpleForEachSeqLoopWithOneStatement(class [runtime]System.Collections.Generic.IEnumerable`1<object[]> inp) cil managed
  {
    
    .maxstack  4
    .locals init (class [runtime]System.Collections.Generic.IEnumerable`1<object[]> V_0,
             class [runtime]System.Collections.Generic.IEnumerator`1<object[]> V_1,
             object[] V_2,
             class [runtime]System.IDisposable V_3)
    IL_0000:  ldarg.0
    IL_0001:  stloc.0
    IL_0002:  ldloc.0
    IL_0003:  callvirt   instance class [runtime]System.Collections.Generic.IEnumerator`1<!0> class [runtime]System.Collections.Generic.IEnumerable`1<object[]>::GetEnumerator()
    IL_0008:  stloc.1
    .try
    {
      IL_0009:  br.s       IL_001d

      IL_000b:  ldloc.1
      IL_000c:  callvirt   instance !0 class [runtime]System.Collections.Generic.IEnumerator`1<object[]>::get_Current()
      IL_0011:  stloc.2
      IL_0012:  ldstr      "{0}"
      IL_0017:  ldloc.2
      IL_0018:  call       void [runtime]System.Console::WriteLine(string,
                                                                          object[])
      IL_001d:  ldloc.1
      IL_001e:  callvirt   instance bool [runtime]System.Collections.IEnumerator::MoveNext()
      IL_0023:  brtrue.s   IL_000b

      IL_0025:  leave.s    IL_0039

    }  
    finally
    {
      IL_0027:  ldloc.1
      IL_0028:  isinst     [runtime]System.IDisposable
      IL_002d:  stloc.3
      IL_002e:  ldloc.3
      IL_002f:  brfalse.s  IL_0038

      IL_0031:  ldloc.3
      IL_0032:  callvirt   instance void [runtime]System.IDisposable::Dispose()
      IL_0037:  endfinally
      IL_0038:  endfinally
    }  
    IL_0039:  ret
  } 

  .method public static void  testSimpleForEachSeqLoopWithTwoStatements(class [runtime]System.Collections.Generic.IEnumerable`1<object[]> inp) cil managed
  {
    
    .maxstack  4
    .locals init (class [runtime]System.Collections.Generic.IEnumerable`1<object[]> V_0,
             class [runtime]System.Collections.Generic.IEnumerator`1<object[]> V_1,
             object[] V_2,
             class [runtime]System.IDisposable V_3)
    IL_0000:  ldarg.0
    IL_0001:  stloc.0
    IL_0002:  ldloc.0
    IL_0003:  callvirt   instance class [runtime]System.Collections.Generic.IEnumerator`1<!0> class [runtime]System.Collections.Generic.IEnumerable`1<object[]>::GetEnumerator()
    IL_0008:  stloc.1
    .try
    {
      IL_0009:  br.s       IL_0028

      IL_000b:  ldloc.1
      IL_000c:  callvirt   instance !0 class [runtime]System.Collections.Generic.IEnumerator`1<object[]>::get_Current()
      IL_0011:  stloc.2
      IL_0012:  ldstr      "{0}"
      IL_0017:  ldloc.2
      IL_0018:  call       void [runtime]System.Console::WriteLine(string,
                                                                          object[])
      IL_001d:  ldstr      "{0}"
      IL_0022:  ldloc.2
      IL_0023:  call       void [runtime]System.Console::WriteLine(string,
                                                                          object[])
      IL_0028:  ldloc.1
      IL_0029:  callvirt   instance bool [runtime]System.Collections.IEnumerator::MoveNext()
      IL_002e:  brtrue.s   IL_000b

      IL_0030:  leave.s    IL_0044

    }  
    finally
    {
      IL_0032:  ldloc.1
      IL_0033:  isinst     [runtime]System.IDisposable
      IL_0038:  stloc.3
      IL_0039:  ldloc.3
      IL_003a:  brfalse.s  IL_0043

      IL_003c:  ldloc.3
      IL_003d:  callvirt   instance void [runtime]System.IDisposable::Dispose()
      IL_0042:  endfinally
      IL_0043:  endfinally
    }  
    IL_0044:  ret
  } 

  .method public static void  testSimpleForEachArrayLoopWithOneStatement(int32[] inp) cil managed
  {
    
    .maxstack  4
    .locals init (int32[] V_0,
             int32 V_1,
             int32 V_2)
    IL_0000:  ldarg.0
    IL_0001:  stloc.0
    IL_0002:  ldc.i4.0
    IL_0003:  stloc.1
    IL_0004:  br.s       IL_0022

    IL_0006:  ldloc.0
    IL_0007:  ldloc.1
    IL_0008:  ldelem     [runtime]System.Int32
    IL_000d:  stloc.2
    IL_000e:  ldstr      "{0}"
    IL_0013:  ldloc.2
    IL_0014:  box        [runtime]System.Int32
    IL_0019:  call       void [runtime]System.Console::WriteLine(string,
                                                                        object)
    IL_001e:  ldloc.1
    IL_001f:  ldc.i4.1
    IL_0020:  add
    IL_0021:  stloc.1
    IL_0022:  ldloc.1
    IL_0023:  ldloc.0
    IL_0024:  ldlen
    IL_0025:  conv.i4
    IL_0026:  blt.s      IL_0006

    IL_0028:  ret
  } 

  .method public static void  testSimpleForEachArrayLoopWithTwoStatements(int32[] inp) cil managed
  {
    
    .maxstack  4
    .locals init (int32[] V_0,
             int32 V_1,
             int32 V_2)
    IL_0000:  ldarg.0
    IL_0001:  stloc.0
    IL_0002:  ldc.i4.0
    IL_0003:  stloc.1
    IL_0004:  br.s       IL_0032

    IL_0006:  ldloc.0
    IL_0007:  ldloc.1
    IL_0008:  ldelem     [runtime]System.Int32
    IL_000d:  stloc.2
    IL_000e:  ldstr      "{0}"
    IL_0013:  ldloc.2
    IL_0014:  box        [runtime]System.Int32
    IL_0019:  call       void [runtime]System.Console::WriteLine(string,
                                                                        object)
    IL_001e:  ldstr      "{0}"
    IL_0023:  ldloc.2
    IL_0024:  box        [runtime]System.Int32
    IL_0029:  call       void [runtime]System.Console::WriteLine(string,
                                                                        object)
    IL_002e:  ldloc.1
    IL_002f:  ldc.i4.1
    IL_0030:  add
    IL_0031:  stloc.1
    IL_0032:  ldloc.1
    IL_0033:  ldloc.0
    IL_0034:  ldlen
    IL_0035:  conv.i4
    IL_0036:  blt.s      IL_0006

    IL_0038:  ret
  } 

  .method public static void  testSimpleForEachListLoopWithOneStatement(class [FSharp.Core]Microsoft.FSharp.Collections.FSharpList`1<int32> inp) cil managed
  {
    
    .maxstack  4
    .locals init (class [FSharp.Core]Microsoft.FSharp.Collections.FSharpList`1<int32> V_0,
             class [FSharp.Core]Microsoft.FSharp.Collections.FSharpList`1<int32> V_1,
             int32 V_2)
    IL_0000:  ldarg.0
    IL_0001:  stloc.0
    IL_0002:  ldloc.0
    IL_0003:  call       instance class [FSharp.Core]Microsoft.FSharp.Collections.FSharpList`1<!0> class [FSharp.Core]Microsoft.FSharp.Collections.FSharpList`1<int32>::get_TailOrNull()
    IL_0008:  stloc.1
    IL_0009:  br.s       IL_002b

    IL_000b:  ldloc.0
    IL_000c:  call       instance !0 class [FSharp.Core]Microsoft.FSharp.Collections.FSharpList`1<int32>::get_HeadOrDefault()
    IL_0011:  stloc.2
    IL_0012:  ldstr      "{0}"
    IL_0017:  ldloc.2
    IL_0018:  box        [runtime]System.Int32
    IL_001d:  call       void [runtime]System.Console::WriteLine(string,
                                                                        object)
    IL_0022:  ldloc.1
    IL_0023:  stloc.0
    IL_0024:  ldloc.0
    IL_0025:  call       instance class [FSharp.Core]Microsoft.FSharp.Collections.FSharpList`1<!0> class [FSharp.Core]Microsoft.FSharp.Collections.FSharpList`1<int32>::get_TailOrNull()
    IL_002a:  stloc.1
    IL_002b:  ldloc.1
    IL_002c:  brtrue.s   IL_000b

    IL_002e:  ret
  } 

  .method public static void  testSimpleForEachListLoopWithTwoStatements(class [FSharp.Core]Microsoft.FSharp.Collections.FSharpList`1<int32> inp) cil managed
  {
    
    .maxstack  4
    .locals init (class [FSharp.Core]Microsoft.FSharp.Collections.FSharpList`1<int32> V_0,
             class [FSharp.Core]Microsoft.FSharp.Collections.FSharpList`1<int32> V_1,
             int32 V_2)
    IL_0000:  ldarg.0
    IL_0001:  stloc.0
    IL_0002:  ldloc.0
    IL_0003:  call       instance class [FSharp.Core]Microsoft.FSharp.Collections.FSharpList`1<!0> class [FSharp.Core]Microsoft.FSharp.Collections.FSharpList`1<int32>::get_TailOrNull()
    IL_0008:  stloc.1
    IL_0009:  br.s       IL_003b

    IL_000b:  ldloc.0
    IL_000c:  call       instance !0 class [FSharp.Core]Microsoft.FSharp.Collections.FSharpList`1<int32>::get_HeadOrDefault()
    IL_0011:  stloc.2
    IL_0012:  ldstr      "{0}"
    IL_0017:  ldloc.2
    IL_0018:  box        [runtime]System.Int32
    IL_001d:  call       void [runtime]System.Console::WriteLine(string,
                                                                        object)
    IL_0022:  ldstr      "{0}"
    IL_0027:  ldloc.2
    IL_0028:  box        [runtime]System.Int32
    IL_002d:  call       void [runtime]System.Console::WriteLine(string,
                                                                        object)
    IL_0032:  ldloc.1
    IL_0033:  stloc.0
    IL_0034:  ldloc.0
    IL_0035:  call       instance class [FSharp.Core]Microsoft.FSharp.Collections.FSharpList`1<!0> class [FSharp.Core]Microsoft.FSharp.Collections.FSharpList`1<int32>::get_TailOrNull()
    IL_003a:  stloc.1
    IL_003b:  ldloc.1
    IL_003c:  brtrue.s   IL_000b

    IL_003e:  ret
  } 

  .method public static void  testSimpleForEachIntRangeLoopWithOneStatement(int32 start,
                                                                            int32 stop) cil managed
  {
    
    .maxstack  5
    .locals init (int32 V_0,
             int32 V_1)
    IL_0000:  ldarg.0
    IL_0001:  stloc.1
    IL_0002:  ldarg.1
    IL_0003:  stloc.0
    IL_0004:  ldloc.0
    IL_0005:  ldloc.1
    IL_0006:  blt.s      IL_0022

    IL_0008:  ldstr      "{0}"
    IL_000d:  ldloc.1
    IL_000e:  box        [runtime]System.Int32
    IL_0013:  call       void [runtime]System.Console::WriteLine(string,
                                                                        object)
    IL_0018:  ldloc.1
    IL_0019:  ldc.i4.1
    IL_001a:  add
    IL_001b:  stloc.1
    IL_001c:  ldloc.1
    IL_001d:  ldloc.0
    IL_001e:  ldc.i4.1
    IL_001f:  add
    IL_0020:  bne.un.s   IL_0008

    IL_0022:  ret
  } 

  .method public static void  testSimpleForEachIntRangeLoopWithTwoStatements(int32 start,
                                                                             int32 stop) cil managed
  {
    
    .maxstack  5
    .locals init (int32 V_0,
             int32 V_1)
    IL_0000:  ldarg.0
    IL_0001:  stloc.1
    IL_0002:  ldarg.1
    IL_0003:  stloc.0
    IL_0004:  ldloc.0
    IL_0005:  ldloc.1
    IL_0006:  blt.s      IL_0032

    IL_0008:  ldstr      "{0}"
    IL_000d:  ldloc.1
    IL_000e:  box        [runtime]System.Int32
    IL_0013:  call       void [runtime]System.Console::WriteLine(string,
                                                                        object)
    IL_0018:  ldstr      "{0}"
    IL_001d:  ldloc.1
    IL_001e:  box        [runtime]System.Int32
    IL_0023:  call       void [runtime]System.Console::WriteLine(string,
                                                                        object)
    IL_0028:  ldloc.1
    IL_0029:  ldc.i4.1
    IL_002a:  add
    IL_002b:  stloc.1
    IL_002c:  ldloc.1
    IL_002d:  ldloc.0
    IL_002e:  ldc.i4.1
    IL_002f:  add
    IL_0030:  bne.un.s   IL_0008

    IL_0032:  ret
  } 

  .method public static void  testSimpleForEachIntRangeLoopDownWithOneStatement(int32 start,
                                                                                int32 stop) cil managed
  {
    
    .maxstack  4
    .locals init (uint64 V_0,
             uint64 V_1,
             int32 V_2,
             int32 V_3)
    IL_0000:  ldarg.0
    IL_0001:  ldarg.1
    IL_0002:  bge.s      IL_0009

    IL_0004:  ldc.i4.0
    IL_0005:  conv.i8
    IL_0006:  nop
    IL_0007:  br.s       IL_0011

    IL_0009:  ldarg.0
    IL_000a:  ldarg.1
    IL_000b:  sub
    IL_000c:  conv.i8
    IL_000d:  ldc.i4.1
    IL_000e:  conv.i8
    IL_000f:  add
    IL_0010:  nop
    IL_0011:  stloc.0
    IL_0012:  ldc.i4.0
    IL_0013:  conv.i8
    IL_0014:  stloc.1
    IL_0015:  ldarg.0
    IL_0016:  stloc.2
    IL_0017:  br.s       IL_0034

    IL_0019:  ldloc.2
    IL_001a:  stloc.3
    IL_001b:  ldstr      "{0}"
    IL_0020:  ldloc.3
    IL_0021:  box        [runtime]System.Int32
    IL_0026:  call       void [runtime]System.Console::WriteLine(string,
                                                                        object)
    IL_002b:  ldloc.2
    IL_002c:  ldc.i4.m1
    IL_002d:  add
    IL_002e:  stloc.2
    IL_002f:  ldloc.1
    IL_0030:  ldc.i4.1
    IL_0031:  conv.i8
    IL_0032:  add
    IL_0033:  stloc.1
    IL_0034:  ldloc.1
    IL_0035:  ldloc.0
    IL_0036:  blt.un.s   IL_0019

    IL_0038:  ret
  } 

  .method public static void  testSimpleForEachIntRangeLoopDownWithTwoStatements(int32 start,
                                                                                 int32 stop) cil managed
  {
    
    .maxstack  4
    .locals init (uint64 V_0,
             uint64 V_1,
             int32 V_2,
             int32 V_3)
    IL_0000:  ldarg.0
    IL_0001:  ldarg.1
    IL_0002:  bge.s      IL_0009

    IL_0004:  ldc.i4.0
    IL_0005:  conv.i8
    IL_0006:  nop
    IL_0007:  br.s       IL_0011

    IL_0009:  ldarg.0
    IL_000a:  ldarg.1
    IL_000b:  sub
    IL_000c:  conv.i8
    IL_000d:  ldc.i4.1
    IL_000e:  conv.i8
    IL_000f:  add
    IL_0010:  nop
    IL_0011:  stloc.0
    IL_0012:  ldc.i4.0
    IL_0013:  conv.i8
    IL_0014:  stloc.1
    IL_0015:  ldarg.0
    IL_0016:  stloc.2
    IL_0017:  br.s       IL_0044

    IL_0019:  ldloc.2
    IL_001a:  stloc.3
    IL_001b:  ldstr      "{0}"
    IL_0020:  ldloc.3
    IL_0021:  box        [runtime]System.Int32
    IL_0026:  call       void [runtime]System.Console::WriteLine(string,
                                                                        object)
    IL_002b:  ldstr      "{0}"
    IL_0030:  ldloc.3
    IL_0031:  box        [runtime]System.Int32
    IL_0036:  call       void [runtime]System.Console::WriteLine(string,
                                                                        object)
    IL_003b:  ldloc.2
    IL_003c:  ldc.i4.m1
    IL_003d:  add
    IL_003e:  stloc.2
    IL_003f:  ldloc.1
    IL_0040:  ldc.i4.1
    IL_0041:  conv.i8
    IL_0042:  add
    IL_0043:  stloc.1
    IL_0044:  ldloc.1
    IL_0045:  ldloc.0
    IL_0046:  blt.un.s   IL_0019

    IL_0048:  ret
  } 

  .method public static void  testSimpleForEachIntLoopWithOneStatement(int32 start,
                                                                       int32 stop) cil managed
  {
    
    .maxstack  5
    .locals init (int32 V_0,
             int32 V_1)
    IL_0000:  ldarg.0
    IL_0001:  stloc.1
    IL_0002:  ldarg.1
    IL_0003:  stloc.0
    IL_0004:  ldloc.0
    IL_0005:  ldloc.1
    IL_0006:  blt.s      IL_0022

    IL_0008:  ldstr      "{0}"
    IL_000d:  ldloc.1
    IL_000e:  box        [runtime]System.Int32
    IL_0013:  call       void [runtime]System.Console::WriteLine(string,
                                                                        object)
    IL_0018:  ldloc.1
    IL_0019:  ldc.i4.1
    IL_001a:  add
    IL_001b:  stloc.1
    IL_001c:  ldloc.1
    IL_001d:  ldloc.0
    IL_001e:  ldc.i4.1
    IL_001f:  add
    IL_0020:  bne.un.s   IL_0008

    IL_0022:  ret
  } 

  .method public static void  testSimpleForEachIntLoopWithTwoStatements(int32 start,
                                                                        int32 stop) cil managed
  {
    
    .maxstack  5
    .locals init (int32 V_0,
             int32 V_1)
    IL_0000:  ldarg.0
    IL_0001:  stloc.1
    IL_0002:  ldarg.1
    IL_0003:  stloc.0
    IL_0004:  ldloc.0
    IL_0005:  ldloc.1
    IL_0006:  blt.s      IL_0032

    IL_0008:  ldstr      "{0}"
    IL_000d:  ldloc.1
    IL_000e:  box        [runtime]System.Int32
    IL_0013:  call       void [runtime]System.Console::WriteLine(string,
                                                                        object)
    IL_0018:  ldstr      "{0}"
    IL_001d:  ldloc.1
    IL_001e:  box        [runtime]System.Int32
    IL_0023:  call       void [runtime]System.Console::WriteLine(string,
                                                                        object)
    IL_0028:  ldloc.1
    IL_0029:  ldc.i4.1
    IL_002a:  add
    IL_002b:  stloc.1
    IL_002c:  ldloc.1
    IL_002d:  ldloc.0
    IL_002e:  ldc.i4.1
    IL_002f:  add
    IL_0030:  bne.un.s   IL_0008

    IL_0032:  ret
  } 

  .method public static void  testSimpleForEachIntLoopDownWithOneStatement(int32 start,
                                                                           int32 stop) cil managed
  {
    
    .maxstack  5
    .locals init (int32 V_0,
             int32 V_1)
    IL_0000:  ldarg.1
    IL_0001:  stloc.1
    IL_0002:  ldarg.0
    IL_0003:  stloc.0
    IL_0004:  ldloc.0
    IL_0005:  ldloc.1
    IL_0006:  bgt.s      IL_0022

    IL_0008:  ldstr      "{0}"
    IL_000d:  ldloc.1
    IL_000e:  box        [runtime]System.Int32
    IL_0013:  call       void [runtime]System.Console::WriteLine(string,
                                                                        object)
    IL_0018:  ldloc.1
    IL_0019:  ldc.i4.1
    IL_001a:  sub
    IL_001b:  stloc.1
    IL_001c:  ldloc.1
    IL_001d:  ldloc.0
    IL_001e:  ldc.i4.1
    IL_001f:  sub
    IL_0020:  bne.un.s   IL_0008

    IL_0022:  ret
  } 

  .method public static void  testSimpleForEachIntLoopDownWithTwoStatements(int32 start,
                                                                            int32 stop) cil managed
  {
    
    .maxstack  5
    .locals init (int32 V_0,
             int32 V_1)
    IL_0000:  ldarg.1
    IL_0001:  stloc.1
    IL_0002:  ldarg.0
    IL_0003:  stloc.0
    IL_0004:  ldloc.0
    IL_0005:  ldloc.1
    IL_0006:  bgt.s      IL_0032

    IL_0008:  ldstr      "{0}"
    IL_000d:  ldloc.1
    IL_000e:  box        [runtime]System.Int32
    IL_0013:  call       void [runtime]System.Console::WriteLine(string,
                                                                        object)
    IL_0018:  ldstr      "{0}"
    IL_001d:  ldloc.1
    IL_001e:  box        [runtime]System.Int32
    IL_0023:  call       void [runtime]System.Console::WriteLine(string,
                                                                        object)
    IL_0028:  ldloc.1
    IL_0029:  ldc.i4.1
    IL_002a:  sub
    IL_002b:  stloc.1
    IL_002c:  ldloc.1
    IL_002d:  ldloc.0
    IL_002e:  ldc.i4.1
    IL_002f:  sub
    IL_0030:  bne.un.s   IL_0008

    IL_0032:  ret
  } 

  .method public static class [FSharp.Core]Microsoft.FSharp.Collections.FSharpList`1<int32> ListExpressionSteppingTest7() cil managed
  {
    
    .maxstack  5
    .locals init (valuetype [FSharp.Core]Microsoft.FSharp.Core.CompilerServices.ListCollector`1<int32> V_0,
             class [runtime]System.Collections.Generic.IEnumerator`1<int32> V_1,
             class [runtime]System.Collections.Generic.IEnumerable`1<int32> V_2,
             int32 V_3,
             class [runtime]System.IDisposable V_4)
    IL_0000:  nop
    IL_0001:  ldc.i4.1
    IL_0002:  ldc.i4.1
    IL_0003:  ldc.i4.4
    IL_0004:  call       class [runtime]System.Collections.Generic.IEnumerable`1<int32> [FSharp.Core]Microsoft.FSharp.Core.Operators/OperatorIntrinsics::RangeInt32(int32,
                                                                                                                                                                           int32,
                                                                                                                                                                           int32)
    IL_0009:  callvirt   instance class [runtime]System.Collections.Generic.IEnumerator`1<!0> class [runtime]System.Collections.Generic.IEnumerable`1<int32>::GetEnumerator()
    IL_000e:  stloc.1
    .try
    {
      IL_000f:  br.s       IL_0031

      IL_0011:  ldloc.1
      IL_0012:  callvirt   instance !0 class [runtime]System.Collections.Generic.IEnumerator`1<int32>::get_Current()
      IL_0017:  stloc.3
      IL_0018:  ldstr      "hello"
      IL_001d:  newobj     instance void class [FSharp.Core]Microsoft.FSharp.Core.PrintfFormat`5<class [FSharp.Core]Microsoft.FSharp.Core.Unit,class [runtime]System.IO.TextWriter,class [FSharp.Core]Microsoft.FSharp.Core.Unit,class [FSharp.Core]Microsoft.FSharp.Core.Unit,class [FSharp.Core]Microsoft.FSharp.Core.Unit>::.ctor(string)
      IL_0022:  call       !!0 [FSharp.Core]Microsoft.FSharp.Core.ExtraTopLevelOperators::PrintFormatLine<class [FSharp.Core]Microsoft.FSharp.Core.Unit>(class [FSharp.Core]Microsoft.FSharp.Core.PrintfFormat`4<!!0,class [runtime]System.IO.TextWriter,class [FSharp.Core]Microsoft.FSharp.Core.Unit,class [FSharp.Core]Microsoft.FSharp.Core.Unit>)
      IL_0027:  pop
      IL_0028:  ldloca.s   V_0
      IL_002a:  ldloc.3
      IL_002b:  call       instance void valuetype [FSharp.Core]Microsoft.FSharp.Core.CompilerServices.ListCollector`1<int32>::Add(!0)
      IL_0030:  nop
      IL_0031:  ldloc.1
      IL_0032:  callvirt   instance bool [runtime]System.Collections.IEnumerator::MoveNext()
      IL_0037:  brtrue.s   IL_0011

      IL_0039:  ldnull
      IL_003a:  stloc.2
      IL_003b:  leave.s    IL_0052

    }  
    finally
    {
      IL_003d:  ldloc.1
      IL_003e:  isinst     [runtime]System.IDisposable
      IL_0043:  stloc.s    V_4
      IL_0045:  ldloc.s    V_4
      IL_0047:  brfalse.s  IL_0051

      IL_0049:  ldloc.s    V_4
      IL_004b:  callvirt   instance void [runtime]System.IDisposable::Dispose()
      IL_0050:  endfinally
      IL_0051:  endfinally
    }  
    IL_0052:  ldloc.2
    IL_0053:  pop
    IL_0054:  ldloca.s   V_0
    IL_0056:  call       instance class [FSharp.Core]Microsoft.FSharp.Collections.FSharpList`1<!0> valuetype [FSharp.Core]Microsoft.FSharp.Core.CompilerServices.ListCollector`1<int32>::Close()
    IL_005b:  ret
  } 

  .method private specialname rtspecialname static void  .cctor() cil managed
  {
    
    .maxstack  8
    IL_0000:  ldc.i4.0
    IL_0001:  stsfld     int32 '<StartupCode$assembly>'.$SeqExpressionSteppingTest7::init@
    IL_0006:  ldsfld     int32 '<StartupCode$assembly>'.$SeqExpressionSteppingTest7::init@
    IL_000b:  pop
    IL_000c:  ret
  } 

  .method assembly specialname static void staticInitialization@() cil managed
  {
    
    .maxstack  4
    .locals init (class [FSharp.Core]Microsoft.FSharp.Core.FSharpFunc`2<class [FSharp.Core]Microsoft.FSharp.Collections.FSharpList`1<int32>,class [FSharp.Core]Microsoft.FSharp.Core.Unit> V_0,
             class [FSharp.Core]Microsoft.FSharp.Collections.FSharpList`1<int32> V_1,
             class [runtime]System.Exception V_2,
             class [FSharp.Core]Microsoft.FSharp.Core.FSharpOption`1<string> V_3)
    IL_0000:  ldc.i4.0
    IL_0001:  stsfld     int32 SeqExpressionSteppingTest7::r@4
    IL_0006:  ldstr      "res = %A"
    IL_000b:  newobj     instance void class [FSharp.Core]Microsoft.FSharp.Core.PrintfFormat`5<class [FSharp.Core]Microsoft.FSharp.Core.FSharpFunc`2<class [FSharp.Core]Microsoft.FSharp.Collections.FSharpList`1<int32>,class [FSharp.Core]Microsoft.FSharp.Core.Unit>,class [runtime]System.IO.TextWriter,class [FSharp.Core]Microsoft.FSharp.Core.Unit,class [FSharp.Core]Microsoft.FSharp.Core.Unit,class [FSharp.Core]Microsoft.FSharp.Collections.FSharpList`1<int32>>::.ctor(string)
    IL_0010:  call       !!0 [FSharp.Core]Microsoft.FSharp.Core.ExtraTopLevelOperators::PrintFormatLine<class [FSharp.Core]Microsoft.FSharp.Core.FSharpFunc`2<class [FSharp.Core]Microsoft.FSharp.Collections.FSharpList`1<int32>,class [FSharp.Core]Microsoft.FSharp.Core.Unit>>(class [FSharp.Core]Microsoft.FSharp.Core.PrintfFormat`4<!!0,class [runtime]System.IO.TextWriter,class [FSharp.Core]Microsoft.FSharp.Core.Unit,class [FSharp.Core]Microsoft.FSharp.Core.Unit>)
    IL_0015:  stloc.0
    .try
    {
      IL_0016:  call       class [FSharp.Core]Microsoft.FSharp.Collections.FSharpList`1<!!0> SeqExpressionSteppingTest7::f<int32>()
      IL_001b:  stloc.1
      IL_001c:  leave.s    IL_004b

    }  
    catch [runtime]System.Object 
    {
      IL_001e:  castclass  [runtime]System.Exception
      IL_0023:  stloc.2
      IL_0024:  ldloc.2
      IL_0025:  call       class [FSharp.Core]Microsoft.FSharp.Core.FSharpOption`1<string> [FSharp.Core]Microsoft.FSharp.Core.Operators::FailurePattern(class [runtime]System.Exception)
      IL_002a:  stloc.3
      IL_002b:  ldloc.3
      IL_002c:  brfalse.s  IL_0040

      IL_002e:  call       int32 SeqExpressionSteppingTest7::get_r()
      IL_0033:  call       class [FSharp.Core]Microsoft.FSharp.Collections.FSharpList`1<!0> class [FSharp.Core]Microsoft.FSharp.Collections.FSharpList`1<int32>::get_Empty()
      IL_0038:  call       class [FSharp.Core]Microsoft.FSharp.Collections.FSharpList`1<!0> class [FSharp.Core]Microsoft.FSharp.Collections.FSharpList`1<int32>::Cons(!0,
                                                                                                                                                                      class [FSharp.Core]Microsoft.FSharp.Collections.FSharpList`1<!0>)
      IL_003d:  stloc.1
      IL_003e:  leave.s    IL_004b

      IL_0040:  rethrow
      IL_0042:  ldnull
      IL_0043:  unbox.any  class [FSharp.Core]Microsoft.FSharp.Collections.FSharpList`1<int32>
      IL_0048:  stloc.1
      IL_0049:  leave.s    IL_004b

    }  
    IL_004b:  ldloc.0
    IL_004c:  ldloc.1
    IL_004d:  callvirt   instance !1 class [FSharp.Core]Microsoft.FSharp.Core.FSharpFunc`2<class [FSharp.Core]Microsoft.FSharp.Collections.FSharpList`1<int32>,class [FSharp.Core]Microsoft.FSharp.Core.Unit>::Invoke(!0)
    IL_0052:  pop
    IL_0053:  ret
  } 

  .property int32 r()
  {
    .custom instance void [FSharp.Core]Microsoft.FSharp.Core.CompilationMappingAttribute::.ctor(valuetype [FSharp.Core]Microsoft.FSharp.Core.SourceConstructFlags) = ( 01 00 09 00 00 00 00 00 ) 
    .set void SeqExpressionSteppingTest7::set_r(int32)
    .get int32 SeqExpressionSteppingTest7::get_r()
  } 
} 

.class private abstract auto ansi sealed '<StartupCode$assembly>'.$SeqExpressionSteppingTest7
       extends [runtime]System.Object
{
  .field static assembly int32 init@
  .custom instance void [runtime]System.Diagnostics.DebuggerBrowsableAttribute::.ctor(valuetype [runtime]System.Diagnostics.DebuggerBrowsableState) = ( 01 00 00 00 00 00 00 00 ) 
  .custom instance void [runtime]System.Runtime.CompilerServices.CompilerGeneratedAttribute::.ctor() = ( 01 00 00 00 ) 
  .custom instance void [runtime]System.Diagnostics.DebuggerNonUserCodeAttribute::.ctor() = ( 01 00 00 00 ) 
  .method public static void  main@() cil managed
  {
    .entrypoint
    
    .maxstack  8
    IL_0000:  call       void SeqExpressionSteppingTest7::staticInitialization@()
    IL_0005:  ret
  } 

} 





<|MERGE_RESOLUTION|>--- conflicted
+++ resolved
@@ -44,11 +44,8 @@
        extends [runtime]System.Object
 {
   .custom instance void [FSharp.Core]Microsoft.FSharp.Core.CompilationMappingAttribute::.ctor(valuetype [FSharp.Core]Microsoft.FSharp.Core.SourceConstructFlags) = ( 01 00 07 00 00 00 00 00 ) 
-<<<<<<< HEAD
-=======
   .field static assembly int32 r@4
   .custom instance void [runtime]System.Diagnostics.DebuggerBrowsableAttribute::.ctor(valuetype [runtime]System.Diagnostics.DebuggerBrowsableState) = ( 01 00 00 00 00 00 00 00 ) 
->>>>>>> 1da032a6
   .method public specialname static int32 get_r() cil managed
   {
     
@@ -425,119 +422,113 @@
                                                                                 int32 stop) cil managed
   {
     
-    .maxstack  4
-    .locals init (uint64 V_0,
-             uint64 V_1,
+    .maxstack  5
+    .locals init (class [runtime]System.Collections.Generic.IEnumerable`1<int32> V_0,
+             class [runtime]System.Collections.Generic.IEnumerator`1<int32> V_1,
              int32 V_2,
-             int32 V_3)
-    IL_0000:  ldarg.0
-    IL_0001:  ldarg.1
-    IL_0002:  bge.s      IL_0009
-
-    IL_0004:  ldc.i4.0
-    IL_0005:  conv.i8
-    IL_0006:  nop
-    IL_0007:  br.s       IL_0011
-
-    IL_0009:  ldarg.0
-    IL_000a:  ldarg.1
-    IL_000b:  sub
-    IL_000c:  conv.i8
-    IL_000d:  ldc.i4.1
-    IL_000e:  conv.i8
-    IL_000f:  add
-    IL_0010:  nop
-    IL_0011:  stloc.0
-    IL_0012:  ldc.i4.0
-    IL_0013:  conv.i8
-    IL_0014:  stloc.1
-    IL_0015:  ldarg.0
-    IL_0016:  stloc.2
-    IL_0017:  br.s       IL_0034
-
-    IL_0019:  ldloc.2
-    IL_001a:  stloc.3
-    IL_001b:  ldstr      "{0}"
-    IL_0020:  ldloc.3
-    IL_0021:  box        [runtime]System.Int32
-    IL_0026:  call       void [runtime]System.Console::WriteLine(string,
-                                                                        object)
-    IL_002b:  ldloc.2
-    IL_002c:  ldc.i4.m1
-    IL_002d:  add
-    IL_002e:  stloc.2
-    IL_002f:  ldloc.1
-    IL_0030:  ldc.i4.1
-    IL_0031:  conv.i8
-    IL_0032:  add
-    IL_0033:  stloc.1
-    IL_0034:  ldloc.1
-    IL_0035:  ldloc.0
-    IL_0036:  blt.un.s   IL_0019
-
-    IL_0038:  ret
+             class [runtime]System.IDisposable V_3)
+    IL_0000:  ldarg.0
+    IL_0001:  ldc.i4.m1
+    IL_0002:  ldarg.1
+    IL_0003:  call       class [runtime]System.Collections.Generic.IEnumerable`1<int32> [FSharp.Core]Microsoft.FSharp.Core.Operators/OperatorIntrinsics::RangeInt32(int32,
+                                                                                                                                                                           int32,
+                                                                                                                                                                           int32)
+    IL_0008:  stloc.0
+    IL_0009:  ldloc.0
+    IL_000a:  callvirt   instance class [runtime]System.Collections.Generic.IEnumerator`1<!0> class [runtime]System.Collections.Generic.IEnumerable`1<int32>::GetEnumerator()
+    IL_000f:  stloc.1
+    .try
+    {
+      IL_0010:  br.s       IL_0029
+
+      IL_0012:  ldloc.1
+      IL_0013:  callvirt   instance !0 class [runtime]System.Collections.Generic.IEnumerator`1<int32>::get_Current()
+      IL_0018:  stloc.2
+      IL_0019:  ldstr      "{0}"
+      IL_001e:  ldloc.2
+      IL_001f:  box        [runtime]System.Int32
+      IL_0024:  call       void [runtime]System.Console::WriteLine(string,
+                                                                          object)
+      IL_0029:  ldloc.1
+      IL_002a:  callvirt   instance bool [runtime]System.Collections.IEnumerator::MoveNext()
+      IL_002f:  brtrue.s   IL_0012
+
+      IL_0031:  leave.s    IL_0045
+
+    }  
+    finally
+    {
+      IL_0033:  ldloc.1
+      IL_0034:  isinst     [runtime]System.IDisposable
+      IL_0039:  stloc.3
+      IL_003a:  ldloc.3
+      IL_003b:  brfalse.s  IL_0044
+
+      IL_003d:  ldloc.3
+      IL_003e:  callvirt   instance void [runtime]System.IDisposable::Dispose()
+      IL_0043:  endfinally
+      IL_0044:  endfinally
+    }  
+    IL_0045:  ret
   } 
 
   .method public static void  testSimpleForEachIntRangeLoopDownWithTwoStatements(int32 start,
                                                                                  int32 stop) cil managed
   {
     
-    .maxstack  4
-    .locals init (uint64 V_0,
-             uint64 V_1,
+    .maxstack  5
+    .locals init (class [runtime]System.Collections.Generic.IEnumerable`1<int32> V_0,
+             class [runtime]System.Collections.Generic.IEnumerator`1<int32> V_1,
              int32 V_2,
-             int32 V_3)
-    IL_0000:  ldarg.0
-    IL_0001:  ldarg.1
-    IL_0002:  bge.s      IL_0009
-
-    IL_0004:  ldc.i4.0
-    IL_0005:  conv.i8
-    IL_0006:  nop
-    IL_0007:  br.s       IL_0011
-
-    IL_0009:  ldarg.0
-    IL_000a:  ldarg.1
-    IL_000b:  sub
-    IL_000c:  conv.i8
-    IL_000d:  ldc.i4.1
-    IL_000e:  conv.i8
-    IL_000f:  add
-    IL_0010:  nop
-    IL_0011:  stloc.0
-    IL_0012:  ldc.i4.0
-    IL_0013:  conv.i8
-    IL_0014:  stloc.1
-    IL_0015:  ldarg.0
-    IL_0016:  stloc.2
-    IL_0017:  br.s       IL_0044
-
-    IL_0019:  ldloc.2
-    IL_001a:  stloc.3
-    IL_001b:  ldstr      "{0}"
-    IL_0020:  ldloc.3
-    IL_0021:  box        [runtime]System.Int32
-    IL_0026:  call       void [runtime]System.Console::WriteLine(string,
-                                                                        object)
-    IL_002b:  ldstr      "{0}"
-    IL_0030:  ldloc.3
-    IL_0031:  box        [runtime]System.Int32
-    IL_0036:  call       void [runtime]System.Console::WriteLine(string,
-                                                                        object)
-    IL_003b:  ldloc.2
-    IL_003c:  ldc.i4.m1
-    IL_003d:  add
-    IL_003e:  stloc.2
-    IL_003f:  ldloc.1
-    IL_0040:  ldc.i4.1
-    IL_0041:  conv.i8
-    IL_0042:  add
-    IL_0043:  stloc.1
-    IL_0044:  ldloc.1
-    IL_0045:  ldloc.0
-    IL_0046:  blt.un.s   IL_0019
-
-    IL_0048:  ret
+             class [runtime]System.IDisposable V_3)
+    IL_0000:  ldarg.0
+    IL_0001:  ldc.i4.m1
+    IL_0002:  ldarg.1
+    IL_0003:  call       class [runtime]System.Collections.Generic.IEnumerable`1<int32> [FSharp.Core]Microsoft.FSharp.Core.Operators/OperatorIntrinsics::RangeInt32(int32,
+                                                                                                                                                                           int32,
+                                                                                                                                                                           int32)
+    IL_0008:  stloc.0
+    IL_0009:  ldloc.0
+    IL_000a:  callvirt   instance class [runtime]System.Collections.Generic.IEnumerator`1<!0> class [runtime]System.Collections.Generic.IEnumerable`1<int32>::GetEnumerator()
+    IL_000f:  stloc.1
+    .try
+    {
+      IL_0010:  br.s       IL_0039
+
+      IL_0012:  ldloc.1
+      IL_0013:  callvirt   instance !0 class [runtime]System.Collections.Generic.IEnumerator`1<int32>::get_Current()
+      IL_0018:  stloc.2
+      IL_0019:  ldstr      "{0}"
+      IL_001e:  ldloc.2
+      IL_001f:  box        [runtime]System.Int32
+      IL_0024:  call       void [runtime]System.Console::WriteLine(string,
+                                                                          object)
+      IL_0029:  ldstr      "{0}"
+      IL_002e:  ldloc.2
+      IL_002f:  box        [runtime]System.Int32
+      IL_0034:  call       void [runtime]System.Console::WriteLine(string,
+                                                                          object)
+      IL_0039:  ldloc.1
+      IL_003a:  callvirt   instance bool [runtime]System.Collections.IEnumerator::MoveNext()
+      IL_003f:  brtrue.s   IL_0012
+
+      IL_0041:  leave.s    IL_0055
+
+    }  
+    finally
+    {
+      IL_0043:  ldloc.1
+      IL_0044:  isinst     [runtime]System.IDisposable
+      IL_0049:  stloc.3
+      IL_004a:  ldloc.3
+      IL_004b:  brfalse.s  IL_0054
+
+      IL_004d:  ldloc.3
+      IL_004e:  callvirt   instance void [runtime]System.IDisposable::Dispose()
+      IL_0053:  endfinally
+      IL_0054:  endfinally
+    }  
+    IL_0055:  ret
   } 
 
   .method public static void  testSimpleForEachIntLoopWithOneStatement(int32 start,
