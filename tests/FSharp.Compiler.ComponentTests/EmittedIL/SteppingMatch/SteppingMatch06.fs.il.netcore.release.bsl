--- conflicted
+++ resolved
@@ -1,538 +1,3 @@
-<<<<<<< HEAD
-
-//  Microsoft (R) .NET IL Disassembler.  Version 5.0.0-preview.7.20364.11
-
-
-
-// Metadata version: v4.0.30319
-.assembly extern System.Runtime
-{
-  .publickeytoken = (B0 3F 5F 7F 11 D5 0A 3A )                         // .?_....:
-  .ver 7:0:0:0
-}
-.assembly extern FSharp.Core
-{
-  .publickeytoken = (B0 3F 5F 7F 11 D5 0A 3A )                         // .?_....:
-  .ver 7:0:0:0
-}
-.assembly extern System.Console
-{
-  .publickeytoken = (B0 3F 5F 7F 11 D5 0A 3A )                         // .?_....:
-  .ver 7:0:0:0
-}
-.assembly SteppingMatch06
-{
-  .custom instance void [FSharp.Core]Microsoft.FSharp.Core.FSharpInterfaceDataVersionAttribute::.ctor(int32,
-                                                                                                      int32,
-                                                                                                      int32) = ( 01 00 02 00 00 00 00 00 00 00 00 00 00 00 00 00 ) 
-
-  // --- The following custom attribute is added automatically, do not uncomment -------
-  //  .custom instance void [System.Runtime]System.Diagnostics.DebuggableAttribute::.ctor(valuetype [System.Runtime]System.Diagnostics.DebuggableAttribute/DebuggingModes) = ( 01 00 01 01 00 00 00 00 ) 
-
-  .hash algorithm 0x00008004
-  .ver 0:0:0:0
-}
-.mresource public FSharpSignatureData.SteppingMatch06
-{
-  // Offset: 0x00000000 Length: 0x000006AF
-  // WARNING: managed resource file FSharpSignatureData.SteppingMatch06 created
-}
-.mresource public FSharpOptimizationData.SteppingMatch06
-{
-  // Offset: 0x000006B8 Length: 0x000001DF
-  // WARNING: managed resource file FSharpOptimizationData.SteppingMatch06 created
-}
-.module SteppingMatch06.exe
-// MVID: {63DBF1DE-B905-7390-A745-0383DEF1DB63}
-.imagebase 0x00400000
-.file alignment 0x00000200
-.stackreserve 0x00100000
-.subsystem 0x0003       // WINDOWS_CUI
-.corflags 0x00000001    //  ILONLY
-// Image base: 0x00000223D4D40000
-
-
-// =============== CLASS MEMBERS DECLARATION ===================
-
-.class public abstract auto ansi sealed SteppingMatch06
-       extends [System.Runtime]System.Object
-{
-  .custom instance void [FSharp.Core]Microsoft.FSharp.Core.CompilationMappingAttribute::.ctor(valuetype [FSharp.Core]Microsoft.FSharp.Core.SourceConstructFlags) = ( 01 00 07 00 00 00 00 00 ) 
-  .class auto autochar serializable sealed nested public beforefieldinit Discr
-         extends [System.Runtime]System.Object
-         implements class [System.Runtime]System.IEquatable`1<class SteppingMatch06/Discr>,
-                    [System.Runtime]System.Collections.IStructuralEquatable,
-                    class [System.Runtime]System.IComparable`1<class SteppingMatch06/Discr>,
-                    [System.Runtime]System.IComparable,
-                    [System.Runtime]System.Collections.IStructuralComparable
-  {
-    .custom instance void [System.Runtime]System.Diagnostics.DebuggerDisplayAttribute::.ctor(string) = ( 01 00 15 7B 5F 5F 44 65 62 75 67 44 69 73 70 6C   // ...{__DebugDispl
-                                                                                                         61 79 28 29 2C 6E 71 7D 00 00 )                   // ay(),nq}..
-    .custom instance void [FSharp.Core]Microsoft.FSharp.Core.CompilationMappingAttribute::.ctor(valuetype [FSharp.Core]Microsoft.FSharp.Core.SourceConstructFlags) = ( 01 00 01 00 00 00 00 00 ) 
-    .class abstract auto ansi sealed nested public Tags
-           extends [System.Runtime]System.Object
-    {
-      .field public static literal int32 CaseA = int32(0x00000000)
-      .field public static literal int32 CaseB = int32(0x00000001)
-    } // end of class Tags
-
-    .field assembly initonly int32 _tag
-    .custom instance void [System.Runtime]System.Diagnostics.DebuggerBrowsableAttribute::.ctor(valuetype [System.Runtime]System.Diagnostics.DebuggerBrowsableState) = ( 01 00 00 00 00 00 00 00 ) 
-    .custom instance void [System.Runtime]System.Runtime.CompilerServices.CompilerGeneratedAttribute::.ctor() = ( 01 00 00 00 ) 
-    .custom instance void [System.Runtime]System.Diagnostics.DebuggerNonUserCodeAttribute::.ctor() = ( 01 00 00 00 ) 
-    .field static assembly initonly class SteppingMatch06/Discr _unique_CaseA
-    .custom instance void [System.Runtime]System.Diagnostics.DebuggerBrowsableAttribute::.ctor(valuetype [System.Runtime]System.Diagnostics.DebuggerBrowsableState) = ( 01 00 00 00 00 00 00 00 ) 
-    .custom instance void [System.Runtime]System.Runtime.CompilerServices.CompilerGeneratedAttribute::.ctor() = ( 01 00 00 00 ) 
-    .custom instance void [System.Runtime]System.Diagnostics.DebuggerNonUserCodeAttribute::.ctor() = ( 01 00 00 00 ) 
-    .field static assembly initonly class SteppingMatch06/Discr _unique_CaseB
-    .custom instance void [System.Runtime]System.Diagnostics.DebuggerBrowsableAttribute::.ctor(valuetype [System.Runtime]System.Diagnostics.DebuggerBrowsableState) = ( 01 00 00 00 00 00 00 00 ) 
-    .custom instance void [System.Runtime]System.Runtime.CompilerServices.CompilerGeneratedAttribute::.ctor() = ( 01 00 00 00 ) 
-    .custom instance void [System.Runtime]System.Diagnostics.DebuggerNonUserCodeAttribute::.ctor() = ( 01 00 00 00 ) 
-    .method private specialname rtspecialname static 
-            void  .cctor() cil managed
-    {
-      // Code size       23 (0x17)
-      .maxstack  8
-      IL_0000:  ldc.i4.0
-      IL_0001:  newobj     instance void SteppingMatch06/Discr::.ctor(int32)
-      IL_0006:  stsfld     class SteppingMatch06/Discr SteppingMatch06/Discr::_unique_CaseA
-      IL_000b:  ldc.i4.1
-      IL_000c:  newobj     instance void SteppingMatch06/Discr::.ctor(int32)
-      IL_0011:  stsfld     class SteppingMatch06/Discr SteppingMatch06/Discr::_unique_CaseB
-      IL_0016:  ret
-    } // end of method Discr::.cctor
-
-    .method assembly specialname rtspecialname 
-            instance void  .ctor(int32 _tag) cil managed
-    {
-      .custom instance void [System.Runtime]System.Runtime.CompilerServices.CompilerGeneratedAttribute::.ctor() = ( 01 00 00 00 ) 
-      .custom instance void [System.Runtime]System.Diagnostics.DebuggerNonUserCodeAttribute::.ctor() = ( 01 00 00 00 ) 
-      // Code size       14 (0xe)
-      .maxstack  8
-      IL_0000:  ldarg.0
-      IL_0001:  call       instance void [System.Runtime]System.Object::.ctor()
-      IL_0006:  ldarg.0
-      IL_0007:  ldarg.1
-      IL_0008:  stfld      int32 SteppingMatch06/Discr::_tag
-      IL_000d:  ret
-    } // end of method Discr::.ctor
-
-    .method public static class SteppingMatch06/Discr 
-            get_CaseA() cil managed
-    {
-      .custom instance void [FSharp.Core]Microsoft.FSharp.Core.CompilationMappingAttribute::.ctor(valuetype [FSharp.Core]Microsoft.FSharp.Core.SourceConstructFlags,
-                                                                                                  int32) = ( 01 00 08 00 00 00 00 00 00 00 00 00 ) 
-      // Code size       6 (0x6)
-      .maxstack  8
-      IL_0000:  ldsfld     class SteppingMatch06/Discr SteppingMatch06/Discr::_unique_CaseA
-      IL_0005:  ret
-    } // end of method Discr::get_CaseA
-
-    .method public hidebysig instance bool 
-            get_IsCaseA() cil managed
-    {
-      .custom instance void [System.Runtime]System.Runtime.CompilerServices.CompilerGeneratedAttribute::.ctor() = ( 01 00 00 00 ) 
-      .custom instance void [System.Runtime]System.Diagnostics.DebuggerNonUserCodeAttribute::.ctor() = ( 01 00 00 00 ) 
-      // Code size       10 (0xa)
-      .maxstack  8
-      IL_0000:  ldarg.0
-      IL_0001:  call       instance int32 SteppingMatch06/Discr::get_Tag()
-      IL_0006:  ldc.i4.0
-      IL_0007:  ceq
-      IL_0009:  ret
-    } // end of method Discr::get_IsCaseA
-
-    .method public static class SteppingMatch06/Discr 
-            get_CaseB() cil managed
-    {
-      .custom instance void [FSharp.Core]Microsoft.FSharp.Core.CompilationMappingAttribute::.ctor(valuetype [FSharp.Core]Microsoft.FSharp.Core.SourceConstructFlags,
-                                                                                                  int32) = ( 01 00 08 00 00 00 01 00 00 00 00 00 ) 
-      // Code size       6 (0x6)
-      .maxstack  8
-      IL_0000:  ldsfld     class SteppingMatch06/Discr SteppingMatch06/Discr::_unique_CaseB
-      IL_0005:  ret
-    } // end of method Discr::get_CaseB
-
-    .method public hidebysig instance bool 
-            get_IsCaseB() cil managed
-    {
-      .custom instance void [System.Runtime]System.Runtime.CompilerServices.CompilerGeneratedAttribute::.ctor() = ( 01 00 00 00 ) 
-      .custom instance void [System.Runtime]System.Diagnostics.DebuggerNonUserCodeAttribute::.ctor() = ( 01 00 00 00 ) 
-      // Code size       10 (0xa)
-      .maxstack  8
-      IL_0000:  ldarg.0
-      IL_0001:  call       instance int32 SteppingMatch06/Discr::get_Tag()
-      IL_0006:  ldc.i4.1
-      IL_0007:  ceq
-      IL_0009:  ret
-    } // end of method Discr::get_IsCaseB
-
-    .method public hidebysig instance int32 
-            get_Tag() cil managed
-    {
-      .custom instance void [System.Runtime]System.Runtime.CompilerServices.CompilerGeneratedAttribute::.ctor() = ( 01 00 00 00 ) 
-      .custom instance void [System.Runtime]System.Diagnostics.DebuggerNonUserCodeAttribute::.ctor() = ( 01 00 00 00 ) 
-      // Code size       7 (0x7)
-      .maxstack  8
-      IL_0000:  ldarg.0
-      IL_0001:  ldfld      int32 SteppingMatch06/Discr::_tag
-      IL_0006:  ret
-    } // end of method Discr::get_Tag
-
-    .method assembly hidebysig specialname 
-            instance object  __DebugDisplay() cil managed
-    {
-      .custom instance void [System.Runtime]System.Runtime.CompilerServices.CompilerGeneratedAttribute::.ctor() = ( 01 00 00 00 ) 
-      .custom instance void [System.Runtime]System.Diagnostics.DebuggerNonUserCodeAttribute::.ctor() = ( 01 00 00 00 ) 
-      // Code size       22 (0x16)
-      .maxstack  8
-      IL_0000:  ldstr      "%+0.8A"
-      IL_0005:  newobj     instance void class [FSharp.Core]Microsoft.FSharp.Core.PrintfFormat`5<class [FSharp.Core]Microsoft.FSharp.Core.FSharpFunc`2<class SteppingMatch06/Discr,string>,class [FSharp.Core]Microsoft.FSharp.Core.Unit,string,string,string>::.ctor(string)
-      IL_000a:  call       !!0 [FSharp.Core]Microsoft.FSharp.Core.ExtraTopLevelOperators::PrintFormatToString<class [FSharp.Core]Microsoft.FSharp.Core.FSharpFunc`2<class SteppingMatch06/Discr,string>>(class [FSharp.Core]Microsoft.FSharp.Core.PrintfFormat`4<!!0,class [FSharp.Core]Microsoft.FSharp.Core.Unit,string,string>)
-      IL_000f:  ldarg.0
-      IL_0010:  callvirt   instance !1 class [FSharp.Core]Microsoft.FSharp.Core.FSharpFunc`2<class SteppingMatch06/Discr,string>::Invoke(!0)
-      IL_0015:  ret
-    } // end of method Discr::__DebugDisplay
-
-    .method public strict virtual instance string 
-            ToString() cil managed
-    {
-      .custom instance void [System.Runtime]System.Runtime.CompilerServices.CompilerGeneratedAttribute::.ctor() = ( 01 00 00 00 )
-      // Code size       22 (0x16)
-      .maxstack  8
-      IL_0000:  ldstr      "%+A"
-      IL_0005:  newobj     instance void class [FSharp.Core]Microsoft.FSharp.Core.PrintfFormat`5<class [FSharp.Core]Microsoft.FSharp.Core.FSharpFunc`2<class SteppingMatch06/Discr,string>,class [FSharp.Core]Microsoft.FSharp.Core.Unit,string,string,class SteppingMatch06/Discr>::.ctor(string)
-      IL_000a:  call       !!0 [FSharp.Core]Microsoft.FSharp.Core.ExtraTopLevelOperators::PrintFormatToString<class [FSharp.Core]Microsoft.FSharp.Core.FSharpFunc`2<class SteppingMatch06/Discr,string>>(class [FSharp.Core]Microsoft.FSharp.Core.PrintfFormat`4<!!0,class [FSharp.Core]Microsoft.FSharp.Core.Unit,string,string>)
-      IL_000f:  ldarg.0
-      IL_0010:  callvirt   instance !1 class [FSharp.Core]Microsoft.FSharp.Core.FSharpFunc`2<class SteppingMatch06/Discr,string>::Invoke(!0)
-      IL_0015:  ret
-    } // end of method Discr::ToString
-
-    .method public hidebysig virtual final 
-            instance int32  CompareTo(class SteppingMatch06/Discr obj) cil managed
-    {
-      .custom instance void [System.Runtime]System.Runtime.CompilerServices.CompilerGeneratedAttribute::.ctor() = ( 01 00 00 00 )
-      // Code size       39 (0x27)
-      .maxstack  4
-      .locals init (int32 V_0,
-               int32 V_1)
-      IL_0000:  ldarg.0
-      IL_0001:  brfalse.s  IL_0020
-
-      IL_0003:  ldarg.1
-      IL_0004:  brfalse.s  IL_001e
-
-      IL_0006:  ldarg.0
-      IL_0007:  ldfld      int32 SteppingMatch06/Discr::_tag
-      IL_000c:  stloc.0
-      IL_000d:  ldarg.1
-      IL_000e:  ldfld      int32 SteppingMatch06/Discr::_tag
-      IL_0013:  stloc.1
-      IL_0014:  ldloc.0
-      IL_0015:  ldloc.1
-      IL_0016:  bne.un.s   IL_001a
-
-      IL_0018:  ldc.i4.0
-      IL_0019:  ret
-
-      IL_001a:  ldloc.0
-      IL_001b:  ldloc.1
-      IL_001c:  sub
-      IL_001d:  ret
-
-      IL_001e:  ldc.i4.1
-      IL_001f:  ret
-
-      IL_0020:  ldarg.1
-      IL_0021:  brfalse.s  IL_0025
-
-      IL_0023:  ldc.i4.m1
-      IL_0024:  ret
-
-      IL_0025:  ldc.i4.0
-      IL_0026:  ret
-    } // end of method Discr::CompareTo
-
-    .method public hidebysig virtual final 
-            instance int32  CompareTo(object obj) cil managed
-    {
-      .custom instance void [System.Runtime]System.Runtime.CompilerServices.CompilerGeneratedAttribute::.ctor() = ( 01 00 00 00 )
-      // Code size       13 (0xd)
-      .maxstack  8
-      IL_0000:  ldarg.0
-      IL_0001:  ldarg.1
-      IL_0002:  unbox.any  SteppingMatch06/Discr
-      IL_0007:  callvirt   instance int32 SteppingMatch06/Discr::CompareTo(class SteppingMatch06/Discr)
-      IL_000c:  ret
-    } // end of method Discr::CompareTo
-
-    .method public hidebysig virtual final 
-            instance int32  CompareTo(object obj,
-                                      class [System.Runtime]System.Collections.IComparer comp) cil managed
-    {
-      .custom instance void [System.Runtime]System.Runtime.CompilerServices.CompilerGeneratedAttribute::.ctor() = ( 01 00 00 00 )
-      // Code size       56 (0x38)
-      .maxstack  4
-      .locals init (class SteppingMatch06/Discr V_0,
-               int32 V_1,
-               int32 V_2)
-      IL_0000:  ldarg.1
-      IL_0001:  unbox.any  SteppingMatch06/Discr
-      IL_0006:  stloc.0
-      IL_0007:  ldarg.0
-      IL_0008:  brfalse.s  IL_002c
-
-      IL_000a:  ldarg.1
-      IL_000b:  unbox.any  SteppingMatch06/Discr
-      IL_0010:  brfalse.s  IL_002a
-
-      IL_0012:  ldarg.0
-      IL_0013:  ldfld      int32 SteppingMatch06/Discr::_tag
-      IL_0018:  stloc.1
-      IL_0019:  ldloc.0
-      IL_001a:  ldfld      int32 SteppingMatch06/Discr::_tag
-      IL_001f:  stloc.2
-      IL_0020:  ldloc.1
-      IL_0021:  ldloc.2
-      IL_0022:  bne.un.s   IL_0026
-
-      IL_0024:  ldc.i4.0
-      IL_0025:  ret
-
-      IL_0026:  ldloc.1
-      IL_0027:  ldloc.2
-      IL_0028:  sub
-      IL_0029:  ret
-
-      IL_002a:  ldc.i4.1
-      IL_002b:  ret
-
-      IL_002c:  ldarg.1
-      IL_002d:  unbox.any  SteppingMatch06/Discr
-      IL_0032:  brfalse.s  IL_0036
-
-      IL_0034:  ldc.i4.m1
-      IL_0035:  ret
-
-      IL_0036:  ldc.i4.0
-      IL_0037:  ret
-    } // end of method Discr::CompareTo
-
-    .method public hidebysig virtual final 
-            instance int32  GetHashCode(class [System.Runtime]System.Collections.IEqualityComparer comp) cil managed
-    {
-      .custom instance void [System.Runtime]System.Runtime.CompilerServices.CompilerGeneratedAttribute::.ctor() = ( 01 00 00 00 )
-      // Code size       14 (0xe)
-      .maxstack  3
-      .locals init (int32 V_0)
-      IL_0000:  ldarg.0
-      IL_0001:  brfalse.s  IL_000c
-
-      IL_0003:  ldc.i4.0
-      IL_0004:  stloc.0
-      IL_0005:  ldarg.0
-      IL_0006:  ldfld      int32 SteppingMatch06/Discr::_tag
-      IL_000b:  ret
-
-      IL_000c:  ldc.i4.0
-      IL_000d:  ret
-    } // end of method Discr::GetHashCode
-
-    .method public hidebysig virtual final 
-            instance int32  GetHashCode() cil managed
-    {
-      .custom instance void [System.Runtime]System.Runtime.CompilerServices.CompilerGeneratedAttribute::.ctor() = ( 01 00 00 00 )
-      // Code size       12 (0xc)
-      .maxstack  8
-      IL_0000:  ldarg.0
-      IL_0001:  call       class [System.Runtime]System.Collections.IEqualityComparer [FSharp.Core]Microsoft.FSharp.Core.LanguagePrimitives::get_GenericEqualityComparer()
-      IL_0006:  callvirt   instance int32 SteppingMatch06/Discr::GetHashCode(class [System.Runtime]System.Collections.IEqualityComparer)
-      IL_000b:  ret
-    } // end of method Discr::GetHashCode
-
-    .method public hidebysig virtual final 
-            instance bool  Equals(object obj,
-                                  class [System.Runtime]System.Collections.IEqualityComparer comp) cil managed
-    {
-      .custom instance void [System.Runtime]System.Runtime.CompilerServices.CompilerGeneratedAttribute::.ctor() = ( 01 00 00 00 )
-      // Code size       44 (0x2c)
-      .maxstack  4
-      .locals init (class SteppingMatch06/Discr V_0,
-               class SteppingMatch06/Discr V_1,
-               int32 V_2,
-               int32 V_3)
-      IL_0000:  ldarg.0
-      IL_0001:  brfalse.s  IL_0024
-
-      IL_0003:  ldarg.1
-      IL_0004:  isinst     SteppingMatch06/Discr
-      IL_0009:  stloc.0
-      IL_000a:  ldloc.0
-      IL_000b:  brfalse.s  IL_0022
-
-      IL_000d:  ldloc.0
-      IL_000e:  stloc.1
-      IL_000f:  ldarg.0
-      IL_0010:  ldfld      int32 SteppingMatch06/Discr::_tag
-      IL_0015:  stloc.2
-      IL_0016:  ldloc.1
-      IL_0017:  ldfld      int32 SteppingMatch06/Discr::_tag
-      IL_001c:  stloc.3
-      IL_001d:  ldloc.2
-      IL_001e:  ldloc.3
-      IL_001f:  ceq
-      IL_0021:  ret
-
-      IL_0022:  ldc.i4.0
-      IL_0023:  ret
-
-      IL_0024:  ldarg.1
-      IL_0025:  ldnull
-      IL_0026:  cgt.un
-      IL_0028:  ldc.i4.0
-      IL_0029:  ceq
-      IL_002b:  ret
-    } // end of method Discr::Equals
-
-    .method public hidebysig virtual final 
-            instance bool  Equals(class SteppingMatch06/Discr obj) cil managed
-    {
-      .custom instance void [System.Runtime]System.Runtime.CompilerServices.CompilerGeneratedAttribute::.ctor() = ( 01 00 00 00 )
-      // Code size       35 (0x23)
-      .maxstack  4
-      .locals init (int32 V_0,
-               int32 V_1)
-      IL_0000:  ldarg.0
-      IL_0001:  brfalse.s  IL_001b
-
-      IL_0003:  ldarg.1
-      IL_0004:  brfalse.s  IL_0019
-
-      IL_0006:  ldarg.0
-      IL_0007:  ldfld      int32 SteppingMatch06/Discr::_tag
-      IL_000c:  stloc.0
-      IL_000d:  ldarg.1
-      IL_000e:  ldfld      int32 SteppingMatch06/Discr::_tag
-      IL_0013:  stloc.1
-      IL_0014:  ldloc.0
-      IL_0015:  ldloc.1
-      IL_0016:  ceq
-      IL_0018:  ret
-
-      IL_0019:  ldc.i4.0
-      IL_001a:  ret
-
-      IL_001b:  ldarg.1
-      IL_001c:  ldnull
-      IL_001d:  cgt.un
-      IL_001f:  ldc.i4.0
-      IL_0020:  ceq
-      IL_0022:  ret
-    } // end of method Discr::Equals
-
-    .method public hidebysig virtual final 
-            instance bool  Equals(object obj) cil managed
-    {
-      .custom instance void [System.Runtime]System.Runtime.CompilerServices.CompilerGeneratedAttribute::.ctor() = ( 01 00 00 00 )
-      // Code size       20 (0x14)
-      .maxstack  4
-      .locals init (class SteppingMatch06/Discr V_0)
-      IL_0000:  ldarg.1
-      IL_0001:  isinst     SteppingMatch06/Discr
-      IL_0006:  stloc.0
-      IL_0007:  ldloc.0
-      IL_0008:  brfalse.s  IL_0012
-
-      IL_000a:  ldarg.0
-      IL_000b:  ldloc.0
-      IL_000c:  callvirt   instance bool SteppingMatch06/Discr::Equals(class SteppingMatch06/Discr)
-      IL_0011:  ret
-
-      IL_0012:  ldc.i4.0
-      IL_0013:  ret
-    } // end of method Discr::Equals
-
-    .property instance int32 Tag()
-    {
-      .custom instance void [System.Runtime]System.Runtime.CompilerServices.CompilerGeneratedAttribute::.ctor() = ( 01 00 00 00 ) 
-      .custom instance void [System.Runtime]System.Diagnostics.DebuggerNonUserCodeAttribute::.ctor() = ( 01 00 00 00 ) 
-      .custom instance void [System.Runtime]System.Diagnostics.DebuggerBrowsableAttribute::.ctor(valuetype [System.Runtime]System.Diagnostics.DebuggerBrowsableState) = ( 01 00 00 00 00 00 00 00 ) 
-      .get instance int32 SteppingMatch06/Discr::get_Tag()
-    } // end of property Discr::Tag
-    .property class SteppingMatch06/Discr
-            CaseA()
-    {
-      .custom instance void [System.Runtime]System.Runtime.CompilerServices.CompilerGeneratedAttribute::.ctor() = ( 01 00 00 00 ) 
-      .custom instance void [System.Runtime]System.Diagnostics.DebuggerNonUserCodeAttribute::.ctor() = ( 01 00 00 00 ) 
-      .custom instance void [System.Runtime]System.Diagnostics.DebuggerBrowsableAttribute::.ctor(valuetype [System.Runtime]System.Diagnostics.DebuggerBrowsableState) = ( 01 00 00 00 00 00 00 00 ) 
-      .get class SteppingMatch06/Discr SteppingMatch06/Discr::get_CaseA()
-    } // end of property Discr::CaseA
-    .property instance bool IsCaseA()
-    {
-      .custom instance void [System.Runtime]System.Runtime.CompilerServices.CompilerGeneratedAttribute::.ctor() = ( 01 00 00 00 ) 
-      .custom instance void [System.Runtime]System.Diagnostics.DebuggerNonUserCodeAttribute::.ctor() = ( 01 00 00 00 ) 
-      .custom instance void [System.Runtime]System.Diagnostics.DebuggerBrowsableAttribute::.ctor(valuetype [System.Runtime]System.Diagnostics.DebuggerBrowsableState) = ( 01 00 00 00 00 00 00 00 ) 
-      .get instance bool SteppingMatch06/Discr::get_IsCaseA()
-    } // end of property Discr::IsCaseA
-    .property class SteppingMatch06/Discr
-            CaseB()
-    {
-      .custom instance void [System.Runtime]System.Runtime.CompilerServices.CompilerGeneratedAttribute::.ctor() = ( 01 00 00 00 ) 
-      .custom instance void [System.Runtime]System.Diagnostics.DebuggerNonUserCodeAttribute::.ctor() = ( 01 00 00 00 ) 
-      .custom instance void [System.Runtime]System.Diagnostics.DebuggerBrowsableAttribute::.ctor(valuetype [System.Runtime]System.Diagnostics.DebuggerBrowsableState) = ( 01 00 00 00 00 00 00 00 ) 
-      .get class SteppingMatch06/Discr SteppingMatch06/Discr::get_CaseB()
-    } // end of property Discr::CaseB
-    .property instance bool IsCaseB()
-    {
-      .custom instance void [System.Runtime]System.Runtime.CompilerServices.CompilerGeneratedAttribute::.ctor() = ( 01 00 00 00 ) 
-      .custom instance void [System.Runtime]System.Diagnostics.DebuggerNonUserCodeAttribute::.ctor() = ( 01 00 00 00 ) 
-      .custom instance void [System.Runtime]System.Diagnostics.DebuggerBrowsableAttribute::.ctor(valuetype [System.Runtime]System.Diagnostics.DebuggerBrowsableState) = ( 01 00 00 00 00 00 00 00 ) 
-      .get instance bool SteppingMatch06/Discr::get_IsCaseB()
-    } // end of property Discr::IsCaseB
-  } // end of class Discr
-
-  .method public static void  funcD(class SteppingMatch06/Discr n) cil managed
-  {
-    // Code size       34 (0x22)
-    .maxstack  8
-    IL_0000:  nop
-    IL_0001:  ldarg.0
-    IL_0002:  call       instance int32 SteppingMatch06/Discr::get_Tag()
-    IL_0007:  ldc.i4.0
-    IL_0008:  bne.un.s   IL_000c
-
-    IL_000a:  br.s       IL_0017
-
-    IL_000c:  ldstr      "B"
-    IL_0011:  call       void [System.Console]System.Console::WriteLine(string)
-    IL_0016:  ret
-
-    IL_0017:  ldstr      "A"
-    IL_001c:  call       void [System.Console]System.Console::WriteLine(string)
-    IL_0021:  ret
-  } // end of method SteppingMatch06::funcD
-
-} // end of class SteppingMatch06
-
-.class private abstract auto ansi sealed '<StartupCode$SteppingMatch06>'.$SteppingMatch06
-       extends [System.Runtime]System.Object
-{
-  .method public static void  main@() cil managed
-  {
-    .entrypoint
-    // Code size       1 (0x1)
-    .maxstack  8
-    IL_0000:  ret
-  } // end of method $SteppingMatch06::main@
-
-} // end of class '<StartupCode$SteppingMatch06>'.$SteppingMatch06
-
-
-// =============================================================
-
-// *********** DISASSEMBLY COMPLETE ***********************
-// WARNING: Created Win32 resource file D:\code\FS\fsharp\artifacts\bin\FSharp.Compiler.ComponentTests\Release\net7.0\tests\EmittedIL\SteppingMatch\SteppingMatch06_fs\SteppingMatch06.res
-=======
 
 
 
@@ -1052,5 +517,3 @@
 
 
 
-
->>>>>>> 85c5cc34
