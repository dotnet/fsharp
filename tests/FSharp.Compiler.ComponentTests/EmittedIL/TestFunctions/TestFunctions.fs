--- conflicted
+++ resolved
@@ -281,23 +281,17 @@
     //SOURCE=TestFunction22h.fs   SCFLAGS="-g --test:EmitFeeFeeAs100001 --optimize-" COMPILE_ONLY=1 POSTCMD="..\\CompareIL.cmd TestFunction22h.exe"	# TestFunction22h.fs -
 
     //SOURCE=TestFunction23.fs  SCFLAGS="-g --test:EmitFeeFeeAs100001 --optimize-" COMPILE_ONLY=1 POSTCMD="..\\CompareIL.cmd TestFunction23.exe"	# TestFunction23.fs -
-<<<<<<< HEAD
-    [<Theory; Directory(__SOURCE_DIRECTORY__, Includes=[|"TestFunction23.fs"|])>]
+    [<Theory; FileInlineData("TestFunction23.fs")>]
     let ``TestFunction23_RealInternalSignatureOff_fs`` compilation =
         compilation
         |> withRealInternalSignatureOff
         |> verifyCompilation
 
-    [<Theory; Directory(__SOURCE_DIRECTORY__, Includes=[|"TestFunction23.fs"|])>]
+    [<Theory; FileInlineData("TestFunction23.fs")>]
     let ``TestFunction23_RealInternalSignatureOn_fs`` compilation =
         compilation
+        |> getCompilation
         |> withRealInternalSignatureOn
-=======
-    [<Theory; FileInlineData("TestFunction23.fs")>]
-    let ``TestFunction23_fs`` compilation =
-        compilation
-        |> getCompilation
->>>>>>> 23bb6050
         |> verifyCompilation
 
     //SOURCE=TestFunction24.fs   SCFLAGS="-g --optimize-" PEVER=/Exp_Fail COMPILE_ONLY=1 POSTCMD="..\\CompareIL.cmd TestFunction24.exe"	# TestFunction24.fs -
