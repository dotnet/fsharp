




.assembly extern runtime { }
.assembly extern FSharp.Core { }
.assembly assembly
{
  .custom instance void [FSharp.Core]Microsoft.FSharp.Core.FSharpInterfaceDataVersionAttribute::.ctor(int32,
                                                                                                      int32,
                                                                                                      int32) = ( 01 00 02 00 00 00 00 00 00 00 00 00 00 00 00 00 ) 

  
  

  .hash algorithm 0x00008004
  .ver 0:0:0:0
}
.mresource public FSharpSignatureData.assembly
{
  
  
}
.mresource public FSharpOptimizationData.assembly
{
  
  
}
.module assembly.exe

.imagebase {value}
.file alignment 0x00000200
.stackreserve 0x00100000
.subsystem 0x0003       
.corflags 0x00000001    





.class public abstract auto ansi sealed assembly
       extends [runtime]System.Object
{
  .custom instance void [FSharp.Core]Microsoft.FSharp.Core.CompilationMappingAttribute::.ctor(valuetype [FSharp.Core]Microsoft.FSharp.Core.SourceConstructFlags) = ( 01 00 07 00 00 00 00 00 ) 
  .class auto ansi serializable sealed nested public R
         extends [runtime]System.Object
         implements class [runtime]System.IEquatable`1<class assembly/R>,
                    [runtime]System.Collections.IStructuralEquatable,
                    class [runtime]System.IComparable`1<class assembly/R>,
                    [runtime]System.IComparable,
                    [runtime]System.Collections.IStructuralComparable
  {
    .custom instance void [FSharp.Core]Microsoft.FSharp.Core.CompilationMappingAttribute::.ctor(valuetype [FSharp.Core]Microsoft.FSharp.Core.SourceConstructFlags) = ( 01 00 02 00 00 00 00 00 ) 
    .field assembly int32 x@
    .custom instance void [runtime]System.Runtime.CompilerServices.CompilerGeneratedAttribute::.ctor() = ( 01 00 00 00 ) 
    .custom instance void [runtime]System.Diagnostics.DebuggerBrowsableAttribute::.ctor(valuetype [runtime]System.Diagnostics.DebuggerBrowsableState) = ( 01 00 00 00 00 00 00 00 ) 
    .field assembly int32 y@
    .custom instance void [runtime]System.Runtime.CompilerServices.CompilerGeneratedAttribute::.ctor() = ( 01 00 00 00 ) 
    .custom instance void [runtime]System.Diagnostics.DebuggerBrowsableAttribute::.ctor(valuetype [runtime]System.Diagnostics.DebuggerBrowsableState) = ( 01 00 00 00 00 00 00 00 ) 
    .method public hidebysig specialname 
            instance int32  get_x() cil managed
    {
      .custom instance void [runtime]System.Runtime.CompilerServices.CompilerGeneratedAttribute::.ctor() = ( 01 00 00 00 ) 
      .custom instance void [runtime]System.Diagnostics.DebuggerNonUserCodeAttribute::.ctor() = ( 01 00 00 00 ) 
      
      .maxstack  8
      IL_0000:  ldarg.0
      IL_0001:  ldfld      int32 assembly/R::x@
      IL_0006:  ret
    } 

    .method public hidebysig specialname 
            instance int32  get_y() cil managed
    {
      .custom instance void [runtime]System.Runtime.CompilerServices.CompilerGeneratedAttribute::.ctor() = ( 01 00 00 00 ) 
      .custom instance void [runtime]System.Diagnostics.DebuggerNonUserCodeAttribute::.ctor() = ( 01 00 00 00 ) 
      
      .maxstack  8
      IL_0000:  ldarg.0
      IL_0001:  ldfld      int32 assembly/R::y@
      IL_0006:  ret
    } 

    .method public specialname rtspecialname 
            instance void  .ctor(int32 x,
                                 int32 y) cil managed
    {
      .custom instance void System.Diagnostics.CodeAnalysis.DynamicDependencyAttribute::.ctor(valuetype System.Diagnostics.CodeAnalysis.DynamicallyAccessedMemberTypes,
                                                                                              class [runtime]System.Type) = ( 01 00 60 06 00 00 10 54 65 73 74 46 75 6E 63 74   
                                                                                                                               69 6F 6E 31 37 2B 52 00 00 )                      
      
      .maxstack  8
      IL_0000:  ldarg.0
      IL_0001:  call       instance void [runtime]System.Object::.ctor()
      IL_0006:  ldarg.0
      IL_0007:  ldarg.1
      IL_0008:  stfld      int32 assembly/R::x@
      IL_000d:  ldarg.0
      IL_000e:  ldarg.2
      IL_000f:  stfld      int32 assembly/R::y@
      IL_0014:  ret
    } 

    .method public strict virtual instance string 
            ToString() cil managed
    {
      .custom instance void [runtime]System.Runtime.CompilerServices.CompilerGeneratedAttribute::.ctor() = ( 01 00 00 00 ) 
      
      .maxstack  8
      IL_0000:  ldstr      "%+A"
      IL_0005:  newobj     instance void class [FSharp.Core]Microsoft.FSharp.Core.PrintfFormat`5<class [FSharp.Core]Microsoft.FSharp.Core.FSharpFunc`2<class assembly/R,string>,class [FSharp.Core]Microsoft.FSharp.Core.Unit,string,string,class assembly/R>::.ctor(string)
      IL_000a:  call       !!0 [FSharp.Core]Microsoft.FSharp.Core.ExtraTopLevelOperators::PrintFormatToString<class [FSharp.Core]Microsoft.FSharp.Core.FSharpFunc`2<class assembly/R,string>>(class [FSharp.Core]Microsoft.FSharp.Core.PrintfFormat`4<!!0,class [FSharp.Core]Microsoft.FSharp.Core.Unit,string,string>)
      IL_000f:  ldarg.0
      IL_0010:  callvirt   instance !1 class [FSharp.Core]Microsoft.FSharp.Core.FSharpFunc`2<class assembly/R,string>::Invoke(!0)
      IL_0015:  ret
    } 

    .method public hidebysig virtual final 
            instance int32  CompareTo(class assembly/R obj) cil managed
    {
      .custom instance void [runtime]System.Runtime.CompilerServices.CompilerGeneratedAttribute::.ctor() = ( 01 00 00 00 ) 
      
      .maxstack  5
      .locals init (int32 V_0,
               class [runtime]System.Collections.IComparer V_1,
               int32 V_2,
               int32 V_3,
               class [runtime]System.Collections.IComparer V_4,
               int32 V_5,
               int32 V_6)
      IL_0000:  ldarg.0
      IL_0001:  brfalse.s  IL_0057

      IL_0003:  ldarg.1
      IL_0004:  brfalse.s  IL_0055

      IL_0006:  call       class [runtime]System.Collections.IComparer [FSharp.Core]Microsoft.FSharp.Core.LanguagePrimitives::get_GenericComparer()
      IL_000b:  stloc.1
      IL_000c:  ldarg.0
      IL_000d:  ldfld      int32 assembly/R::x@
      IL_0012:  stloc.2
      IL_0013:  ldarg.1
      IL_0014:  ldfld      int32 assembly/R::x@
      IL_0019:  stloc.3
      IL_001a:  ldloc.2
      IL_001b:  ldloc.3
      IL_001c:  cgt
      IL_001e:  ldloc.2
      IL_001f:  ldloc.3
      IL_0020:  clt
      IL_0022:  sub
      IL_0023:  stloc.0
      IL_0024:  ldloc.0
      IL_0025:  ldc.i4.0
      IL_0026:  bge.s      IL_002a

      IL_0028:  ldloc.0
      IL_0029:  ret

      IL_002a:  ldloc.0
      IL_002b:  ldc.i4.0
      IL_002c:  ble.s      IL_0030

      IL_002e:  ldloc.0
      IL_002f:  ret

      IL_0030:  call       class [runtime]System.Collections.IComparer [FSharp.Core]Microsoft.FSharp.Core.LanguagePrimitives::get_GenericComparer()
      IL_0035:  stloc.s    V_4
      IL_0037:  ldarg.0
      IL_0038:  ldfld      int32 assembly/R::y@
      IL_003d:  stloc.s    V_5
      IL_003f:  ldarg.1
      IL_0040:  ldfld      int32 assembly/R::y@
      IL_0045:  stloc.s    V_6
      IL_0047:  ldloc.s    V_5
      IL_0049:  ldloc.s    V_6
      IL_004b:  cgt
      IL_004d:  ldloc.s    V_5
      IL_004f:  ldloc.s    V_6
      IL_0051:  clt
      IL_0053:  sub
      IL_0054:  ret

      IL_0055:  ldc.i4.1
      IL_0056:  ret

      IL_0057:  ldarg.1
      IL_0058:  brfalse.s  IL_005c

      IL_005a:  ldc.i4.m1
      IL_005b:  ret

      IL_005c:  ldc.i4.0
      IL_005d:  ret
    } 

    .method public hidebysig virtual final 
            instance int32  CompareTo(object obj) cil managed
    {
      .custom instance void [runtime]System.Runtime.CompilerServices.CompilerGeneratedAttribute::.ctor() = ( 01 00 00 00 ) 
      
      .maxstack  8
      IL_0000:  ldarg.0
      IL_0001:  ldarg.1
      IL_0002:  unbox.any  assembly/R
      IL_0007:  callvirt   instance int32 assembly/R::CompareTo(class assembly/R)
      IL_000c:  ret
    } 

    .method public hidebysig virtual final 
            instance int32  CompareTo(object obj,
                                      class [runtime]System.Collections.IComparer comp) cil managed
    {
      .custom instance void [runtime]System.Runtime.CompilerServices.CompilerGeneratedAttribute::.ctor() = ( 01 00 00 00 ) 
      
      .maxstack  5
      .locals init (class assembly/R V_0,
               class assembly/R V_1,
               int32 V_2,
               class [runtime]System.Collections.IComparer V_3,
               int32 V_4,
               int32 V_5,
               class [runtime]System.Collections.IComparer V_6,
               int32 V_7,
               int32 V_8)
      IL_0000:  ldarg.1
      IL_0001:  unbox.any  assembly/R
      IL_0006:  stloc.0
      IL_0007:  ldloc.0
      IL_0008:  stloc.1
      IL_0009:  ldarg.0
      IL_000a:  brfalse.s  IL_0063

      IL_000c:  ldarg.1
      IL_000d:  unbox.any  assembly/R
      IL_0012:  brfalse.s  IL_0061

      IL_0014:  ldarg.2
      IL_0015:  stloc.3
      IL_0016:  ldarg.0
      IL_0017:  ldfld      int32 assembly/R::x@
      IL_001c:  stloc.s    V_4
      IL_001e:  ldloc.1
      IL_001f:  ldfld      int32 assembly/R::x@
      IL_0024:  stloc.s    V_5
      IL_0026:  ldloc.s    V_4
      IL_0028:  ldloc.s    V_5
      IL_002a:  cgt
      IL_002c:  ldloc.s    V_4
      IL_002e:  ldloc.s    V_5
      IL_0030:  clt
      IL_0032:  sub
      IL_0033:  stloc.2
      IL_0034:  ldloc.2
      IL_0035:  ldc.i4.0
      IL_0036:  bge.s      IL_003a

      IL_0038:  ldloc.2
      IL_0039:  ret

      IL_003a:  ldloc.2
      IL_003b:  ldc.i4.0
      IL_003c:  ble.s      IL_0040

      IL_003e:  ldloc.2
      IL_003f:  ret

      IL_0040:  ldarg.2
      IL_0041:  stloc.s    V_6
      IL_0043:  ldarg.0
      IL_0044:  ldfld      int32 assembly/R::y@
      IL_0049:  stloc.s    V_7
      IL_004b:  ldloc.1
      IL_004c:  ldfld      int32 assembly/R::y@
      IL_0051:  stloc.s    V_8
      IL_0053:  ldloc.s    V_7
      IL_0055:  ldloc.s    V_8
      IL_0057:  cgt
      IL_0059:  ldloc.s    V_7
      IL_005b:  ldloc.s    V_8
      IL_005d:  clt
      IL_005f:  sub
      IL_0060:  ret

      IL_0061:  ldc.i4.1
      IL_0062:  ret

      IL_0063:  ldarg.1
      IL_0064:  unbox.any  assembly/R
      IL_0069:  brfalse.s  IL_006d

      IL_006b:  ldc.i4.m1
      IL_006c:  ret

      IL_006d:  ldc.i4.0
      IL_006e:  ret
    } 

    .method public hidebysig virtual final 
            instance int32  GetHashCode(class [runtime]System.Collections.IEqualityComparer comp) cil managed
    {
      .custom instance void [runtime]System.Runtime.CompilerServices.CompilerGeneratedAttribute::.ctor() = ( 01 00 00 00 ) 
      
      .maxstack  7
      .locals init (int32 V_0,
               class [runtime]System.Collections.IEqualityComparer V_1,
               class [runtime]System.Collections.IEqualityComparer V_2)
      IL_0000:  ldarg.0
      IL_0001:  brfalse.s  IL_0035

      IL_0003:  ldc.i4.0
      IL_0004:  stloc.0
      IL_0005:  ldc.i4     0x9e3779b9
      IL_000a:  ldarg.1
      IL_000b:  stloc.1
      IL_000c:  ldarg.0
      IL_000d:  ldfld      int32 assembly/R::y@
      IL_0012:  ldloc.0
      IL_0013:  ldc.i4.6
      IL_0014:  shl
      IL_0015:  ldloc.0
      IL_0016:  ldc.i4.2
      IL_0017:  shr
      IL_0018:  add
      IL_0019:  add
      IL_001a:  add
      IL_001b:  stloc.0
      IL_001c:  ldc.i4     0x9e3779b9
      IL_0021:  ldarg.1
      IL_0022:  stloc.2
      IL_0023:  ldarg.0
      IL_0024:  ldfld      int32 assembly/R::x@
      IL_0029:  ldloc.0
      IL_002a:  ldc.i4.6
      IL_002b:  shl
      IL_002c:  ldloc.0
      IL_002d:  ldc.i4.2
      IL_002e:  shr
      IL_002f:  add
      IL_0030:  add
      IL_0031:  add
      IL_0032:  stloc.0
      IL_0033:  ldloc.0
      IL_0034:  ret

      IL_0035:  ldc.i4.0
      IL_0036:  ret
    } 

    .method public hidebysig virtual final 
            instance int32  GetHashCode() cil managed
    {
      .custom instance void [runtime]System.Runtime.CompilerServices.CompilerGeneratedAttribute::.ctor() = ( 01 00 00 00 ) 
      
      .maxstack  8
      IL_0000:  ldarg.0
      IL_0001:  call       class [runtime]System.Collections.IEqualityComparer [FSharp.Core]Microsoft.FSharp.Core.LanguagePrimitives::get_GenericEqualityComparer()
      IL_0006:  callvirt   instance int32 assembly/R::GetHashCode(class [runtime]System.Collections.IEqualityComparer)
      IL_000b:  ret
    } 

    .method public hidebysig virtual final 
            instance bool  Equals(object obj,
                                  class [runtime]System.Collections.IEqualityComparer comp) cil managed
    {
      .custom instance void [runtime]System.Runtime.CompilerServices.CompilerGeneratedAttribute::.ctor() = ( 01 00 00 00 ) 
      
      .maxstack  4
      .locals init (class assembly/R V_0,
               class assembly/R V_1,
               class [runtime]System.Collections.IEqualityComparer V_2,
               class [runtime]System.Collections.IEqualityComparer V_3)
      IL_0000:  ldarg.0
      IL_0001:  brfalse.s  IL_0036

      IL_0003:  ldarg.1
      IL_0004:  isinst     assembly/R
      IL_0009:  stloc.0
      IL_000a:  ldloc.0
      IL_000b:  brfalse.s  IL_0034

      IL_000d:  ldloc.0
      IL_000e:  stloc.1
      IL_000f:  ldarg.2
      IL_0010:  stloc.2
      IL_0011:  ldarg.0
      IL_0012:  ldfld      int32 assembly/R::x@
      IL_0017:  ldloc.1
      IL_0018:  ldfld      int32 assembly/R::x@
      IL_001d:  ceq
      IL_001f:  brfalse.s  IL_0032

      IL_0021:  ldarg.2
      IL_0022:  stloc.3
      IL_0023:  ldarg.0
      IL_0024:  ldfld      int32 assembly/R::y@
      IL_0029:  ldloc.1
      IL_002a:  ldfld      int32 assembly/R::y@
      IL_002f:  ceq
      IL_0031:  ret

      IL_0032:  ldc.i4.0
      IL_0033:  ret

      IL_0034:  ldc.i4.0
      IL_0035:  ret

      IL_0036:  ldarg.1
      IL_0037:  ldnull
      IL_0038:  cgt.un
      IL_003a:  ldc.i4.0
      IL_003b:  ceq
      IL_003d:  ret
    } 

    .method public hidebysig virtual final 
            instance bool  Equals(class assembly/R obj) cil managed
    {
      .custom instance void [runtime]System.Runtime.CompilerServices.CompilerGeneratedAttribute::.ctor() = ( 01 00 00 00 ) 
      
      .maxstack  8
      IL_0000:  ldarg.0
      IL_0001:  brfalse.s  IL_0027

      IL_0003:  ldarg.1
      IL_0004:  brfalse.s  IL_0025

      IL_0006:  ldarg.0
      IL_0007:  ldfld      int32 assembly/R::x@
      IL_000c:  ldarg.1
      IL_000d:  ldfld      int32 assembly/R::x@
      IL_0012:  bne.un.s   IL_0023

      IL_0014:  ldarg.0
      IL_0015:  ldfld      int32 assembly/R::y@
      IL_001a:  ldarg.1
      IL_001b:  ldfld      int32 assembly/R::y@
      IL_0020:  ceq
      IL_0022:  ret

      IL_0023:  ldc.i4.0
      IL_0024:  ret

      IL_0025:  ldc.i4.0
      IL_0026:  ret

      IL_0027:  ldarg.1
      IL_0028:  ldnull
      IL_0029:  cgt.un
      IL_002b:  ldc.i4.0
      IL_002c:  ceq
      IL_002e:  ret
    } 

    .method public hidebysig virtual final 
            instance bool  Equals(object obj) cil managed
    {
      .custom instance void [runtime]System.Runtime.CompilerServices.CompilerGeneratedAttribute::.ctor() = ( 01 00 00 00 ) 
      
      .maxstack  4
      .locals init (class assembly/R V_0)
      IL_0000:  ldarg.1
      IL_0001:  isinst     assembly/R
      IL_0006:  stloc.0
      IL_0007:  ldloc.0
      IL_0008:  brfalse.s  IL_0012

      IL_000a:  ldarg.0
      IL_000b:  ldloc.0
      IL_000c:  callvirt   instance bool assembly/R::Equals(class assembly/R)
      IL_0011:  ret

      IL_0012:  ldc.i4.0
      IL_0013:  ret
    } 

    .property instance int32 x()
    {
      .custom instance void [FSharp.Core]Microsoft.FSharp.Core.CompilationMappingAttribute::.ctor(valuetype [FSharp.Core]Microsoft.FSharp.Core.SourceConstructFlags,
                                                                                                  int32) = ( 01 00 04 00 00 00 00 00 00 00 00 00 ) 
      .get instance int32 assembly/R::get_x()
    } 
    .property instance int32 y()
    {
      .custom instance void [FSharp.Core]Microsoft.FSharp.Core.CompilationMappingAttribute::.ctor(valuetype [FSharp.Core]Microsoft.FSharp.Core.SourceConstructFlags,
                                                                                                  int32) = ( 01 00 04 00 00 00 01 00 00 00 00 00 ) 
      .get instance int32 assembly/R::get_y()
    } 
  } 

  .method public static class [runtime]System.Tuple`2<class assembly/R,class assembly/R> 
          assembly(int32 inp) cil managed
  {
    
    .maxstack  4
    .locals init (class assembly/R V_0)
    IL_0000:  ldc.i4.3
    IL_0001:  ldarg.0
    IL_0002:  newobj     instance void assembly/R::.ctor(int32,
                                                               int32)
    IL_0007:  stloc.0
    IL_0008:  ldloc.0
    IL_0009:  ldloc.0
    IL_000a:  newobj     instance void class [runtime]System.Tuple`2<class assembly/R,class assembly/R>::.ctor(!0,
                                                                                                                            !1)
    IL_000f:  ret
  } 

} 

.class private abstract auto ansi sealed '<StartupCode$assembly>'.$assembly
       extends [runtime]System.Object
{
  .method public static void  main@() cil managed
  {
    .entrypoint
    
    .maxstack  8
    IL_0000:  ret
  } 

} 

.class private auto ansi sealed System.Diagnostics.CodeAnalysis.DynamicallyAccessedMemberTypes
       extends [runtime]System.Enum
{
  .custom instance void [runtime]System.FlagsAttribute::.ctor() = ( 01 00 00 00 ) 
  .custom instance void [runtime]System.Runtime.CompilerServices.CompilerGeneratedAttribute::.ctor() = ( 01 00 00 00 ) 
  .custom instance void [runtime]System.Diagnostics.DebuggerNonUserCodeAttribute::.ctor() = ( 01 00 00 00 ) 
  .field public specialname rtspecialname int32 value__ = int32(0x00000000)
  .field public static literal valuetype System.Diagnostics.CodeAnalysis.DynamicallyAccessedMemberTypes All = int32(0xFFFFFFFF)
  .field public static literal valuetype System.Diagnostics.CodeAnalysis.DynamicallyAccessedMemberTypes None = int32(0x00000000)
  .field public static literal valuetype System.Diagnostics.CodeAnalysis.DynamicallyAccessedMemberTypes PublicParameterlessConstructor = int32(0x00000001)
  .field public static literal valuetype System.Diagnostics.CodeAnalysis.DynamicallyAccessedMemberTypes PublicConstructors = int32(0x00000003)
  .field public static literal valuetype System.Diagnostics.CodeAnalysis.DynamicallyAccessedMemberTypes NonPublicConstructors = int32(0x00000004)
  .field public static literal valuetype System.Diagnostics.CodeAnalysis.DynamicallyAccessedMemberTypes PublicMethods = int32(0x00000008)
  .field public static literal valuetype System.Diagnostics.CodeAnalysis.DynamicallyAccessedMemberTypes NonPublicMethods = int32(0x00000010)
  .field public static literal valuetype System.Diagnostics.CodeAnalysis.DynamicallyAccessedMemberTypes PublicFields = int32(0x00000020)
  .field public static literal valuetype System.Diagnostics.CodeAnalysis.DynamicallyAccessedMemberTypes NonPublicFields = int32(0x00000040)
  .field public static literal valuetype System.Diagnostics.CodeAnalysis.DynamicallyAccessedMemberTypes PublicNestedTypes = int32(0x00000080)
  .field public static literal valuetype System.Diagnostics.CodeAnalysis.DynamicallyAccessedMemberTypes NonPublicNestedTypes = int32(0x00000100)
  .field public static literal valuetype System.Diagnostics.CodeAnalysis.DynamicallyAccessedMemberTypes PublicProperties = int32(0x00000200)
  .field public static literal valuetype System.Diagnostics.CodeAnalysis.DynamicallyAccessedMemberTypes NonPublicProperties = int32(0x00000400)
  .field public static literal valuetype System.Diagnostics.CodeAnalysis.DynamicallyAccessedMemberTypes PublicEvents = int32(0x00000800)
  .field public static literal valuetype System.Diagnostics.CodeAnalysis.DynamicallyAccessedMemberTypes NonPublicEvents = int32(0x00001000)
  .field public static literal valuetype System.Diagnostics.CodeAnalysis.DynamicallyAccessedMemberTypes Interfaces = int32(0x00002000)
} 

.class private auto ansi beforefieldinit System.Diagnostics.CodeAnalysis.DynamicDependencyAttribute
       extends [runtime]System.Attribute
{
  .field private valuetype System.Diagnostics.CodeAnalysis.DynamicallyAccessedMemberTypes MemberType@
  .custom instance void [runtime]System.Runtime.CompilerServices.CompilerGeneratedAttribute::.ctor() = ( 01 00 00 00 ) 
  .custom instance void [runtime]System.Diagnostics.DebuggerNonUserCodeAttribute::.ctor() = ( 01 00 00 00 ) 
  .field private class [runtime]System.Type Type@
  .custom instance void [runtime]System.Runtime.CompilerServices.CompilerGeneratedAttribute::.ctor() = ( 01 00 00 00 ) 
  .custom instance void [runtime]System.Diagnostics.DebuggerNonUserCodeAttribute::.ctor() = ( 01 00 00 00 ) 
  .method public specialname rtspecialname 
          instance void  .ctor(valuetype System.Diagnostics.CodeAnalysis.DynamicallyAccessedMemberTypes MemberType,
                               class [runtime]System.Type Type) cil managed
  {
    .custom instance void [runtime]System.Runtime.CompilerServices.CompilerGeneratedAttribute::.ctor() = ( 01 00 00 00 ) 
    .custom instance void [runtime]System.Diagnostics.DebuggerNonUserCodeAttribute::.ctor() = ( 01 00 00 00 ) 
    
    .maxstack  8
    IL_0000:  ldarg.0
    IL_0001:  call       instance void [runtime]System.Attribute::.ctor()
    IL_0006:  ldarg.0
    IL_0007:  ldarg.1
    IL_0008:  stfld      valuetype System.Diagnostics.CodeAnalysis.DynamicallyAccessedMemberTypes System.Diagnostics.CodeAnalysis.DynamicDependencyAttribute::MemberType@
    IL_000d:  ldarg.0
    IL_000e:  ldarg.2
    IL_000f:  stfld      class [runtime]System.Type System.Diagnostics.CodeAnalysis.DynamicDependencyAttribute::Type@
    IL_0014:  ret
  } 

  .method public hidebysig specialname instance class [runtime]System.Type 
          get_Type() cil managed
  {
    .custom instance void [runtime]System.Runtime.CompilerServices.CompilerGeneratedAttribute::.ctor() = ( 01 00 00 00 ) 
    .custom instance void [runtime]System.Diagnostics.DebuggerNonUserCodeAttribute::.ctor() = ( 01 00 00 00 ) 
    
    .maxstack  8
    IL_0000:  ldarg.0
    IL_0001:  ldfld      class [runtime]System.Type System.Diagnostics.CodeAnalysis.DynamicDependencyAttribute::Type@
    IL_0006:  ret
  } 

<<<<<<< HEAD
  .method public hidebysig specialname instance void 
          set_Type(class [runtime]System.Type 'value') cil managed
  {
    .custom instance void [runtime]System.Runtime.CompilerServices.CompilerGeneratedAttribute::.ctor() = ( 01 00 00 00 ) 
    .custom instance void [runtime]System.Diagnostics.DebuggerNonUserCodeAttribute::.ctor() = ( 01 00 00 00 ) 
    
    .maxstack  8
    IL_0000:  ldarg.0
    IL_0001:  ldarg.1
    IL_0002:  stfld      class [runtime]System.Type System.Diagnostics.CodeAnalysis.DynamicDependencyAttribute::Type@
    IL_0007:  ret
  } 

=======
>>>>>>> 84dfab10
  .method public hidebysig specialname instance valuetype System.Diagnostics.CodeAnalysis.DynamicallyAccessedMemberTypes 
          get_MemberType() cil managed
  {
    .custom instance void [runtime]System.Runtime.CompilerServices.CompilerGeneratedAttribute::.ctor() = ( 01 00 00 00 ) 
    .custom instance void [runtime]System.Diagnostics.DebuggerNonUserCodeAttribute::.ctor() = ( 01 00 00 00 ) 
    
    .maxstack  8
    IL_0000:  ldarg.0
    IL_0001:  ldfld      valuetype System.Diagnostics.CodeAnalysis.DynamicallyAccessedMemberTypes System.Diagnostics.CodeAnalysis.DynamicDependencyAttribute::MemberType@
    IL_0006:  ret
  } 

<<<<<<< HEAD
  .method public hidebysig specialname instance void 
          set_MemberType(valuetype System.Diagnostics.CodeAnalysis.DynamicallyAccessedMemberTypes 'value') cil managed
  {
    .custom instance void [runtime]System.Runtime.CompilerServices.CompilerGeneratedAttribute::.ctor() = ( 01 00 00 00 ) 
    .custom instance void [runtime]System.Diagnostics.DebuggerNonUserCodeAttribute::.ctor() = ( 01 00 00 00 ) 
    
    .maxstack  8
    IL_0000:  ldarg.0
    IL_0001:  ldarg.1
    IL_0002:  stfld      valuetype System.Diagnostics.CodeAnalysis.DynamicallyAccessedMemberTypes System.Diagnostics.CodeAnalysis.DynamicDependencyAttribute::MemberType@
    IL_0007:  ret
  } 

=======
>>>>>>> 84dfab10
  .property instance valuetype System.Diagnostics.CodeAnalysis.DynamicallyAccessedMemberTypes
          MemberType()
  {
    .custom instance void [runtime]System.Runtime.CompilerServices.CompilerGeneratedAttribute::.ctor() = ( 01 00 00 00 ) 
    .custom instance void [runtime]System.Diagnostics.DebuggerNonUserCodeAttribute::.ctor() = ( 01 00 00 00 ) 
    .get instance valuetype System.Diagnostics.CodeAnalysis.DynamicallyAccessedMemberTypes System.Diagnostics.CodeAnalysis.DynamicDependencyAttribute::get_MemberType()
  } 
  .property instance class [runtime]System.Type
          Type()
  {
    .custom instance void [runtime]System.Runtime.CompilerServices.CompilerGeneratedAttribute::.ctor() = ( 01 00 00 00 ) 
    .custom instance void [runtime]System.Diagnostics.DebuggerNonUserCodeAttribute::.ctor() = ( 01 00 00 00 ) 
    .get instance class [runtime]System.Type System.Diagnostics.CodeAnalysis.DynamicDependencyAttribute::get_Type()
  } 
} 





<|MERGE_RESOLUTION|>--- conflicted
+++ resolved
@@ -587,22 +587,6 @@
     IL_0006:  ret
   } 
 
-<<<<<<< HEAD
-  .method public hidebysig specialname instance void 
-          set_Type(class [runtime]System.Type 'value') cil managed
-  {
-    .custom instance void [runtime]System.Runtime.CompilerServices.CompilerGeneratedAttribute::.ctor() = ( 01 00 00 00 ) 
-    .custom instance void [runtime]System.Diagnostics.DebuggerNonUserCodeAttribute::.ctor() = ( 01 00 00 00 ) 
-    
-    .maxstack  8
-    IL_0000:  ldarg.0
-    IL_0001:  ldarg.1
-    IL_0002:  stfld      class [runtime]System.Type System.Diagnostics.CodeAnalysis.DynamicDependencyAttribute::Type@
-    IL_0007:  ret
-  } 
-
-=======
->>>>>>> 84dfab10
   .method public hidebysig specialname instance valuetype System.Diagnostics.CodeAnalysis.DynamicallyAccessedMemberTypes 
           get_MemberType() cil managed
   {
@@ -615,22 +599,6 @@
     IL_0006:  ret
   } 
 
-<<<<<<< HEAD
-  .method public hidebysig specialname instance void 
-          set_MemberType(valuetype System.Diagnostics.CodeAnalysis.DynamicallyAccessedMemberTypes 'value') cil managed
-  {
-    .custom instance void [runtime]System.Runtime.CompilerServices.CompilerGeneratedAttribute::.ctor() = ( 01 00 00 00 ) 
-    .custom instance void [runtime]System.Diagnostics.DebuggerNonUserCodeAttribute::.ctor() = ( 01 00 00 00 ) 
-    
-    .maxstack  8
-    IL_0000:  ldarg.0
-    IL_0001:  ldarg.1
-    IL_0002:  stfld      valuetype System.Diagnostics.CodeAnalysis.DynamicallyAccessedMemberTypes System.Diagnostics.CodeAnalysis.DynamicDependencyAttribute::MemberType@
-    IL_0007:  ret
-  } 
-
-=======
->>>>>>> 84dfab10
   .property instance valuetype System.Diagnostics.CodeAnalysis.DynamicallyAccessedMemberTypes
           MemberType()
   {
