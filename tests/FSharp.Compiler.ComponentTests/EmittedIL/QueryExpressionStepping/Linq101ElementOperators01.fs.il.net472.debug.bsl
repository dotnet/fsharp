--- conflicted
+++ resolved
@@ -37,30 +37,22 @@
 }
 .mresource public FSharpSignatureData.Linq101ElementOperators01
 {
-  // Offset: 0x00000000 Length: 0x000003C4
+  // Offset: 0x00000000 Length: 0x000003B6
   // WARNING: managed resource file FSharpSignatureData.Linq101ElementOperators01 created
 }
 .mresource public FSharpOptimizationData.Linq101ElementOperators01
 {
-  // Offset: 0x000003C8 Length: 0x00000127
+  // Offset: 0x000003C0 Length: 0x00000127
   // WARNING: managed resource file FSharpOptimizationData.Linq101ElementOperators01 created
 }
 .module Linq101ElementOperators01.exe
-<<<<<<< HEAD
-// MVID: {624FED50-19D7-C20D-A745-038350ED4F62}
-=======
 // MVID: {62576E78-19D7-C20D-A745-0383786E5762}
->>>>>>> 902f1b86
 .imagebase 0x00400000
 .file alignment 0x00000200
 .stackreserve 0x00100000
 .subsystem 0x0003       // WINDOWS_CUI
 .corflags 0x00000001    //  ILONLY
-<<<<<<< HEAD
-// Image base: 0x001F0000
-=======
 // Image base: 0x03350000
->>>>>>> 902f1b86
 
 
 // =============== CLASS MEMBERS DECLARATION ===================
@@ -109,7 +101,7 @@
     .method public strict virtual instance int32 
             GenerateNext(class [mscorlib]System.Collections.Generic.IEnumerable`1<class [Utils]Utils/Product>& next) cil managed
     {
-      // Code size       148 (0x94)
+      // Code size       149 (0x95)
       .maxstack  6
       .locals init (class [Utils]Utils/Product V_0,
                class [Utils]Utils/Product V_1)
@@ -124,13 +116,13 @@
       IL_0019:  br.s       IL_0024
 
       IL_001b:  nop
-      IL_001c:  br.s       IL_006a
+      IL_001c:  br.s       IL_006b
 
       IL_001e:  nop
-      IL_001f:  br.s       IL_005d
+      IL_001f:  br.s       IL_0068
 
       IL_0021:  nop
-      IL_0022:  br.s       IL_008b
+      IL_0022:  br.s       IL_008c
 
       IL_0024:  nop
       IL_0025:  nop
@@ -141,46 +133,47 @@
       IL_0036:  ldarg.0
       IL_0037:  ldc.i4.1
       IL_0038:  stfld      int32 Linq101ElementOperators01/products12@12::pc
-      IL_003d:  br.s       IL_005d
-
-      IL_003f:  ldarg.0
-      IL_0040:  ldfld      class [mscorlib]System.Collections.Generic.IEnumerator`1<class [Utils]Utils/Product> Linq101ElementOperators01/products12@12::'enum'
-      IL_0045:  callvirt   instance !0 class [mscorlib]System.Collections.Generic.IEnumerator`1<class [Utils]Utils/Product>::get_Current()
-      IL_004a:  stloc.0
-      IL_004b:  ldloc.0
-      IL_004c:  stloc.1
-      IL_004d:  ldarg.0
-      IL_004e:  ldc.i4.2
-      IL_004f:  stfld      int32 Linq101ElementOperators01/products12@12::pc
-      IL_0054:  ldarg.0
-      IL_0055:  ldloc.1
-      IL_0056:  stfld      class [Utils]Utils/Product Linq101ElementOperators01/products12@12::current
-      IL_005b:  ldc.i4.1
-      IL_005c:  ret
-
-      IL_005d:  ldarg.0
-      IL_005e:  ldfld      class [mscorlib]System.Collections.Generic.IEnumerator`1<class [Utils]Utils/Product> Linq101ElementOperators01/products12@12::'enum'
-      IL_0063:  callvirt   instance bool [mscorlib]System.Collections.IEnumerator::MoveNext()
-      IL_0068:  brtrue.s   IL_003f
-
-      IL_006a:  ldarg.0
-      IL_006b:  ldc.i4.3
-      IL_006c:  stfld      int32 Linq101ElementOperators01/products12@12::pc
-      IL_0071:  ldarg.0
-      IL_0072:  ldfld      class [mscorlib]System.Collections.Generic.IEnumerator`1<class [Utils]Utils/Product> Linq101ElementOperators01/products12@12::'enum'
-      IL_0077:  call       void [FSharp.Core]Microsoft.FSharp.Core.LanguagePrimitives/IntrinsicFunctions::Dispose<class [mscorlib]System.Collections.Generic.IEnumerator`1<class [Utils]Utils/Product>>(!!0)
-      IL_007c:  nop
-      IL_007d:  ldarg.0
-      IL_007e:  ldnull
-      IL_007f:  stfld      class [mscorlib]System.Collections.Generic.IEnumerator`1<class [Utils]Utils/Product> Linq101ElementOperators01/products12@12::'enum'
-      IL_0084:  ldarg.0
-      IL_0085:  ldc.i4.3
-      IL_0086:  stfld      int32 Linq101ElementOperators01/products12@12::pc
-      IL_008b:  ldarg.0
-      IL_008c:  ldnull
-      IL_008d:  stfld      class [Utils]Utils/Product Linq101ElementOperators01/products12@12::current
-      IL_0092:  ldc.i4.0
-      IL_0093:  ret
+      IL_003d:  ldarg.0
+      IL_003e:  ldfld      class [mscorlib]System.Collections.Generic.IEnumerator`1<class [Utils]Utils/Product> Linq101ElementOperators01/products12@12::'enum'
+      IL_0043:  callvirt   instance bool [mscorlib]System.Collections.IEnumerator::MoveNext()
+      IL_0048:  brfalse.s  IL_006b
+
+      IL_004a:  ldarg.0
+      IL_004b:  ldfld      class [mscorlib]System.Collections.Generic.IEnumerator`1<class [Utils]Utils/Product> Linq101ElementOperators01/products12@12::'enum'
+      IL_0050:  callvirt   instance !0 class [mscorlib]System.Collections.Generic.IEnumerator`1<class [Utils]Utils/Product>::get_Current()
+      IL_0055:  stloc.0
+      IL_0056:  ldloc.0
+      IL_0057:  stloc.1
+      IL_0058:  ldarg.0
+      IL_0059:  ldc.i4.2
+      IL_005a:  stfld      int32 Linq101ElementOperators01/products12@12::pc
+      IL_005f:  ldarg.0
+      IL_0060:  ldloc.1
+      IL_0061:  stfld      class [Utils]Utils/Product Linq101ElementOperators01/products12@12::current
+      IL_0066:  ldc.i4.1
+      IL_0067:  ret
+
+      IL_0068:  nop
+      IL_0069:  br.s       IL_003d
+
+      IL_006b:  ldarg.0
+      IL_006c:  ldc.i4.3
+      IL_006d:  stfld      int32 Linq101ElementOperators01/products12@12::pc
+      IL_0072:  ldarg.0
+      IL_0073:  ldfld      class [mscorlib]System.Collections.Generic.IEnumerator`1<class [Utils]Utils/Product> Linq101ElementOperators01/products12@12::'enum'
+      IL_0078:  call       void [FSharp.Core]Microsoft.FSharp.Core.LanguagePrimitives/IntrinsicFunctions::Dispose<class [mscorlib]System.Collections.Generic.IEnumerator`1<class [Utils]Utils/Product>>(!!0)
+      IL_007d:  nop
+      IL_007e:  ldarg.0
+      IL_007f:  ldnull
+      IL_0080:  stfld      class [mscorlib]System.Collections.Generic.IEnumerator`1<class [Utils]Utils/Product> Linq101ElementOperators01/products12@12::'enum'
+      IL_0085:  ldarg.0
+      IL_0086:  ldc.i4.3
+      IL_0087:  stfld      int32 Linq101ElementOperators01/products12@12::pc
+      IL_008c:  ldarg.0
+      IL_008d:  ldnull
+      IL_008e:  stfld      class [Utils]Utils/Product Linq101ElementOperators01/products12@12::current
+      IL_0093:  ldc.i4.0
+      IL_0094:  ret
     } // end of method products12@12::GenerateNext
 
     .method public strict virtual instance void 
@@ -412,7 +405,7 @@
     .method public strict virtual instance int32 
             GenerateNext(class [mscorlib]System.Collections.Generic.IEnumerable`1<string>& next) cil managed
     {
-      // Code size       148 (0x94)
+      // Code size       149 (0x95)
       .maxstack  6
       .locals init (string V_0,
                string V_1)
@@ -427,13 +420,13 @@
       IL_0019:  br.s       IL_0024
 
       IL_001b:  nop
-      IL_001c:  br.s       IL_006a
+      IL_001c:  br.s       IL_006b
 
       IL_001e:  nop
-      IL_001f:  br.s       IL_005d
+      IL_001f:  br.s       IL_0068
 
       IL_0021:  nop
-      IL_0022:  br.s       IL_008b
+      IL_0022:  br.s       IL_008c
 
       IL_0024:  nop
       IL_0025:  nop
@@ -444,46 +437,47 @@
       IL_0036:  ldarg.0
       IL_0037:  ldc.i4.1
       IL_0038:  stfld      int32 Linq101ElementOperators01/startsWithO@22::pc
-      IL_003d:  br.s       IL_005d
-
-      IL_003f:  ldarg.0
-      IL_0040:  ldfld      class [mscorlib]System.Collections.Generic.IEnumerator`1<string> Linq101ElementOperators01/startsWithO@22::'enum'
-      IL_0045:  callvirt   instance !0 class [mscorlib]System.Collections.Generic.IEnumerator`1<string>::get_Current()
-      IL_004a:  stloc.0
-      IL_004b:  ldloc.0
-      IL_004c:  stloc.1
-      IL_004d:  ldarg.0
-      IL_004e:  ldc.i4.2
-      IL_004f:  stfld      int32 Linq101ElementOperators01/startsWithO@22::pc
-      IL_0054:  ldarg.0
-      IL_0055:  ldloc.1
-      IL_0056:  stfld      string Linq101ElementOperators01/startsWithO@22::current
-      IL_005b:  ldc.i4.1
-      IL_005c:  ret
-
-      IL_005d:  ldarg.0
-      IL_005e:  ldfld      class [mscorlib]System.Collections.Generic.IEnumerator`1<string> Linq101ElementOperators01/startsWithO@22::'enum'
-      IL_0063:  callvirt   instance bool [mscorlib]System.Collections.IEnumerator::MoveNext()
-      IL_0068:  brtrue.s   IL_003f
-
-      IL_006a:  ldarg.0
-      IL_006b:  ldc.i4.3
-      IL_006c:  stfld      int32 Linq101ElementOperators01/startsWithO@22::pc
-      IL_0071:  ldarg.0
-      IL_0072:  ldfld      class [mscorlib]System.Collections.Generic.IEnumerator`1<string> Linq101ElementOperators01/startsWithO@22::'enum'
-      IL_0077:  call       void [FSharp.Core]Microsoft.FSharp.Core.LanguagePrimitives/IntrinsicFunctions::Dispose<class [mscorlib]System.Collections.Generic.IEnumerator`1<string>>(!!0)
-      IL_007c:  nop
-      IL_007d:  ldarg.0
-      IL_007e:  ldnull
-      IL_007f:  stfld      class [mscorlib]System.Collections.Generic.IEnumerator`1<string> Linq101ElementOperators01/startsWithO@22::'enum'
-      IL_0084:  ldarg.0
-      IL_0085:  ldc.i4.3
-      IL_0086:  stfld      int32 Linq101ElementOperators01/startsWithO@22::pc
-      IL_008b:  ldarg.0
-      IL_008c:  ldnull
-      IL_008d:  stfld      string Linq101ElementOperators01/startsWithO@22::current
-      IL_0092:  ldc.i4.0
-      IL_0093:  ret
+      IL_003d:  ldarg.0
+      IL_003e:  ldfld      class [mscorlib]System.Collections.Generic.IEnumerator`1<string> Linq101ElementOperators01/startsWithO@22::'enum'
+      IL_0043:  callvirt   instance bool [mscorlib]System.Collections.IEnumerator::MoveNext()
+      IL_0048:  brfalse.s  IL_006b
+
+      IL_004a:  ldarg.0
+      IL_004b:  ldfld      class [mscorlib]System.Collections.Generic.IEnumerator`1<string> Linq101ElementOperators01/startsWithO@22::'enum'
+      IL_0050:  callvirt   instance !0 class [mscorlib]System.Collections.Generic.IEnumerator`1<string>::get_Current()
+      IL_0055:  stloc.0
+      IL_0056:  ldloc.0
+      IL_0057:  stloc.1
+      IL_0058:  ldarg.0
+      IL_0059:  ldc.i4.2
+      IL_005a:  stfld      int32 Linq101ElementOperators01/startsWithO@22::pc
+      IL_005f:  ldarg.0
+      IL_0060:  ldloc.1
+      IL_0061:  stfld      string Linq101ElementOperators01/startsWithO@22::current
+      IL_0066:  ldc.i4.1
+      IL_0067:  ret
+
+      IL_0068:  nop
+      IL_0069:  br.s       IL_003d
+
+      IL_006b:  ldarg.0
+      IL_006c:  ldc.i4.3
+      IL_006d:  stfld      int32 Linq101ElementOperators01/startsWithO@22::pc
+      IL_0072:  ldarg.0
+      IL_0073:  ldfld      class [mscorlib]System.Collections.Generic.IEnumerator`1<string> Linq101ElementOperators01/startsWithO@22::'enum'
+      IL_0078:  call       void [FSharp.Core]Microsoft.FSharp.Core.LanguagePrimitives/IntrinsicFunctions::Dispose<class [mscorlib]System.Collections.Generic.IEnumerator`1<string>>(!!0)
+      IL_007d:  nop
+      IL_007e:  ldarg.0
+      IL_007f:  ldnull
+      IL_0080:  stfld      class [mscorlib]System.Collections.Generic.IEnumerator`1<string> Linq101ElementOperators01/startsWithO@22::'enum'
+      IL_0085:  ldarg.0
+      IL_0086:  ldc.i4.3
+      IL_0087:  stfld      int32 Linq101ElementOperators01/startsWithO@22::pc
+      IL_008c:  ldarg.0
+      IL_008d:  ldnull
+      IL_008e:  stfld      string Linq101ElementOperators01/startsWithO@22::current
+      IL_0093:  ldc.i4.0
+      IL_0094:  ret
     } // end of method startsWithO@22::GenerateNext
 
     .method public strict virtual instance void 
@@ -716,7 +710,7 @@
     .method public strict virtual instance int32 
             GenerateNext(class [mscorlib]System.Collections.Generic.IEnumerable`1<int32>& next) cil managed
     {
-      // Code size       148 (0x94)
+      // Code size       149 (0x95)
       .maxstack  6
       .locals init (int32 V_0,
                int32 V_1)
@@ -731,13 +725,13 @@
       IL_0019:  br.s       IL_0024
 
       IL_001b:  nop
-      IL_001c:  br.s       IL_006a
+      IL_001c:  br.s       IL_006b
 
       IL_001e:  nop
-      IL_001f:  br.s       IL_005d
+      IL_001f:  br.s       IL_0068
 
       IL_0021:  nop
-      IL_0022:  br.s       IL_008b
+      IL_0022:  br.s       IL_008c
 
       IL_0024:  nop
       IL_0025:  nop
@@ -748,46 +742,47 @@
       IL_0036:  ldarg.0
       IL_0037:  ldc.i4.1
       IL_0038:  stfld      int32 Linq101ElementOperators01/firstNumOrDefault@31::pc
-      IL_003d:  br.s       IL_005d
-
-      IL_003f:  ldarg.0
-      IL_0040:  ldfld      class [mscorlib]System.Collections.Generic.IEnumerator`1<int32> Linq101ElementOperators01/firstNumOrDefault@31::'enum'
-      IL_0045:  callvirt   instance !0 class [mscorlib]System.Collections.Generic.IEnumerator`1<int32>::get_Current()
-      IL_004a:  stloc.0
-      IL_004b:  ldloc.0
-      IL_004c:  stloc.1
-      IL_004d:  ldarg.0
-      IL_004e:  ldc.i4.2
-      IL_004f:  stfld      int32 Linq101ElementOperators01/firstNumOrDefault@31::pc
-      IL_0054:  ldarg.0
-      IL_0055:  ldloc.1
-      IL_0056:  stfld      int32 Linq101ElementOperators01/firstNumOrDefault@31::current
-      IL_005b:  ldc.i4.1
-      IL_005c:  ret
-
-      IL_005d:  ldarg.0
-      IL_005e:  ldfld      class [mscorlib]System.Collections.Generic.IEnumerator`1<int32> Linq101ElementOperators01/firstNumOrDefault@31::'enum'
-      IL_0063:  callvirt   instance bool [mscorlib]System.Collections.IEnumerator::MoveNext()
-      IL_0068:  brtrue.s   IL_003f
-
-      IL_006a:  ldarg.0
-      IL_006b:  ldc.i4.3
-      IL_006c:  stfld      int32 Linq101ElementOperators01/firstNumOrDefault@31::pc
-      IL_0071:  ldarg.0
-      IL_0072:  ldfld      class [mscorlib]System.Collections.Generic.IEnumerator`1<int32> Linq101ElementOperators01/firstNumOrDefault@31::'enum'
-      IL_0077:  call       void [FSharp.Core]Microsoft.FSharp.Core.LanguagePrimitives/IntrinsicFunctions::Dispose<class [mscorlib]System.Collections.Generic.IEnumerator`1<int32>>(!!0)
-      IL_007c:  nop
-      IL_007d:  ldarg.0
-      IL_007e:  ldnull
-      IL_007f:  stfld      class [mscorlib]System.Collections.Generic.IEnumerator`1<int32> Linq101ElementOperators01/firstNumOrDefault@31::'enum'
-      IL_0084:  ldarg.0
-      IL_0085:  ldc.i4.3
-      IL_0086:  stfld      int32 Linq101ElementOperators01/firstNumOrDefault@31::pc
-      IL_008b:  ldarg.0
-      IL_008c:  ldc.i4.0
-      IL_008d:  stfld      int32 Linq101ElementOperators01/firstNumOrDefault@31::current
-      IL_0092:  ldc.i4.0
-      IL_0093:  ret
+      IL_003d:  ldarg.0
+      IL_003e:  ldfld      class [mscorlib]System.Collections.Generic.IEnumerator`1<int32> Linq101ElementOperators01/firstNumOrDefault@31::'enum'
+      IL_0043:  callvirt   instance bool [mscorlib]System.Collections.IEnumerator::MoveNext()
+      IL_0048:  brfalse.s  IL_006b
+
+      IL_004a:  ldarg.0
+      IL_004b:  ldfld      class [mscorlib]System.Collections.Generic.IEnumerator`1<int32> Linq101ElementOperators01/firstNumOrDefault@31::'enum'
+      IL_0050:  callvirt   instance !0 class [mscorlib]System.Collections.Generic.IEnumerator`1<int32>::get_Current()
+      IL_0055:  stloc.0
+      IL_0056:  ldloc.0
+      IL_0057:  stloc.1
+      IL_0058:  ldarg.0
+      IL_0059:  ldc.i4.2
+      IL_005a:  stfld      int32 Linq101ElementOperators01/firstNumOrDefault@31::pc
+      IL_005f:  ldarg.0
+      IL_0060:  ldloc.1
+      IL_0061:  stfld      int32 Linq101ElementOperators01/firstNumOrDefault@31::current
+      IL_0066:  ldc.i4.1
+      IL_0067:  ret
+
+      IL_0068:  nop
+      IL_0069:  br.s       IL_003d
+
+      IL_006b:  ldarg.0
+      IL_006c:  ldc.i4.3
+      IL_006d:  stfld      int32 Linq101ElementOperators01/firstNumOrDefault@31::pc
+      IL_0072:  ldarg.0
+      IL_0073:  ldfld      class [mscorlib]System.Collections.Generic.IEnumerator`1<int32> Linq101ElementOperators01/firstNumOrDefault@31::'enum'
+      IL_0078:  call       void [FSharp.Core]Microsoft.FSharp.Core.LanguagePrimitives/IntrinsicFunctions::Dispose<class [mscorlib]System.Collections.Generic.IEnumerator`1<int32>>(!!0)
+      IL_007d:  nop
+      IL_007e:  ldarg.0
+      IL_007f:  ldnull
+      IL_0080:  stfld      class [mscorlib]System.Collections.Generic.IEnumerator`1<int32> Linq101ElementOperators01/firstNumOrDefault@31::'enum'
+      IL_0085:  ldarg.0
+      IL_0086:  ldc.i4.3
+      IL_0087:  stfld      int32 Linq101ElementOperators01/firstNumOrDefault@31::pc
+      IL_008c:  ldarg.0
+      IL_008d:  ldc.i4.0
+      IL_008e:  stfld      int32 Linq101ElementOperators01/firstNumOrDefault@31::current
+      IL_0093:  ldc.i4.0
+      IL_0094:  ret
     } // end of method firstNumOrDefault@31::GenerateNext
 
     .method public strict virtual instance void 
@@ -979,7 +974,7 @@
     .method public strict virtual instance int32 
             GenerateNext(class [mscorlib]System.Collections.Generic.IEnumerable`1<int32>& next) cil managed
     {
-      // Code size       148 (0x94)
+      // Code size       149 (0x95)
       .maxstack  6
       .locals init (int32 V_0,
                int32 V_1)
@@ -994,13 +989,13 @@
       IL_0019:  br.s       IL_0024
 
       IL_001b:  nop
-      IL_001c:  br.s       IL_006a
+      IL_001c:  br.s       IL_006b
 
       IL_001e:  nop
-      IL_001f:  br.s       IL_005d
+      IL_001f:  br.s       IL_0068
 
       IL_0021:  nop
-      IL_0022:  br.s       IL_008b
+      IL_0022:  br.s       IL_008c
 
       IL_0024:  nop
       IL_0025:  nop
@@ -1011,46 +1006,47 @@
       IL_0036:  ldarg.0
       IL_0037:  ldc.i4.1
       IL_0038:  stfld      int32 Linq101ElementOperators01/fourthLowNum@52::pc
-      IL_003d:  br.s       IL_005d
-
-      IL_003f:  ldarg.0
-      IL_0040:  ldfld      class [mscorlib]System.Collections.Generic.IEnumerator`1<int32> Linq101ElementOperators01/fourthLowNum@52::'enum'
-      IL_0045:  callvirt   instance !0 class [mscorlib]System.Collections.Generic.IEnumerator`1<int32>::get_Current()
-      IL_004a:  stloc.0
-      IL_004b:  ldloc.0
-      IL_004c:  stloc.1
-      IL_004d:  ldarg.0
-      IL_004e:  ldc.i4.2
-      IL_004f:  stfld      int32 Linq101ElementOperators01/fourthLowNum@52::pc
-      IL_0054:  ldarg.0
-      IL_0055:  ldloc.1
-      IL_0056:  stfld      int32 Linq101ElementOperators01/fourthLowNum@52::current
-      IL_005b:  ldc.i4.1
-      IL_005c:  ret
-
-      IL_005d:  ldarg.0
-      IL_005e:  ldfld      class [mscorlib]System.Collections.Generic.IEnumerator`1<int32> Linq101ElementOperators01/fourthLowNum@52::'enum'
-      IL_0063:  callvirt   instance bool [mscorlib]System.Collections.IEnumerator::MoveNext()
-      IL_0068:  brtrue.s   IL_003f
-
-      IL_006a:  ldarg.0
-      IL_006b:  ldc.i4.3
-      IL_006c:  stfld      int32 Linq101ElementOperators01/fourthLowNum@52::pc
-      IL_0071:  ldarg.0
-      IL_0072:  ldfld      class [mscorlib]System.Collections.Generic.IEnumerator`1<int32> Linq101ElementOperators01/fourthLowNum@52::'enum'
-      IL_0077:  call       void [FSharp.Core]Microsoft.FSharp.Core.LanguagePrimitives/IntrinsicFunctions::Dispose<class [mscorlib]System.Collections.Generic.IEnumerator`1<int32>>(!!0)
-      IL_007c:  nop
-      IL_007d:  ldarg.0
-      IL_007e:  ldnull
-      IL_007f:  stfld      class [mscorlib]System.Collections.Generic.IEnumerator`1<int32> Linq101ElementOperators01/fourthLowNum@52::'enum'
-      IL_0084:  ldarg.0
-      IL_0085:  ldc.i4.3
-      IL_0086:  stfld      int32 Linq101ElementOperators01/fourthLowNum@52::pc
-      IL_008b:  ldarg.0
-      IL_008c:  ldc.i4.0
-      IL_008d:  stfld      int32 Linq101ElementOperators01/fourthLowNum@52::current
-      IL_0092:  ldc.i4.0
-      IL_0093:  ret
+      IL_003d:  ldarg.0
+      IL_003e:  ldfld      class [mscorlib]System.Collections.Generic.IEnumerator`1<int32> Linq101ElementOperators01/fourthLowNum@52::'enum'
+      IL_0043:  callvirt   instance bool [mscorlib]System.Collections.IEnumerator::MoveNext()
+      IL_0048:  brfalse.s  IL_006b
+
+      IL_004a:  ldarg.0
+      IL_004b:  ldfld      class [mscorlib]System.Collections.Generic.IEnumerator`1<int32> Linq101ElementOperators01/fourthLowNum@52::'enum'
+      IL_0050:  callvirt   instance !0 class [mscorlib]System.Collections.Generic.IEnumerator`1<int32>::get_Current()
+      IL_0055:  stloc.0
+      IL_0056:  ldloc.0
+      IL_0057:  stloc.1
+      IL_0058:  ldarg.0
+      IL_0059:  ldc.i4.2
+      IL_005a:  stfld      int32 Linq101ElementOperators01/fourthLowNum@52::pc
+      IL_005f:  ldarg.0
+      IL_0060:  ldloc.1
+      IL_0061:  stfld      int32 Linq101ElementOperators01/fourthLowNum@52::current
+      IL_0066:  ldc.i4.1
+      IL_0067:  ret
+
+      IL_0068:  nop
+      IL_0069:  br.s       IL_003d
+
+      IL_006b:  ldarg.0
+      IL_006c:  ldc.i4.3
+      IL_006d:  stfld      int32 Linq101ElementOperators01/fourthLowNum@52::pc
+      IL_0072:  ldarg.0
+      IL_0073:  ldfld      class [mscorlib]System.Collections.Generic.IEnumerator`1<int32> Linq101ElementOperators01/fourthLowNum@52::'enum'
+      IL_0078:  call       void [FSharp.Core]Microsoft.FSharp.Core.LanguagePrimitives/IntrinsicFunctions::Dispose<class [mscorlib]System.Collections.Generic.IEnumerator`1<int32>>(!!0)
+      IL_007d:  nop
+      IL_007e:  ldarg.0
+      IL_007f:  ldnull
+      IL_0080:  stfld      class [mscorlib]System.Collections.Generic.IEnumerator`1<int32> Linq101ElementOperators01/fourthLowNum@52::'enum'
+      IL_0085:  ldarg.0
+      IL_0086:  ldc.i4.3
+      IL_0087:  stfld      int32 Linq101ElementOperators01/fourthLowNum@52::pc
+      IL_008c:  ldarg.0
+      IL_008d:  ldc.i4.0
+      IL_008e:  stfld      int32 Linq101ElementOperators01/fourthLowNum@52::current
+      IL_0093:  ldc.i4.0
+      IL_0094:  ret
     } // end of method fourthLowNum@52::GenerateNext
 
     .method public strict virtual instance void 
