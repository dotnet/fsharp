--- conflicted
+++ resolved
@@ -1,131 +1,121 @@
-<<<<<<< HEAD
-
-//  Microsoft (R) .NET IL Disassembler.  Version 5.0.0-preview.7.20364.11
-
-
-
-// Metadata version: v4.0.30319
-.assembly extern System.Runtime
-{
-  .publickeytoken = (B0 3F 5F 7F 11 D5 0A 3A )                         // .?_....:
-  .ver 7:0:0:0
-}
-.assembly extern FSharp.Core
-{
-  .publickeytoken = (B0 3F 5F 7F 11 D5 0A 3A )                         // .?_....:
-  .ver 7:0:0:0
-}
-.assembly ToplevelModule
+
+
+
+
+
+.assembly extern runtime { }
+.assembly extern FSharp.Core { }
+.assembly assembly
 {
   .custom instance void [FSharp.Core]Microsoft.FSharp.Core.FSharpInterfaceDataVersionAttribute::.ctor(int32,
                                                                                                       int32,
                                                                                                       int32) = ( 01 00 02 00 00 00 00 00 00 00 00 00 00 00 00 00 ) 
 
-  // --- The following custom attribute is added automatically, do not uncomment -------
-  //  .custom instance void [System.Runtime]System.Diagnostics.DebuggableAttribute::.ctor(valuetype [System.Runtime]System.Diagnostics.DebuggableAttribute/DebuggingModes) = ( 01 00 01 01 00 00 00 00 ) 
+  
+  
 
   .hash algorithm 0x00008004
   .ver 0:0:0:0
 }
-.mresource public FSharpSignatureData.ToplevelModule
+.mresource public FSharpSignatureData.assembly
 {
-  // Offset: 0x00000000 Length: 0x0000116E
-  // WARNING: managed resource file FSharpSignatureData.ToplevelModule created
+  
+  
 }
-.mresource public FSharpOptimizationData.ToplevelModule
+.mresource public FSharpOptimizationData.assembly
 {
-  // Offset: 0x00001178 Length: 0x00000403
-  // WARNING: managed resource file FSharpOptimizationData.ToplevelModule created
+  
+  
 }
-.module ToplevelModule.exe
-// MVID: {63DBF1DE-6787-D267-A745-0383DEF1DB63}
-.imagebase 0x00400000
+.module assembly.exe
+
+.imagebase {value}
 .file alignment 0x00000200
 .stackreserve 0x00100000
-.subsystem 0x0003       // WINDOWS_CUI
-.corflags 0x00000001    //  ILONLY
-// Image base: 0x000001AD977A0000
-
-
-// =============== CLASS MEMBERS DECLARATION ===================
+.subsystem 0x0003       
+.corflags 0x00000001    
+
+
+
+
 
 .class public abstract auto ansi sealed ABC
-       extends [System.Runtime]System.Object
+       extends [runtime]System.Object
 {
   .custom instance void [FSharp.Core]Microsoft.FSharp.Core.CompilationMappingAttribute::.ctor(valuetype [FSharp.Core]Microsoft.FSharp.Core.SourceConstructFlags) = ( 01 00 07 00 00 00 00 00 ) 
   .class auto autochar serializable sealed nested public beforefieldinit Expr
-         extends [System.Runtime]System.Object
-         implements class [System.Runtime]System.IEquatable`1<class ABC/Expr>,
-                    [System.Runtime]System.Collections.IStructuralEquatable,
-                    class [System.Runtime]System.IComparable`1<class ABC/Expr>,
-                    [System.Runtime]System.IComparable,
-                    [System.Runtime]System.Collections.IStructuralComparable
+         extends [runtime]System.Object
+         implements class [runtime]System.IEquatable`1<class ABC/Expr>,
+                    [runtime]System.Collections.IStructuralEquatable,
+                    class [runtime]System.IComparable`1<class ABC/Expr>,
+                    [runtime]System.IComparable,
+                    [runtime]System.Collections.IStructuralComparable
   {
-    .custom instance void [System.Runtime]System.Diagnostics.DebuggerDisplayAttribute::.ctor(string) = ( 01 00 15 7B 5F 5F 44 65 62 75 67 44 69 73 70 6C   // ...{__DebugDispl
-                                                                                                         61 79 28 29 2C 6E 71 7D 00 00 )                   // ay(),nq}..
+    .custom instance void [runtime]System.Diagnostics.DebuggerDisplayAttribute::.ctor(string) = ( 01 00 15 7B 5F 5F 44 65 62 75 67 44 69 73 70 6C   
+                                                                                                         61 79 28 29 2C 6E 71 7D 00 00 )                   
     .custom instance void [FSharp.Core]Microsoft.FSharp.Core.CompilationMappingAttribute::.ctor(valuetype [FSharp.Core]Microsoft.FSharp.Core.SourceConstructFlags) = ( 01 00 01 00 00 00 00 00 ) 
     .field assembly initonly int32 item
-    .custom instance void [System.Runtime]System.Diagnostics.DebuggerBrowsableAttribute::.ctor(valuetype [System.Runtime]System.Diagnostics.DebuggerBrowsableState) = ( 01 00 00 00 00 00 00 00 ) 
-    .custom instance void [System.Runtime]System.Runtime.CompilerServices.CompilerGeneratedAttribute::.ctor() = ( 01 00 00 00 ) 
-    .custom instance void [System.Runtime]System.Diagnostics.DebuggerNonUserCodeAttribute::.ctor() = ( 01 00 00 00 ) 
+    .custom instance void [runtime]System.Diagnostics.DebuggerBrowsableAttribute::.ctor(valuetype [runtime]System.Diagnostics.DebuggerBrowsableState) = ( 01 00 00 00 00 00 00 00 ) 
+    .custom instance void [runtime]System.Runtime.CompilerServices.CompilerGeneratedAttribute::.ctor() = ( 01 00 00 00 ) 
+    .custom instance void [runtime]System.Diagnostics.DebuggerNonUserCodeAttribute::.ctor() = ( 01 00 00 00 ) 
     .method public static class ABC/Expr 
             NewNum(int32 item) cil managed
     {
       .custom instance void [FSharp.Core]Microsoft.FSharp.Core.CompilationMappingAttribute::.ctor(valuetype [FSharp.Core]Microsoft.FSharp.Core.SourceConstructFlags,
                                                                                                   int32) = ( 01 00 08 00 00 00 00 00 00 00 00 00 ) 
-      // Code size       7 (0x7)
+      
       .maxstack  8
       IL_0000:  ldarg.0
       IL_0001:  newobj     instance void ABC/Expr::.ctor(int32)
       IL_0006:  ret
-    } // end of method Expr::NewNum
+    } 
 
     .method assembly specialname rtspecialname 
             instance void  .ctor(int32 item) cil managed
     {
-      .custom instance void [System.Runtime]System.Runtime.CompilerServices.CompilerGeneratedAttribute::.ctor() = ( 01 00 00 00 ) 
-      .custom instance void [System.Runtime]System.Diagnostics.DebuggerNonUserCodeAttribute::.ctor() = ( 01 00 00 00 ) 
-      // Code size       14 (0xe)
-      .maxstack  8
-      IL_0000:  ldarg.0
-      IL_0001:  call       instance void [System.Runtime]System.Object::.ctor()
+      .custom instance void [runtime]System.Runtime.CompilerServices.CompilerGeneratedAttribute::.ctor() = ( 01 00 00 00 ) 
+      .custom instance void [runtime]System.Diagnostics.DebuggerNonUserCodeAttribute::.ctor() = ( 01 00 00 00 ) 
+      
+      .maxstack  8
+      IL_0000:  ldarg.0
+      IL_0001:  call       instance void [runtime]System.Object::.ctor()
       IL_0006:  ldarg.0
       IL_0007:  ldarg.1
       IL_0008:  stfld      int32 ABC/Expr::item
       IL_000d:  ret
-    } // end of method Expr::.ctor
+    } 
 
     .method public hidebysig instance int32 
             get_Item() cil managed
     {
-      .custom instance void [System.Runtime]System.Runtime.CompilerServices.CompilerGeneratedAttribute::.ctor() = ( 01 00 00 00 ) 
-      .custom instance void [System.Runtime]System.Diagnostics.DebuggerNonUserCodeAttribute::.ctor() = ( 01 00 00 00 ) 
-      // Code size       7 (0x7)
+      .custom instance void [runtime]System.Runtime.CompilerServices.CompilerGeneratedAttribute::.ctor() = ( 01 00 00 00 ) 
+      .custom instance void [runtime]System.Diagnostics.DebuggerNonUserCodeAttribute::.ctor() = ( 01 00 00 00 ) 
+      
       .maxstack  8
       IL_0000:  ldarg.0
       IL_0001:  ldfld      int32 ABC/Expr::item
       IL_0006:  ret
-    } // end of method Expr::get_Item
+    } 
 
     .method public hidebysig instance int32 
             get_Tag() cil managed
     {
-      .custom instance void [System.Runtime]System.Runtime.CompilerServices.CompilerGeneratedAttribute::.ctor() = ( 01 00 00 00 ) 
-      .custom instance void [System.Runtime]System.Diagnostics.DebuggerNonUserCodeAttribute::.ctor() = ( 01 00 00 00 ) 
-      // Code size       4 (0x4)
+      .custom instance void [runtime]System.Runtime.CompilerServices.CompilerGeneratedAttribute::.ctor() = ( 01 00 00 00 ) 
+      .custom instance void [runtime]System.Diagnostics.DebuggerNonUserCodeAttribute::.ctor() = ( 01 00 00 00 ) 
+      
       .maxstack  8
       IL_0000:  ldarg.0
       IL_0001:  pop
       IL_0002:  ldc.i4.0
       IL_0003:  ret
-    } // end of method Expr::get_Tag
+    } 
 
     .method assembly hidebysig specialname 
             instance object  __DebugDisplay() cil managed
     {
-      .custom instance void [System.Runtime]System.Runtime.CompilerServices.CompilerGeneratedAttribute::.ctor() = ( 01 00 00 00 ) 
-      .custom instance void [System.Runtime]System.Diagnostics.DebuggerNonUserCodeAttribute::.ctor() = ( 01 00 00 00 ) 
-      // Code size       22 (0x16)
+      .custom instance void [runtime]System.Runtime.CompilerServices.CompilerGeneratedAttribute::.ctor() = ( 01 00 00 00 ) 
+      .custom instance void [runtime]System.Diagnostics.DebuggerNonUserCodeAttribute::.ctor() = ( 01 00 00 00 ) 
+      
       .maxstack  8
       IL_0000:  ldstr      "%+0.8A"
       IL_0005:  newobj     instance void class [FSharp.Core]Microsoft.FSharp.Core.PrintfFormat`5<class [FSharp.Core]Microsoft.FSharp.Core.FSharpFunc`2<class ABC/Expr,string>,class [FSharp.Core]Microsoft.FSharp.Core.Unit,string,string,string>::.ctor(string)
@@ -133,13 +123,13 @@
       IL_000f:  ldarg.0
       IL_0010:  callvirt   instance !1 class [FSharp.Core]Microsoft.FSharp.Core.FSharpFunc`2<class ABC/Expr,string>::Invoke(!0)
       IL_0015:  ret
-    } // end of method Expr::__DebugDisplay
+    } 
 
     .method public strict virtual instance string 
             ToString() cil managed
     {
-      .custom instance void [System.Runtime]System.Runtime.CompilerServices.CompilerGeneratedAttribute::.ctor() = ( 01 00 00 00 ) 
-      // Code size       22 (0x16)
+      .custom instance void [runtime]System.Runtime.CompilerServices.CompilerGeneratedAttribute::.ctor() = ( 01 00 00 00 ) 
+      
       .maxstack  8
       IL_0000:  ldstr      "%+A"
       IL_0005:  newobj     instance void class [FSharp.Core]Microsoft.FSharp.Core.PrintfFormat`5<class [FSharp.Core]Microsoft.FSharp.Core.FSharpFunc`2<class ABC/Expr,string>,class [FSharp.Core]Microsoft.FSharp.Core.Unit,string,string,class ABC/Expr>::.ctor(string)
@@ -147,17 +137,17 @@
       IL_000f:  ldarg.0
       IL_0010:  callvirt   instance !1 class [FSharp.Core]Microsoft.FSharp.Core.FSharpFunc`2<class ABC/Expr,string>::Invoke(!0)
       IL_0015:  ret
-    } // end of method Expr::ToString
+    } 
 
     .method public hidebysig virtual final 
             instance int32  CompareTo(class ABC/Expr obj) cil managed
     {
-      .custom instance void [System.Runtime]System.Runtime.CompilerServices.CompilerGeneratedAttribute::.ctor() = ( 01 00 00 00 ) 
-      // Code size       54 (0x36)
+      .custom instance void [runtime]System.Runtime.CompilerServices.CompilerGeneratedAttribute::.ctor() = ( 01 00 00 00 ) 
+      
       .maxstack  5
       .locals init (class ABC/Expr V_0,
                class ABC/Expr V_1,
-               class [System.Runtime]System.Collections.IComparer V_2,
+               class [runtime]System.Collections.IComparer V_2,
                int32 V_3,
                int32 V_4)
       IL_0000:  ldarg.0
@@ -172,7 +162,7 @@
       IL_0009:  stloc.0
       IL_000a:  ldarg.1
       IL_000b:  stloc.1
-      IL_000c:  call       class [System.Runtime]System.Collections.IComparer [FSharp.Core]Microsoft.FSharp.Core.LanguagePrimitives::get_GenericComparer()
+      IL_000c:  call       class [runtime]System.Collections.IComparer [FSharp.Core]Microsoft.FSharp.Core.LanguagePrimitives::get_GenericComparer()
       IL_0011:  stloc.2
       IL_0012:  ldloc.0
       IL_0013:  ldfld      int32 ABC/Expr::item
@@ -200,32 +190,32 @@
 
       IL_0034:  ldc.i4.0
       IL_0035:  ret
-    } // end of method Expr::CompareTo
+    } 
 
     .method public hidebysig virtual final 
             instance int32  CompareTo(object obj) cil managed
     {
-      .custom instance void [System.Runtime]System.Runtime.CompilerServices.CompilerGeneratedAttribute::.ctor() = ( 01 00 00 00 ) 
-      // Code size       13 (0xd)
+      .custom instance void [runtime]System.Runtime.CompilerServices.CompilerGeneratedAttribute::.ctor() = ( 01 00 00 00 ) 
+      
       .maxstack  8
       IL_0000:  ldarg.0
       IL_0001:  ldarg.1
       IL_0002:  unbox.any  ABC/Expr
       IL_0007:  callvirt   instance int32 ABC/Expr::CompareTo(class ABC/Expr)
       IL_000c:  ret
-    } // end of method Expr::CompareTo
+    } 
 
     .method public hidebysig virtual final 
             instance int32  CompareTo(object obj,
-                                      class [System.Runtime]System.Collections.IComparer comp) cil managed
-    {
-      .custom instance void [System.Runtime]System.Runtime.CompilerServices.CompilerGeneratedAttribute::.ctor() = ( 01 00 00 00 ) 
-      // Code size       70 (0x46)
+                                      class [runtime]System.Collections.IComparer comp) cil managed
+    {
+      .custom instance void [runtime]System.Runtime.CompilerServices.CompilerGeneratedAttribute::.ctor() = ( 01 00 00 00 ) 
+      
       .maxstack  5
       .locals init (class ABC/Expr V_0,
                class ABC/Expr V_1,
                class ABC/Expr V_2,
-               class [System.Runtime]System.Collections.IComparer V_3,
+               class [runtime]System.Collections.IComparer V_3,
                int32 V_4,
                int32 V_5)
       IL_0000:  ldarg.1
@@ -273,17 +263,17 @@
 
       IL_0044:  ldc.i4.0
       IL_0045:  ret
-    } // end of method Expr::CompareTo
+    } 
 
     .method public hidebysig virtual final 
-            instance int32  GetHashCode(class [System.Runtime]System.Collections.IEqualityComparer comp) cil managed
-    {
-      .custom instance void [System.Runtime]System.Runtime.CompilerServices.CompilerGeneratedAttribute::.ctor() = ( 01 00 00 00 ) 
-      // Code size       38 (0x26)
+            instance int32  GetHashCode(class [runtime]System.Collections.IEqualityComparer comp) cil managed
+    {
+      .custom instance void [runtime]System.Runtime.CompilerServices.CompilerGeneratedAttribute::.ctor() = ( 01 00 00 00 ) 
+      
       .maxstack  7
       .locals init (int32 V_0,
                class ABC/Expr V_1,
-               class [System.Runtime]System.Collections.IEqualityComparer V_2)
+               class [runtime]System.Collections.IEqualityComparer V_2)
       IL_0000:  ldarg.0
       IL_0001:  brfalse.s  IL_0024
 
@@ -315,32 +305,32 @@
 
       IL_0024:  ldc.i4.0
       IL_0025:  ret
-    } // end of method Expr::GetHashCode
+    } 
 
     .method public hidebysig virtual final 
             instance int32  GetHashCode() cil managed
     {
-      .custom instance void [System.Runtime]System.Runtime.CompilerServices.CompilerGeneratedAttribute::.ctor() = ( 01 00 00 00 ) 
-      // Code size       12 (0xc)
-      .maxstack  8
-      IL_0000:  ldarg.0
-      IL_0001:  call       class [System.Runtime]System.Collections.IEqualityComparer [FSharp.Core]Microsoft.FSharp.Core.LanguagePrimitives::get_GenericEqualityComparer()
-      IL_0006:  callvirt   instance int32 ABC/Expr::GetHashCode(class [System.Runtime]System.Collections.IEqualityComparer)
+      .custom instance void [runtime]System.Runtime.CompilerServices.CompilerGeneratedAttribute::.ctor() = ( 01 00 00 00 ) 
+      
+      .maxstack  8
+      IL_0000:  ldarg.0
+      IL_0001:  call       class [runtime]System.Collections.IEqualityComparer [FSharp.Core]Microsoft.FSharp.Core.LanguagePrimitives::get_GenericEqualityComparer()
+      IL_0006:  callvirt   instance int32 ABC/Expr::GetHashCode(class [runtime]System.Collections.IEqualityComparer)
       IL_000b:  ret
-    } // end of method Expr::GetHashCode
+    } 
 
     .method public hidebysig virtual final 
             instance bool  Equals(object obj,
-                                  class [System.Runtime]System.Collections.IEqualityComparer comp) cil managed
-    {
-      .custom instance void [System.Runtime]System.Runtime.CompilerServices.CompilerGeneratedAttribute::.ctor() = ( 01 00 00 00 ) 
-      // Code size       49 (0x31)
+                                  class [runtime]System.Collections.IEqualityComparer comp) cil managed
+    {
+      .custom instance void [runtime]System.Runtime.CompilerServices.CompilerGeneratedAttribute::.ctor() = ( 01 00 00 00 ) 
+      
       .maxstack  4
       .locals init (class ABC/Expr V_0,
                class ABC/Expr V_1,
                class ABC/Expr V_2,
                class ABC/Expr V_3,
-               class [System.Runtime]System.Collections.IEqualityComparer V_4)
+               class [runtime]System.Collections.IEqualityComparer V_4)
       IL_0000:  ldarg.0
       IL_0001:  brfalse.s  IL_0029
 
@@ -376,13 +366,13 @@
       IL_002d:  ldc.i4.0
       IL_002e:  ceq
       IL_0030:  ret
-    } // end of method Expr::Equals
+    } 
 
     .method public hidebysig virtual final 
             instance bool  Equals(class ABC/Expr obj) cil managed
     {
-      .custom instance void [System.Runtime]System.Runtime.CompilerServices.CompilerGeneratedAttribute::.ctor() = ( 01 00 00 00 ) 
-      // Code size       37 (0x25)
+      .custom instance void [runtime]System.Runtime.CompilerServices.CompilerGeneratedAttribute::.ctor() = ( 01 00 00 00 ) 
+      
       .maxstack  4
       .locals init (class ABC/Expr V_0,
                class ABC/Expr V_1)
@@ -414,13 +404,13 @@
       IL_0021:  ldc.i4.0
       IL_0022:  ceq
       IL_0024:  ret
-    } // end of method Expr::Equals
+    } 
 
     .method public hidebysig virtual final 
             instance bool  Equals(object obj) cil managed
     {
-      .custom instance void [System.Runtime]System.Runtime.CompilerServices.CompilerGeneratedAttribute::.ctor() = ( 01 00 00 00 ) 
-      // Code size       20 (0x14)
+      .custom instance void [runtime]System.Runtime.CompilerServices.CompilerGeneratedAttribute::.ctor() = ( 01 00 00 00 ) 
+      
       .maxstack  4
       .locals init (class ABC/Expr V_0)
       IL_0000:  ldarg.1
@@ -436,84 +426,84 @@
 
       IL_0012:  ldc.i4.0
       IL_0013:  ret
-    } // end of method Expr::Equals
+    } 
 
     .property instance int32 Tag()
     {
-      .custom instance void [System.Runtime]System.Runtime.CompilerServices.CompilerGeneratedAttribute::.ctor() = ( 01 00 00 00 ) 
-      .custom instance void [System.Runtime]System.Diagnostics.DebuggerNonUserCodeAttribute::.ctor() = ( 01 00 00 00 ) 
-      .custom instance void [System.Runtime]System.Diagnostics.DebuggerBrowsableAttribute::.ctor(valuetype [System.Runtime]System.Diagnostics.DebuggerBrowsableState) = ( 01 00 00 00 00 00 00 00 ) 
+      .custom instance void [runtime]System.Runtime.CompilerServices.CompilerGeneratedAttribute::.ctor() = ( 01 00 00 00 ) 
+      .custom instance void [runtime]System.Diagnostics.DebuggerNonUserCodeAttribute::.ctor() = ( 01 00 00 00 ) 
+      .custom instance void [runtime]System.Diagnostics.DebuggerBrowsableAttribute::.ctor(valuetype [runtime]System.Diagnostics.DebuggerBrowsableState) = ( 01 00 00 00 00 00 00 00 ) 
       .get instance int32 ABC/Expr::get_Tag()
-    } // end of property Expr::Tag
+    } 
     .property instance int32 Item()
     {
       .custom instance void [FSharp.Core]Microsoft.FSharp.Core.CompilationMappingAttribute::.ctor(valuetype [FSharp.Core]Microsoft.FSharp.Core.SourceConstructFlags,
                                                                                                   int32,
                                                                                                   int32) = ( 01 00 04 00 00 00 00 00 00 00 00 00 00 00 00 00 ) 
-      .custom instance void [System.Runtime]System.Runtime.CompilerServices.CompilerGeneratedAttribute::.ctor() = ( 01 00 00 00 ) 
-      .custom instance void [System.Runtime]System.Diagnostics.DebuggerNonUserCodeAttribute::.ctor() = ( 01 00 00 00 ) 
+      .custom instance void [runtime]System.Runtime.CompilerServices.CompilerGeneratedAttribute::.ctor() = ( 01 00 00 00 ) 
+      .custom instance void [runtime]System.Diagnostics.DebuggerNonUserCodeAttribute::.ctor() = ( 01 00 00 00 ) 
       .get instance int32 ABC/Expr::get_Item()
-    } // end of property Expr::Item
-  } // end of class Expr
+    } 
+  } 
 
   .class auto ansi serializable nested public beforefieldinit MyExn
-         extends [System.Runtime]System.Exception
-         implements [System.Runtime]System.Collections.IStructuralEquatable
+         extends [runtime]System.Exception
+         implements [runtime]System.Collections.IStructuralEquatable
   {
     .custom instance void [FSharp.Core]Microsoft.FSharp.Core.CompilationMappingAttribute::.ctor(valuetype [FSharp.Core]Microsoft.FSharp.Core.SourceConstructFlags) = ( 01 00 05 00 00 00 00 00 ) 
     .field assembly int32 Data0@
     .method public specialname rtspecialname 
             instance void  .ctor(int32 data0) cil managed
     {
-      // Code size       14 (0xe)
-      .maxstack  8
-      IL_0000:  ldarg.0
-      IL_0001:  call       instance void [System.Runtime]System.Exception::.ctor()
+      
+      .maxstack  8
+      IL_0000:  ldarg.0
+      IL_0001:  call       instance void [runtime]System.Exception::.ctor()
       IL_0006:  ldarg.0
       IL_0007:  ldarg.1
       IL_0008:  stfld      int32 ABC/MyExn::Data0@
       IL_000d:  ret
-    } // end of method MyExn::.ctor
+    } 
 
     .method public specialname rtspecialname 
             instance void  .ctor() cil managed
     {
-      // Code size       7 (0x7)
-      .maxstack  8
-      IL_0000:  ldarg.0
-      IL_0001:  call       instance void [System.Runtime]System.Exception::.ctor()
+      
+      .maxstack  8
+      IL_0000:  ldarg.0
+      IL_0001:  call       instance void [runtime]System.Exception::.ctor()
       IL_0006:  ret
-    } // end of method MyExn::.ctor
+    } 
 
     .method family specialname rtspecialname 
-            instance void  .ctor(class [System.Runtime]System.Runtime.Serialization.SerializationInfo info,
-                                 valuetype [System.Runtime]System.Runtime.Serialization.StreamingContext context) cil managed
-    {
-      // Code size       9 (0x9)
+            instance void  .ctor(class [runtime]System.Runtime.Serialization.SerializationInfo info,
+                                 valuetype [runtime]System.Runtime.Serialization.StreamingContext context) cil managed
+    {
+      
       .maxstack  8
       IL_0000:  ldarg.0
       IL_0001:  ldarg.1
       IL_0002:  ldarg.2
-      IL_0003:  call       instance void [System.Runtime]System.Exception::.ctor(class [System.Runtime]System.Runtime.Serialization.SerializationInfo,
-                                                                                 valuetype [System.Runtime]System.Runtime.Serialization.StreamingContext)
+      IL_0003:  call       instance void [runtime]System.Exception::.ctor(class [runtime]System.Runtime.Serialization.SerializationInfo,
+                                                                                 valuetype [runtime]System.Runtime.Serialization.StreamingContext)
       IL_0008:  ret
-    } // end of method MyExn::.ctor
+    } 
 
     .method public hidebysig specialname 
             instance int32  get_Data0() cil managed
     {
-      // Code size       7 (0x7)
+      
       .maxstack  8
       IL_0000:  ldarg.0
       IL_0001:  ldfld      int32 ABC/MyExn::Data0@
       IL_0006:  ret
-    } // end of method MyExn::get_Data0
+    } 
 
     .method public strict virtual instance string 
             get_Message() cil managed
     {
-      .custom instance void [System.Runtime]System.Runtime.CompilerServices.CompilerGeneratedAttribute::.ctor() = ( 01 00 00 00 ) 
-      // Code size       22 (0x16)
+      .custom instance void [runtime]System.Runtime.CompilerServices.CompilerGeneratedAttribute::.ctor() = ( 01 00 00 00 ) 
+      
       .maxstack  8
       IL_0000:  ldstr      "%+A"
       IL_0005:  newobj     instance void class [FSharp.Core]Microsoft.FSharp.Core.PrintfFormat`5<class [FSharp.Core]Microsoft.FSharp.Core.FSharpFunc`2<class ABC/MyExn,string>,class [FSharp.Core]Microsoft.FSharp.Core.Unit,string,string,class ABC/MyExn>::.ctor(string)
@@ -521,16 +511,16 @@
       IL_000f:  ldarg.0
       IL_0010:  callvirt   instance !1 class [FSharp.Core]Microsoft.FSharp.Core.FSharpFunc`2<class ABC/MyExn,string>::Invoke(!0)
       IL_0015:  ret
-    } // end of method MyExn::get_Message
+    } 
 
     .method public hidebysig virtual instance int32 
-            GetHashCode(class [System.Runtime]System.Collections.IEqualityComparer comp) cil managed
-    {
-      .custom instance void [System.Runtime]System.Runtime.CompilerServices.CompilerGeneratedAttribute::.ctor() = ( 01 00 00 00 ) 
-      // Code size       37 (0x25)
+            GetHashCode(class [runtime]System.Collections.IEqualityComparer comp) cil managed
+    {
+      .custom instance void [runtime]System.Runtime.CompilerServices.CompilerGeneratedAttribute::.ctor() = ( 01 00 00 00 ) 
+      
       .maxstack  7
       .locals init (int32 V_0,
-               class [System.Runtime]System.Collections.IEqualityComparer V_1)
+               class [runtime]System.Collections.IEqualityComparer V_1)
       IL_0000:  ldarg.0
       IL_0001:  brfalse.s  IL_0023
 
@@ -557,36 +547,36 @@
 
       IL_0023:  ldc.i4.0
       IL_0024:  ret
-    } // end of method MyExn::GetHashCode
+    } 
 
     .method public hidebysig virtual instance int32 
             GetHashCode() cil managed
     {
-      .custom instance void [System.Runtime]System.Runtime.CompilerServices.CompilerGeneratedAttribute::.ctor() = ( 01 00 00 00 ) 
-      // Code size       12 (0xc)
-      .maxstack  8
-      IL_0000:  ldarg.0
-      IL_0001:  call       class [System.Runtime]System.Collections.IEqualityComparer [FSharp.Core]Microsoft.FSharp.Core.LanguagePrimitives::get_GenericEqualityComparer()
-      IL_0006:  callvirt   instance int32 ABC/MyExn::GetHashCode(class [System.Runtime]System.Collections.IEqualityComparer)
+      .custom instance void [runtime]System.Runtime.CompilerServices.CompilerGeneratedAttribute::.ctor() = ( 01 00 00 00 ) 
+      
+      .maxstack  8
+      IL_0000:  ldarg.0
+      IL_0001:  call       class [runtime]System.Collections.IEqualityComparer [FSharp.Core]Microsoft.FSharp.Core.LanguagePrimitives::get_GenericEqualityComparer()
+      IL_0006:  callvirt   instance int32 ABC/MyExn::GetHashCode(class [runtime]System.Collections.IEqualityComparer)
       IL_000b:  ret
-    } // end of method MyExn::GetHashCode
+    } 
 
     .method public hidebysig virtual instance bool 
             Equals(object obj,
-                   class [System.Runtime]System.Collections.IEqualityComparer comp) cil managed
-    {
-      .custom instance void [System.Runtime]System.Runtime.CompilerServices.CompilerGeneratedAttribute::.ctor() = ( 01 00 00 00 ) 
-      // Code size       67 (0x43)
+                   class [runtime]System.Collections.IEqualityComparer comp) cil managed
+    {
+      .custom instance void [runtime]System.Runtime.CompilerServices.CompilerGeneratedAttribute::.ctor() = ( 01 00 00 00 ) 
+      
       .maxstack  4
-      .locals init (class [System.Runtime]System.Exception V_0,
-               class [System.Runtime]System.Exception V_1,
+      .locals init (class [runtime]System.Exception V_0,
+               class [runtime]System.Exception V_1,
                object V_2,
-               class [System.Runtime]System.Collections.IEqualityComparer V_3)
+               class [runtime]System.Collections.IEqualityComparer V_3)
       IL_0000:  ldarg.0
       IL_0001:  brfalse.s  IL_003b
 
       IL_0003:  ldarg.1
-      IL_0004:  isinst     [System.Runtime]System.Exception
+      IL_0004:  isinst     [runtime]System.Exception
       IL_0009:  stloc.0
       IL_000a:  ldloc.0
       IL_000b:  brfalse.s  IL_0039
@@ -624,13 +614,13 @@
       IL_003f:  ldc.i4.0
       IL_0040:  ceq
       IL_0042:  ret
-    } // end of method MyExn::Equals
+    } 
 
     .method public hidebysig instance bool 
-            Equals(class [System.Runtime]System.Exception obj) cil managed
-    {
-      .custom instance void [System.Runtime]System.Runtime.CompilerServices.CompilerGeneratedAttribute::.ctor() = ( 01 00 00 00 ) 
-      // Code size       56 (0x38)
+            Equals(class [runtime]System.Exception obj) cil managed
+    {
+      .custom instance void [runtime]System.Runtime.CompilerServices.CompilerGeneratedAttribute::.ctor() = ( 01 00 00 00 ) 
+      
       .maxstack  4
       .locals init (object V_0)
       IL_0000:  ldarg.0
@@ -668,151 +658,151 @@
       IL_0034:  ldc.i4.0
       IL_0035:  ceq
       IL_0037:  ret
-    } // end of method MyExn::Equals
+    } 
 
     .method public hidebysig virtual instance bool 
             Equals(object obj) cil managed
     {
-      .custom instance void [System.Runtime]System.Runtime.CompilerServices.CompilerGeneratedAttribute::.ctor() = ( 01 00 00 00 ) 
-      // Code size       20 (0x14)
+      .custom instance void [runtime]System.Runtime.CompilerServices.CompilerGeneratedAttribute::.ctor() = ( 01 00 00 00 ) 
+      
       .maxstack  4
-      .locals init (class [System.Runtime]System.Exception V_0)
+      .locals init (class [runtime]System.Exception V_0)
       IL_0000:  ldarg.1
-      IL_0001:  isinst     [System.Runtime]System.Exception
+      IL_0001:  isinst     [runtime]System.Exception
       IL_0006:  stloc.0
       IL_0007:  ldloc.0
       IL_0008:  brfalse.s  IL_0012
 
       IL_000a:  ldarg.0
       IL_000b:  ldloc.0
-      IL_000c:  callvirt   instance bool ABC/MyExn::Equals(class [System.Runtime]System.Exception)
+      IL_000c:  callvirt   instance bool ABC/MyExn::Equals(class [runtime]System.Exception)
       IL_0011:  ret
 
       IL_0012:  ldc.i4.0
       IL_0013:  ret
-    } // end of method MyExn::Equals
+    } 
 
     .property instance int32 Data0()
     {
       .custom instance void [FSharp.Core]Microsoft.FSharp.Core.CompilationMappingAttribute::.ctor(valuetype [FSharp.Core]Microsoft.FSharp.Core.SourceConstructFlags,
                                                                                                   int32) = ( 01 00 04 00 00 00 00 00 00 00 00 00 ) 
       .get instance int32 ABC/MyExn::get_Data0()
-    } // end of property MyExn::Data0
-  } // end of class MyExn
+    } 
+  } 
 
   .class auto ansi serializable nested public A
-         extends [System.Runtime]System.Object
+         extends [runtime]System.Object
   {
     .custom instance void [FSharp.Core]Microsoft.FSharp.Core.CompilationMappingAttribute::.ctor(valuetype [FSharp.Core]Microsoft.FSharp.Core.SourceConstructFlags) = ( 01 00 03 00 00 00 00 00 ) 
     .field assembly string x
     .method public specialname rtspecialname 
             instance void  .ctor(string x) cil managed
     {
-      // Code size       16 (0x10)
-      .maxstack  8
-      IL_0000:  ldarg.0
-      IL_0001:  callvirt   instance void [System.Runtime]System.Object::.ctor()
+      
+      .maxstack  8
+      IL_0000:  ldarg.0
+      IL_0001:  callvirt   instance void [runtime]System.Object::.ctor()
       IL_0006:  ldarg.0
       IL_0007:  pop
       IL_0008:  ldarg.0
       IL_0009:  ldarg.1
       IL_000a:  stfld      string ABC/A::x
       IL_000f:  ret
-    } // end of method A::.ctor
+    } 
 
     .method public hidebysig specialname 
             instance string  get_X() cil managed
     {
-      // Code size       7 (0x7)
+      
       .maxstack  8
       IL_0000:  ldarg.0
       IL_0001:  ldfld      string ABC/A::x
       IL_0006:  ret
-    } // end of method A::get_X
+    } 
 
     .property instance string X()
     {
       .get instance string ABC/A::get_X()
-    } // end of property A::X
-  } // end of class A
+    } 
+  } 
 
   .class abstract auto ansi sealed nested public ABC
-         extends [System.Runtime]System.Object
+         extends [runtime]System.Object
   {
     .custom instance void [FSharp.Core]Microsoft.FSharp.Core.CompilationMappingAttribute::.ctor(valuetype [FSharp.Core]Microsoft.FSharp.Core.SourceConstructFlags) = ( 01 00 07 00 00 00 00 00 ) 
     .class auto autochar serializable sealed nested public beforefieldinit Expr
-           extends [System.Runtime]System.Object
-           implements class [System.Runtime]System.IEquatable`1<class ABC/ABC/Expr>,
-                      [System.Runtime]System.Collections.IStructuralEquatable,
-                      class [System.Runtime]System.IComparable`1<class ABC/ABC/Expr>,
-                      [System.Runtime]System.IComparable,
-                      [System.Runtime]System.Collections.IStructuralComparable
-    {
-      .custom instance void [System.Runtime]System.Diagnostics.DebuggerDisplayAttribute::.ctor(string) = ( 01 00 15 7B 5F 5F 44 65 62 75 67 44 69 73 70 6C   // ...{__DebugDispl
-                                                                                                           61 79 28 29 2C 6E 71 7D 00 00 )                   // ay(),nq}..
+           extends [runtime]System.Object
+           implements class [runtime]System.IEquatable`1<class ABC/ABC/Expr>,
+                      [runtime]System.Collections.IStructuralEquatable,
+                      class [runtime]System.IComparable`1<class ABC/ABC/Expr>,
+                      [runtime]System.IComparable,
+                      [runtime]System.Collections.IStructuralComparable
+    {
+      .custom instance void [runtime]System.Diagnostics.DebuggerDisplayAttribute::.ctor(string) = ( 01 00 15 7B 5F 5F 44 65 62 75 67 44 69 73 70 6C   
+                                                                                                           61 79 28 29 2C 6E 71 7D 00 00 )                   
       .custom instance void [FSharp.Core]Microsoft.FSharp.Core.CompilationMappingAttribute::.ctor(valuetype [FSharp.Core]Microsoft.FSharp.Core.SourceConstructFlags) = ( 01 00 01 00 00 00 00 00 ) 
       .field assembly initonly int32 item
-      .custom instance void [System.Runtime]System.Diagnostics.DebuggerBrowsableAttribute::.ctor(valuetype [System.Runtime]System.Diagnostics.DebuggerBrowsableState) = ( 01 00 00 00 00 00 00 00 ) 
-      .custom instance void [System.Runtime]System.Runtime.CompilerServices.CompilerGeneratedAttribute::.ctor() = ( 01 00 00 00 ) 
-      .custom instance void [System.Runtime]System.Diagnostics.DebuggerNonUserCodeAttribute::.ctor() = ( 01 00 00 00 ) 
+      .custom instance void [runtime]System.Diagnostics.DebuggerBrowsableAttribute::.ctor(valuetype [runtime]System.Diagnostics.DebuggerBrowsableState) = ( 01 00 00 00 00 00 00 00 ) 
+      .custom instance void [runtime]System.Runtime.CompilerServices.CompilerGeneratedAttribute::.ctor() = ( 01 00 00 00 ) 
+      .custom instance void [runtime]System.Diagnostics.DebuggerNonUserCodeAttribute::.ctor() = ( 01 00 00 00 ) 
       .method public static class ABC/ABC/Expr 
               NewNum(int32 item) cil managed
       {
         .custom instance void [FSharp.Core]Microsoft.FSharp.Core.CompilationMappingAttribute::.ctor(valuetype [FSharp.Core]Microsoft.FSharp.Core.SourceConstructFlags,
                                                                                                     int32) = ( 01 00 08 00 00 00 00 00 00 00 00 00 ) 
-        // Code size       7 (0x7)
+        
         .maxstack  8
         IL_0000:  ldarg.0
         IL_0001:  newobj     instance void ABC/ABC/Expr::.ctor(int32)
         IL_0006:  ret
-      } // end of method Expr::NewNum
+      } 
 
       .method assembly specialname rtspecialname 
               instance void  .ctor(int32 item) cil managed
       {
-        .custom instance void [System.Runtime]System.Runtime.CompilerServices.CompilerGeneratedAttribute::.ctor() = ( 01 00 00 00 ) 
-        .custom instance void [System.Runtime]System.Diagnostics.DebuggerNonUserCodeAttribute::.ctor() = ( 01 00 00 00 ) 
-        // Code size       14 (0xe)
+        .custom instance void [runtime]System.Runtime.CompilerServices.CompilerGeneratedAttribute::.ctor() = ( 01 00 00 00 ) 
+        .custom instance void [runtime]System.Diagnostics.DebuggerNonUserCodeAttribute::.ctor() = ( 01 00 00 00 ) 
+        
         .maxstack  8
         IL_0000:  ldarg.0
-        IL_0001:  call       instance void [System.Runtime]System.Object::.ctor()
+        IL_0001:  call       instance void [runtime]System.Object::.ctor()
         IL_0006:  ldarg.0
         IL_0007:  ldarg.1
         IL_0008:  stfld      int32 ABC/ABC/Expr::item
         IL_000d:  ret
-      } // end of method Expr::.ctor
+      } 
 
       .method public hidebysig instance int32 
               get_Item() cil managed
       {
-        .custom instance void [System.Runtime]System.Runtime.CompilerServices.CompilerGeneratedAttribute::.ctor() = ( 01 00 00 00 ) 
-        .custom instance void [System.Runtime]System.Diagnostics.DebuggerNonUserCodeAttribute::.ctor() = ( 01 00 00 00 ) 
-        // Code size       7 (0x7)
+        .custom instance void [runtime]System.Runtime.CompilerServices.CompilerGeneratedAttribute::.ctor() = ( 01 00 00 00 ) 
+        .custom instance void [runtime]System.Diagnostics.DebuggerNonUserCodeAttribute::.ctor() = ( 01 00 00 00 ) 
+        
         .maxstack  8
         IL_0000:  ldarg.0
         IL_0001:  ldfld      int32 ABC/ABC/Expr::item
         IL_0006:  ret
-      } // end of method Expr::get_Item
+      } 
 
       .method public hidebysig instance int32 
               get_Tag() cil managed
       {
-        .custom instance void [System.Runtime]System.Runtime.CompilerServices.CompilerGeneratedAttribute::.ctor() = ( 01 00 00 00 ) 
-        .custom instance void [System.Runtime]System.Diagnostics.DebuggerNonUserCodeAttribute::.ctor() = ( 01 00 00 00 ) 
-        // Code size       4 (0x4)
+        .custom instance void [runtime]System.Runtime.CompilerServices.CompilerGeneratedAttribute::.ctor() = ( 01 00 00 00 ) 
+        .custom instance void [runtime]System.Diagnostics.DebuggerNonUserCodeAttribute::.ctor() = ( 01 00 00 00 ) 
+        
         .maxstack  8
         IL_0000:  ldarg.0
         IL_0001:  pop
         IL_0002:  ldc.i4.0
         IL_0003:  ret
-      } // end of method Expr::get_Tag
+      } 
 
       .method assembly hidebysig specialname 
               instance object  __DebugDisplay() cil managed
       {
-        .custom instance void [System.Runtime]System.Runtime.CompilerServices.CompilerGeneratedAttribute::.ctor() = ( 01 00 00 00 ) 
-        .custom instance void [System.Runtime]System.Diagnostics.DebuggerNonUserCodeAttribute::.ctor() = ( 01 00 00 00 ) 
-        // Code size       22 (0x16)
+        .custom instance void [runtime]System.Runtime.CompilerServices.CompilerGeneratedAttribute::.ctor() = ( 01 00 00 00 ) 
+        .custom instance void [runtime]System.Diagnostics.DebuggerNonUserCodeAttribute::.ctor() = ( 01 00 00 00 ) 
+        
         .maxstack  8
         IL_0000:  ldstr      "%+0.8A"
         IL_0005:  newobj     instance void class [FSharp.Core]Microsoft.FSharp.Core.PrintfFormat`5<class [FSharp.Core]Microsoft.FSharp.Core.FSharpFunc`2<class ABC/ABC/Expr,string>,class [FSharp.Core]Microsoft.FSharp.Core.Unit,string,string,string>::.ctor(string)
@@ -820,13 +810,13 @@
         IL_000f:  ldarg.0
         IL_0010:  callvirt   instance !1 class [FSharp.Core]Microsoft.FSharp.Core.FSharpFunc`2<class ABC/ABC/Expr,string>::Invoke(!0)
         IL_0015:  ret
-      } // end of method Expr::__DebugDisplay
+      } 
 
       .method public strict virtual instance string 
               ToString() cil managed
       {
-        .custom instance void [System.Runtime]System.Runtime.CompilerServices.CompilerGeneratedAttribute::.ctor() = ( 01 00 00 00 ) 
-        // Code size       22 (0x16)
+        .custom instance void [runtime]System.Runtime.CompilerServices.CompilerGeneratedAttribute::.ctor() = ( 01 00 00 00 ) 
+        
         .maxstack  8
         IL_0000:  ldstr      "%+A"
         IL_0005:  newobj     instance void class [FSharp.Core]Microsoft.FSharp.Core.PrintfFormat`5<class [FSharp.Core]Microsoft.FSharp.Core.FSharpFunc`2<class ABC/ABC/Expr,string>,class [FSharp.Core]Microsoft.FSharp.Core.Unit,string,string,class ABC/ABC/Expr>::.ctor(string)
@@ -834,17 +824,17 @@
         IL_000f:  ldarg.0
         IL_0010:  callvirt   instance !1 class [FSharp.Core]Microsoft.FSharp.Core.FSharpFunc`2<class ABC/ABC/Expr,string>::Invoke(!0)
         IL_0015:  ret
-      } // end of method Expr::ToString
+      } 
 
       .method public hidebysig virtual final 
               instance int32  CompareTo(class ABC/ABC/Expr obj) cil managed
       {
-        .custom instance void [System.Runtime]System.Runtime.CompilerServices.CompilerGeneratedAttribute::.ctor() = ( 01 00 00 00 ) 
-        // Code size       54 (0x36)
+        .custom instance void [runtime]System.Runtime.CompilerServices.CompilerGeneratedAttribute::.ctor() = ( 01 00 00 00 ) 
+        
         .maxstack  5
         .locals init (class ABC/ABC/Expr V_0,
                  class ABC/ABC/Expr V_1,
-                 class [System.Runtime]System.Collections.IComparer V_2,
+                 class [runtime]System.Collections.IComparer V_2,
                  int32 V_3,
                  int32 V_4)
         IL_0000:  ldarg.0
@@ -859,7 +849,7 @@
         IL_0009:  stloc.0
         IL_000a:  ldarg.1
         IL_000b:  stloc.1
-        IL_000c:  call       class [System.Runtime]System.Collections.IComparer [FSharp.Core]Microsoft.FSharp.Core.LanguagePrimitives::get_GenericComparer()
+        IL_000c:  call       class [runtime]System.Collections.IComparer [FSharp.Core]Microsoft.FSharp.Core.LanguagePrimitives::get_GenericComparer()
         IL_0011:  stloc.2
         IL_0012:  ldloc.0
         IL_0013:  ldfld      int32 ABC/ABC/Expr::item
@@ -887,32 +877,32 @@
 
         IL_0034:  ldc.i4.0
         IL_0035:  ret
-      } // end of method Expr::CompareTo
+      } 
 
       .method public hidebysig virtual final 
               instance int32  CompareTo(object obj) cil managed
       {
-        .custom instance void [System.Runtime]System.Runtime.CompilerServices.CompilerGeneratedAttribute::.ctor() = ( 01 00 00 00 ) 
-        // Code size       13 (0xd)
+        .custom instance void [runtime]System.Runtime.CompilerServices.CompilerGeneratedAttribute::.ctor() = ( 01 00 00 00 ) 
+        
         .maxstack  8
         IL_0000:  ldarg.0
         IL_0001:  ldarg.1
         IL_0002:  unbox.any  ABC/ABC/Expr
         IL_0007:  callvirt   instance int32 ABC/ABC/Expr::CompareTo(class ABC/ABC/Expr)
         IL_000c:  ret
-      } // end of method Expr::CompareTo
+      } 
 
       .method public hidebysig virtual final 
               instance int32  CompareTo(object obj,
-                                        class [System.Runtime]System.Collections.IComparer comp) cil managed
-      {
-        .custom instance void [System.Runtime]System.Runtime.CompilerServices.CompilerGeneratedAttribute::.ctor() = ( 01 00 00 00 ) 
-        // Code size       70 (0x46)
+                                        class [runtime]System.Collections.IComparer comp) cil managed
+      {
+        .custom instance void [runtime]System.Runtime.CompilerServices.CompilerGeneratedAttribute::.ctor() = ( 01 00 00 00 ) 
+        
         .maxstack  5
         .locals init (class ABC/ABC/Expr V_0,
                  class ABC/ABC/Expr V_1,
                  class ABC/ABC/Expr V_2,
-                 class [System.Runtime]System.Collections.IComparer V_3,
+                 class [runtime]System.Collections.IComparer V_3,
                  int32 V_4,
                  int32 V_5)
         IL_0000:  ldarg.1
@@ -960,17 +950,17 @@
 
         IL_0044:  ldc.i4.0
         IL_0045:  ret
-      } // end of method Expr::CompareTo
+      } 
 
       .method public hidebysig virtual final 
-              instance int32  GetHashCode(class [System.Runtime]System.Collections.IEqualityComparer comp) cil managed
-      {
-        .custom instance void [System.Runtime]System.Runtime.CompilerServices.CompilerGeneratedAttribute::.ctor() = ( 01 00 00 00 ) 
-        // Code size       38 (0x26)
+              instance int32  GetHashCode(class [runtime]System.Collections.IEqualityComparer comp) cil managed
+      {
+        .custom instance void [runtime]System.Runtime.CompilerServices.CompilerGeneratedAttribute::.ctor() = ( 01 00 00 00 ) 
+        
         .maxstack  7
         .locals init (int32 V_0,
                  class ABC/ABC/Expr V_1,
-                 class [System.Runtime]System.Collections.IEqualityComparer V_2)
+                 class [runtime]System.Collections.IEqualityComparer V_2)
         IL_0000:  ldarg.0
         IL_0001:  brfalse.s  IL_0024
 
@@ -1002,32 +992,32 @@
 
         IL_0024:  ldc.i4.0
         IL_0025:  ret
-      } // end of method Expr::GetHashCode
+      } 
 
       .method public hidebysig virtual final 
               instance int32  GetHashCode() cil managed
       {
-        .custom instance void [System.Runtime]System.Runtime.CompilerServices.CompilerGeneratedAttribute::.ctor() = ( 01 00 00 00 ) 
-        // Code size       12 (0xc)
+        .custom instance void [runtime]System.Runtime.CompilerServices.CompilerGeneratedAttribute::.ctor() = ( 01 00 00 00 ) 
+        
         .maxstack  8
         IL_0000:  ldarg.0
-        IL_0001:  call       class [System.Runtime]System.Collections.IEqualityComparer [FSharp.Core]Microsoft.FSharp.Core.LanguagePrimitives::get_GenericEqualityComparer()
-        IL_0006:  callvirt   instance int32 ABC/ABC/Expr::GetHashCode(class [System.Runtime]System.Collections.IEqualityComparer)
+        IL_0001:  call       class [runtime]System.Collections.IEqualityComparer [FSharp.Core]Microsoft.FSharp.Core.LanguagePrimitives::get_GenericEqualityComparer()
+        IL_0006:  callvirt   instance int32 ABC/ABC/Expr::GetHashCode(class [runtime]System.Collections.IEqualityComparer)
         IL_000b:  ret
-      } // end of method Expr::GetHashCode
+      } 
 
       .method public hidebysig virtual final 
               instance bool  Equals(object obj,
-                                    class [System.Runtime]System.Collections.IEqualityComparer comp) cil managed
-      {
-        .custom instance void [System.Runtime]System.Runtime.CompilerServices.CompilerGeneratedAttribute::.ctor() = ( 01 00 00 00 ) 
-        // Code size       49 (0x31)
+                                    class [runtime]System.Collections.IEqualityComparer comp) cil managed
+      {
+        .custom instance void [runtime]System.Runtime.CompilerServices.CompilerGeneratedAttribute::.ctor() = ( 01 00 00 00 ) 
+        
         .maxstack  4
         .locals init (class ABC/ABC/Expr V_0,
                  class ABC/ABC/Expr V_1,
                  class ABC/ABC/Expr V_2,
                  class ABC/ABC/Expr V_3,
-                 class [System.Runtime]System.Collections.IEqualityComparer V_4)
+                 class [runtime]System.Collections.IEqualityComparer V_4)
         IL_0000:  ldarg.0
         IL_0001:  brfalse.s  IL_0029
 
@@ -1063,13 +1053,13 @@
         IL_002d:  ldc.i4.0
         IL_002e:  ceq
         IL_0030:  ret
-      } // end of method Expr::Equals
+      } 
 
       .method public hidebysig virtual final 
               instance bool  Equals(class ABC/ABC/Expr obj) cil managed
       {
-        .custom instance void [System.Runtime]System.Runtime.CompilerServices.CompilerGeneratedAttribute::.ctor() = ( 01 00 00 00 ) 
-        // Code size       37 (0x25)
+        .custom instance void [runtime]System.Runtime.CompilerServices.CompilerGeneratedAttribute::.ctor() = ( 01 00 00 00 ) 
+        
         .maxstack  4
         .locals init (class ABC/ABC/Expr V_0,
                  class ABC/ABC/Expr V_1)
@@ -1101,13 +1091,13 @@
         IL_0021:  ldc.i4.0
         IL_0022:  ceq
         IL_0024:  ret
-      } // end of method Expr::Equals
+      } 
 
       .method public hidebysig virtual final 
               instance bool  Equals(object obj) cil managed
       {
-        .custom instance void [System.Runtime]System.Runtime.CompilerServices.CompilerGeneratedAttribute::.ctor() = ( 01 00 00 00 ) 
-        // Code size       20 (0x14)
+        .custom instance void [runtime]System.Runtime.CompilerServices.CompilerGeneratedAttribute::.ctor() = ( 01 00 00 00 ) 
+        
         .maxstack  4
         .locals init (class ABC/ABC/Expr V_0)
         IL_0000:  ldarg.1
@@ -1123,84 +1113,84 @@
 
         IL_0012:  ldc.i4.0
         IL_0013:  ret
-      } // end of method Expr::Equals
+      } 
 
       .property instance int32 Tag()
       {
-        .custom instance void [System.Runtime]System.Runtime.CompilerServices.CompilerGeneratedAttribute::.ctor() = ( 01 00 00 00 ) 
-        .custom instance void [System.Runtime]System.Diagnostics.DebuggerNonUserCodeAttribute::.ctor() = ( 01 00 00 00 ) 
-        .custom instance void [System.Runtime]System.Diagnostics.DebuggerBrowsableAttribute::.ctor(valuetype [System.Runtime]System.Diagnostics.DebuggerBrowsableState) = ( 01 00 00 00 00 00 00 00 ) 
+        .custom instance void [runtime]System.Runtime.CompilerServices.CompilerGeneratedAttribute::.ctor() = ( 01 00 00 00 ) 
+        .custom instance void [runtime]System.Diagnostics.DebuggerNonUserCodeAttribute::.ctor() = ( 01 00 00 00 ) 
+        .custom instance void [runtime]System.Diagnostics.DebuggerBrowsableAttribute::.ctor(valuetype [runtime]System.Diagnostics.DebuggerBrowsableState) = ( 01 00 00 00 00 00 00 00 ) 
         .get instance int32 ABC/ABC/Expr::get_Tag()
-      } // end of property Expr::Tag
+      } 
       .property instance int32 Item()
       {
         .custom instance void [FSharp.Core]Microsoft.FSharp.Core.CompilationMappingAttribute::.ctor(valuetype [FSharp.Core]Microsoft.FSharp.Core.SourceConstructFlags,
                                                                                                     int32,
                                                                                                     int32) = ( 01 00 04 00 00 00 00 00 00 00 00 00 00 00 00 00 ) 
-        .custom instance void [System.Runtime]System.Runtime.CompilerServices.CompilerGeneratedAttribute::.ctor() = ( 01 00 00 00 ) 
-        .custom instance void [System.Runtime]System.Diagnostics.DebuggerNonUserCodeAttribute::.ctor() = ( 01 00 00 00 ) 
+        .custom instance void [runtime]System.Runtime.CompilerServices.CompilerGeneratedAttribute::.ctor() = ( 01 00 00 00 ) 
+        .custom instance void [runtime]System.Diagnostics.DebuggerNonUserCodeAttribute::.ctor() = ( 01 00 00 00 ) 
         .get instance int32 ABC/ABC/Expr::get_Item()
-      } // end of property Expr::Item
-    } // end of class Expr
+      } 
+    } 
 
     .class auto ansi serializable nested public beforefieldinit MyExn
-           extends [System.Runtime]System.Exception
-           implements [System.Runtime]System.Collections.IStructuralEquatable
+           extends [runtime]System.Exception
+           implements [runtime]System.Collections.IStructuralEquatable
     {
       .custom instance void [FSharp.Core]Microsoft.FSharp.Core.CompilationMappingAttribute::.ctor(valuetype [FSharp.Core]Microsoft.FSharp.Core.SourceConstructFlags) = ( 01 00 05 00 00 00 00 00 ) 
       .field assembly int32 Data0@
       .method public specialname rtspecialname 
               instance void  .ctor(int32 data0) cil managed
       {
-        // Code size       14 (0xe)
+        
         .maxstack  8
         IL_0000:  ldarg.0
-        IL_0001:  call       instance void [System.Runtime]System.Exception::.ctor()
+        IL_0001:  call       instance void [runtime]System.Exception::.ctor()
         IL_0006:  ldarg.0
         IL_0007:  ldarg.1
         IL_0008:  stfld      int32 ABC/ABC/MyExn::Data0@
         IL_000d:  ret
-      } // end of method MyExn::.ctor
+      } 
 
       .method public specialname rtspecialname 
               instance void  .ctor() cil managed
       {
-        // Code size       7 (0x7)
+        
         .maxstack  8
         IL_0000:  ldarg.0
-        IL_0001:  call       instance void [System.Runtime]System.Exception::.ctor()
+        IL_0001:  call       instance void [runtime]System.Exception::.ctor()
         IL_0006:  ret
-      } // end of method MyExn::.ctor
+      } 
 
       .method family specialname rtspecialname 
-              instance void  .ctor(class [System.Runtime]System.Runtime.Serialization.SerializationInfo info,
-                                   valuetype [System.Runtime]System.Runtime.Serialization.StreamingContext context) cil managed
-      {
-        // Code size       9 (0x9)
+              instance void  .ctor(class [runtime]System.Runtime.Serialization.SerializationInfo info,
+                                   valuetype [runtime]System.Runtime.Serialization.StreamingContext context) cil managed
+      {
+        
         .maxstack  8
         IL_0000:  ldarg.0
         IL_0001:  ldarg.1
         IL_0002:  ldarg.2
-        IL_0003:  call       instance void [System.Runtime]System.Exception::.ctor(class [System.Runtime]System.Runtime.Serialization.SerializationInfo,
-                                                                                   valuetype [System.Runtime]System.Runtime.Serialization.StreamingContext)
+        IL_0003:  call       instance void [runtime]System.Exception::.ctor(class [runtime]System.Runtime.Serialization.SerializationInfo,
+                                                                                   valuetype [runtime]System.Runtime.Serialization.StreamingContext)
         IL_0008:  ret
-      } // end of method MyExn::.ctor
+      } 
 
       .method public hidebysig specialname 
               instance int32  get_Data0() cil managed
       {
-        // Code size       7 (0x7)
+        
         .maxstack  8
         IL_0000:  ldarg.0
         IL_0001:  ldfld      int32 ABC/ABC/MyExn::Data0@
         IL_0006:  ret
-      } // end of method MyExn::get_Data0
+      } 
 
       .method public strict virtual instance string 
               get_Message() cil managed
       {
-        .custom instance void [System.Runtime]System.Runtime.CompilerServices.CompilerGeneratedAttribute::.ctor() = ( 01 00 00 00 ) 
-        // Code size       22 (0x16)
+        .custom instance void [runtime]System.Runtime.CompilerServices.CompilerGeneratedAttribute::.ctor() = ( 01 00 00 00 ) 
+        
         .maxstack  8
         IL_0000:  ldstr      "%+A"
         IL_0005:  newobj     instance void class [FSharp.Core]Microsoft.FSharp.Core.PrintfFormat`5<class [FSharp.Core]Microsoft.FSharp.Core.FSharpFunc`2<class ABC/ABC/MyExn,string>,class [FSharp.Core]Microsoft.FSharp.Core.Unit,string,string,class ABC/ABC/MyExn>::.ctor(string)
@@ -1208,16 +1198,16 @@
         IL_000f:  ldarg.0
         IL_0010:  callvirt   instance !1 class [FSharp.Core]Microsoft.FSharp.Core.FSharpFunc`2<class ABC/ABC/MyExn,string>::Invoke(!0)
         IL_0015:  ret
-      } // end of method MyExn::get_Message
+      } 
 
       .method public hidebysig virtual instance int32 
-              GetHashCode(class [System.Runtime]System.Collections.IEqualityComparer comp) cil managed
-      {
-        .custom instance void [System.Runtime]System.Runtime.CompilerServices.CompilerGeneratedAttribute::.ctor() = ( 01 00 00 00 ) 
-        // Code size       37 (0x25)
+              GetHashCode(class [runtime]System.Collections.IEqualityComparer comp) cil managed
+      {
+        .custom instance void [runtime]System.Runtime.CompilerServices.CompilerGeneratedAttribute::.ctor() = ( 01 00 00 00 ) 
+        
         .maxstack  7
         .locals init (int32 V_0,
-                 class [System.Runtime]System.Collections.IEqualityComparer V_1)
+                 class [runtime]System.Collections.IEqualityComparer V_1)
         IL_0000:  ldarg.0
         IL_0001:  brfalse.s  IL_0023
 
@@ -1244,1508 +1234,6 @@
 
         IL_0023:  ldc.i4.0
         IL_0024:  ret
-      } // end of method MyExn::GetHashCode
-
-      .method public hidebysig virtual instance int32 
-              GetHashCode() cil managed
-      {
-        .custom instance void [System.Runtime]System.Runtime.CompilerServices.CompilerGeneratedAttribute::.ctor() = ( 01 00 00 00 ) 
-        // Code size       12 (0xc)
-        .maxstack  8
-        IL_0000:  ldarg.0
-        IL_0001:  call       class [System.Runtime]System.Collections.IEqualityComparer [FSharp.Core]Microsoft.FSharp.Core.LanguagePrimitives::get_GenericEqualityComparer()
-        IL_0006:  callvirt   instance int32 ABC/ABC/MyExn::GetHashCode(class [System.Runtime]System.Collections.IEqualityComparer)
-        IL_000b:  ret
-      } // end of method MyExn::GetHashCode
-
-      .method public hidebysig virtual instance bool 
-              Equals(object obj,
-                     class [System.Runtime]System.Collections.IEqualityComparer comp) cil managed
-      {
-        .custom instance void [System.Runtime]System.Runtime.CompilerServices.CompilerGeneratedAttribute::.ctor() = ( 01 00 00 00 ) 
-        // Code size       67 (0x43)
-        .maxstack  4
-        .locals init (class [System.Runtime]System.Exception V_0,
-                 class [System.Runtime]System.Exception V_1,
-                 object V_2,
-                 class [System.Runtime]System.Collections.IEqualityComparer V_3)
-        IL_0000:  ldarg.0
-        IL_0001:  brfalse.s  IL_003b
-
-        IL_0003:  ldarg.1
-        IL_0004:  isinst     [System.Runtime]System.Exception
-        IL_0009:  stloc.0
-        IL_000a:  ldloc.0
-        IL_000b:  brfalse.s  IL_0039
-
-        IL_000d:  ldloc.0
-        IL_000e:  stloc.1
-        IL_000f:  ldloc.0
-        IL_0010:  stloc.2
-        IL_0011:  ldloc.2
-        IL_0012:  isinst     ABC/ABC/MyExn
-        IL_0017:  ldnull
-        IL_0018:  cgt.un
-        IL_001a:  brfalse.s  IL_0037
-
-        IL_001c:  ldarg.2
-        IL_001d:  stloc.3
-        IL_001e:  ldarg.0
-        IL_001f:  castclass  ABC/ABC/MyExn
-        IL_0024:  call       instance int32 ABC/ABC/MyExn::get_Data0()
-        IL_0029:  ldloc.1
-        IL_002a:  castclass  ABC/ABC/MyExn
-        IL_002f:  call       instance int32 ABC/ABC/MyExn::get_Data0()
-        IL_0034:  ceq
-        IL_0036:  ret
-
-        IL_0037:  ldc.i4.0
-        IL_0038:  ret
-
-        IL_0039:  ldc.i4.0
-        IL_003a:  ret
-
-        IL_003b:  ldarg.1
-        IL_003c:  ldnull
-        IL_003d:  cgt.un
-        IL_003f:  ldc.i4.0
-        IL_0040:  ceq
-        IL_0042:  ret
-      } // end of method MyExn::Equals
-
-      .method public hidebysig instance bool 
-              Equals(class [System.Runtime]System.Exception obj) cil managed
-      {
-        .custom instance void [System.Runtime]System.Runtime.CompilerServices.CompilerGeneratedAttribute::.ctor() = ( 01 00 00 00 ) 
-        // Code size       56 (0x38)
-        .maxstack  4
-        .locals init (object V_0)
-        IL_0000:  ldarg.0
-        IL_0001:  brfalse.s  IL_0030
-
-        IL_0003:  ldarg.1
-        IL_0004:  brfalse.s  IL_002e
-
-        IL_0006:  ldarg.1
-        IL_0007:  stloc.0
-        IL_0008:  ldloc.0
-        IL_0009:  isinst     ABC/ABC/MyExn
-        IL_000e:  ldnull
-        IL_000f:  cgt.un
-        IL_0011:  brfalse.s  IL_002c
-
-        IL_0013:  ldarg.0
-        IL_0014:  castclass  ABC/ABC/MyExn
-        IL_0019:  call       instance int32 ABC/ABC/MyExn::get_Data0()
-        IL_001e:  ldarg.1
-        IL_001f:  castclass  ABC/ABC/MyExn
-        IL_0024:  call       instance int32 ABC/ABC/MyExn::get_Data0()
-        IL_0029:  ceq
-        IL_002b:  ret
-
-        IL_002c:  ldc.i4.0
-        IL_002d:  ret
-
-        IL_002e:  ldc.i4.0
-        IL_002f:  ret
-
-        IL_0030:  ldarg.1
-        IL_0031:  ldnull
-        IL_0032:  cgt.un
-        IL_0034:  ldc.i4.0
-        IL_0035:  ceq
-        IL_0037:  ret
-      } // end of method MyExn::Equals
-
-      .method public hidebysig virtual instance bool 
-              Equals(object obj) cil managed
-      {
-        .custom instance void [System.Runtime]System.Runtime.CompilerServices.CompilerGeneratedAttribute::.ctor() = ( 01 00 00 00 ) 
-        // Code size       20 (0x14)
-        .maxstack  4
-        .locals init (class [System.Runtime]System.Exception V_0)
-        IL_0000:  ldarg.1
-        IL_0001:  isinst     [System.Runtime]System.Exception
-        IL_0006:  stloc.0
-        IL_0007:  ldloc.0
-        IL_0008:  brfalse.s  IL_0012
-
-        IL_000a:  ldarg.0
-        IL_000b:  ldloc.0
-        IL_000c:  callvirt   instance bool ABC/ABC/MyExn::Equals(class [System.Runtime]System.Exception)
-        IL_0011:  ret
-
-        IL_0012:  ldc.i4.0
-        IL_0013:  ret
-      } // end of method MyExn::Equals
-
-      .property instance int32 Data0()
-      {
-        .custom instance void [FSharp.Core]Microsoft.FSharp.Core.CompilationMappingAttribute::.ctor(valuetype [FSharp.Core]Microsoft.FSharp.Core.SourceConstructFlags,
-                                                                                                    int32) = ( 01 00 04 00 00 00 00 00 00 00 00 00 ) 
-        .get instance int32 ABC/ABC/MyExn::get_Data0()
-      } // end of property MyExn::Data0
-    } // end of class MyExn
-
-    .class auto ansi serializable nested public A
-           extends [System.Runtime]System.Object
-    {
-      .custom instance void [FSharp.Core]Microsoft.FSharp.Core.CompilationMappingAttribute::.ctor(valuetype [FSharp.Core]Microsoft.FSharp.Core.SourceConstructFlags) = ( 01 00 03 00 00 00 00 00 ) 
-      .field assembly string x
-      .method public specialname rtspecialname 
-              instance void  .ctor(string x) cil managed
-      {
-        // Code size       16 (0x10)
-        .maxstack  8
-        IL_0000:  ldarg.0
-        IL_0001:  callvirt   instance void [System.Runtime]System.Object::.ctor()
-        IL_0006:  ldarg.0
-        IL_0007:  pop
-        IL_0008:  ldarg.0
-        IL_0009:  ldarg.1
-        IL_000a:  stfld      string ABC/ABC/A::x
-        IL_000f:  ret
-      } // end of method A::.ctor
-
-      .method public hidebysig specialname 
-              instance string  get_X() cil managed
-      {
-        // Code size       7 (0x7)
-        .maxstack  8
-        IL_0000:  ldarg.0
-        IL_0001:  ldfld      string ABC/ABC/A::x
-        IL_0006:  ret
-      } // end of method A::get_X
-
-      .property instance string X()
-      {
-        .get instance string ABC/ABC/A::get_X()
-      } // end of property A::X
-    } // end of class A
-
-    .method public static int32  'add'(int32 x,
-                                       int32 y) cil managed
-    {
-      .custom instance void [FSharp.Core]Microsoft.FSharp.Core.CompilationArgumentCountsAttribute::.ctor(int32[]) = ( 01 00 02 00 00 00 01 00 00 00 01 00 00 00 00 00 ) 
-      // Code size       4 (0x4)
-      .maxstack  8
-      IL_0000:  ldarg.0
-      IL_0001:  ldarg.1
-      IL_0002:  add
-      IL_0003:  ret
-    } // end of method ABC::'add'
-
-    .method public specialname static string 
-            get_greeting() cil managed
-    {
-      .custom instance void [System.Runtime]System.Runtime.CompilerServices.CompilerGeneratedAttribute::.ctor() = ( 01 00 00 00 ) 
-      .custom instance void [System.Runtime]System.Diagnostics.DebuggerNonUserCodeAttribute::.ctor() = ( 01 00 00 00 ) 
-      // Code size       6 (0x6)
-      .maxstack  8
-      IL_0000:  ldstr      "hello"
-      IL_0005:  ret
-    } // end of method ABC::get_greeting
-
-    .property string greeting()
-    {
-      .get string ABC/ABC::get_greeting()
-    } // end of property ABC::greeting
-  } // end of class ABC
-
-  .method public static int32  'add'(int32 x,
-                                     int32 y) cil managed
-  {
-    .custom instance void [FSharp.Core]Microsoft.FSharp.Core.CompilationArgumentCountsAttribute::.ctor(int32[]) = ( 01 00 02 00 00 00 01 00 00 00 01 00 00 00 00 00 ) 
-    // Code size       4 (0x4)
-    .maxstack  8
-    IL_0000:  ldarg.0
-    IL_0001:  ldarg.1
-    IL_0002:  add
-    IL_0003:  ret
-  } // end of method ABC::'add'
-
-  .method public specialname static string 
-          get_greeting() cil managed
-  {
-    .custom instance void [System.Runtime]System.Runtime.CompilerServices.CompilerGeneratedAttribute::.ctor() = ( 01 00 00 00 ) 
-    .custom instance void [System.Runtime]System.Diagnostics.DebuggerNonUserCodeAttribute::.ctor() = ( 01 00 00 00 ) 
-    // Code size       6 (0x6)
-    .maxstack  8
-    IL_0000:  ldstr      "hello"
-    IL_0005:  ret
-  } // end of method ABC::get_greeting
-
-  .property string greeting()
-  {
-    .get string ABC::get_greeting()
-  } // end of property ABC::greeting
-} // end of class ABC
-
-.class private abstract auto ansi sealed '<StartupCode$ToplevelModule>'.$ABC
-       extends [System.Runtime]System.Object
-{
-  .field static assembly int32 init@
-  .custom instance void [System.Runtime]System.Diagnostics.DebuggerBrowsableAttribute::.ctor(valuetype [System.Runtime]System.Diagnostics.DebuggerBrowsableState) = ( 01 00 00 00 00 00 00 00 ) 
-  .custom instance void [System.Runtime]System.Runtime.CompilerServices.CompilerGeneratedAttribute::.ctor() = ( 01 00 00 00 ) 
-  .custom instance void [System.Runtime]System.Diagnostics.DebuggerNonUserCodeAttribute::.ctor() = ( 01 00 00 00 ) 
-  .method public static void  main@() cil managed
-  {
-    .entrypoint
-    // Code size       13 (0xd)
-    .maxstack  3
-    .locals init (string V_0,
-             string V_1)
-    IL_0000:  call       string ABC::get_greeting()
-    IL_0005:  stloc.0
-    IL_0006:  call       string ABC/ABC::get_greeting()
-    IL_000b:  stloc.1
-    IL_000c:  ret
-  } // end of method $ABC::main@
-
-} // end of class '<StartupCode$ToplevelModule>'.$ABC
-
-
-// =============================================================
-
-// *********** DISASSEMBLY COMPLETE ***********************
-// WARNING: Created Win32 resource file D:\code\FS\fsharp\artifacts\bin\FSharp.Compiler.ComponentTests\Release\net7.0\tests\EmittedIL\SerializableAttribute\ToplevelModule_fs\ToplevelModule.res
-=======
-
-
-
-
-
-.assembly extern runtime { }
-.assembly extern FSharp.Core { }
-.assembly assembly
-{
-  .custom instance void [FSharp.Core]Microsoft.FSharp.Core.FSharpInterfaceDataVersionAttribute::.ctor(int32,
-                                                                                                      int32,
-                                                                                                      int32) = ( 01 00 02 00 00 00 00 00 00 00 00 00 00 00 00 00 ) 
-
-  
-  
-
-  .hash algorithm 0x00008004
-  .ver 0:0:0:0
-}
-.mresource public FSharpSignatureData.assembly
-{
-  
-  
-}
-.mresource public FSharpOptimizationData.assembly
-{
-  
-  
-}
-.module assembly.exe
-
-.imagebase {value}
-.file alignment 0x00000200
-.stackreserve 0x00100000
-.subsystem 0x0003       
-.corflags 0x00000001    
-
-
-
-
-
-.class public abstract auto ansi sealed ABC
-       extends [runtime]System.Object
-{
-  .custom instance void [FSharp.Core]Microsoft.FSharp.Core.CompilationMappingAttribute::.ctor(valuetype [FSharp.Core]Microsoft.FSharp.Core.SourceConstructFlags) = ( 01 00 07 00 00 00 00 00 ) 
-  .class auto autochar serializable sealed nested public beforefieldinit Expr
-         extends [runtime]System.Object
-         implements class [runtime]System.IEquatable`1<class ABC/Expr>,
-                    [runtime]System.Collections.IStructuralEquatable,
-                    class [runtime]System.IComparable`1<class ABC/Expr>,
-                    [runtime]System.IComparable,
-                    [runtime]System.Collections.IStructuralComparable
-  {
-    .custom instance void [runtime]System.Diagnostics.DebuggerDisplayAttribute::.ctor(string) = ( 01 00 15 7B 5F 5F 44 65 62 75 67 44 69 73 70 6C   
-                                                                                                         61 79 28 29 2C 6E 71 7D 00 00 )                   
-    .custom instance void [FSharp.Core]Microsoft.FSharp.Core.CompilationMappingAttribute::.ctor(valuetype [FSharp.Core]Microsoft.FSharp.Core.SourceConstructFlags) = ( 01 00 01 00 00 00 00 00 ) 
-    .field assembly initonly int32 item
-    .custom instance void [runtime]System.Diagnostics.DebuggerBrowsableAttribute::.ctor(valuetype [runtime]System.Diagnostics.DebuggerBrowsableState) = ( 01 00 00 00 00 00 00 00 ) 
-    .custom instance void [runtime]System.Runtime.CompilerServices.CompilerGeneratedAttribute::.ctor() = ( 01 00 00 00 ) 
-    .custom instance void [runtime]System.Diagnostics.DebuggerNonUserCodeAttribute::.ctor() = ( 01 00 00 00 ) 
-    .method public static class ABC/Expr 
-            NewNum(int32 item) cil managed
-    {
-      .custom instance void [FSharp.Core]Microsoft.FSharp.Core.CompilationMappingAttribute::.ctor(valuetype [FSharp.Core]Microsoft.FSharp.Core.SourceConstructFlags,
-                                                                                                  int32) = ( 01 00 08 00 00 00 00 00 00 00 00 00 ) 
-      
-      .maxstack  8
-      IL_0000:  ldarg.0
-      IL_0001:  newobj     instance void ABC/Expr::.ctor(int32)
-      IL_0006:  ret
-    } 
-
-    .method assembly specialname rtspecialname 
-            instance void  .ctor(int32 item) cil managed
-    {
-      .custom instance void [runtime]System.Runtime.CompilerServices.CompilerGeneratedAttribute::.ctor() = ( 01 00 00 00 ) 
-      .custom instance void [runtime]System.Diagnostics.DebuggerNonUserCodeAttribute::.ctor() = ( 01 00 00 00 ) 
-      
-      .maxstack  8
-      IL_0000:  ldarg.0
-      IL_0001:  call       instance void [runtime]System.Object::.ctor()
-      IL_0006:  ldarg.0
-      IL_0007:  ldarg.1
-      IL_0008:  stfld      int32 ABC/Expr::item
-      IL_000d:  ret
-    } 
-
-    .method public hidebysig instance int32 
-            get_Item() cil managed
-    {
-      .custom instance void [runtime]System.Runtime.CompilerServices.CompilerGeneratedAttribute::.ctor() = ( 01 00 00 00 ) 
-      .custom instance void [runtime]System.Diagnostics.DebuggerNonUserCodeAttribute::.ctor() = ( 01 00 00 00 ) 
-      
-      .maxstack  8
-      IL_0000:  ldarg.0
-      IL_0001:  ldfld      int32 ABC/Expr::item
-      IL_0006:  ret
-    } 
-
-    .method public hidebysig instance int32 
-            get_Tag() cil managed
-    {
-      .custom instance void [runtime]System.Runtime.CompilerServices.CompilerGeneratedAttribute::.ctor() = ( 01 00 00 00 ) 
-      .custom instance void [runtime]System.Diagnostics.DebuggerNonUserCodeAttribute::.ctor() = ( 01 00 00 00 ) 
-      
-      .maxstack  8
-      IL_0000:  ldarg.0
-      IL_0001:  pop
-      IL_0002:  ldc.i4.0
-      IL_0003:  ret
-    } 
-
-    .method assembly hidebysig specialname 
-            instance object  __DebugDisplay() cil managed
-    {
-      .custom instance void [runtime]System.Runtime.CompilerServices.CompilerGeneratedAttribute::.ctor() = ( 01 00 00 00 ) 
-      .custom instance void [runtime]System.Diagnostics.DebuggerNonUserCodeAttribute::.ctor() = ( 01 00 00 00 ) 
-      
-      .maxstack  8
-      IL_0000:  ldstr      "%+0.8A"
-      IL_0005:  newobj     instance void class [FSharp.Core]Microsoft.FSharp.Core.PrintfFormat`5<class [FSharp.Core]Microsoft.FSharp.Core.FSharpFunc`2<class ABC/Expr,string>,class [FSharp.Core]Microsoft.FSharp.Core.Unit,string,string,string>::.ctor(string)
-      IL_000a:  call       !!0 [FSharp.Core]Microsoft.FSharp.Core.ExtraTopLevelOperators::PrintFormatToString<class [FSharp.Core]Microsoft.FSharp.Core.FSharpFunc`2<class ABC/Expr,string>>(class [FSharp.Core]Microsoft.FSharp.Core.PrintfFormat`4<!!0,class [FSharp.Core]Microsoft.FSharp.Core.Unit,string,string>)
-      IL_000f:  ldarg.0
-      IL_0010:  callvirt   instance !1 class [FSharp.Core]Microsoft.FSharp.Core.FSharpFunc`2<class ABC/Expr,string>::Invoke(!0)
-      IL_0015:  ret
-    } 
-
-    .method public strict virtual instance string 
-            ToString() cil managed
-    {
-      .custom instance void [runtime]System.Runtime.CompilerServices.CompilerGeneratedAttribute::.ctor() = ( 01 00 00 00 ) 
-      
-      .maxstack  8
-      IL_0000:  ldstr      "%+A"
-      IL_0005:  newobj     instance void class [FSharp.Core]Microsoft.FSharp.Core.PrintfFormat`5<class [FSharp.Core]Microsoft.FSharp.Core.FSharpFunc`2<class ABC/Expr,string>,class [FSharp.Core]Microsoft.FSharp.Core.Unit,string,string,class ABC/Expr>::.ctor(string)
-      IL_000a:  call       !!0 [FSharp.Core]Microsoft.FSharp.Core.ExtraTopLevelOperators::PrintFormatToString<class [FSharp.Core]Microsoft.FSharp.Core.FSharpFunc`2<class ABC/Expr,string>>(class [FSharp.Core]Microsoft.FSharp.Core.PrintfFormat`4<!!0,class [FSharp.Core]Microsoft.FSharp.Core.Unit,string,string>)
-      IL_000f:  ldarg.0
-      IL_0010:  callvirt   instance !1 class [FSharp.Core]Microsoft.FSharp.Core.FSharpFunc`2<class ABC/Expr,string>::Invoke(!0)
-      IL_0015:  ret
-    } 
-
-    .method public hidebysig virtual final 
-            instance int32  CompareTo(class ABC/Expr obj) cil managed
-    {
-      .custom instance void [runtime]System.Runtime.CompilerServices.CompilerGeneratedAttribute::.ctor() = ( 01 00 00 00 ) 
-      
-      .maxstack  5
-      .locals init (class ABC/Expr V_0,
-               class ABC/Expr V_1,
-               class [runtime]System.Collections.IComparer V_2,
-               int32 V_3,
-               int32 V_4)
-      IL_0000:  ldarg.0
-      IL_0001:  brfalse.s  IL_002f
-
-      IL_0003:  ldarg.1
-      IL_0004:  brfalse.s  IL_002d
-
-      IL_0006:  ldarg.0
-      IL_0007:  pop
-      IL_0008:  ldarg.0
-      IL_0009:  stloc.0
-      IL_000a:  ldarg.1
-      IL_000b:  stloc.1
-      IL_000c:  call       class [runtime]System.Collections.IComparer [FSharp.Core]Microsoft.FSharp.Core.LanguagePrimitives::get_GenericComparer()
-      IL_0011:  stloc.2
-      IL_0012:  ldloc.0
-      IL_0013:  ldfld      int32 ABC/Expr::item
-      IL_0018:  stloc.3
-      IL_0019:  ldloc.1
-      IL_001a:  ldfld      int32 ABC/Expr::item
-      IL_001f:  stloc.s    V_4
-      IL_0021:  ldloc.3
-      IL_0022:  ldloc.s    V_4
-      IL_0024:  cgt
-      IL_0026:  ldloc.3
-      IL_0027:  ldloc.s    V_4
-      IL_0029:  clt
-      IL_002b:  sub
-      IL_002c:  ret
-
-      IL_002d:  ldc.i4.1
-      IL_002e:  ret
-
-      IL_002f:  ldarg.1
-      IL_0030:  brfalse.s  IL_0034
-
-      IL_0032:  ldc.i4.m1
-      IL_0033:  ret
-
-      IL_0034:  ldc.i4.0
-      IL_0035:  ret
-    } 
-
-    .method public hidebysig virtual final 
-            instance int32  CompareTo(object obj) cil managed
-    {
-      .custom instance void [runtime]System.Runtime.CompilerServices.CompilerGeneratedAttribute::.ctor() = ( 01 00 00 00 ) 
-      
-      .maxstack  8
-      IL_0000:  ldarg.0
-      IL_0001:  ldarg.1
-      IL_0002:  unbox.any  ABC/Expr
-      IL_0007:  callvirt   instance int32 ABC/Expr::CompareTo(class ABC/Expr)
-      IL_000c:  ret
-    } 
-
-    .method public hidebysig virtual final 
-            instance int32  CompareTo(object obj,
-                                      class [runtime]System.Collections.IComparer comp) cil managed
-    {
-      .custom instance void [runtime]System.Runtime.CompilerServices.CompilerGeneratedAttribute::.ctor() = ( 01 00 00 00 ) 
-      
-      .maxstack  5
-      .locals init (class ABC/Expr V_0,
-               class ABC/Expr V_1,
-               class ABC/Expr V_2,
-               class [runtime]System.Collections.IComparer V_3,
-               int32 V_4,
-               int32 V_5)
-      IL_0000:  ldarg.1
-      IL_0001:  unbox.any  ABC/Expr
-      IL_0006:  stloc.0
-      IL_0007:  ldarg.0
-      IL_0008:  brfalse.s  IL_003a
-
-      IL_000a:  ldarg.1
-      IL_000b:  unbox.any  ABC/Expr
-      IL_0010:  brfalse.s  IL_0038
-
-      IL_0012:  ldarg.0
-      IL_0013:  pop
-      IL_0014:  ldarg.0
-      IL_0015:  stloc.1
-      IL_0016:  ldloc.0
-      IL_0017:  stloc.2
-      IL_0018:  ldarg.2
-      IL_0019:  stloc.3
-      IL_001a:  ldloc.1
-      IL_001b:  ldfld      int32 ABC/Expr::item
-      IL_0020:  stloc.s    V_4
-      IL_0022:  ldloc.2
-      IL_0023:  ldfld      int32 ABC/Expr::item
-      IL_0028:  stloc.s    V_5
-      IL_002a:  ldloc.s    V_4
-      IL_002c:  ldloc.s    V_5
-      IL_002e:  cgt
-      IL_0030:  ldloc.s    V_4
-      IL_0032:  ldloc.s    V_5
-      IL_0034:  clt
-      IL_0036:  sub
-      IL_0037:  ret
-
-      IL_0038:  ldc.i4.1
-      IL_0039:  ret
-
-      IL_003a:  ldarg.1
-      IL_003b:  unbox.any  ABC/Expr
-      IL_0040:  brfalse.s  IL_0044
-
-      IL_0042:  ldc.i4.m1
-      IL_0043:  ret
-
-      IL_0044:  ldc.i4.0
-      IL_0045:  ret
-    } 
-
-    .method public hidebysig virtual final 
-            instance int32  GetHashCode(class [runtime]System.Collections.IEqualityComparer comp) cil managed
-    {
-      .custom instance void [runtime]System.Runtime.CompilerServices.CompilerGeneratedAttribute::.ctor() = ( 01 00 00 00 ) 
-      
-      .maxstack  7
-      .locals init (int32 V_0,
-               class ABC/Expr V_1,
-               class [runtime]System.Collections.IEqualityComparer V_2)
-      IL_0000:  ldarg.0
-      IL_0001:  brfalse.s  IL_0024
-
-      IL_0003:  ldc.i4.0
-      IL_0004:  stloc.0
-      IL_0005:  ldarg.0
-      IL_0006:  pop
-      IL_0007:  ldarg.0
-      IL_0008:  stloc.1
-      IL_0009:  ldc.i4.0
-      IL_000a:  stloc.0
-      IL_000b:  ldc.i4     0x9e3779b9
-      IL_0010:  ldarg.1
-      IL_0011:  stloc.2
-      IL_0012:  ldloc.1
-      IL_0013:  ldfld      int32 ABC/Expr::item
-      IL_0018:  ldloc.0
-      IL_0019:  ldc.i4.6
-      IL_001a:  shl
-      IL_001b:  ldloc.0
-      IL_001c:  ldc.i4.2
-      IL_001d:  shr
-      IL_001e:  add
-      IL_001f:  add
-      IL_0020:  add
-      IL_0021:  stloc.0
-      IL_0022:  ldloc.0
-      IL_0023:  ret
-
-      IL_0024:  ldc.i4.0
-      IL_0025:  ret
-    } 
-
-    .method public hidebysig virtual final 
-            instance int32  GetHashCode() cil managed
-    {
-      .custom instance void [runtime]System.Runtime.CompilerServices.CompilerGeneratedAttribute::.ctor() = ( 01 00 00 00 ) 
-      
-      .maxstack  8
-      IL_0000:  ldarg.0
-      IL_0001:  call       class [runtime]System.Collections.IEqualityComparer [FSharp.Core]Microsoft.FSharp.Core.LanguagePrimitives::get_GenericEqualityComparer()
-      IL_0006:  callvirt   instance int32 ABC/Expr::GetHashCode(class [runtime]System.Collections.IEqualityComparer)
-      IL_000b:  ret
-    } 
-
-    .method public hidebysig virtual final 
-            instance bool  Equals(object obj,
-                                  class [runtime]System.Collections.IEqualityComparer comp) cil managed
-    {
-      .custom instance void [runtime]System.Runtime.CompilerServices.CompilerGeneratedAttribute::.ctor() = ( 01 00 00 00 ) 
-      
-      .maxstack  4
-      .locals init (class ABC/Expr V_0,
-               class ABC/Expr V_1,
-               class ABC/Expr V_2,
-               class ABC/Expr V_3,
-               class [runtime]System.Collections.IEqualityComparer V_4)
-      IL_0000:  ldarg.0
-      IL_0001:  brfalse.s  IL_0029
-
-      IL_0003:  ldarg.1
-      IL_0004:  isinst     ABC/Expr
-      IL_0009:  stloc.0
-      IL_000a:  ldloc.0
-      IL_000b:  brfalse.s  IL_0027
-
-      IL_000d:  ldloc.0
-      IL_000e:  stloc.1
-      IL_000f:  ldarg.0
-      IL_0010:  pop
-      IL_0011:  ldarg.0
-      IL_0012:  stloc.2
-      IL_0013:  ldloc.1
-      IL_0014:  stloc.3
-      IL_0015:  ldarg.2
-      IL_0016:  stloc.s    V_4
-      IL_0018:  ldloc.2
-      IL_0019:  ldfld      int32 ABC/Expr::item
-      IL_001e:  ldloc.3
-      IL_001f:  ldfld      int32 ABC/Expr::item
-      IL_0024:  ceq
-      IL_0026:  ret
-
-      IL_0027:  ldc.i4.0
-      IL_0028:  ret
-
-      IL_0029:  ldarg.1
-      IL_002a:  ldnull
-      IL_002b:  cgt.un
-      IL_002d:  ldc.i4.0
-      IL_002e:  ceq
-      IL_0030:  ret
-    } 
-
-    .method public hidebysig virtual final 
-            instance bool  Equals(class ABC/Expr obj) cil managed
-    {
-      .custom instance void [runtime]System.Runtime.CompilerServices.CompilerGeneratedAttribute::.ctor() = ( 01 00 00 00 ) 
-      
-      .maxstack  4
-      .locals init (class ABC/Expr V_0,
-               class ABC/Expr V_1)
-      IL_0000:  ldarg.0
-      IL_0001:  brfalse.s  IL_001d
-
-      IL_0003:  ldarg.1
-      IL_0004:  brfalse.s  IL_001b
-
-      IL_0006:  ldarg.0
-      IL_0007:  pop
-      IL_0008:  ldarg.0
-      IL_0009:  stloc.0
-      IL_000a:  ldarg.1
-      IL_000b:  stloc.1
-      IL_000c:  ldloc.0
-      IL_000d:  ldfld      int32 ABC/Expr::item
-      IL_0012:  ldloc.1
-      IL_0013:  ldfld      int32 ABC/Expr::item
-      IL_0018:  ceq
-      IL_001a:  ret
-
-      IL_001b:  ldc.i4.0
-      IL_001c:  ret
-
-      IL_001d:  ldarg.1
-      IL_001e:  ldnull
-      IL_001f:  cgt.un
-      IL_0021:  ldc.i4.0
-      IL_0022:  ceq
-      IL_0024:  ret
-    } 
-
-    .method public hidebysig virtual final 
-            instance bool  Equals(object obj) cil managed
-    {
-      .custom instance void [runtime]System.Runtime.CompilerServices.CompilerGeneratedAttribute::.ctor() = ( 01 00 00 00 ) 
-      
-      .maxstack  4
-      .locals init (class ABC/Expr V_0)
-      IL_0000:  ldarg.1
-      IL_0001:  isinst     ABC/Expr
-      IL_0006:  stloc.0
-      IL_0007:  ldloc.0
-      IL_0008:  brfalse.s  IL_0012
-
-      IL_000a:  ldarg.0
-      IL_000b:  ldloc.0
-      IL_000c:  callvirt   instance bool ABC/Expr::Equals(class ABC/Expr)
-      IL_0011:  ret
-
-      IL_0012:  ldc.i4.0
-      IL_0013:  ret
-    } 
-
-    .property instance int32 Tag()
-    {
-      .custom instance void [runtime]System.Runtime.CompilerServices.CompilerGeneratedAttribute::.ctor() = ( 01 00 00 00 ) 
-      .custom instance void [runtime]System.Diagnostics.DebuggerNonUserCodeAttribute::.ctor() = ( 01 00 00 00 ) 
-      .custom instance void [runtime]System.Diagnostics.DebuggerBrowsableAttribute::.ctor(valuetype [runtime]System.Diagnostics.DebuggerBrowsableState) = ( 01 00 00 00 00 00 00 00 ) 
-      .get instance int32 ABC/Expr::get_Tag()
-    } 
-    .property instance int32 Item()
-    {
-      .custom instance void [FSharp.Core]Microsoft.FSharp.Core.CompilationMappingAttribute::.ctor(valuetype [FSharp.Core]Microsoft.FSharp.Core.SourceConstructFlags,
-                                                                                                  int32,
-                                                                                                  int32) = ( 01 00 04 00 00 00 00 00 00 00 00 00 00 00 00 00 ) 
-      .custom instance void [runtime]System.Runtime.CompilerServices.CompilerGeneratedAttribute::.ctor() = ( 01 00 00 00 ) 
-      .custom instance void [runtime]System.Diagnostics.DebuggerNonUserCodeAttribute::.ctor() = ( 01 00 00 00 ) 
-      .get instance int32 ABC/Expr::get_Item()
-    } 
-  } 
-
-  .class auto ansi serializable nested public beforefieldinit MyExn
-         extends [runtime]System.Exception
-         implements [runtime]System.Collections.IStructuralEquatable
-  {
-    .custom instance void [FSharp.Core]Microsoft.FSharp.Core.CompilationMappingAttribute::.ctor(valuetype [FSharp.Core]Microsoft.FSharp.Core.SourceConstructFlags) = ( 01 00 05 00 00 00 00 00 ) 
-    .field assembly int32 Data0@
-    .method public specialname rtspecialname 
-            instance void  .ctor(int32 data0) cil managed
-    {
-      
-      .maxstack  8
-      IL_0000:  ldarg.0
-      IL_0001:  call       instance void [runtime]System.Exception::.ctor()
-      IL_0006:  ldarg.0
-      IL_0007:  ldarg.1
-      IL_0008:  stfld      int32 ABC/MyExn::Data0@
-      IL_000d:  ret
-    } 
-
-    .method public specialname rtspecialname 
-            instance void  .ctor() cil managed
-    {
-      
-      .maxstack  8
-      IL_0000:  ldarg.0
-      IL_0001:  call       instance void [runtime]System.Exception::.ctor()
-      IL_0006:  ret
-    } 
-
-    .method family specialname rtspecialname 
-            instance void  .ctor(class [runtime]System.Runtime.Serialization.SerializationInfo info,
-                                 valuetype [runtime]System.Runtime.Serialization.StreamingContext context) cil managed
-    {
-      
-      .maxstack  8
-      IL_0000:  ldarg.0
-      IL_0001:  ldarg.1
-      IL_0002:  ldarg.2
-      IL_0003:  call       instance void [runtime]System.Exception::.ctor(class [runtime]System.Runtime.Serialization.SerializationInfo,
-                                                                                 valuetype [runtime]System.Runtime.Serialization.StreamingContext)
-      IL_0008:  ret
-    } 
-
-    .method public hidebysig specialname 
-            instance int32  get_Data0() cil managed
-    {
-      
-      .maxstack  8
-      IL_0000:  ldarg.0
-      IL_0001:  ldfld      int32 ABC/MyExn::Data0@
-      IL_0006:  ret
-    } 
-
-    .method public strict virtual instance string 
-            get_Message() cil managed
-    {
-      .custom instance void [runtime]System.Runtime.CompilerServices.CompilerGeneratedAttribute::.ctor() = ( 01 00 00 00 ) 
-      
-      .maxstack  8
-      IL_0000:  ldstr      "%+A"
-      IL_0005:  newobj     instance void class [FSharp.Core]Microsoft.FSharp.Core.PrintfFormat`5<class [FSharp.Core]Microsoft.FSharp.Core.FSharpFunc`2<class ABC/MyExn,string>,class [FSharp.Core]Microsoft.FSharp.Core.Unit,string,string,class ABC/MyExn>::.ctor(string)
-      IL_000a:  call       !!0 [FSharp.Core]Microsoft.FSharp.Core.ExtraTopLevelOperators::PrintFormatToString<class [FSharp.Core]Microsoft.FSharp.Core.FSharpFunc`2<class ABC/MyExn,string>>(class [FSharp.Core]Microsoft.FSharp.Core.PrintfFormat`4<!!0,class [FSharp.Core]Microsoft.FSharp.Core.Unit,string,string>)
-      IL_000f:  ldarg.0
-      IL_0010:  callvirt   instance !1 class [FSharp.Core]Microsoft.FSharp.Core.FSharpFunc`2<class ABC/MyExn,string>::Invoke(!0)
-      IL_0015:  ret
-    } 
-
-    .method public hidebysig virtual instance int32 
-            GetHashCode(class [runtime]System.Collections.IEqualityComparer comp) cil managed
-    {
-      .custom instance void [runtime]System.Runtime.CompilerServices.CompilerGeneratedAttribute::.ctor() = ( 01 00 00 00 ) 
-      
-      .maxstack  7
-      .locals init (int32 V_0,
-               class [runtime]System.Collections.IEqualityComparer V_1)
-      IL_0000:  ldarg.0
-      IL_0001:  brfalse.s  IL_0023
-
-      IL_0003:  ldc.i4.0
-      IL_0004:  stloc.0
-      IL_0005:  ldc.i4     0x9e3779b9
-      IL_000a:  ldarg.1
-      IL_000b:  stloc.1
-      IL_000c:  ldarg.0
-      IL_000d:  castclass  ABC/MyExn
-      IL_0012:  call       instance int32 ABC/MyExn::get_Data0()
-      IL_0017:  ldloc.0
-      IL_0018:  ldc.i4.6
-      IL_0019:  shl
-      IL_001a:  ldloc.0
-      IL_001b:  ldc.i4.2
-      IL_001c:  shr
-      IL_001d:  add
-      IL_001e:  add
-      IL_001f:  add
-      IL_0020:  stloc.0
-      IL_0021:  ldloc.0
-      IL_0022:  ret
-
-      IL_0023:  ldc.i4.0
-      IL_0024:  ret
-    } 
-
-    .method public hidebysig virtual instance int32 
-            GetHashCode() cil managed
-    {
-      .custom instance void [runtime]System.Runtime.CompilerServices.CompilerGeneratedAttribute::.ctor() = ( 01 00 00 00 ) 
-      
-      .maxstack  8
-      IL_0000:  ldarg.0
-      IL_0001:  call       class [runtime]System.Collections.IEqualityComparer [FSharp.Core]Microsoft.FSharp.Core.LanguagePrimitives::get_GenericEqualityComparer()
-      IL_0006:  callvirt   instance int32 ABC/MyExn::GetHashCode(class [runtime]System.Collections.IEqualityComparer)
-      IL_000b:  ret
-    } 
-
-    .method public hidebysig virtual instance bool 
-            Equals(object obj,
-                   class [runtime]System.Collections.IEqualityComparer comp) cil managed
-    {
-      .custom instance void [runtime]System.Runtime.CompilerServices.CompilerGeneratedAttribute::.ctor() = ( 01 00 00 00 ) 
-      
-      .maxstack  4
-      .locals init (class [runtime]System.Exception V_0,
-               class [runtime]System.Exception V_1,
-               object V_2,
-               class [runtime]System.Collections.IEqualityComparer V_3)
-      IL_0000:  ldarg.0
-      IL_0001:  brfalse.s  IL_003b
-
-      IL_0003:  ldarg.1
-      IL_0004:  isinst     [runtime]System.Exception
-      IL_0009:  stloc.0
-      IL_000a:  ldloc.0
-      IL_000b:  brfalse.s  IL_0039
-
-      IL_000d:  ldloc.0
-      IL_000e:  stloc.1
-      IL_000f:  ldloc.0
-      IL_0010:  stloc.2
-      IL_0011:  ldloc.2
-      IL_0012:  isinst     ABC/MyExn
-      IL_0017:  ldnull
-      IL_0018:  cgt.un
-      IL_001a:  brfalse.s  IL_0037
-
-      IL_001c:  ldarg.2
-      IL_001d:  stloc.3
-      IL_001e:  ldarg.0
-      IL_001f:  castclass  ABC/MyExn
-      IL_0024:  call       instance int32 ABC/MyExn::get_Data0()
-      IL_0029:  ldloc.1
-      IL_002a:  castclass  ABC/MyExn
-      IL_002f:  call       instance int32 ABC/MyExn::get_Data0()
-      IL_0034:  ceq
-      IL_0036:  ret
-
-      IL_0037:  ldc.i4.0
-      IL_0038:  ret
-
-      IL_0039:  ldc.i4.0
-      IL_003a:  ret
-
-      IL_003b:  ldarg.1
-      IL_003c:  ldnull
-      IL_003d:  cgt.un
-      IL_003f:  ldc.i4.0
-      IL_0040:  ceq
-      IL_0042:  ret
-    } 
-
-    .method public hidebysig instance bool 
-            Equals(class [runtime]System.Exception obj) cil managed
-    {
-      .custom instance void [runtime]System.Runtime.CompilerServices.CompilerGeneratedAttribute::.ctor() = ( 01 00 00 00 ) 
-      
-      .maxstack  4
-      .locals init (object V_0)
-      IL_0000:  ldarg.0
-      IL_0001:  brfalse.s  IL_0030
-
-      IL_0003:  ldarg.1
-      IL_0004:  brfalse.s  IL_002e
-
-      IL_0006:  ldarg.1
-      IL_0007:  stloc.0
-      IL_0008:  ldloc.0
-      IL_0009:  isinst     ABC/MyExn
-      IL_000e:  ldnull
-      IL_000f:  cgt.un
-      IL_0011:  brfalse.s  IL_002c
-
-      IL_0013:  ldarg.0
-      IL_0014:  castclass  ABC/MyExn
-      IL_0019:  call       instance int32 ABC/MyExn::get_Data0()
-      IL_001e:  ldarg.1
-      IL_001f:  castclass  ABC/MyExn
-      IL_0024:  call       instance int32 ABC/MyExn::get_Data0()
-      IL_0029:  ceq
-      IL_002b:  ret
-
-      IL_002c:  ldc.i4.0
-      IL_002d:  ret
-
-      IL_002e:  ldc.i4.0
-      IL_002f:  ret
-
-      IL_0030:  ldarg.1
-      IL_0031:  ldnull
-      IL_0032:  cgt.un
-      IL_0034:  ldc.i4.0
-      IL_0035:  ceq
-      IL_0037:  ret
-    } 
-
-    .method public hidebysig virtual instance bool 
-            Equals(object obj) cil managed
-    {
-      .custom instance void [runtime]System.Runtime.CompilerServices.CompilerGeneratedAttribute::.ctor() = ( 01 00 00 00 ) 
-      
-      .maxstack  4
-      .locals init (class [runtime]System.Exception V_0)
-      IL_0000:  ldarg.1
-      IL_0001:  isinst     [runtime]System.Exception
-      IL_0006:  stloc.0
-      IL_0007:  ldloc.0
-      IL_0008:  brfalse.s  IL_0012
-
-      IL_000a:  ldarg.0
-      IL_000b:  ldloc.0
-      IL_000c:  callvirt   instance bool ABC/MyExn::Equals(class [runtime]System.Exception)
-      IL_0011:  ret
-
-      IL_0012:  ldc.i4.0
-      IL_0013:  ret
-    } 
-
-    .property instance int32 Data0()
-    {
-      .custom instance void [FSharp.Core]Microsoft.FSharp.Core.CompilationMappingAttribute::.ctor(valuetype [FSharp.Core]Microsoft.FSharp.Core.SourceConstructFlags,
-                                                                                                  int32) = ( 01 00 04 00 00 00 00 00 00 00 00 00 ) 
-      .get instance int32 ABC/MyExn::get_Data0()
-    } 
-  } 
-
-  .class auto ansi serializable nested public A
-         extends [runtime]System.Object
-  {
-    .custom instance void [FSharp.Core]Microsoft.FSharp.Core.CompilationMappingAttribute::.ctor(valuetype [FSharp.Core]Microsoft.FSharp.Core.SourceConstructFlags) = ( 01 00 03 00 00 00 00 00 ) 
-    .field assembly string x
-    .method public specialname rtspecialname 
-            instance void  .ctor(string x) cil managed
-    {
-      
-      .maxstack  8
-      IL_0000:  ldarg.0
-      IL_0001:  callvirt   instance void [runtime]System.Object::.ctor()
-      IL_0006:  ldarg.0
-      IL_0007:  pop
-      IL_0008:  ldarg.0
-      IL_0009:  ldarg.1
-      IL_000a:  stfld      string ABC/A::x
-      IL_000f:  ret
-    } 
-
-    .method public hidebysig specialname 
-            instance string  get_X() cil managed
-    {
-      
-      .maxstack  8
-      IL_0000:  ldarg.0
-      IL_0001:  ldfld      string ABC/A::x
-      IL_0006:  ret
-    } 
-
-    .property instance string X()
-    {
-      .get instance string ABC/A::get_X()
-    } 
-  } 
-
-  .class abstract auto ansi sealed nested public ABC
-         extends [runtime]System.Object
-  {
-    .custom instance void [FSharp.Core]Microsoft.FSharp.Core.CompilationMappingAttribute::.ctor(valuetype [FSharp.Core]Microsoft.FSharp.Core.SourceConstructFlags) = ( 01 00 07 00 00 00 00 00 ) 
-    .class auto autochar serializable sealed nested public beforefieldinit Expr
-           extends [runtime]System.Object
-           implements class [runtime]System.IEquatable`1<class ABC/ABC/Expr>,
-                      [runtime]System.Collections.IStructuralEquatable,
-                      class [runtime]System.IComparable`1<class ABC/ABC/Expr>,
-                      [runtime]System.IComparable,
-                      [runtime]System.Collections.IStructuralComparable
-    {
-      .custom instance void [runtime]System.Diagnostics.DebuggerDisplayAttribute::.ctor(string) = ( 01 00 15 7B 5F 5F 44 65 62 75 67 44 69 73 70 6C   
-                                                                                                           61 79 28 29 2C 6E 71 7D 00 00 )                   
-      .custom instance void [FSharp.Core]Microsoft.FSharp.Core.CompilationMappingAttribute::.ctor(valuetype [FSharp.Core]Microsoft.FSharp.Core.SourceConstructFlags) = ( 01 00 01 00 00 00 00 00 ) 
-      .field assembly initonly int32 item
-      .custom instance void [runtime]System.Diagnostics.DebuggerBrowsableAttribute::.ctor(valuetype [runtime]System.Diagnostics.DebuggerBrowsableState) = ( 01 00 00 00 00 00 00 00 ) 
-      .custom instance void [runtime]System.Runtime.CompilerServices.CompilerGeneratedAttribute::.ctor() = ( 01 00 00 00 ) 
-      .custom instance void [runtime]System.Diagnostics.DebuggerNonUserCodeAttribute::.ctor() = ( 01 00 00 00 ) 
-      .method public static class ABC/ABC/Expr 
-              NewNum(int32 item) cil managed
-      {
-        .custom instance void [FSharp.Core]Microsoft.FSharp.Core.CompilationMappingAttribute::.ctor(valuetype [FSharp.Core]Microsoft.FSharp.Core.SourceConstructFlags,
-                                                                                                    int32) = ( 01 00 08 00 00 00 00 00 00 00 00 00 ) 
-        
-        .maxstack  8
-        IL_0000:  ldarg.0
-        IL_0001:  newobj     instance void ABC/ABC/Expr::.ctor(int32)
-        IL_0006:  ret
-      } 
-
-      .method assembly specialname rtspecialname 
-              instance void  .ctor(int32 item) cil managed
-      {
-        .custom instance void [runtime]System.Runtime.CompilerServices.CompilerGeneratedAttribute::.ctor() = ( 01 00 00 00 ) 
-        .custom instance void [runtime]System.Diagnostics.DebuggerNonUserCodeAttribute::.ctor() = ( 01 00 00 00 ) 
-        
-        .maxstack  8
-        IL_0000:  ldarg.0
-        IL_0001:  call       instance void [runtime]System.Object::.ctor()
-        IL_0006:  ldarg.0
-        IL_0007:  ldarg.1
-        IL_0008:  stfld      int32 ABC/ABC/Expr::item
-        IL_000d:  ret
-      } 
-
-      .method public hidebysig instance int32 
-              get_Item() cil managed
-      {
-        .custom instance void [runtime]System.Runtime.CompilerServices.CompilerGeneratedAttribute::.ctor() = ( 01 00 00 00 ) 
-        .custom instance void [runtime]System.Diagnostics.DebuggerNonUserCodeAttribute::.ctor() = ( 01 00 00 00 ) 
-        
-        .maxstack  8
-        IL_0000:  ldarg.0
-        IL_0001:  ldfld      int32 ABC/ABC/Expr::item
-        IL_0006:  ret
-      } 
-
-      .method public hidebysig instance int32 
-              get_Tag() cil managed
-      {
-        .custom instance void [runtime]System.Runtime.CompilerServices.CompilerGeneratedAttribute::.ctor() = ( 01 00 00 00 ) 
-        .custom instance void [runtime]System.Diagnostics.DebuggerNonUserCodeAttribute::.ctor() = ( 01 00 00 00 ) 
-        
-        .maxstack  8
-        IL_0000:  ldarg.0
-        IL_0001:  pop
-        IL_0002:  ldc.i4.0
-        IL_0003:  ret
-      } 
-
-      .method assembly hidebysig specialname 
-              instance object  __DebugDisplay() cil managed
-      {
-        .custom instance void [runtime]System.Runtime.CompilerServices.CompilerGeneratedAttribute::.ctor() = ( 01 00 00 00 ) 
-        .custom instance void [runtime]System.Diagnostics.DebuggerNonUserCodeAttribute::.ctor() = ( 01 00 00 00 ) 
-        
-        .maxstack  8
-        IL_0000:  ldstr      "%+0.8A"
-        IL_0005:  newobj     instance void class [FSharp.Core]Microsoft.FSharp.Core.PrintfFormat`5<class [FSharp.Core]Microsoft.FSharp.Core.FSharpFunc`2<class ABC/ABC/Expr,string>,class [FSharp.Core]Microsoft.FSharp.Core.Unit,string,string,string>::.ctor(string)
-        IL_000a:  call       !!0 [FSharp.Core]Microsoft.FSharp.Core.ExtraTopLevelOperators::PrintFormatToString<class [FSharp.Core]Microsoft.FSharp.Core.FSharpFunc`2<class ABC/ABC/Expr,string>>(class [FSharp.Core]Microsoft.FSharp.Core.PrintfFormat`4<!!0,class [FSharp.Core]Microsoft.FSharp.Core.Unit,string,string>)
-        IL_000f:  ldarg.0
-        IL_0010:  callvirt   instance !1 class [FSharp.Core]Microsoft.FSharp.Core.FSharpFunc`2<class ABC/ABC/Expr,string>::Invoke(!0)
-        IL_0015:  ret
-      } 
-
-      .method public strict virtual instance string 
-              ToString() cil managed
-      {
-        .custom instance void [runtime]System.Runtime.CompilerServices.CompilerGeneratedAttribute::.ctor() = ( 01 00 00 00 ) 
-        
-        .maxstack  8
-        IL_0000:  ldstr      "%+A"
-        IL_0005:  newobj     instance void class [FSharp.Core]Microsoft.FSharp.Core.PrintfFormat`5<class [FSharp.Core]Microsoft.FSharp.Core.FSharpFunc`2<class ABC/ABC/Expr,string>,class [FSharp.Core]Microsoft.FSharp.Core.Unit,string,string,class ABC/ABC/Expr>::.ctor(string)
-        IL_000a:  call       !!0 [FSharp.Core]Microsoft.FSharp.Core.ExtraTopLevelOperators::PrintFormatToString<class [FSharp.Core]Microsoft.FSharp.Core.FSharpFunc`2<class ABC/ABC/Expr,string>>(class [FSharp.Core]Microsoft.FSharp.Core.PrintfFormat`4<!!0,class [FSharp.Core]Microsoft.FSharp.Core.Unit,string,string>)
-        IL_000f:  ldarg.0
-        IL_0010:  callvirt   instance !1 class [FSharp.Core]Microsoft.FSharp.Core.FSharpFunc`2<class ABC/ABC/Expr,string>::Invoke(!0)
-        IL_0015:  ret
-      } 
-
-      .method public hidebysig virtual final 
-              instance int32  CompareTo(class ABC/ABC/Expr obj) cil managed
-      {
-        .custom instance void [runtime]System.Runtime.CompilerServices.CompilerGeneratedAttribute::.ctor() = ( 01 00 00 00 ) 
-        
-        .maxstack  5
-        .locals init (class ABC/ABC/Expr V_0,
-                 class ABC/ABC/Expr V_1,
-                 class [runtime]System.Collections.IComparer V_2,
-                 int32 V_3,
-                 int32 V_4)
-        IL_0000:  ldarg.0
-        IL_0001:  brfalse.s  IL_002f
-
-        IL_0003:  ldarg.1
-        IL_0004:  brfalse.s  IL_002d
-
-        IL_0006:  ldarg.0
-        IL_0007:  pop
-        IL_0008:  ldarg.0
-        IL_0009:  stloc.0
-        IL_000a:  ldarg.1
-        IL_000b:  stloc.1
-        IL_000c:  call       class [runtime]System.Collections.IComparer [FSharp.Core]Microsoft.FSharp.Core.LanguagePrimitives::get_GenericComparer()
-        IL_0011:  stloc.2
-        IL_0012:  ldloc.0
-        IL_0013:  ldfld      int32 ABC/ABC/Expr::item
-        IL_0018:  stloc.3
-        IL_0019:  ldloc.1
-        IL_001a:  ldfld      int32 ABC/ABC/Expr::item
-        IL_001f:  stloc.s    V_4
-        IL_0021:  ldloc.3
-        IL_0022:  ldloc.s    V_4
-        IL_0024:  cgt
-        IL_0026:  ldloc.3
-        IL_0027:  ldloc.s    V_4
-        IL_0029:  clt
-        IL_002b:  sub
-        IL_002c:  ret
-
-        IL_002d:  ldc.i4.1
-        IL_002e:  ret
-
-        IL_002f:  ldarg.1
-        IL_0030:  brfalse.s  IL_0034
-
-        IL_0032:  ldc.i4.m1
-        IL_0033:  ret
-
-        IL_0034:  ldc.i4.0
-        IL_0035:  ret
-      } 
-
-      .method public hidebysig virtual final 
-              instance int32  CompareTo(object obj) cil managed
-      {
-        .custom instance void [runtime]System.Runtime.CompilerServices.CompilerGeneratedAttribute::.ctor() = ( 01 00 00 00 ) 
-        
-        .maxstack  8
-        IL_0000:  ldarg.0
-        IL_0001:  ldarg.1
-        IL_0002:  unbox.any  ABC/ABC/Expr
-        IL_0007:  callvirt   instance int32 ABC/ABC/Expr::CompareTo(class ABC/ABC/Expr)
-        IL_000c:  ret
-      } 
-
-      .method public hidebysig virtual final 
-              instance int32  CompareTo(object obj,
-                                        class [runtime]System.Collections.IComparer comp) cil managed
-      {
-        .custom instance void [runtime]System.Runtime.CompilerServices.CompilerGeneratedAttribute::.ctor() = ( 01 00 00 00 ) 
-        
-        .maxstack  5
-        .locals init (class ABC/ABC/Expr V_0,
-                 class ABC/ABC/Expr V_1,
-                 class ABC/ABC/Expr V_2,
-                 class [runtime]System.Collections.IComparer V_3,
-                 int32 V_4,
-                 int32 V_5)
-        IL_0000:  ldarg.1
-        IL_0001:  unbox.any  ABC/ABC/Expr
-        IL_0006:  stloc.0
-        IL_0007:  ldarg.0
-        IL_0008:  brfalse.s  IL_003a
-
-        IL_000a:  ldarg.1
-        IL_000b:  unbox.any  ABC/ABC/Expr
-        IL_0010:  brfalse.s  IL_0038
-
-        IL_0012:  ldarg.0
-        IL_0013:  pop
-        IL_0014:  ldarg.0
-        IL_0015:  stloc.1
-        IL_0016:  ldloc.0
-        IL_0017:  stloc.2
-        IL_0018:  ldarg.2
-        IL_0019:  stloc.3
-        IL_001a:  ldloc.1
-        IL_001b:  ldfld      int32 ABC/ABC/Expr::item
-        IL_0020:  stloc.s    V_4
-        IL_0022:  ldloc.2
-        IL_0023:  ldfld      int32 ABC/ABC/Expr::item
-        IL_0028:  stloc.s    V_5
-        IL_002a:  ldloc.s    V_4
-        IL_002c:  ldloc.s    V_5
-        IL_002e:  cgt
-        IL_0030:  ldloc.s    V_4
-        IL_0032:  ldloc.s    V_5
-        IL_0034:  clt
-        IL_0036:  sub
-        IL_0037:  ret
-
-        IL_0038:  ldc.i4.1
-        IL_0039:  ret
-
-        IL_003a:  ldarg.1
-        IL_003b:  unbox.any  ABC/ABC/Expr
-        IL_0040:  brfalse.s  IL_0044
-
-        IL_0042:  ldc.i4.m1
-        IL_0043:  ret
-
-        IL_0044:  ldc.i4.0
-        IL_0045:  ret
-      } 
-
-      .method public hidebysig virtual final 
-              instance int32  GetHashCode(class [runtime]System.Collections.IEqualityComparer comp) cil managed
-      {
-        .custom instance void [runtime]System.Runtime.CompilerServices.CompilerGeneratedAttribute::.ctor() = ( 01 00 00 00 ) 
-        
-        .maxstack  7
-        .locals init (int32 V_0,
-                 class ABC/ABC/Expr V_1,
-                 class [runtime]System.Collections.IEqualityComparer V_2)
-        IL_0000:  ldarg.0
-        IL_0001:  brfalse.s  IL_0024
-
-        IL_0003:  ldc.i4.0
-        IL_0004:  stloc.0
-        IL_0005:  ldarg.0
-        IL_0006:  pop
-        IL_0007:  ldarg.0
-        IL_0008:  stloc.1
-        IL_0009:  ldc.i4.0
-        IL_000a:  stloc.0
-        IL_000b:  ldc.i4     0x9e3779b9
-        IL_0010:  ldarg.1
-        IL_0011:  stloc.2
-        IL_0012:  ldloc.1
-        IL_0013:  ldfld      int32 ABC/ABC/Expr::item
-        IL_0018:  ldloc.0
-        IL_0019:  ldc.i4.6
-        IL_001a:  shl
-        IL_001b:  ldloc.0
-        IL_001c:  ldc.i4.2
-        IL_001d:  shr
-        IL_001e:  add
-        IL_001f:  add
-        IL_0020:  add
-        IL_0021:  stloc.0
-        IL_0022:  ldloc.0
-        IL_0023:  ret
-
-        IL_0024:  ldc.i4.0
-        IL_0025:  ret
-      } 
-
-      .method public hidebysig virtual final 
-              instance int32  GetHashCode() cil managed
-      {
-        .custom instance void [runtime]System.Runtime.CompilerServices.CompilerGeneratedAttribute::.ctor() = ( 01 00 00 00 ) 
-        
-        .maxstack  8
-        IL_0000:  ldarg.0
-        IL_0001:  call       class [runtime]System.Collections.IEqualityComparer [FSharp.Core]Microsoft.FSharp.Core.LanguagePrimitives::get_GenericEqualityComparer()
-        IL_0006:  callvirt   instance int32 ABC/ABC/Expr::GetHashCode(class [runtime]System.Collections.IEqualityComparer)
-        IL_000b:  ret
-      } 
-
-      .method public hidebysig virtual final 
-              instance bool  Equals(object obj,
-                                    class [runtime]System.Collections.IEqualityComparer comp) cil managed
-      {
-        .custom instance void [runtime]System.Runtime.CompilerServices.CompilerGeneratedAttribute::.ctor() = ( 01 00 00 00 ) 
-        
-        .maxstack  4
-        .locals init (class ABC/ABC/Expr V_0,
-                 class ABC/ABC/Expr V_1,
-                 class ABC/ABC/Expr V_2,
-                 class ABC/ABC/Expr V_3,
-                 class [runtime]System.Collections.IEqualityComparer V_4)
-        IL_0000:  ldarg.0
-        IL_0001:  brfalse.s  IL_0029
-
-        IL_0003:  ldarg.1
-        IL_0004:  isinst     ABC/ABC/Expr
-        IL_0009:  stloc.0
-        IL_000a:  ldloc.0
-        IL_000b:  brfalse.s  IL_0027
-
-        IL_000d:  ldloc.0
-        IL_000e:  stloc.1
-        IL_000f:  ldarg.0
-        IL_0010:  pop
-        IL_0011:  ldarg.0
-        IL_0012:  stloc.2
-        IL_0013:  ldloc.1
-        IL_0014:  stloc.3
-        IL_0015:  ldarg.2
-        IL_0016:  stloc.s    V_4
-        IL_0018:  ldloc.2
-        IL_0019:  ldfld      int32 ABC/ABC/Expr::item
-        IL_001e:  ldloc.3
-        IL_001f:  ldfld      int32 ABC/ABC/Expr::item
-        IL_0024:  ceq
-        IL_0026:  ret
-
-        IL_0027:  ldc.i4.0
-        IL_0028:  ret
-
-        IL_0029:  ldarg.1
-        IL_002a:  ldnull
-        IL_002b:  cgt.un
-        IL_002d:  ldc.i4.0
-        IL_002e:  ceq
-        IL_0030:  ret
-      } 
-
-      .method public hidebysig virtual final 
-              instance bool  Equals(class ABC/ABC/Expr obj) cil managed
-      {
-        .custom instance void [runtime]System.Runtime.CompilerServices.CompilerGeneratedAttribute::.ctor() = ( 01 00 00 00 ) 
-        
-        .maxstack  4
-        .locals init (class ABC/ABC/Expr V_0,
-                 class ABC/ABC/Expr V_1)
-        IL_0000:  ldarg.0
-        IL_0001:  brfalse.s  IL_001d
-
-        IL_0003:  ldarg.1
-        IL_0004:  brfalse.s  IL_001b
-
-        IL_0006:  ldarg.0
-        IL_0007:  pop
-        IL_0008:  ldarg.0
-        IL_0009:  stloc.0
-        IL_000a:  ldarg.1
-        IL_000b:  stloc.1
-        IL_000c:  ldloc.0
-        IL_000d:  ldfld      int32 ABC/ABC/Expr::item
-        IL_0012:  ldloc.1
-        IL_0013:  ldfld      int32 ABC/ABC/Expr::item
-        IL_0018:  ceq
-        IL_001a:  ret
-
-        IL_001b:  ldc.i4.0
-        IL_001c:  ret
-
-        IL_001d:  ldarg.1
-        IL_001e:  ldnull
-        IL_001f:  cgt.un
-        IL_0021:  ldc.i4.0
-        IL_0022:  ceq
-        IL_0024:  ret
-      } 
-
-      .method public hidebysig virtual final 
-              instance bool  Equals(object obj) cil managed
-      {
-        .custom instance void [runtime]System.Runtime.CompilerServices.CompilerGeneratedAttribute::.ctor() = ( 01 00 00 00 ) 
-        
-        .maxstack  4
-        .locals init (class ABC/ABC/Expr V_0)
-        IL_0000:  ldarg.1
-        IL_0001:  isinst     ABC/ABC/Expr
-        IL_0006:  stloc.0
-        IL_0007:  ldloc.0
-        IL_0008:  brfalse.s  IL_0012
-
-        IL_000a:  ldarg.0
-        IL_000b:  ldloc.0
-        IL_000c:  callvirt   instance bool ABC/ABC/Expr::Equals(class ABC/ABC/Expr)
-        IL_0011:  ret
-
-        IL_0012:  ldc.i4.0
-        IL_0013:  ret
-      } 
-
-      .property instance int32 Tag()
-      {
-        .custom instance void [runtime]System.Runtime.CompilerServices.CompilerGeneratedAttribute::.ctor() = ( 01 00 00 00 ) 
-        .custom instance void [runtime]System.Diagnostics.DebuggerNonUserCodeAttribute::.ctor() = ( 01 00 00 00 ) 
-        .custom instance void [runtime]System.Diagnostics.DebuggerBrowsableAttribute::.ctor(valuetype [runtime]System.Diagnostics.DebuggerBrowsableState) = ( 01 00 00 00 00 00 00 00 ) 
-        .get instance int32 ABC/ABC/Expr::get_Tag()
-      } 
-      .property instance int32 Item()
-      {
-        .custom instance void [FSharp.Core]Microsoft.FSharp.Core.CompilationMappingAttribute::.ctor(valuetype [FSharp.Core]Microsoft.FSharp.Core.SourceConstructFlags,
-                                                                                                    int32,
-                                                                                                    int32) = ( 01 00 04 00 00 00 00 00 00 00 00 00 00 00 00 00 ) 
-        .custom instance void [runtime]System.Runtime.CompilerServices.CompilerGeneratedAttribute::.ctor() = ( 01 00 00 00 ) 
-        .custom instance void [runtime]System.Diagnostics.DebuggerNonUserCodeAttribute::.ctor() = ( 01 00 00 00 ) 
-        .get instance int32 ABC/ABC/Expr::get_Item()
-      } 
-    } 
-
-    .class auto ansi serializable nested public beforefieldinit MyExn
-           extends [runtime]System.Exception
-           implements [runtime]System.Collections.IStructuralEquatable
-    {
-      .custom instance void [FSharp.Core]Microsoft.FSharp.Core.CompilationMappingAttribute::.ctor(valuetype [FSharp.Core]Microsoft.FSharp.Core.SourceConstructFlags) = ( 01 00 05 00 00 00 00 00 ) 
-      .field assembly int32 Data0@
-      .method public specialname rtspecialname 
-              instance void  .ctor(int32 data0) cil managed
-      {
-        
-        .maxstack  8
-        IL_0000:  ldarg.0
-        IL_0001:  call       instance void [runtime]System.Exception::.ctor()
-        IL_0006:  ldarg.0
-        IL_0007:  ldarg.1
-        IL_0008:  stfld      int32 ABC/ABC/MyExn::Data0@
-        IL_000d:  ret
-      } 
-
-      .method public specialname rtspecialname 
-              instance void  .ctor() cil managed
-      {
-        
-        .maxstack  8
-        IL_0000:  ldarg.0
-        IL_0001:  call       instance void [runtime]System.Exception::.ctor()
-        IL_0006:  ret
-      } 
-
-      .method family specialname rtspecialname 
-              instance void  .ctor(class [runtime]System.Runtime.Serialization.SerializationInfo info,
-                                   valuetype [runtime]System.Runtime.Serialization.StreamingContext context) cil managed
-      {
-        
-        .maxstack  8
-        IL_0000:  ldarg.0
-        IL_0001:  ldarg.1
-        IL_0002:  ldarg.2
-        IL_0003:  call       instance void [runtime]System.Exception::.ctor(class [runtime]System.Runtime.Serialization.SerializationInfo,
-                                                                                   valuetype [runtime]System.Runtime.Serialization.StreamingContext)
-        IL_0008:  ret
-      } 
-
-      .method public hidebysig specialname 
-              instance int32  get_Data0() cil managed
-      {
-        
-        .maxstack  8
-        IL_0000:  ldarg.0
-        IL_0001:  ldfld      int32 ABC/ABC/MyExn::Data0@
-        IL_0006:  ret
-      } 
-
-      .method public strict virtual instance string 
-              get_Message() cil managed
-      {
-        .custom instance void [runtime]System.Runtime.CompilerServices.CompilerGeneratedAttribute::.ctor() = ( 01 00 00 00 ) 
-        
-        .maxstack  8
-        IL_0000:  ldstr      "%+A"
-        IL_0005:  newobj     instance void class [FSharp.Core]Microsoft.FSharp.Core.PrintfFormat`5<class [FSharp.Core]Microsoft.FSharp.Core.FSharpFunc`2<class ABC/ABC/MyExn,string>,class [FSharp.Core]Microsoft.FSharp.Core.Unit,string,string,class ABC/ABC/MyExn>::.ctor(string)
-        IL_000a:  call       !!0 [FSharp.Core]Microsoft.FSharp.Core.ExtraTopLevelOperators::PrintFormatToString<class [FSharp.Core]Microsoft.FSharp.Core.FSharpFunc`2<class ABC/ABC/MyExn,string>>(class [FSharp.Core]Microsoft.FSharp.Core.PrintfFormat`4<!!0,class [FSharp.Core]Microsoft.FSharp.Core.Unit,string,string>)
-        IL_000f:  ldarg.0
-        IL_0010:  callvirt   instance !1 class [FSharp.Core]Microsoft.FSharp.Core.FSharpFunc`2<class ABC/ABC/MyExn,string>::Invoke(!0)
-        IL_0015:  ret
-      } 
-
-      .method public hidebysig virtual instance int32 
-              GetHashCode(class [runtime]System.Collections.IEqualityComparer comp) cil managed
-      {
-        .custom instance void [runtime]System.Runtime.CompilerServices.CompilerGeneratedAttribute::.ctor() = ( 01 00 00 00 ) 
-        
-        .maxstack  7
-        .locals init (int32 V_0,
-                 class [runtime]System.Collections.IEqualityComparer V_1)
-        IL_0000:  ldarg.0
-        IL_0001:  brfalse.s  IL_0023
-
-        IL_0003:  ldc.i4.0
-        IL_0004:  stloc.0
-        IL_0005:  ldc.i4     0x9e3779b9
-        IL_000a:  ldarg.1
-        IL_000b:  stloc.1
-        IL_000c:  ldarg.0
-        IL_000d:  castclass  ABC/ABC/MyExn
-        IL_0012:  call       instance int32 ABC/ABC/MyExn::get_Data0()
-        IL_0017:  ldloc.0
-        IL_0018:  ldc.i4.6
-        IL_0019:  shl
-        IL_001a:  ldloc.0
-        IL_001b:  ldc.i4.2
-        IL_001c:  shr
-        IL_001d:  add
-        IL_001e:  add
-        IL_001f:  add
-        IL_0020:  stloc.0
-        IL_0021:  ldloc.0
-        IL_0022:  ret
-
-        IL_0023:  ldc.i4.0
-        IL_0024:  ret
       } 
 
       .method public hidebysig virtual instance int32 
@@ -3010,5 +1498,3 @@
 
 
 
-
->>>>>>> 85c5cc34
