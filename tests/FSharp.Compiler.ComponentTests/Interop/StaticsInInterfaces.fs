﻿// Copyright (c) Microsoft Corporation.  All Rights Reserved.  See License.txt in the project root for license information.
namespace FSharp.Compiler.ComponentTests.Interop

open Xunit
open FSharp.Test.Compiler
open FSharp.Test

module ``Static Methods In Interfaces`` =

    let withCSharpLanguageVersion (ver: CSharpLanguageVersion) (cUnit: CompilationUnit) : CompilationUnit =
        match cUnit with
        | CS cs -> CS { cs with LangVersion = ver }
        | _ -> failwith "Only supported in C#"

    let csharpBaseClass = 
        CSharp """
    namespace StaticsInInterfaces
    {
        public interface IGetNext<T> where T : IGetNext<T>
        {
            static abstract T Next(T other);
        }

        public interface IGetNext2<T> where T : IGetNext2<T>
        {
            abstract T Next(T other);
        }

        public record RepeatSequence : IGetNext<RepeatSequence>
        {
            private const char Ch = 'A';
            public string Text = new string(Ch, 1);

            public static RepeatSequence Next(RepeatSequence other) => other with { Text = other.Text + Ch };

            public override string ToString() => Text;
        }

    }""" |> withCSharpLanguageVersion CSharpLanguageVersion.Preview |> withName "csLib"

    
    let csharpOperators =
        CSharp """
        namespace StaticsInInterfaces
        {
            public interface IAddable<T> where T : IAddable<T>
            {
                static abstract T operator +(T left, T right);
            }


            public record MyInteger : IAddable<MyInteger>
            {
                public int Value { get; init; } = default;
                public MyInteger(int value)
                {
                    Value = value;
                }

                public static MyInteger operator +(MyInteger left, MyInteger right) => new MyInteger(left.Value + right.Value);
            }

        }
        """  |> withCSharpLanguageVersion CSharpLanguageVersion.Preview |> withName "csOpLib"

    #if !NETCOREAPP
    [<Fact(Skip = "NET472 is unsupported runtime for this kind of test.")>]
#else
    [<Fact>]
#endif
    let ``F# can use operators declared in C#`` () =

        let fsharpSource =
            """
open System
open StaticsInInterfaces

type MyInteger2 =
    val Value : int
    new(value: int) = { Value = value }
    static member op_Addition(left: MyInteger2, right: MyInteger2) : MyInteger2 = MyInteger2(left.Value + right.Value)
    interface IAddable<MyInteger2> with
        static member op_Addition(left: MyInteger2, right: MyInteger2) : MyInteger2 = MyInteger2.op_Addition(left, right)

[<EntryPoint>]
let main _ =
    let mint1 = new MyInteger(1)
    let mint2 = new MyInteger(2)

    let sum = mint1 + mint2

    let mint21 = new MyInteger2(2)
    let mint22 = new MyInteger2(4)

    let sum2 = mint21 + mint22

    if sum.Value <> 3 then
        failwith $"Unexpected result: %d{sum.Value}"

    if sum2.Value <> 6 then
        failwith $"Unexpected result: %d{sum2.Value}"

    // TODO: Figure out if we allow something like:
    // let add (a: IAddable<_>) (b: IAddable<_>) = a + b
    0
"""
        FSharp fsharpSource
        |> asExe
        |> withLangVersion70
        |> withReferences [csharpOperators]
        |> compileAndRun
        |> shouldSucceed

#if !NETCOREAPP
    [<Fact(Skip = "NET472 is unsupported runtime for this kind of test.")>]
#else
    [<Fact>]
#endif
    let ``F# can call static methods declared in interfaces from C#`` () =

        let csharpLib = csharpBaseClass 

        let fsharpSource =
            """
open System
open StaticsInInterfaces

[<EntryPoint>]
let main _ =

    let mutable str = RepeatSequence ()
    let res = [ for i in 0..10 do
                    yield string(str)
                    str <- RepeatSequence.Next(str) ]

    if res <> ["A"; "AA"; "AAA"; "AAAA"; "AAAAA"; "AAAAAA"; "AAAAAAA"; "AAAAAAAA"; "AAAAAAAAA"; "AAAAAAAAAA"; "AAAAAAAAAAA"] then
        failwith $"Unexpected result: %A{res}"

    if string(str) <> "AAAAAAAAAAAA" then
        failwith $"Unexpected result %s{string(str)}"
    0
"""
        FSharp fsharpSource
        |> asExe
        |> withLangVersion70
        |> withReferences [csharpLib]
        |> compileAndRun
        |> shouldSucceed


    (*  For reference:
        Roslyn generates the following interface:
        .class interface public auto ansi abstract IGetNext`1<(class IGetNext`1<!T>) T>
        {
            // Methods
            .method public hidebysig abstract virtual static 
            !T Next (
                !T other
            ) cil managed 
            {
            } // end of method IGetNext`1::Next

        } // end of class IGetNext`1

        And the following implementation:
        .method public hidebysig static 
        class RepeatSequence Next (class RepeatSequence other) cil managed 
        {
            .override method !0 class IGetNext`1<class RepeatSequence>::Next(!0)
            ...
        }
    *)
    #if !NETCOREAPP
    [<Fact(Skip = "NET472 is unsupported runtime for this kind of test.")>]
    #else
    [<Fact>]
    #endif
    let ``F# generates valid IL for abstract static interface methods`` () =

        let csharpLib = csharpBaseClass 

        let fsharpSource =
            """
module StaticsTesting 
open StaticsInInterfaces

type MyRepeatSequence() =
    interface IGetNext<MyRepeatSequence> with
        static member Next(other: MyRepeatSequence) : MyRepeatSequence = other

type MyRepeatSequence2() =
    static member Next(other: MyRepeatSequence2) = other
    interface IGetNext<MyRepeatSequence2> with
        static member Next(other: MyRepeatSequence2) : MyRepeatSequence2 = MyRepeatSequence2.Next(other)
"""
        Fsx fsharpSource
        |> withLangVersion70
        |> withReferences [csharpLib]
        |> compile
        |> shouldSucceed
        |> verifyIL [
        """
.class auto ansi serializable nested public MyRepeatSequence
extends [runtime]System.Object
implements class [csLib]StaticsInInterfaces.IGetNext`1<class StaticsTesting/MyRepeatSequence>
    {
    .custom instance void [FSharp.Core]Microsoft.FSharp.Core.CompilationMappingAttribute::.ctor(valuetype [FSharp.Core]Microsoft.FSharp.Core.SourceConstructFlags) = ( 01 00 03 00 00 00 00 00 ) 
    .method public specialname rtspecialname 
instance void  .ctor() cil managed
    {
          
        .maxstack  8
        IL_0000:  ldarg.0
        IL_0001:  callvirt   instance void [runtime]System.Object::.ctor()
        IL_0006:  ldarg.0
        IL_0007:  pop
        IL_0008:  ret
    } 
    
    .method public hidebysig static class StaticsTesting/MyRepeatSequence 
'StaticsInInterfaces.IGetNext<StaticsTesting.MyRepeatSequence>.Next'(class StaticsTesting/MyRepeatSequence other) cil managed
    {
        .override  method !0 class [csLib]StaticsInInterfaces.IGetNext`1<class StaticsTesting/MyRepeatSequence>::Next(!0)
          
        .maxstack  8
        IL_0000:  ldarg.0
        IL_0001:  ret
    } 
    
    } 
    
    .class auto ansi serializable nested public MyRepeatSequence2
extends [runtime]System.Object
implements class [csLib]StaticsInInterfaces.IGetNext`1<class StaticsTesting/MyRepeatSequence2>
    {
    .custom instance void [FSharp.Core]Microsoft.FSharp.Core.CompilationMappingAttribute::.ctor(valuetype [FSharp.Core]Microsoft.FSharp.Core.SourceConstructFlags) = ( 01 00 03 00 00 00 00 00 ) 
    .method public specialname rtspecialname 
instance void  .ctor() cil managed
    {
          
        .maxstack  8
        IL_0000:  ldarg.0
        IL_0001:  callvirt   instance void [runtime]System.Object::.ctor()
        IL_0006:  ldarg.0
        IL_0007:  pop
        IL_0008:  ret
    } 
    
    .method public static class StaticsTesting/MyRepeatSequence2 
Next(class StaticsTesting/MyRepeatSequence2 other) cil managed
    {
          
        .maxstack  8
        IL_0000:  ldarg.0
        IL_0001:  ret
    } 
    
    .method public hidebysig static class StaticsTesting/MyRepeatSequence2 
'StaticsInInterfaces.IGetNext<StaticsTesting.MyRepeatSequence2>.Next'(class StaticsTesting/MyRepeatSequence2 other) cil managed
    {
        .override  method !0 class [csLib]StaticsInInterfaces.IGetNext`1<class StaticsTesting/MyRepeatSequence2>::Next(!0)
          
        .maxstack  8
        IL_0000:  ldarg.0
        IL_0001:  ret
    } 
    
    }
        """]
    
#if !NETCOREAPP
    [<Fact(Skip = "NET472 is unsupported runtime for this kind of test.")>]
#else
    [<Fact>]
#endif
    let ``F# can implement static methods declared in interfaces from C#`` () =

        let csharpLib = csharpBaseClass 

        let fsharpSource =
            """
open System
open StaticsInInterfaces

type MyRepeatSequence() =
    [<DefaultValue>] val mutable Text : string

    override this.ToString() = this.Text

    static member Next(other: MyRepeatSequence) =
        other.Text <- other.Text + "A"
        other

    interface IGetNext<MyRepeatSequence> with
        static member Next(other: MyRepeatSequence) : MyRepeatSequence = MyRepeatSequence.Next(other)

[<EntryPoint>]
let main _ =

    let mutable str = MyRepeatSequence ()
    str.Text <- "A"
    let res = [ for i in 0..10 do
                    yield str.ToString()
                    str <- MyRepeatSequence.Next(str) ]

    if res <> ["A"; "AA"; "AAA"; "AAAA"; "AAAAA"; "AAAAAA"; "AAAAAAA"; "AAAAAAAA"; "AAAAAAAAA"; "AAAAAAAAAA"; "AAAAAAAAAAA"] then
        failwith $"Unexpected result: %A{res}"

    if string(str) <> "AAAAAAAAAAAA" then
        failwith $"Unexpected result %s{string(str)}"
    0
"""
        FSharp fsharpSource
        |> asExe
        |> withLangVersion70
        |> withReferences [csharpLib]
        |> compileAndRun
        |> shouldSucceed

#if !NETCOREAPP
    [<Fact(Skip = "NET472 is unsupported runtime for this kind of test.")>]
#else
    [<Fact>]
#endif
    let ``F# can implement interfaces with static abstract methods`` () =

        let fsharpSource =
            """
#nowarn "3535"
type IAdditionOperator<'T> =
    static abstract op_Addition: 'T * 'T -> 'T

type C() =
    interface IAdditionOperator<C> with
        static member op_Addition(x: C, y: C) = C()

[<EntryPoint>]
let main _ = 0
"""
        FSharp fsharpSource
        |> asExe
        |> withLangVersion70
        |> compileAndRun
        |> shouldSucceed

#if !NETCOREAPP
    [<Fact(Skip = "NET472 is unsupported runtime for this kind of test.")>]
#else
    [<Fact>]
#endif
    let ``F# supports inference for types of arguments when implementing interfaces`` () =

        let fsharpSource =
            """
#nowarn "3535"
type IAdditionOperator<'T> =
    static abstract op_Addition: 'T * 'T -> 'T

type C() =
    interface IAdditionOperator<C> with
        static member op_Addition(x, y) = C() // no type annotation needed on 'x' and 'y'

[<EntryPoint>]
let main _ = 0
"""
        FSharp fsharpSource
        |> asExe
        |> withLangVersion70
        |> compileAndRun
        |> shouldSucceed

#if !NETCOREAPP
    [<Fact(Skip = "NET472 is unsupported runtime for this kind of test.")>]
#else
    [<Fact>]
#endif
    let ``F# can call interface with static abstract method`` () =
        FSharp
            """
#nowarn "3535"
namespace Tests

module Test =

    type IAdditionOperator<'T> =
        static abstract op_Addition: 'T * 'T -> 'T

    type C(c: int) =
        member _.Value = c
        interface IAdditionOperator<C> with
            static member op_Addition(x, y) = C(x.Value + y.Value)

    let f<'T when 'T :> IAdditionOperator<'T>>(x: 'T, y: 'T) =
        'T.op_Addition(x, y)

    [<EntryPoint>]
    let main _ =
        if f<C>(C(3), C(4)).Value <> 7 then
            failwith "incorrect value"
        0
"""
        |> asExe
        |> withLangVersion70
        |> compileAndRun
        |> shouldSucceed
        |> verifyIL [
<<<<<<< HEAD
#if RELEASE
=======
#if Release
>>>>>>> 91e80c7a
            """
.class public abstract auto ansi sealed Tests.Test
       extends [runtime]System.Object
{
  .custom instance void [FSharp.Core]Microsoft.FSharp.Core.CompilationMappingAttribute::.ctor(valuetype [FSharp.Core]Microsoft.FSharp.Core.SourceConstructFlags) = ( 01 00 07 00 00 00 00 00 ) 
  .class interface abstract auto ansi serializable nested public IAdditionOperator`1<T>
  {
    .custom instance void [FSharp.Core]Microsoft.FSharp.Core.CompilationMappingAttribute::.ctor(valuetype [FSharp.Core]Microsoft.FSharp.Core.SourceConstructFlags) = ( 01 00 03 00 00 00 00 00 ) 
    .method public hidebysig static abstract virtual 
            !T  op_Addition(!T A_0,
                            !T A_1) cil managed
    {
    } 

  } 

  .class auto ansi serializable nested public C
         extends [runtime]System.Object
         implements class Tests.Test/IAdditionOperator`1<class Tests.Test/C>
  {
    .custom instance void [FSharp.Core]Microsoft.FSharp.Core.CompilationMappingAttribute::.ctor(valuetype [FSharp.Core]Microsoft.FSharp.Core.SourceConstructFlags) = ( 01 00 03 00 00 00 00 00 ) 
    .field assembly int32 c
    .method public specialname rtspecialname 
            instance void  .ctor(int32 c) cil managed
    {
      
      .maxstack  8
      IL_0000:  ldarg.0
      IL_0001:  callvirt   instance void [runtime]System.Object::.ctor()
      IL_0006:  ldarg.0
      IL_0007:  pop
      IL_0008:  ldarg.0
      IL_0009:  ldarg.1
      IL_000a:  stfld      int32 Tests.Test/C::c
      IL_000f:  ret
    } 

    .method public hidebysig specialname 
            instance int32  get_Value() cil managed
    {
      
      .maxstack  8
      IL_0000:  ldarg.0
      IL_0001:  ldfld      int32 Tests.Test/C::c
      IL_0006:  ret
    } 

    .method public hidebysig static class Tests.Test/C 
            'Tests.Test.IAdditionOperator<Tests.Test.C>.op_Addition'(class Tests.Test/C x,
                                                                     class Tests.Test/C y) cil managed
    {
      .override  method !0 class Tests.Test/IAdditionOperator`1<class Tests.Test/C>::op_Addition(!0,
                                                                                                 !0)
      
      .maxstack  8
      IL_0000:  ldarg.0
      IL_0001:  ldfld      int32 Tests.Test/C::c
      IL_0006:  ldarg.1
      IL_0007:  ldfld      int32 Tests.Test/C::c
      IL_000c:  add
      IL_000d:  newobj     instance void Tests.Test/C::.ctor(int32)
      IL_0012:  ret
    } 

    .property instance int32 Value()
    {
      .get instance int32 Tests.Test/C::get_Value()
    } 
  } 

  .method public static !!T  f<(class Tests.Test/IAdditionOperator`1<!!T>) T>(!!T x,
                                                                              !!T y) cil managed
  {
    
    .maxstack  8
    IL_0000:  ldarg.0
    IL_0001:  ldarg.1
    IL_0002:  constrained. !!T
    IL_0008:  call       !0 class Tests.Test/IAdditionOperator`1<!!T>::op_Addition(!0,
                                                                                   !0)
    IL_000d:  ret
  } 

  .method public static int32  main(string[] _arg1) cil managed
  {
    .entrypoint
    .custom instance void [FSharp.Core]Microsoft.FSharp.Core.EntryPointAttribute::.ctor() = ( 01 00 00 00 ) 
    
    .maxstack  4
    .locals init (class Tests.Test/C V_0,
             class Tests.Test/C V_1)
    IL_0000:  ldc.i4.3
    IL_0001:  newobj     instance void Tests.Test/C::.ctor(int32)
    IL_0006:  stloc.0
    IL_0007:  ldc.i4.4
    IL_0008:  newobj     instance void Tests.Test/C::.ctor(int32)
    IL_000d:  stloc.1
    IL_000e:  ldloc.0
    IL_000f:  ldloc.1
    IL_0010:  constrained. Tests.Test/C
    IL_0016:  call       !0 class Tests.Test/IAdditionOperator`1<class Tests.Test/C>::op_Addition(!0,
                                                                                                  !0)
    IL_001b:  ldfld      int32 Tests.Test/C::c
    IL_0020:  ldc.i4.7
    IL_0021:  beq.s      IL_002e

    IL_0023:  ldstr      "incorrect value"
    IL_0028:  newobj     instance void [netstandard]System.Exception::.ctor(string)
    IL_002d:  throw

    IL_002e:  ldc.i4.0
    IL_002f:  ret
  } 

} 
            """
#else
            """
.class public abstract auto ansi sealed Tests.Test
       extends [runtime]System.Object
{
  .custom instance void [FSharp.Core]Microsoft.FSharp.Core.CompilationMappingAttribute::.ctor(valuetype [FSharp.Core]Microsoft.FSharp.Core.SourceConstructFlags) = ( 01 00 07 00 00 00 00 00 ) 
  .class interface abstract auto ansi serializable nested public IAdditionOperator`1<T>
  {
    .custom instance void [FSharp.Core]Microsoft.FSharp.Core.CompilationMappingAttribute::.ctor(valuetype [FSharp.Core]Microsoft.FSharp.Core.SourceConstructFlags) = ( 01 00 03 00 00 00 00 00 ) 
    .method public hidebysig static abstract virtual 
            !T  op_Addition(!T A_0,
                            !T A_1) cil managed
    {
    } 

  } 

  .class auto ansi serializable nested public C
         extends [runtime]System.Object
         implements class Tests.Test/IAdditionOperator`1<class Tests.Test/C>
  {
    .custom instance void [FSharp.Core]Microsoft.FSharp.Core.CompilationMappingAttribute::.ctor(valuetype [FSharp.Core]Microsoft.FSharp.Core.SourceConstructFlags) = ( 01 00 03 00 00 00 00 00 ) 
    .field assembly int32 c
    .method public specialname rtspecialname 
            instance void  .ctor(int32 c) cil managed
    {
      
      .maxstack  8
      IL_0000:  ldarg.0
      IL_0001:  callvirt   instance void [runtime]System.Object::.ctor()
      IL_0006:  ldarg.0
      IL_0007:  pop
      IL_0008:  ldarg.0
      IL_0009:  ldarg.1
      IL_000a:  stfld      int32 Tests.Test/C::c
      IL_000f:  ret
    } 

    .method public hidebysig specialname 
            instance int32  get_Value() cil managed
    {
      
      .maxstack  8
      IL_0000:  ldarg.0
      IL_0001:  ldfld      int32 Tests.Test/C::c
      IL_0006:  ret
    } 

    .method public hidebysig static class Tests.Test/C 
            'Tests.Test.IAdditionOperator<Tests.Test.C>.op_Addition'(class Tests.Test/C x,
                                                                     class Tests.Test/C y) cil managed
    {
      .override  method !0 class Tests.Test/IAdditionOperator`1<class Tests.Test/C>::op_Addition(!0,
                                                                                                 !0)
      
      .maxstack  8
      IL_0000:  ldarg.0
      IL_0001:  ldfld      int32 Tests.Test/C::c
      IL_0006:  ldarg.1
      IL_0007:  ldfld      int32 Tests.Test/C::c
      IL_000c:  add
      IL_000d:  newobj     instance void Tests.Test/C::.ctor(int32)
      IL_0012:  ret
    } 

    .property instance int32 Value()
    {
      .get instance int32 Tests.Test/C::get_Value()
    } 
  } 

  .method public static !!T  f<(class Tests.Test/IAdditionOperator`1<!!T>) T>(!!T x,
                                                                              !!T y) cil managed
  {
    
    .maxstack  8
    IL_0000:  ldarg.0
    IL_0001:  ldarg.1
    IL_0002:  constrained. !!T
    IL_0008:  call       !0 class Tests.Test/IAdditionOperator`1<!!T>::op_Addition(!0,
                                                                                   !0)
    IL_000d:  ret
  } 

  .method public static int32  main(string[] _arg1) cil managed
  {
    .entrypoint
    .custom instance void [FSharp.Core]Microsoft.FSharp.Core.EntryPointAttribute::.ctor() = ( 01 00 00 00 ) 
    
    .maxstack  4
    .locals init (class Tests.Test/C V_0,
             class Tests.Test/C V_1)
    IL_0000:  ldc.i4.3
    IL_0001:  newobj     instance void Tests.Test/C::.ctor(int32)
    IL_0006:  stloc.0
    IL_0007:  ldc.i4.4
    IL_0008:  newobj     instance void Tests.Test/C::.ctor(int32)
    IL_000d:  stloc.1
    IL_000e:  ldloc.0
    IL_000f:  ldloc.1
    IL_0010:  constrained. Tests.Test/C
    IL_0016:  call       !0 class Tests.Test/IAdditionOperator`1<class Tests.Test/C>::op_Addition(!0,
                                                                                                  !0)
    IL_001b:  ldfld      int32 Tests.Test/C::c
    IL_0020:  ldc.i4.7
    IL_0021:  beq.s      IL_002e

    IL_0023:  ldstr      "incorrect value"
    IL_0028:  call       class [runtime]System.Exception [FSharp.Core]Microsoft.FSharp.Core.Operators::Failure(string)
    IL_002d:  throw

    IL_002e:  ldc.i4.0
    IL_002f:  ret
  } 

<<<<<<< HEAD
}
            """
#else
            """
.class public abstract auto ansi sealed Tests.Test
       extends [runtime]System.Object
{
  .custom instance void [FSharp.Core]Microsoft.FSharp.Core.CompilationMappingAttribute::.ctor(valuetype [FSharp.Core]Microsoft.FSharp.Core.SourceConstructFlags) = ( 01 00 07 00 00 00 00 00 )
  .class interface abstract auto ansi serializable nested public IAdditionOperator`1<T>
  {
    .custom instance void [FSharp.Core]Microsoft.FSharp.Core.CompilationMappingAttribute::.ctor(valuetype [FSharp.Core]Microsoft.FSharp.Core.SourceConstructFlags) = ( 01 00 03 00 00 00 00 00 )
    .method public hidebysig static abstract virtual
            !T  op_Addition(!T A_0,
                            !T A_1) cil managed
    {
    }

  }

  .class auto ansi serializable nested public C
         extends [runtime]System.Object
         implements class Tests.Test/IAdditionOperator`1<class Tests.Test/C>
  {
    .custom instance void [FSharp.Core]Microsoft.FSharp.Core.CompilationMappingAttribute::.ctor(valuetype [FSharp.Core]Microsoft.FSharp.Core.SourceConstructFlags) = ( 01 00 03 00 00 00 00 00 )
    .field assembly int32 c
    .method public specialname rtspecialname
            instance void  .ctor(int32 c) cil managed
    {

      .maxstack  8
      IL_0000:  ldarg.0
      IL_0001:  callvirt   instance void [runtime]System.Object::.ctor()
      IL_0006:  ldarg.0
      IL_0007:  pop
      IL_0008:  ldarg.0
      IL_0009:  ldarg.1
      IL_000a:  stfld      int32 Tests.Test/C::c
      IL_000f:  ret
    }

    .method public hidebysig specialname
            instance int32  get_Value() cil managed
    {

      .maxstack  8
      IL_0000:  ldarg.0
      IL_0001:  ldfld      int32 Tests.Test/C::c
      IL_0006:  ret
    }

    .method public hidebysig static class Tests.Test/C
            'Tests.Test.IAdditionOperator<Tests.Test.C>.op_Addition'(class Tests.Test/C x,
                                                                     class Tests.Test/C y) cil managed
    {
      .override  method !0 class Tests.Test/IAdditionOperator`1<class Tests.Test/C>::op_Addition(!0,
                                                                                                 !0)

      .maxstack  8
      IL_0000:  ldarg.0
      IL_0001:  ldfld      int32 Tests.Test/C::c
      IL_0006:  ldarg.1
      IL_0007:  ldfld      int32 Tests.Test/C::c
      IL_000c:  add
      IL_000d:  newobj     instance void Tests.Test/C::.ctor(int32)
      IL_0012:  ret
    }

    .property instance int32 Value()
    {
      .get instance int32 Tests.Test/C::get_Value()
    }
  }

  .method public static !!T  f<(class Tests.Test/IAdditionOperator`1<!!T>) T>(!!T x,
                                                                              !!T y) cil managed
  {

    .maxstack  8
    IL_0000:  ldarg.0
    IL_0001:  ldarg.1
    IL_0002:  constrained. !!T
    IL_0008:  call       !0 class Tests.Test/IAdditionOperator`1<!!T>::op_Addition(!0,
                                                                                   !0)
    IL_000d:  ret
  }

  .method public static int32  main(string[] _arg1) cil managed
  {
    .entrypoint
    .custom instance void [FSharp.Core]Microsoft.FSharp.Core.EntryPointAttribute::.ctor() = ( 01 00 00 00 )

    .maxstack  4
    .locals init (class Tests.Test/C V_0,
             class Tests.Test/C V_1)
    IL_0000:  ldc.i4.3
    IL_0001:  newobj     instance void Tests.Test/C::.ctor(int32)
    IL_0006:  stloc.0
    IL_0007:  ldc.i4.4
    IL_0008:  newobj     instance void Tests.Test/C::.ctor(int32)
    IL_000d:  stloc.1
    IL_000e:  ldloc.0
    IL_000f:  ldloc.1
    IL_0010:  constrained. Tests.Test/C
    IL_0016:  call       !0 class Tests.Test/IAdditionOperator`1<class Tests.Test/C>::op_Addition(!0,
                                                                                                  !0)
    IL_001b:  ldfld      int32 Tests.Test/C::c
    IL_0020:  ldc.i4.7
    IL_0021:  beq.s      IL_002e

    IL_0023:  ldstr      "incorrect value"
    IL_0028:  call       class [runtime]System.Exception [FSharp.Core]Microsoft.FSharp.Core.Operators::Failure(string)
    IL_002d:  throw

    IL_002e:  ldc.i4.0
    IL_002f:  ret
  }

}
=======
} 
>>>>>>> 91e80c7a
            """
#endif
        ]

#if !NETCOREAPP
    [<Fact(Skip = "NET472 is unsupported runtime for this kind of test.")>]
#else
    [<Fact>]
#endif
    let ``C# can call constrained method defined in F#`` () =
        let FSharpLib =
            FSharp """
            namespace MyNamespace

                type IFoo<'T> =
                    static abstract Foo: 'T * 'T -> 'T

                module Stuff =
                    let F<'T when 'T :> IFoo<'T>>(x: 'T, y: 'T) =
                        'T.Foo(x, y)
                """
                |> withLangVersion70
                |> withName "FsLibAssembly"
                |> withOptions ["--nowarn:3535"]

        CSharp """
        namespace MyNamespace {

            class Potato : IFoo<Potato>
            {
                public Potato(int x) => this.x = x;

                public int x;

                public static Potato Foo(Potato x, Potato y) => new Potato(x.x + y.x);

                public static void Main(string[] args)
                {
                    var x = new Potato(4);
                    var y = new Potato(9);
                    var z = Stuff.F(x, y);
                    if (z.x != 13)
                    {
                        throw new System.Exception("incorrect value");
                    }
                }
            }
        }
        """
        |> withReferences [FSharpLib]
        |> withCSharpLanguageVersion CSharpLanguageVersion.Preview
        |> withName "CsProgram"
        |> compileExeAndRun
        |> shouldSucceed<|MERGE_RESOLUTION|>--- conflicted
+++ resolved
@@ -404,11 +404,7 @@
         |> compileAndRun
         |> shouldSucceed
         |> verifyIL [
-<<<<<<< HEAD
-#if RELEASE
-=======
 #if Release
->>>>>>> 91e80c7a
             """
 .class public abstract auto ansi sealed Tests.Test
        extends [runtime]System.Object
@@ -639,9 +635,6 @@
     IL_002e:  ldc.i4.0
     IL_002f:  ret
   } 
-
-<<<<<<< HEAD
-}
             """
 #else
             """
@@ -757,11 +750,7 @@
     IL_002e:  ldc.i4.0
     IL_002f:  ret
   }
-
-}
-=======
 } 
->>>>>>> 91e80c7a
             """
 #endif
         ]
