// Copyright (c) Microsoft Corporation.  All Rights Reserved.  See License.txt in the project root for license information.

namespace FSharp.Compiler.ComponentTests.Interop

open Xunit
open FSharp.Test.Utilities.Compiler

module ``C# <-> F# basic interop`` =

    [<Fact(Skip = "TODO: This is broken RN, since netcoreapp30 is used for C# and 3.1 for F#, should be fixed as part of https://github.com/dotnet/fsharp/issues/9740")>]
    let ``Instantiate C# type from F#`` () =

        let CSLib =
            CSharp """
public class A { }
      """   |> withName "CSLib"

        let FSLib =
             FSharp """
module AMaker
let makeA () : A = A()
         """ |> withName "FSLib" |> withReferences [CSLib]

        let app =
            FSharp """
module ReferenceCSfromFS
let a = AMaker.makeA()
        """ |> withReferences [CSLib; FSLib]

        app
        |> compile
        |> shouldSucceed

<<<<<<< HEAD
    [<Fact>]
=======

    [<Fact(Skip = "TODO: This is broken RN, since netcoreapp30 is used for C# and 3.1 for F#, should be fixed as part of https://github.com/dotnet/fsharp/issues/9740")>]
>>>>>>> a2ff440e
    let ``Instantiate F# type from C#`` () =
        let FSLib =
            FSharp """
namespace Interop.FS
type Bicycle(manufacturer: string) =
    member this.Manufactirer = manufacturer
        """ |> withName "FSLib"

        let app =
            CSharp """
using Interop.FS;
public class BicycleShop {
    public Bicycle[] cycles;
}
        """ |> withReferences [FSLib]

        app
        |> compile
        |> shouldSucceed

    [<Fact>]
    let ``Instantiate F# type from C# fails without import`` () =
        let FSLib =
            FSharp """
namespace Interop.FS
type Bicycle(manufacturer: string) =
    member this.Manufactirer = manufacturer
        """ |> withName "FSLib"

        let app =
            CSharp """
public class BicycleShop {
    public Bicycle[] cycles;
}
        """ |> withReferences [FSLib]

        app
        |> compile
        |> shouldFail

module ``C# <-> F# interop: fields`` =
    [<Fact>]
    let ``can't mutably set a C#-const field in F#`` () =
        let csLib =
            CSharp """
public static class Holder {
    public const string Label = "label";
}
            """
            |> withName "CsharpConst"

        let fsLib =
            FSharp """
module CannotSetCSharpConst
Holder.Label <- "nope"
            """
            |> withReferences [csLib]

        fsLib
        |> compile
        |> shouldFail

    [<Fact>]
    let ``can't mutably set a C#-readonly field in F#`` () =
        let csLib =
            CSharp """
public static class Holder {
    public static readonly string Label = "label";
}
            """
            |> withName "CsharpReadonly"

        let fsLib =
            FSharp """
module CannotSetCSharpReadonly
Holder.Label <- "nope"
            """
            |> withReferences [csLib]

        fsLib
        |> compile
        |> shouldFail<|MERGE_RESOLUTION|>--- conflicted
+++ resolved
@@ -31,12 +31,8 @@
         |> compile
         |> shouldSucceed
 
-<<<<<<< HEAD
-    [<Fact>]
-=======
 
     [<Fact(Skip = "TODO: This is broken RN, since netcoreapp30 is used for C# and 3.1 for F#, should be fixed as part of https://github.com/dotnet/fsharp/issues/9740")>]
->>>>>>> a2ff440e
     let ``Instantiate F# type from C#`` () =
         let FSLib =
             FSharp """
