﻿module Language.CopyAndUpdateTests

open Xunit
open FSharp.Test.Compiler
open StructuredResultsAsserts

[<Fact>]
let ``Cannot update the same field twice in nested copy-and-update``() =
    FSharp """
type NestdRecTy = { B: string }

type RecTy = { D: NestdRecTy; E: string option }

let t2 x = { x with D.B = "a"; D.B = "b" }
    """
    |> withLangVersion80
    |> typecheck
    |> shouldFail
    |> withDiagnostics [
        (Error 668, Line 6, Col 23, Line 6, Col 24, "The field 'B' appears multiple times in this record expression or pattern")
    ]
    
[<Fact>]
let ``Cannot update the same field appears multiple times in nested copy-and-update``() =
    FSharp """
type NestdRecTy = { B: string }

type RecTy = { D: NestdRecTy; E: string option }

let t2 x = { x with D.B = "a"; D.B = "b"; D.B = "c" }
    """
    |> withLangVersionPreview
    |> typecheck
    |> shouldFail
    |> withDiagnostics [
        (Error 668, Line 6, Col 23, Line 6, Col 24, "The field 'B' appears multiple times in this record expression or pattern")
        (Error 668, Line 6, Col 34, Line 6, Col 35, "The field 'B' appears multiple times in this record expression or pattern")
    ]
    
[<Fact>]
let ``Cannot update the same field appears multiple times in nested copy-and-update 2``() =
    FSharp """
type NestdRecTy = { B: string; C: string }

type RecTy = { D: NestdRecTy; E: string option }

let t2 x = { x with D.B = "a"; D.C = ""; D.B = "c" ; D.C = "d" }
    """
    |> withLangVersionPreview
    |> typecheck
    |> shouldFail
    |> withDiagnostics [
<<<<<<< HEAD
        (Error 668, Line 6, Col 23, Line 6, Col 24, "The field 'B' appears multiple times in this record expression or pattern")
    ]
    
[<Fact>]
let ``Cannot update the same field appears multiple times in nested copy-and-update``() =
    FSharp """
type NestdRecTy = { B: string }

type RecTy = { D: NestdRecTy; E: string option }

let t2 x = { x with D.B = "a"; D.B = "b"; D.B = "c" }
    """
    |> withLangVersionPreview
    |> typecheck
    |> shouldFail
    |> withDiagnostics [
        (Error 668, Line 6, Col 23, Line 6, Col 24, "The field 'B' appears multiple times in this record expression or pattern")
        (Error 668, Line 6, Col 34, Line 6, Col 35, "The field 'B' appears multiple times in this record expression or pattern")
    ]
    
[<Fact>]
let ``Cannot update the same field appears multiple times in nested copy-and-update 2``() =
    FSharp """
type NestdRecTy = { B: string; C: string }

type RecTy = { D: NestdRecTy; E: string option }

let t2 x = { x with D.B = "a"; D.C = ""; D.B = "c" ; D.C = "d" }
    """
    |> withLangVersionPreview
    |> typecheck
    |> shouldFail
    |> withDiagnostics [
=======
>>>>>>> 719f1658
        (Error 668, Line 6, Col 34, Line 6, Col 35, "The field 'C' appears multiple times in this record expression or pattern")
        (Error 668, Line 6, Col 23, Line 6, Col 24, "The field 'B' appears multiple times in this record expression or pattern")
    ]

[<Fact>]
let ``Cannot use nested copy-and-update in lang version70``() =
    FSharp """
type NestdRecTy = { B: string }

type RecTy = { D: NestdRecTy; E: string option }

let t2 x = { x with D.B = "a" }
    """
    |> withLangVersion70
    |> typecheck
    |> shouldFail
    |> withDiagnostics [
        (Error 3350, Line 6, Col 21, Line 6, Col 24, "Feature 'Nested record field copy-and-update' is not available in F# 7.0. Please use language version 8.0 or greater.")
    ]

[<Fact>]
let ``Nested copy-and-update merges same level updates``() =
    FSharp """
module CopyAndUpdateTests

type AnotherNestedRecTy = { A: int }

type NestdRecTy = { B: AnotherNestedRecTy; C: string }

type RecTy = { D: NestdRecTy; E: string option }

let t2 x = { x with D.B.A = 1; D.C = "ads" }
    """
    |> withLangVersion80
    |> withNoDebug
    |> withOptimize
    |> compile
    |> shouldSucceed
    |> verifyIL [
(*
        public static CopyAndUpdateTests.RecTy t2(CopyAndUpdateTests.RecTy x)
        {
            return new CopyAndUpdateTests.RecTy(new CopyAndUpdateTests.NestdRecTy(new CopyAndUpdateTests.AnotherNestedRecTy(1), "ads"), x.E@);
        }
*)
        """
.method public static class CopyAndUpdateTests/RecTy 
        t2(class CopyAndUpdateTests/RecTy x) cil managed
{
    
  .maxstack  8
  IL_0000:  ldc.i4.1
  IL_0001:  newobj     instance void CopyAndUpdateTests/AnotherNestedRecTy::.ctor(int32)
  IL_0006:  ldstr      "ads"
  IL_000b:  newobj     instance void CopyAndUpdateTests/NestdRecTy::.ctor(class CopyAndUpdateTests/AnotherNestedRecTy,
                                                                          string)
  IL_0010:  ldarg.0
  IL_0011:  ldfld      class [FSharp.Core]Microsoft.FSharp.Core.FSharpOption`1<string> CopyAndUpdateTests/RecTy::E@
  IL_0016:  newobj     instance void CopyAndUpdateTests/RecTy::.ctor(class CopyAndUpdateTests/NestdRecTy,
                                                                     class [FSharp.Core]Microsoft.FSharp.Core.FSharpOption`1<string>)
  IL_001b:  ret
} 
        """
    ]

[<Fact>]
let ``Nested copy-and-update correctly updates fields in nominal record``() =
    FSharp """
module CopyAndUpdateTests

type AnotherNestedRecTy = { A: int }

type NestdRecTy = { B: string; C: AnotherNestedRecTy }

type RecTy = { D: NestdRecTy; E: string option; F: int }

let t1 = { D = { B = "t1"; C = { A = 1 } }; E = None; F = 42 }

let actual1 = { t1 with D.B = "t2" }
let expected1 = { D = { B = "t2"; C = { A = 1 } }; E = None; F = 42 }

let actual2 = { t1 with D.C.A = 3; E = Some "a" }
let expected2 = { D = { B = "t1"; C = { A = 3 } }; E = Some "a"; F = 42 }

if actual1 <> expected1 then
    failwith "actual1 does not equal expected1"

if actual2 <> expected2 then
    failwith "actual2 does not equal expected2"
    """
    |> withLangVersion80
    |> compileExeAndRun
    |> shouldSucceed

[<Fact>]
let ``Nested copy-and-update correctly updates fields in nominal record with dotted field``() =
    FSharp """
module CopyAndUpdateTests

type A = { B: string }

type Foo = { ``A.B``: string; A: A; C: int }

let t1 = { ``A.B`` = "fooAB"; A = { B = "fooB" }; C = 42 }

let actual = { t1 with Foo.``A.B`` = "barAB"; Foo.A.B = "barB" }
let expected = { ``A.B`` = "barAB"; A = { B = "barB" }; C = 42 }

if actual <> expected then
    failwith "actual does not equal expected"
    """
    |> withLangVersion80
    |> compileExeAndRun
    |> shouldSucceed

[<Fact>]
let ``Nested copy-and-update correctly updates fields in nominal generic record``() =
    FSharp """
module CopyAndUpdateTests

type AnotherNestedRecTy = { A: int }

type NestdRecTy<'b> = { B: 'b; C: AnotherNestedRecTy }

type RecTy<'b, 'e> = { D: NestdRecTy<'b>; E: 'e option; F: int }

let t1 = { D = { B = "t1"; C = { A = 1 } }; E = Option<string>.None; F = 42 }

let actual1 = { t1 with D.B = "t2" }
let expected1 = { D = { B = "t2"; C = { A = 1 } }; E = None; F = 42 }

let actual2 = { t1 with D.C.A = 3; E = Some "a" }
let expected2 = { D = { B = "t1"; C = { A = 3 } }; E = Some "a"; F = 42 }

if actual1 <> expected1 then
    failwith "actual1 does not equal expected1"

if actual2 <> expected2 then
    failwith "actual2 does not equal expected2"
    """
    |> withLangVersion80
    |> compileExeAndRun
    |> shouldSucceed

[<Fact>]
let ``Nested copy-and-update correctly updates fields in nominal struct record``() =
    FSharp """
module CopyAndUpdateTests

[<Struct>]
type AnotherNestedRecTy = { A: int }

type NestdRecTy = { B: string; C: AnotherNestedRecTy; G: int; H: int }

[<Struct>]
type RecTy = { D: NestdRecTy; E: string option; F: int }

let t1 = { D = { B = "t1"; C = { A = 1 }; G = 0; H = 0 }; E = None; F = 42 }

let actual1 = { t1 with D.B = "t2"; D.G = 3; D.H = 1 }
let expected1 = { D = { B = "t2"; C = { A = 1 }; G = 3; H = 1 }; E = None; F = 42 }

let actual2 = { t1 with D.C.A = 3; E = Some "a"; D.G = 2; D.H = 3 }
let expected2 = { D = { B = "t1"; C = { A = 3 }; G = 2; H = 3 }; E = Some "a"; F = 42 }

if actual1 <> expected1 then
    failwith "actual1 does not equal expected1"

if actual2 <> expected2 then
    failwith "actual2 does not equal expected2"
    """
    |> withLangVersion80
    |> compileExeAndRun
    |> shouldSucceed

[<Fact>]
let ``Nested copy-and-update correctly updates fields in anonymous record``() =
    FSharp """
module CopyAndUpdateTests

let t1 = {| D = {| B = "t1"; C = struct {| A = 1 |}; G = 0 |}; E = Option<string>.None |}

let actual1 = {| t1 with D.B = "t2"; D.G = 3 |}
let expected1 = {| D = {| B = "t2"; C = struct {| A = 1 |}; G = 3 |}; E = None |}

let actual2 = {| t1 with D.C.A = 3; E = Some "a"; D.G = 2 |}
let expected2 = {| D = {| B = "t1"; C = struct {| A = 3 |}; G = 2 |}; E = Some "a" |}

if actual1 <> expected1 then
    failwith "actual1 does not equal expected1"

if actual2 <> expected2 then
    failwith "actual2 does not equal expected2"
    """
    |> withLangVersion80
    |> compileExeAndRun
    |> shouldSucceed

[<Fact>]
let ``Qualified record field names are correctly recognized in nested copy-and-update``() =
    FSharp """
module CopyAndUpdateTests

module U =
    module U =
        type G = { U: {| a: G |}; I: int }

let moduleModulePrefix x = { x with U.U.U.a.U.a.U.a.I = 1 }

let moduleModuleTypePrefix x = { x with U.U.G.U.a.I = 1 }

open U

let modulePrefix x = { x with U.U.a.I = 1 }

let moduleTypePrefix x = { x with U.G.U.a.I = 1 }

open U

let typePrefix x = { x with G.U.a.I = 1 }

let modulePrefix2 x = { x with U.U.a.I = 1 }

let moduleTypePrefix2 x = { x with U.G.U.a.I = 1 }

let noPrefix x = { x with U.a.I = 1 }

let c3 = { U.G.U = Unchecked.defaultof<_>; I = 3 }

let c4 = { U.U = Unchecked.defaultof<_>; I = 3 }
    """
    |> withLangVersion80
    |> typecheck
    |> shouldSucceed

[<Fact>]
let ``Nested copy-and-update works correctly on recursive records``() =
    FSharp """
module CopyAndUpdateTests

type G<'t> = { T: 't; U: {| a: G<'t> |}; I: int }

let f x = { x with U.a.U.a.I = 0; I = -1 }

let start = { T = "a"; I = 1; U = {| a = { T = "a"; I = 2; U = {| a = { T = "a"; I = 3; U = Unchecked.defaultof<_> } |} } |} }

let actual = f start
let expected = { T = "a"; I = -1; U = {| a = { T = "a"; I = 2; U = {| a = { T = "a"; I = 0; U = Unchecked.defaultof<_> } |} } |} }

if actual <> expected then
    failwith "actual does not equal expected"
    """
    |> withLangVersion80
    |> compileExeAndRun
    |> shouldSucceed

[<Fact>]
let ``Nested copy-and-update does not compile when assigning values of the wrong type``() =
    FSharp """
module CopyAndUpdateTests

type AnotherNestedRecTy = { A: int }

type NestdRecTy<'b> = { B: 'b; C: AnotherNestedRecTy }

type RecTy<'b, 'e> = { D: NestdRecTy<'b>; E: 'e option; F: int }

let t1 = { D = { B = "t1"; C = { A = 1 } }; E = Option<string>.None; F = 42 }

let actual1 = { t1 with D.B = 1 }

let actual2 = { t1 with D.C.A = 3; E = Some 1.0 }
    """
    |> withLangVersion80
    |> typecheck
    |> shouldFail
    |> withResults [
        {
            Error = Error 1
            Range = { StartLine = 12
                      StartColumn = 31
                      EndLine = 12
                      EndColumn = 32 }
            Message = @"This expression was expected to have type
    'string'    
but here has type
    'int'    "
        }
        {
            Error = Error 1
            Range = { StartLine = 14
                      StartColumn = 45
                      EndLine = 14
                      EndColumn = 48 }
            Message = @"This expression was expected to have type
    'string'    
but here has type
    'float'    "
        }
    ]

[<Fact>]
let ``Anonymous record with nested copy-and-update can change shape``() =
    FSharp """
module CopyAndUpdateTests

type RecTy = { D: int; E: string option }

let start = {| R = { D = 2; E = Some "e" }; S = 3 |}

let actual = {| start with R.E = None; S = "May I be a string now?"; T = 4 |}

let expected = {| R = { D = 2; E = None }; S = "May I be a string now?"; T = 4 |}

if actual <> expected then
    failwith "actual does not equal expected"
    """
    |> withLangVersion80
    |> compileExeAndRun
    |> shouldSucceed

[<Fact>]
let ``Anonymous record in a nominal record with nested copy-and-update cannot change shape``() =
    FSharp """
module CopyAndUpdateTests

type RecTy = { D: int; E: {| A: int |} }

let f x = { x with E.A = "May I be a string now?" }
    """
    |> withLangVersion80
    |> typecheck
    |> shouldFail
    |> withResult {
        Error = Error 1
        Range = { StartLine = 6
                  StartColumn = 26
                  EndLine = 6
                  EndColumn = 50 }
        Message = "This expression was expected to have type
    'int'    
but here has type
    'string'    "
    }

[<Fact>]
let ``Nested copy-and-update does not compile when referencing invalid fields``() =
    FSharp """
module CopyAndUpdateTests

type NestdRecTy = { B: string; G: {| a: int |} }

type RecTy = { D: NestdRecTy; E: string option }

let t1 x = { x with D.B.A = "a" }
let t2 x = { x with D.C = "a" }
let t3 x = { x with D.G.b = "a" }
let t4 x = { x with C.D = "a" }
let t5 (x: {| a: int; b: NestdRecTy |}) = {| x with b.C = "a" |}
let t6 (x: {| a: int; b: NestdRecTy |}) = {| x with b.G.b = "a" |}
let t7 (x: {| a: int; b: NestdRecTy |}) = {| x with c.D = "a" |}
    """
    |> withLangVersion80
    |> typecheck
    |> shouldFail
    |> withDiagnostics [
        (Error 39, Line 8, Col 25, Line 8, Col 26, "The record label 'A' is not defined.")
        (Error 1129, Line 9, Col 23, Line 9, Col 24, "The record type 'NestdRecTy' does not contain a label 'C'.")
        (Error 1129, Line 10, Col 25, Line 10, Col 26, "The record type '{| a: int |}' does not contain a label 'b'.")
        (Error 39, Line 11, Col 21, Line 11, Col 22, "The namespace or module 'C' is not defined.")
        (Error 1129, Line 12, Col 55, Line 12, Col 56, "The record type 'NestdRecTy' does not contain a label 'C'.")
        (Error 1129, Line 13, Col 57, Line 13, Col 58, "The record type '{| a: int |}' does not contain a label 'b'.")
        (Error 1129, Line 14, Col 53, Line 14, Col 54, "The record type '{| a: int; b: NestdRecTy |}' does not contain a label 'c'.")
    ]<|MERGE_RESOLUTION|>--- conflicted
+++ resolved
@@ -50,42 +50,6 @@
     |> typecheck
     |> shouldFail
     |> withDiagnostics [
-<<<<<<< HEAD
-        (Error 668, Line 6, Col 23, Line 6, Col 24, "The field 'B' appears multiple times in this record expression or pattern")
-    ]
-    
-[<Fact>]
-let ``Cannot update the same field appears multiple times in nested copy-and-update``() =
-    FSharp """
-type NestdRecTy = { B: string }
-
-type RecTy = { D: NestdRecTy; E: string option }
-
-let t2 x = { x with D.B = "a"; D.B = "b"; D.B = "c" }
-    """
-    |> withLangVersionPreview
-    |> typecheck
-    |> shouldFail
-    |> withDiagnostics [
-        (Error 668, Line 6, Col 23, Line 6, Col 24, "The field 'B' appears multiple times in this record expression or pattern")
-        (Error 668, Line 6, Col 34, Line 6, Col 35, "The field 'B' appears multiple times in this record expression or pattern")
-    ]
-    
-[<Fact>]
-let ``Cannot update the same field appears multiple times in nested copy-and-update 2``() =
-    FSharp """
-type NestdRecTy = { B: string; C: string }
-
-type RecTy = { D: NestdRecTy; E: string option }
-
-let t2 x = { x with D.B = "a"; D.C = ""; D.B = "c" ; D.C = "d" }
-    """
-    |> withLangVersionPreview
-    |> typecheck
-    |> shouldFail
-    |> withDiagnostics [
-=======
->>>>>>> 719f1658
         (Error 668, Line 6, Col 34, Line 6, Col 35, "The field 'C' appears multiple times in this record expression or pattern")
         (Error 668, Line 6, Col 23, Line 6, Col 24, "The field 'B' appears multiple times in this record expression or pattern")
     ]
