--- conflicted
+++ resolved
@@ -218,26 +218,16 @@
     |> compile
     |> shouldFail
     |> withDiagnostics [
-<<<<<<< HEAD
-        (Error 3261, Line 5, Col 40, Line 5, Col 85, "Nullness warning: The types 'string' and 'string | null' do not have compatible nullability.")
-        (Error 3261, Line 5, Col 54, Line 5, Col 83, "Nullness warning: The types 'string' and 'string | null' do not have compatible nullability.")
-        (Error 3261, Line 5, Col 40, Line 5, Col 85, "Nullness warning: The types 'string' and 'string | null' do not have equivalent nullability.")
-        (Error 3261, Line 14, Col 48, Line 14, Col 62, "Nullness warning: The types 'string' and 'string | null' do not have equivalent nullability.")
-        (Error 3261, Line 16, Col 35, Line 16, Col 39, "Nullness warning: The type 'string' does not support 'null'.")
-        (Error 3261, Line 25, Col 85, Line 25, Col 97, "Nullness warning: The types 'string' and 'string | null' do not have equivalent nullability.");
-        (Error 3261, Line 28, Col 99, Line 28, Col 111, "Nullness warning: The types 'string' and 'string | null' do not have equivalent nullability.")
-        (Error 3261, Line 30, Col 97, Line 30, Col 109, "Nullness warning: The types 'string' and 'string | null' do not have equivalent nullability.")        
-    ]
-=======
-            Error 3261, Line 5, Col 40, Line 5, Col 85, "Nullness warning: The types 'string' and 'string | null' do not have compatible nullability."
-            Error 3261, Line 5, Col 40, Line 5, Col 85, "Nullness warning: The types 'string' and 'string | null' do not have equivalent nullability."
-            Error 3261, Line 14, Col 34, Line 14, Col 62, "Nullness warning: The types 'string' and 'string | null' do not have equivalent nullability."
-            Error 3261, Line 16, Col 35, Line 16, Col 39, "Nullness warning: The type 'string' does not support 'null'."
-            Error 3261, Line 25, Col 85, Line 25, Col 97, "Nullness warning: The types 'string' and 'string | null' do not have equivalent nullability."
-            Error 3261, Line 28, Col 99, Line 28, Col 111, "Nullness warning: The types 'string' and 'string | null' do not have equivalent nullability."
-            Error 3261, Line 30, Col 97, Line 30, Col 109, "Nullness warning: The types 'string' and 'string | null' do not have equivalent nullability."]
-    
-    
+        Error 3261, Line 5, Col 40, Line 5, Col 85, "Nullness warning: The types 'string' and 'string | null' do not have compatible nullability."
+        Error 3261, Line 5, Col 40, Line 5, Col 85, "Nullness warning: The types 'string' and 'string | null' do not have equivalent nullability."
+        Error 3261, Line 14, Col 34, Line 14, Col 62, "Nullness warning: The types 'string' and 'string | null' do not have equivalent nullability."
+        Error 3261, Line 16, Col 35, Line 16, Col 39, "Nullness warning: The type 'string' does not support 'null'."
+        Error 3261, Line 25, Col 85, Line 25, Col 97, "Nullness warning: The types 'string' and 'string | null' do not have equivalent nullability."
+        Error 3261, Line 28, Col 99, Line 28, Col 111, "Nullness warning: The types 'string' and 'string | null' do not have equivalent nullability."
+        Error 3261, Line 30, Col 97, Line 30, Col 109, "Nullness warning: The types 'string' and 'string | null' do not have equivalent nullability."
+        
+      ]
+  
 [<FactForNETCOREAPP>]
 let ``Regression 17701 - Nullable value type with nested generics`` () =
     let csharpLib =
@@ -270,6 +260,5 @@
     |> shouldFail
     |> withDiagnostics 
                 [Error 3261, Line 7, Col 18, Line 7, Col 36, "Nullness warning: The types 'string' and 'string | null' do not have compatible nullability."]
-            
->>>>>>> cd736c49
+
             