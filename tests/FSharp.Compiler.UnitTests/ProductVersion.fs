--- conflicted
+++ resolved
@@ -112,33 +112,18 @@
 
     [<Test>]
     let ``check tooling paths for type provider design time component loading`` () =
-<<<<<<< HEAD
-        let arch = if sizeof<nativeint> = 8 then "x64" else "x86" 
         let expected = 
-          [ Path.Combine("typeproviders", "fsharp41", "net461", arch)
-            Path.Combine("typeproviders", "fsharp41", "net461")
-            Path.Combine("typeproviders", "fsharp41", "net452", arch)
+          [ Path.Combine("typeproviders", "fsharp41", "net461")
+            Path.Combine("tools", "fsharp41", "net461")
             Path.Combine("typeproviders", "fsharp41", "net452")
-            Path.Combine("typeproviders", "fsharp41", "net451", arch)
+            Path.Combine("tools", "fsharp41", "net452")
             Path.Combine("typeproviders", "fsharp41", "net451")
-            Path.Combine("typeproviders", "fsharp41", "net45", arch)
+            Path.Combine("tools", "fsharp41", "net451")
             Path.Combine("typeproviders", "fsharp41", "net45")
-            Path.Combine("typeproviders", "fsharp41", "netstandard2.0", arch) 
+            Path.Combine("tools", "fsharp41", "net45")
             Path.Combine("typeproviders", "fsharp41", "netstandard2.0")
+            Path.Combine("tools", "fsharp41", "netstandard2.0")
           ]        
-=======
-        let expected =
-          [ @"typeproviders\fsharp41\net461"
-            @"tools\fsharp41\net461"
-            @"typeproviders\fsharp41\net452"
-            @"tools\fsharp41\net452"
-            @"typeproviders\fsharp41\net451"
-            @"tools\fsharp41\net451"
-            @"typeproviders\fsharp41\net45"
-            @"tools\fsharp41\net45"
-            @"typeproviders\fsharp41\netstandard2.0"
-            @"tools\fsharp41\netstandard2.0" ]
->>>>>>> 5728b68d
         let actual = Microsoft.FSharp.Compiler.ExtensionTyping.toolingCompatiblePaths()
         printfn "actual = %A" actual
         printfn "expected = %A" expected
