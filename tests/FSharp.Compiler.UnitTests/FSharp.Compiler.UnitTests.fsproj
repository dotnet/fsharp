--- conflicted
+++ resolved
@@ -27,11 +27,8 @@
     <Compile Include="BuildGraphTests.fs" />
     <Compile Include="FsiTests.fs" />
     <Compile Include="AssemblySigningAttributes.fs" />
-<<<<<<< HEAD
     <Compile Include="PostInferenceChecksTests.fs" />
-=======
     <Compile Include="PrettyNaming.fs" />
->>>>>>> 9df89d2a
     <Compile Include="..\..\tests\service\FsUnit.fs">
       <Link>CompilerService\FsUnit.fs</Link>
     </Compile>
