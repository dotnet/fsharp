﻿// Copyright (c) Microsoft Corporation.  All Rights Reserved.  See License.txt in the project root for license information.
namespace FSharp.Compiler.UnitTests

open System
open System.Threading
open System.Runtime.CompilerServices
open Xunit
open FSharp.Test
open FSharp.Test.Compiler
open FSharp.Compiler.BuildGraph
open FSharp.Compiler.DiagnosticsLogger
open Internal.Utilities.Library

module BuildGraphTests =
    
    [<MethodImpl(MethodImplOptions.NoInlining)>]
    let private createNode () =
        let o = obj ()
        GraphNode(node { 
            Assert.shouldBeTrue (o <> null)
            return 1 
        }), WeakReference(o)

    [<Fact>]
    let ``Intialization of graph node should not have a computed value``() =
        let node = GraphNode(node { return 1 })
        Assert.shouldBeTrue(node.TryPeekValue().IsNone)
        Assert.shouldBeFalse(node.HasValue)

    [<Fact>]
    let ``Two requests to get a value asynchronously should be successful``() =
        let resetEvent = new ManualResetEvent(false)
        let resetEventInAsync = new ManualResetEvent(false)

        let graphNode = 
            GraphNode(node { 
                resetEventInAsync.Set() |> ignore
                let! _ = NodeCode.AwaitWaitHandle_ForTesting(resetEvent)
                return 1 
            })

        let task1 =
            node {
                let! _ = graphNode.GetOrComputeValue()
                ()
            } |> NodeCode.StartAsTask_ForTesting

        let task2 =
            node {
                let! _ = graphNode.GetOrComputeValue()
                ()
            } |> NodeCode.StartAsTask_ForTesting

        resetEventInAsync.WaitOne() |> ignore
        resetEvent.Set() |> ignore
        try
            task1.Wait(1000) |> ignore
            task2.Wait() |> ignore
        with
        | :? TimeoutException -> reraise()
        | _ -> ()

    [<Fact>]
    let ``Many requests to get a value asynchronously should only evaluate the computation once``() =
        let requests = 10000
        let mutable computationCount = 0

        let graphNode = 
            GraphNode(node { 
                computationCount <- computationCount + 1
                return 1 
            })

        let work = Async.Parallel(Array.init requests (fun _ -> graphNode.GetOrComputeValue() |> Async.AwaitNodeCode))

        Async.RunImmediate(work)
        |> ignore

        Assert.shouldBe 1 computationCount

    [<Fact>]
    let ``Many requests to get a value asynchronously should get the correct value``() =
        let requests = 10000

        let graphNode = GraphNode(node { return 1 })

        let work = Async.Parallel(Array.init requests (fun _ -> graphNode.GetOrComputeValue() |> Async.AwaitNodeCode))

        let result = Async.RunImmediate(work)

        Assert.shouldNotBeEmpty result
        Assert.shouldBe requests result.Length
        result
        |> Seq.iter (Assert.shouldBe 1)

    [<Fact>]
    let ``A request to get a value asynchronously should have its computation cleaned up by the GC``() =
        let graphNode, weak = createNode ()

        GC.Collect(2, GCCollectionMode.Forced, true)

        Assert.shouldBeTrue weak.IsAlive

        NodeCode.RunImmediateWithoutCancellation(graphNode.GetOrComputeValue())
        |> ignore

        GC.Collect(2, GCCollectionMode.Forced, true)

        Assert.shouldBeFalse weak.IsAlive

    [<Fact>]
    let ``Many requests to get a value asynchronously should have its computation cleaned up by the GC``() =
        let requests = 10000

        let graphNode, weak = createNode ()

        GC.Collect(2, GCCollectionMode.Forced, true)
        
        Assert.shouldBeTrue weak.IsAlive

        Async.RunImmediate(Async.Parallel(Array.init requests (fun _ -> graphNode.GetOrComputeValue() |> Async.AwaitNodeCode)))
        |> ignore

        GC.Collect(2, GCCollectionMode.Forced, true)

        Assert.shouldBeFalse weak.IsAlive

    [<Fact>]
    let ``A request can cancel``() =
        let graphNode = 
            GraphNode(node { 
                return 1 
            })

        use cts = new CancellationTokenSource()

        let work =
            node {
                cts.Cancel()
                return! graphNode.GetOrComputeValue()
            }

        let ex =
            try
                NodeCode.RunImmediate(work, ct = cts.Token)
                |> ignore
                failwith "Should have canceled"
            with
            | :? OperationCanceledException as ex ->
                ex

        Assert.shouldBeTrue(ex <> null)

    [<Fact>]
    let ``A request can cancel 2``() =
        let resetEvent = new ManualResetEvent(false)

        let graphNode = 
            GraphNode(node { 
                let! _ = NodeCode.AwaitWaitHandle_ForTesting(resetEvent)
                return 1 
            })

        use cts = new CancellationTokenSource()

        let task =
            node {
                cts.Cancel()
                resetEvent.Set() |> ignore
            }
            |> NodeCode.StartAsTask_ForTesting

        let ex =
            try
                NodeCode.RunImmediate(graphNode.GetOrComputeValue(), ct = cts.Token)
                |> ignore
                failwith "Should have canceled"
            with
            | :? OperationCanceledException as ex ->
                ex

        Assert.shouldBeTrue(ex <> null)
        try task.Wait(1000) |> ignore with | :? TimeoutException -> reraise() | _ -> ()

    [<Fact>]
    let ``Many requests to get a value asynchronously might evaluate the computation more than once even when some requests get canceled``() =
        let requests = 10000
        let resetEvent = new ManualResetEvent(false)
        let mutable computationCountBeforeSleep = 0
        let mutable computationCount = 0

        let graphNode = 
            GraphNode(node { 
                computationCountBeforeSleep <- computationCountBeforeSleep + 1
                let! _ = NodeCode.AwaitWaitHandle_ForTesting(resetEvent)
                computationCount <- computationCount + 1
                return 1 
            })

        use cts = new CancellationTokenSource()

        let work = 
            node { 
                let! _ = graphNode.GetOrComputeValue()
                ()
            }

        let tasks = ResizeArray()

        for i = 0 to requests - 1 do
            if i % 10 = 0 then
                NodeCode.StartAsTask_ForTesting(work, ct = cts.Token)
                |> tasks.Add
            else
                NodeCode.StartAsTask_ForTesting(work)
                |> tasks.Add

        cts.Cancel()
        resetEvent.Set() |> ignore
        NodeCode.RunImmediateWithoutCancellation(work)
        |> ignore

        Assert.shouldBeTrue cts.IsCancellationRequested
        Assert.shouldBeTrue(computationCountBeforeSleep > 0)
        Assert.shouldBeTrue(computationCount >= 0)

        tasks
        |> Seq.iter (fun x -> 
            try x.Wait(1000) |> ignore with | :? TimeoutException -> reraise() | _ -> ())

    [<Fact(Skip="Not yet fixed.")>]
    let ``GraphNode created from an already computed result will return it in tryPeekValue`` () =
        let graphNode = GraphNode.FromResult 1

        Assert.shouldBeTrue graphNode.HasValue
        Assert.shouldBe (ValueSome 1) (graphNode.TryPeekValue())

    
    [<Fact>]
    let ``NodeCode preserves DiagnosticsThreadStatics`` () =
        let random =
            let rng = Random()
            fun n -> rng.Next n
     
        let asyncTask expectedPhase = async {
            do! Async.Sleep 10
            Assert.Equal(expectedPhase, DiagnosticsThreadStatics.BuildPhase)
        }
        
        let rec job phase i = node {  
            for i in 1 .. 10 do
                Assert.Equal(phase, DiagnosticsThreadStatics.BuildPhase)
                do! asyncTask phase |> NodeCode.AwaitAsync
        }
        
        let work (phase: BuildPhase) =
            node {
                DiagnosticsThreadStatics.BuildPhase <- phase
                let! _ = Seq.init 8 (job phase) |> NodeCode.Parallel
                Assert.Equal(phase, DiagnosticsThreadStatics.BuildPhase)
            }

        let phases = [|
            BuildPhase.DefaultPhase
            BuildPhase.Compile
            BuildPhase.Parameter
            BuildPhase.Parse
            BuildPhase.TypeCheck
            BuildPhase.CodeGen
            BuildPhase.Optimize
            BuildPhase.IlxGen
            BuildPhase.IlGen
            BuildPhase.Output
            BuildPhase.Interactive
        |]
<<<<<<< HEAD
    
        // start a bunch of computations in parallel, simulating a typical IDE scenario.
=======

>>>>>>> 64233fb9
        let pickRandomPhase _ = phases[random phases.Length]
    
        Seq.init 10 pickRandomPhase
        |> Seq.map (work >> Async.AwaitNodeCode)
        |> Async.Parallel
        |> Async.RunSynchronously<|MERGE_RESOLUTION|>--- conflicted
+++ resolved
@@ -273,12 +273,7 @@
             BuildPhase.Output
             BuildPhase.Interactive
         |]
-<<<<<<< HEAD
-    
-        // start a bunch of computations in parallel, simulating a typical IDE scenario.
-=======
-
->>>>>>> 64233fb9
+
         let pickRandomPhase _ = phases[random phases.Length]
     
         Seq.init 10 pickRandomPhase
