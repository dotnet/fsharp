--- conflicted
+++ resolved
@@ -62,11 +62,7 @@
         let defines = []
         let applyLineDirectives = true
         let startPos = Position.Empty
-<<<<<<< HEAD
-        let args = mkLexargs (defines, indentationSyntaxStatus, resourceManager, [], errorLogger, PathMap.empty, applyLineDirectives)
-=======
-        let args = mkLexargs (defines, lightSyntax, resourceManager, [], diagnosticsLogger, PathMap.empty)
->>>>>>> e063dd2a
+        let args = mkLexargs (defines, indentationSyntaxStatus, resourceManager, [], diagnosticsLogger, PathMap.empty, applyLineDirectives)
 
         DiagnosticsThreadStatics.DiagnosticsLogger <- diagnosticsLogger
 
