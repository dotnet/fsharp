--- conflicted
+++ resolved
@@ -62,7 +62,6 @@
 
     assertHasSymbolUsages ["Max"] checkResults
 
-<<<<<<< HEAD
 module Expressions =
     [<Fact>]
     let ``Method type 01`` () =
@@ -99,7 +98,9 @@
 let o: obj = null
 if true then
     o.GetHashCode{caret}
-=======
+"""
+
+
 module Constraints =
     [<Fact>]
     let ``Type 01`` () =
@@ -118,5 +119,4 @@
         x + 1
 
 T.M{caret} ""
->>>>>>> 3c3a3880
 """