--- conflicted
+++ resolved
@@ -119,16 +119,13 @@
     <Compile Include="..\service\SyntaxTreeTests\SynIdentTests.fs">
       <Link>SyntaxTree\SynIdentTests.fs</Link>
     </Compile>
-<<<<<<< HEAD
     <Compile Include="..\service\SyntaxTreeTests\SynTypeTests.fs">
       <Link>SyntaxTree\SynTypeTests.fs</Link>
-=======
     <Compile Include="..\service\SyntaxTreeTests\AttributeTests.fs">
       <Link>SyntaxTree\AttributeTests.fs</Link>
     </Compile>
     <Compile Include="..\service\SyntaxTreeTests\ExternTests.fs">
       <Link>SyntaxTree\ExternTests.fs</Link>
->>>>>>> ec4f3269
     </Compile>
     <Compile Include="..\service\FileSystemTests.fs">
       <Link>FileSystemTests.fs</Link>
