--- conflicted
+++ resolved
@@ -128,19 +128,7 @@
     let weakTcImports = test ()
     checker.InvalidateConfiguration Project1.options
     checker.ClearLanguageServiceRootCachesAndCollectAndFinalizeAllTransients()
-<<<<<<< HEAD
-
-    //collect 2 more times for good measure,
-    // See for example: https://github.com/dotnet/runtime/discussions/108081
-    GC.Collect(2, GCCollectionMode.Forced, true)
-    GC.WaitForPendingFinalizers()
-    GC.Collect()
-    GC.WaitForPendingFinalizers()
-
-    Assert.False weakTcImports.IsAlive
-=======
     System.Threading.SpinWait.SpinUntil(fun () -> not weakTcImports.IsAlive)
->>>>>>> 545efca1
 
 [<Fact>]
 let ``Test Project1 should have protected FullName and TryFullName return same results`` () =
