--- conflicted
+++ resolved
@@ -26,8 +26,6 @@
 neg82.fsx(138,1,138,4): parse error FS0058: Unexpected syntax or possible incorrect indentation: this token is offside of context started at position (102:1). Try indenting this further.
 To continue using non-conforming indentation, pass the '--strict-indentation-' flag to the compiler, or set the language version to F# 7.
 
-<<<<<<< HEAD
-=======
 neg82.fsx(84,5,84,6): parse error FS0010: Unexpected symbol '|' in expression
 
 neg82.fsx(88,1,88,4): parse error FS0058: Unexpected syntax or possible incorrect indentation: this token is offside of context started at position (81:9). Try indenting this further.
@@ -55,5 +53,4 @@
 neg82.fsx(138,1,138,4): parse error FS0058: Unexpected syntax or possible incorrect indentation: this token is offside of context started at position (102:1). Try indenting this further.
 To continue using non-conforming indentation, pass the '--strict-indentation-' flag to the compiler, or set the language version to F# 7.
 
->>>>>>> 1c761ea2
 neg82.fsx(93,5,93,7): typecheck error FS0039: The value, namespace, type or module 'sb' is not defined.