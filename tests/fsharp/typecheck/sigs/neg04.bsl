--- conflicted
+++ resolved
@@ -30,11 +30,7 @@
     ''a seq -> 'n'    
 but given a
     ''o list -> 'p'    
-<<<<<<< HEAD
-The type ''a list' does not match the type 'seq<'b>'
-=======
 The type ''a seq' does not match the type ''n list'
->>>>>>> eda18207
 
 neg04.fs(47,49,47,51): typecheck error FS0784: This numeric literal requires that a module 'NumericLiteralN' defining functions FromZero, FromOne, FromInt32, FromInt64 and FromString be in scope
 
@@ -42,11 +38,7 @@
     ''a seq -> 'n'    
 but given a
     ''o list -> 'p'    
-<<<<<<< HEAD
-The type ''a list' does not match the type 'seq<'c>'
-=======
 The type ''a seq' does not match the type ''n list'
->>>>>>> eda18207
 
 neg04.fs(61,25,61,40): typecheck error FS0001: This expression was expected to have type
     'ClassType1'    
