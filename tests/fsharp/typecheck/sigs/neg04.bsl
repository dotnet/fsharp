
neg04.fs(5,21,5,94): typecheck error FS0912: This declaration element is not permitted in an augmentation

neg04.fs(7,21,7,35): typecheck error FS0912: This declaration element is not permitted in an augmentation

neg04.fs(11,8,11,81): typecheck error FS0912: This declaration element is not permitted in an augmentation

neg04.fs(14,8,14,22): typecheck error FS0912: This declaration element is not permitted in an augmentation

neg04.fs(22,8,22,17): typecheck error FS0912: This declaration element is not permitted in an augmentation

neg04.fs(26,8,26,17): typecheck error FS0912: This declaration element is not permitted in an augmentation

neg04.fs(32,8,32,11): typecheck error FS0039: The type 'Double' does not define the field, constructor or member 'Nan'. Maybe you want one of the following:
   IsNaN

neg04.fs(46,69,46,94): typecheck error FS0001: Type mismatch. Expecting a tuple of length 4 of type
    'a * 'g * 'f * 'i    
but given a tuple of length 3 of type
    'c * 'l * 'm    


neg04.fs(46,99,46,107): typecheck error FS0001: Type mismatch. Expecting a tuple of length 4 of type
    'a * 'g * 'f * 'i    
but given a tuple of length 3 of type
    'n * 'o * 'p    


neg04.fs(47,30,47,51): typecheck error FS0001: Type mismatch. Expecting a
    ''a seq -> 'n'    
but given a
    ''o list -> 'p'    
The type ''a seq' does not match the type ''n list'

neg04.fs(47,49,47,51): typecheck error FS0784: This numeric literal requires that a module 'NumericLiteralN' defining functions FromZero, FromOne, FromInt32, FromInt64 and FromString be in scope

neg04.fs(61,25,61,40): typecheck error FS0001: This expression was expected to have type
    'ClassType1'    
but here has type
    'Object'    

neg04.fs(70,21,70,36): typecheck error FS0698: Invalid constraint: the type used for the constraint is sealed, which means the constraint could only be satisfied by at most one solution

neg04.fs(70,21,70,36): typecheck error FS0064: This construct causes code to be less generic than indicated by the type annotations. The type variable 'a has been constrained to be type 'c<string>'.

neg04.fs(70,12,70,14): typecheck error FS0663: This type parameter has been used in a way that constrains it to always be 'c<string>'

<<<<<<< HEAD
=======
neg04.fs(70,12,70,14): typecheck error FS0660: This code is less generic than required by its annotations because the explicit type variable 'a' could not be generalized. It was constrained to be 'c<string>'.

>>>>>>> ee0f8e40
neg04.fs(76,19,76,26): typecheck error FS0698: Invalid constraint: the type used for the constraint is sealed, which means the constraint could only be satisfied by at most one solution

neg04.fs(76,19,76,26): typecheck error FS0064: This construct causes code to be less generic than indicated by the type annotations. The type variable 'a has been constrained to be type 'd'.

neg04.fs(76,10,76,12): typecheck error FS0663: This type parameter has been used in a way that constrains it to always be 'd'

<<<<<<< HEAD
=======
neg04.fs(76,10,76,12): typecheck error FS0660: This code is less generic than required by its annotations because the explicit type variable 'a' could not be generalized. It was constrained to be 'd'.

>>>>>>> ee0f8e40
neg04.fs(81,58,81,61): typecheck error FS0001: This expression was expected to have type
    'int'    
but here has type
    'int * int'    

neg04.fs(83,39,83,46): typecheck error FS0752: The operator 'expr.[idx]' has been used on an object of indeterminate type based on information prior to this program point. Consider adding further type constraints

neg04.fs(85,47,85,52): typecheck error FS0039: The type 'Int32' does not define the field, constructor or member 'Item'.

neg04.fs(87,73,87,78): typecheck error FS0752: The operator 'expr.[idx]' has been used on an object of indeterminate type based on information prior to this program point. Consider adding further type constraints

neg04.fs(91,72,91,77): typecheck error FS0752: The operator 'expr.[idx]' has been used on an object of indeterminate type based on information prior to this program point. Consider adding further type constraints

neg04.fs(121,12,121,16): typecheck error FS0193: Type constraint mismatch. The type 
    'R'    
is not compatible with type
    'IBar'    


neg04.fs(126,12,126,16): typecheck error FS0193: Type constraint mismatch. The type 
    'U'    
is not compatible with type
    'IBar'    


neg04.fs(131,12,131,21): typecheck error FS0193: Type constraint mismatch. The type 
    'Struct'    
is not compatible with type
    'IBar'    


neg04.fs(135,10,135,16): typecheck error FS0193: Type constraint mismatch. The type 
    'R'    
is not compatible with type
    'IBar'    


neg04.fs(138,10,138,16): typecheck error FS0193: Type constraint mismatch. The type 
    'U'    
is not compatible with type
    'IBar'    


neg04.fs(141,10,141,21): typecheck error FS0193: Type constraint mismatch. The type 
    'Struct'    
is not compatible with type
    'IBar'    


neg04.fs(144,10,144,26): typecheck error FS0193: Type constraint mismatch. The type 
    'int * int'    
is not compatible with type
    'IBar'    


neg04.fs(147,10,147,20): typecheck error FS0193: Type constraint mismatch. The type 
    'int array'    
is not compatible with type
    'IBar'    


neg04.fs(150,10,150,27): typecheck error FS0193: Type constraint mismatch. The type 
    'int -> int'    
is not compatible with type
    'IBar'    


neg04.fs(159,47,159,57): typecheck error FS0692: This function value is being used to construct a delegate type whose signature includes a byref argument. You must use an explicit lambda expression taking 1 arguments.

neg04.fs(163,54,163,67): typecheck error FS0692: This function value is being used to construct a delegate type whose signature includes a byref argument. You must use an explicit lambda expression taking 1 arguments.

neg04.fs(178,13,178,18): typecheck error FS0001: The type '('a -> unit)' does not support the 'equality' constraint because it is a function type<|MERGE_RESOLUTION|>--- conflicted
+++ resolved
@@ -45,22 +45,16 @@
 
 neg04.fs(70,12,70,14): typecheck error FS0663: This type parameter has been used in a way that constrains it to always be 'c<string>'
 
-<<<<<<< HEAD
-=======
 neg04.fs(70,12,70,14): typecheck error FS0660: This code is less generic than required by its annotations because the explicit type variable 'a' could not be generalized. It was constrained to be 'c<string>'.
 
->>>>>>> ee0f8e40
 neg04.fs(76,19,76,26): typecheck error FS0698: Invalid constraint: the type used for the constraint is sealed, which means the constraint could only be satisfied by at most one solution
 
 neg04.fs(76,19,76,26): typecheck error FS0064: This construct causes code to be less generic than indicated by the type annotations. The type variable 'a has been constrained to be type 'd'.
 
 neg04.fs(76,10,76,12): typecheck error FS0663: This type parameter has been used in a way that constrains it to always be 'd'
 
-<<<<<<< HEAD
-=======
 neg04.fs(76,10,76,12): typecheck error FS0660: This code is less generic than required by its annotations because the explicit type variable 'a' could not be generalized. It was constrained to be 'd'.
 
->>>>>>> ee0f8e40
 neg04.fs(81,58,81,61): typecheck error FS0001: This expression was expected to have type
     'int'    
 but here has type
