--- conflicted
+++ resolved
@@ -2,10 +2,4 @@
 neg75.fsx(154,24,154,27): parse error FS0058: Unexpected syntax or possible incorrect indentation: this token is offside of context started at position (153:38). Try indenting this further.
 To continue using non-conforming indentation, pass the '--strict-indentation-' flag to the compiler, or set the language version to F# 7.
 
-<<<<<<< HEAD
-neg75.fsx(155,24,155,27): parse error FS0058: Possible incorrect indentation: this token is offside of context started at position (153:38). Try indenting this token further or using standard formatting conventions.
-
-neg75.fsx(153,24,153,27): parse error FS0588: The block following this 'let' is unfinished. Every code block is an expression and must have a result. 'let' cannot be the final code element in a block. Consider giving this block an explicit result.
-=======
-neg75.fsx(153,79,153,80): parse error FS3156: Unexpected token '+' or incomplete expression
->>>>>>> 1c761ea2
+neg75.fsx(153,79,153,80): parse error FS3156: Unexpected token '+' or incomplete expression