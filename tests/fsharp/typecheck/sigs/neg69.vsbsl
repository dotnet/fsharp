--- conflicted
+++ resolved
@@ -95,104 +95,68 @@
 neg69.fsx(242,1,242,3): parse error FS0058: Unexpected syntax or possible incorrect indentation: this token is offside of context started at position (221:1). Try indenting this further.
 To continue using non-conforming indentation, pass the '--strict-indentation-' flag to the compiler, or set the language version to F# 7.
 
-<<<<<<< HEAD
-neg69.fsx(87,6,87,12): typecheck error FS0929: This type requires a definition
-
-neg69.fsx(87,6,87,12): typecheck error FS0912: This declaration element is not permitted in an augmentation
-=======
 neg69.fsx(88,43,88,44): parse error FS1241: Expected type argument or static argument
 
 neg69.fsx(88,44,88,45): parse error FS0010: Unexpected symbol '>' in type definition. Expected '=' or other token.
 
-neg69.fsx(94,5,94,8): parse error FS0058: Unexpected syntax or possible incorrect indentation: this token is offside of context started at position (93:5). Try indenting this further.
-To continue using non-conforming indentation, pass the '--strict-indentation-' flag to the compiler, or set the language version to F# 7.
+neg69.fsx(94,5,94,8): parse error FS0058: Possible incorrect indentation: this token is offside of context started at position (93:5). Try indenting this token further or using standard formatting conventions.
 
 neg69.fsx(94,5,94,8): parse error FS0010: Unexpected keyword 'let' or 'use' in implementation file
 
-neg69.fsx(95,5,95,8): parse error FS0058: Unexpected syntax or possible incorrect indentation: this token is offside of context started at position (94:5). Try indenting this further.
-To continue using non-conforming indentation, pass the '--strict-indentation-' flag to the compiler, or set the language version to F# 7.
+neg69.fsx(95,5,95,8): parse error FS0058: Possible incorrect indentation: this token is offside of context started at position (94:5). Try indenting this token further or using standard formatting conventions.
 
-neg69.fsx(96,5,96,8): parse error FS0058: Unexpected syntax or possible incorrect indentation: this token is offside of context started at position (95:5). Try indenting this further.
-To continue using non-conforming indentation, pass the '--strict-indentation-' flag to the compiler, or set the language version to F# 7.
+neg69.fsx(96,5,96,8): parse error FS0058: Possible incorrect indentation: this token is offside of context started at position (95:5). Try indenting this token further or using standard formatting conventions.
 
-neg69.fsx(98,5,98,11): parse error FS0058: Unexpected syntax or possible incorrect indentation: this token is offside of context started at position (96:5). Try indenting this further.
-To continue using non-conforming indentation, pass the '--strict-indentation-' flag to the compiler, or set the language version to F# 7.
+neg69.fsx(98,5,98,11): parse error FS0058: Possible incorrect indentation: this token is offside of context started at position (96:5). Try indenting this token further or using standard formatting conventions.
 
-neg69.fsx(98,19,98,20): parse error FS0058: Unexpected syntax or possible incorrect indentation: this token is offside of context started at position (96:5). Try indenting this further.
-To continue using non-conforming indentation, pass the '--strict-indentation-' flag to the compiler, or set the language version to F# 7.
+neg69.fsx(98,19,98,20): parse error FS0058: Possible incorrect indentation: this token is offside of context started at position (96:5). Try indenting this token further or using standard formatting conventions.
 
-neg69.fsx(99,5,99,11): parse error FS0058: Unexpected syntax or possible incorrect indentation: this token is offside of context started at position (96:5). Try indenting this further.
-To continue using non-conforming indentation, pass the '--strict-indentation-' flag to the compiler, or set the language version to F# 7.
+neg69.fsx(99,5,99,11): parse error FS0058: Possible incorrect indentation: this token is offside of context started at position (96:5). Try indenting this token further or using standard formatting conventions.
 
-neg69.fsx(100,5,100,11): parse error FS0058: Unexpected syntax or possible incorrect indentation: this token is offside of context started at position (96:5). Try indenting this further.
-To continue using non-conforming indentation, pass the '--strict-indentation-' flag to the compiler, or set the language version to F# 7.
+neg69.fsx(100,5,100,11): parse error FS0058: Possible incorrect indentation: this token is offside of context started at position (96:5). Try indenting this token further or using standard formatting conventions.
 
-neg69.fsx(101,5,101,11): parse error FS0058: Unexpected syntax or possible incorrect indentation: this token is offside of context started at position (96:5). Try indenting this further.
-To continue using non-conforming indentation, pass the '--strict-indentation-' flag to the compiler, or set the language version to F# 7.
+neg69.fsx(101,5,101,11): parse error FS0058: Possible incorrect indentation: this token is offside of context started at position (96:5). Try indenting this token further or using standard formatting conventions.
 
-neg69.fsx(102,5,102,11): parse error FS0058: Unexpected syntax or possible incorrect indentation: this token is offside of context started at position (96:5). Try indenting this further.
-To continue using non-conforming indentation, pass the '--strict-indentation-' flag to the compiler, or set the language version to F# 7.
+neg69.fsx(102,5,102,11): parse error FS0058: Possible incorrect indentation: this token is offside of context started at position (96:5). Try indenting this token further or using standard formatting conventions.
 
-neg69.fsx(104,5,104,14): parse error FS0058: Unexpected syntax or possible incorrect indentation: this token is offside of context started at position (96:5). Try indenting this further.
-To continue using non-conforming indentation, pass the '--strict-indentation-' flag to the compiler, or set the language version to F# 7.
+neg69.fsx(104,5,104,14): parse error FS0058: Possible incorrect indentation: this token is offside of context started at position (96:5). Try indenting this token further or using standard formatting conventions.
 
-neg69.fsx(113,1,113,5): parse error FS0058: Unexpected syntax or possible incorrect indentation: this token is offside of context started at position (96:5). Try indenting this further.
-To continue using non-conforming indentation, pass the '--strict-indentation-' flag to the compiler, or set the language version to F# 7.
+neg69.fsx(113,1,113,5): parse error FS0058: Possible incorrect indentation: this token is offside of context started at position (96:5). Try indenting this token further or using standard formatting conventions.
 
-neg69.fsx(168,1,168,4): parse error FS0058: Unexpected syntax or possible incorrect indentation: this token is offside of context started at position (96:5). Try indenting this further.
-To continue using non-conforming indentation, pass the '--strict-indentation-' flag to the compiler, or set the language version to F# 7.
+neg69.fsx(168,1,168,4): parse error FS0058: Possible incorrect indentation: this token is offside of context started at position (96:5). Try indenting this token further or using standard formatting conventions.
 
-neg69.fsx(170,1,170,4): parse error FS0058: Unexpected syntax or possible incorrect indentation: this token is offside of context started at position (168:1). Try indenting this further.
-To continue using non-conforming indentation, pass the '--strict-indentation-' flag to the compiler, or set the language version to F# 7.
+neg69.fsx(170,1,170,4): parse error FS0058: Possible incorrect indentation: this token is offside of context started at position (168:1). Try indenting this token further or using standard formatting conventions.
 
-neg69.fsx(171,1,171,4): parse error FS0058: Unexpected syntax or possible incorrect indentation: this token is offside of context started at position (170:1). Try indenting this further.
-To continue using non-conforming indentation, pass the '--strict-indentation-' flag to the compiler, or set the language version to F# 7.
+neg69.fsx(171,1,171,4): parse error FS0058: Possible incorrect indentation: this token is offside of context started at position (170:1). Try indenting this token further or using standard formatting conventions.
 
-neg69.fsx(172,1,172,4): parse error FS0058: Unexpected syntax or possible incorrect indentation: this token is offside of context started at position (171:1). Try indenting this further.
-To continue using non-conforming indentation, pass the '--strict-indentation-' flag to the compiler, or set the language version to F# 7.
+neg69.fsx(172,1,172,4): parse error FS0058: Possible incorrect indentation: this token is offside of context started at position (171:1). Try indenting this token further or using standard formatting conventions.
 
-neg69.fsx(173,1,173,4): parse error FS0058: Unexpected syntax or possible incorrect indentation: this token is offside of context started at position (172:1). Try indenting this further.
-To continue using non-conforming indentation, pass the '--strict-indentation-' flag to the compiler, or set the language version to F# 7.
+neg69.fsx(173,1,173,4): parse error FS0058: Possible incorrect indentation: this token is offside of context started at position (172:1). Try indenting this token further or using standard formatting conventions.
 
-neg69.fsx(174,1,174,4): parse error FS0058: Unexpected syntax or possible incorrect indentation: this token is offside of context started at position (173:1). Try indenting this further.
-To continue using non-conforming indentation, pass the '--strict-indentation-' flag to the compiler, or set the language version to F# 7.
+neg69.fsx(174,1,174,4): parse error FS0058: Possible incorrect indentation: this token is offside of context started at position (173:1). Try indenting this token further or using standard formatting conventions.
 
-neg69.fsx(176,1,176,4): parse error FS0058: Unexpected syntax or possible incorrect indentation: this token is offside of context started at position (174:1). Try indenting this further.
-To continue using non-conforming indentation, pass the '--strict-indentation-' flag to the compiler, or set the language version to F# 7.
+neg69.fsx(176,1,176,4): parse error FS0058: Possible incorrect indentation: this token is offside of context started at position (174:1). Try indenting this token further or using standard formatting conventions.
 
-neg69.fsx(177,1,177,4): parse error FS0058: Unexpected syntax or possible incorrect indentation: this token is offside of context started at position (176:1). Try indenting this further.
-To continue using non-conforming indentation, pass the '--strict-indentation-' flag to the compiler, or set the language version to F# 7.
+neg69.fsx(177,1,177,4): parse error FS0058: Possible incorrect indentation: this token is offside of context started at position (176:1). Try indenting this token further or using standard formatting conventions.
 
-neg69.fsx(178,1,178,4): parse error FS0058: Unexpected syntax or possible incorrect indentation: this token is offside of context started at position (177:1). Try indenting this further.
-To continue using non-conforming indentation, pass the '--strict-indentation-' flag to the compiler, or set the language version to F# 7.
+neg69.fsx(178,1,178,4): parse error FS0058: Possible incorrect indentation: this token is offside of context started at position (177:1). Try indenting this token further or using standard formatting conventions.
 
-neg69.fsx(180,1,180,4): parse error FS0058: Unexpected syntax or possible incorrect indentation: this token is offside of context started at position (178:1). Try indenting this further.
-To continue using non-conforming indentation, pass the '--strict-indentation-' flag to the compiler, or set the language version to F# 7.
+neg69.fsx(180,1,180,4): parse error FS0058: Possible incorrect indentation: this token is offside of context started at position (178:1). Try indenting this token further or using standard formatting conventions.
 
-neg69.fsx(181,1,181,4): parse error FS0058: Unexpected syntax or possible incorrect indentation: this token is offside of context started at position (180:1). Try indenting this further.
-To continue using non-conforming indentation, pass the '--strict-indentation-' flag to the compiler, or set the language version to F# 7.
+neg69.fsx(181,1,181,4): parse error FS0058: Possible incorrect indentation: this token is offside of context started at position (180:1). Try indenting this token further or using standard formatting conventions.
 
-neg69.fsx(182,1,182,4): parse error FS0058: Unexpected syntax or possible incorrect indentation: this token is offside of context started at position (181:1). Try indenting this further.
-To continue using non-conforming indentation, pass the '--strict-indentation-' flag to the compiler, or set the language version to F# 7.
+neg69.fsx(182,1,182,4): parse error FS0058: Possible incorrect indentation: this token is offside of context started at position (181:1). Try indenting this token further or using standard formatting conventions.
 
-neg69.fsx(183,1,183,4): parse error FS0058: Unexpected syntax or possible incorrect indentation: this token is offside of context started at position (182:1). Try indenting this further.
-To continue using non-conforming indentation, pass the '--strict-indentation-' flag to the compiler, or set the language version to F# 7.
+neg69.fsx(183,1,183,4): parse error FS0058: Possible incorrect indentation: this token is offside of context started at position (182:1). Try indenting this token further or using standard formatting conventions.
 
-neg69.fsx(185,1,185,4): parse error FS0058: Unexpected syntax or possible incorrect indentation: this token is offside of context started at position (183:1). Try indenting this further.
-To continue using non-conforming indentation, pass the '--strict-indentation-' flag to the compiler, or set the language version to F# 7.
+neg69.fsx(185,1,185,4): parse error FS0058: Possible incorrect indentation: this token is offside of context started at position (183:1). Try indenting this token further or using standard formatting conventions.
 
-neg69.fsx(194,1,194,4): parse error FS0058: Unexpected syntax or possible incorrect indentation: this token is offside of context started at position (185:1). Try indenting this further.
-To continue using non-conforming indentation, pass the '--strict-indentation-' flag to the compiler, or set the language version to F# 7.
+neg69.fsx(194,1,194,4): parse error FS0058: Possible incorrect indentation: this token is offside of context started at position (185:1). Try indenting this token further or using standard formatting conventions.
 
-neg69.fsx(203,1,203,4): parse error FS0058: Unexpected syntax or possible incorrect indentation: this token is offside of context started at position (194:1). Try indenting this further.
-To continue using non-conforming indentation, pass the '--strict-indentation-' flag to the compiler, or set the language version to F# 7.
+neg69.fsx(203,1,203,4): parse error FS0058: Possible incorrect indentation: this token is offside of context started at position (194:1). Try indenting this token further or using standard formatting conventions.
 
-neg69.fsx(212,1,212,4): parse error FS0058: Unexpected syntax or possible incorrect indentation: this token is offside of context started at position (203:1). Try indenting this further.
-To continue using non-conforming indentation, pass the '--strict-indentation-' flag to the compiler, or set the language version to F# 7.
+neg69.fsx(212,1,212,4): parse error FS0058: Possible incorrect indentation: this token is offside of context started at position (203:1). Try indenting this token further or using standard formatting conventions.
 
-neg69.fsx(221,1,221,4): parse error FS0058: Unexpected syntax or possible incorrect indentation: this token is offside of context started at position (212:1). Try indenting this further.
-To continue using non-conforming indentation, pass the '--strict-indentation-' flag to the compiler, or set the language version to F# 7.
+neg69.fsx(221,1,221,4): parse error FS0058: Possible incorrect indentation: this token is offside of context started at position (212:1). Try indenting this token further or using standard formatting conventions.
 
-neg69.fsx(242,1,242,3): parse error FS0058: Unexpected syntax or possible incorrect indentation: this token is offside of context started at position (221:1). Try indenting this further.
-To continue using non-conforming indentation, pass the '--strict-indentation-' flag to the compiler, or set the language version to F# 7.
->>>>>>> 1c761ea2
+neg69.fsx(242,1,242,3): parse error FS0058: Possible incorrect indentation: this token is offside of context started at position (221:1). Try indenting this token further or using standard formatting conventions.