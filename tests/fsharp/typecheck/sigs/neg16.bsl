
neg16.fs(7,13,7,16): typecheck error FS0644: Namespaces cannot contain extension members except in the same file and namespace declaration group where the type is defined. Consider using a module to hold declarations of extension members.

neg16.fs(23,10,23,11): typecheck error FS0935: Types with the 'AllowNullLiteral' attribute may only inherit from or implement types which also allow the use of the null literal

neg16.fs(35,10,35,11): typecheck error FS0934: Records, union, abbreviations and struct types cannot have the 'AllowNullLiteral' attribute

neg16.fs(38,10,38,11): typecheck error FS0934: Records, union, abbreviations and struct types cannot have the 'AllowNullLiteral' attribute

neg16.fs(41,10,41,11): typecheck error FS0934: Records, union, abbreviations and struct types cannot have the 'AllowNullLiteral' attribute

neg16.fs(44,10,44,11): typecheck error FS0934: Records, union, abbreviations and struct types cannot have the 'AllowNullLiteral' attribute

neg16.fs(47,10,47,13): typecheck error FS0934: Records, union, abbreviations and struct types cannot have the 'AllowNullLiteral' attribute

neg16.fs(49,7,49,23): typecheck error FS0842: This attribute is not valid for use on this language element

neg16.fs(52,7,52,23): typecheck error FS0842: This attribute is not valid for use on this language element

neg16.fs(59,7,59,20): typecheck error FS0001: This expression was expected to have type
    'Choice<'a,'b>'    
but here has type
    'string'    

neg16.fs(60,7,60,24): typecheck error FS0827: This is not a valid name for an active pattern

neg16.fs(61,7,61,32): typecheck error FS0827: This is not a valid name for an active pattern

neg16.fs(62,7,62,19): typecheck error FS0001: This expression was expected to have type
    ''a option'    
but here has type
    'string'    

neg16.fs(67,7,67,28): typecheck error FS0001: This expression was expected to have type
    'Choice<'a,'b>'    
but here has type
    'string'    

neg16.fs(68,7,68,33): typecheck error FS0827: This is not a valid name for an active pattern

neg16.fs(69,7,69,40): typecheck error FS0827: This is not a valid name for an active pattern

neg16.fs(70,7,70,27): typecheck error FS0001: This expression was expected to have type
    ''a option'    
but here has type
    'string'    

neg16.fs(75,11,75,32): typecheck error FS0001: This expression was expected to have type
    'Choice<'a,'b>'    
but here has type
    'string'    

neg16.fs(76,11,76,36): typecheck error FS0827: This is not a valid name for an active pattern

neg16.fs(77,12,77,45): typecheck error FS0827: This is not a valid name for an active pattern

neg16.fs(78,11,78,31): typecheck error FS0001: This expression was expected to have type
    ''a option'    
but here has type
    'string'    

neg16.fs(85,8,85,18): typecheck error FS0039: The pattern discriminator 'FooA++' is not defined.

neg16.fs(85,7,85,22): typecheck error FS0025: Incomplete pattern matches on this expression.

neg16.fs(87,50,87,54): typecheck error FS0039: The value or constructor 'OneA' is not defined.

neg16.fs(87,60,87,69): typecheck error FS0039: The value or constructor 'TwoA+' is not defined.

neg16.fs(90,8,90,18): typecheck error FS0039: The pattern discriminator 'FooB++' is not defined.

neg16.fs(90,7,90,22): typecheck error FS0025: Incomplete pattern matches on this expression.

neg16.fs(97,15,97,16): typecheck error FS0823: The 'VolatileField' attribute may only be used on 'let' bindings in classes

<<<<<<< HEAD
neg16.fs(99,5,99,18): typecheck error FS0842: This attribute is not valid for use on this language element

neg16.fs(100,11,100,12): typecheck error FS0823: The 'VolatileField' attribute may only be used on 'let' bindings in classes
=======
neg16.fs(99,3,100,14): typecheck error FS0823: The 'VolatileField' attribute may only be used on 'let' bindings in classes
>>>>>>> c8fbed0e

neg16.fs(100,11,100,12): typecheck error FS0879: Volatile fields must be marked 'mutable' and cannot be thread-static

neg16.fs(103,7,103,9): typecheck error FS0823: The 'VolatileField' attribute may only be used on 'let' bindings in classes

neg16.fs(103,7,103,9): typecheck error FS0879: Volatile fields must be marked 'mutable' and cannot be thread-static

neg16.fs(119,17,119,18): typecheck error FS0823: The 'VolatileField' attribute may only be used on 'let' bindings in classes

neg16.fs(107,16,107,19): typecheck error FS0879: Volatile fields must be marked 'mutable' and cannot be thread-static

neg16.fs(110,16,110,17): typecheck error FS0879: Volatile fields must be marked 'mutable' and cannot be thread-static

neg16.fs(113,9,113,11): typecheck error FS0879: Volatile fields must be marked 'mutable' and cannot be thread-static

neg16.fs(116,9,116,10): typecheck error FS0879: Volatile fields must be marked 'mutable' and cannot be thread-static

neg16.fs(130,10,130,11): typecheck error FS0935: Types with the 'AllowNullLiteral' attribute may only inherit from or implement types which also allow the use of the null literal<|MERGE_RESOLUTION|>--- conflicted
+++ resolved
@@ -73,13 +73,7 @@
 
 neg16.fs(97,15,97,16): typecheck error FS0823: The 'VolatileField' attribute may only be used on 'let' bindings in classes
 
-<<<<<<< HEAD
-neg16.fs(99,5,99,18): typecheck error FS0842: This attribute is not valid for use on this language element
-
 neg16.fs(100,11,100,12): typecheck error FS0823: The 'VolatileField' attribute may only be used on 'let' bindings in classes
-=======
-neg16.fs(99,3,100,14): typecheck error FS0823: The 'VolatileField' attribute may only be used on 'let' bindings in classes
->>>>>>> c8fbed0e
 
 neg16.fs(100,11,100,12): typecheck error FS0879: Volatile fields must be marked 'mutable' and cannot be thread-static
 
