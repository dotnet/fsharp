﻿// To run these tests in F# Interactive , 'build net40', then send this chunk, then evaluate body of a test
#if INTERACTIVE
#r @"../../packages/NUnit.3.5.0/lib/net45/nunit.framework.dll"
#load "../../src/scripts/scriptlib.fsx"
#load "../FSharp.TestHelpers/TestFramework.fs"
#load "single-test.fs"
#else
module ``FSharp-Tests-Core``
#endif

open System
open System.IO
open System.Reflection
open System.Reflection.PortableExecutable
open NUnit.Framework
open TestFramework
open Scripting
open SingleTest
open HandleExpects

#if NETCOREAPP
// Use these lines if you want to test CoreCLR
let FSC_BASIC = FSC_CORECLR
let FSC_BUILDONLY = FSC_CORECLR_BUILDONLY
let FSI_BASIC = FSI_CORECLR
#else
let FSC_BASIC = FSC_OPT_PLUS_DEBUG
let FSI_BASIC = FSI_FILE
#endif
// ^^^^^^^^^^^^ To run these tests in F# Interactive , 'build net40', then send this chunk, then evaluate body of a test ^^^^^^^^^^^^

let inline getTestsDirectory dir = __SOURCE_DIRECTORY__ ++ dir
let singleTestBuildAndRun' = getTestsDirectory >> singleTestBuildAndRun
let singleTestBuildAndRunVersion' = getTestsDirectory >> singleTestBuildAndRunVersion
let testConfig' = getTestsDirectory >> testConfig

module CoreTests =
    // These tests are enabled for .NET Framework and .NET Core
    [<Test>]
    let ``access-FSC_BASIC``() = singleTestBuildAndRun' "core/access" FSC_BASIC

    [<Test>]
    let ``access-FSI_BASIC``() = singleTestBuildAndRun' "core/access" FSI_BASIC

    [<Test>]
    let ``apporder-FSC_BASIC`` () = singleTestBuildAndRun' "core/apporder" FSC_BASIC

    [<Test>]
    let ``apporder-FSI_BASIC`` () = singleTestBuildAndRun' "core/apporder" FSI_BASIC

    [<Test>]
    let ``array-FSC_BASIC`` () = singleTestBuildAndRun' "core/array" FSC_BASIC

    [<Test>]
    let ``array-FSI_BASIC`` () = singleTestBuildAndRun' "core/array" FSI_BASIC

    [<Test>]
    let ``comprehensions-FSC_BASIC`` () = singleTestBuildAndRun' "core/comprehensions" FSC_BASIC

    [<Test>]
    let ``comprehensions-FSI_BASIC`` () = singleTestBuildAndRun' "core/comprehensions" FSI_BASIC

    [<Test>]
    let ``comprehensionshw-FSC_BASIC`` () = singleTestBuildAndRun' "core/comprehensions-hw" FSC_BASIC

    [<Test>]
    let ``comprehensionshw-FSI_BASIC`` () = singleTestBuildAndRun' "core/comprehensions-hw" FSI_BASIC

    [<Test>]
    let ``genericmeasures-FSC_BASIC`` () = singleTestBuildAndRun' "core/genericmeasures" FSC_BASIC

    [<Test>]
    let ``genericmeasures-FSI_BASIC`` () = singleTestBuildAndRun' "core/genericmeasures" FSI_BASIC

    [<Test>]
    let ``innerpoly-FSC_BASIC`` () = singleTestBuildAndRun' "core/innerpoly" FSC_BASIC

    [<Test>]
    let ``innerpoly-FSI_BASIC`` () = singleTestBuildAndRun' "core/innerpoly" FSI_BASIC

    [<Test>]
    let ``namespaceAttributes-FSC_BASIC`` () = singleTestBuildAndRun' "core/namespaces" FSC_BASIC

    [<Test>]
    let ``unicode2-FSC_BASIC`` () = singleTestBuildAndRun' "core/unicode" FSC_BASIC // TODO: fails on coreclr

    [<Test>]
    let ``unicode2-FSI_BASIC`` () = singleTestBuildAndRun' "core/unicode" FSI_BASIC

    [<Test>]
    let ``lazy test-FSC_BASIC`` () = singleTestBuildAndRun' "core/lazy" FSC_BASIC

    [<Test>]
    let ``lazy test-FSI_BASIC`` () = singleTestBuildAndRun' "core/lazy" FSI_BASIC

    [<Test>]
    let ``letrec-FSC_BASIC`` () = singleTestBuildAndRun' "core/letrec" FSC_BASIC

    [<Test>]
    let ``letrec-FSI_BASIC`` () = singleTestBuildAndRun' "core/letrec" FSI_BASIC

    [<Test>]
    let ``letrec (mutrec variations part one) FSC_BASIC`` () = singleTestBuildAndRun' "core/letrec-mutrec" FSC_BASIC

    [<Test>]
    let ``letrec (mutrec variations part one) FSI_BASIC`` () = singleTestBuildAndRun' "core/letrec-mutrec" FSI_BASIC

    [<Test>]
    let ``libtest-FSC_BASIC`` () = singleTestBuildAndRun' "core/libtest" FSC_BASIC

    [<Test>]
    let ``libtest-FSI_BASIC`` () = singleTestBuildAndRun' "core/libtest" FSI_BASIC

    [<Test>]
    let ``lift-FSC_BASIC`` () = singleTestBuildAndRun' "core/lift" FSC_BASIC

    [<Test>]
    let ``lift-FSI_BASIC`` () = singleTestBuildAndRun' "core/lift" FSI_BASIC

    [<Test>]
    let ``map-FSC_BASIC`` () = singleTestBuildAndRun' "core/map" FSC_BASIC

    [<Test>]
    let ``map-FSI_BASIC`` () = singleTestBuildAndRun' "core/map" FSI_BASIC

    [<Test>]
    let ``measures-FSC_BASIC`` () = singleTestBuildAndRun' "core/measures" FSC_BASIC

    [<Test>]
    let ``measures-FSI_BASIC`` () = singleTestBuildAndRun' "core/measures" FSI_BASIC

    [<Test>]
    let ``nested-FSC_BASIC`` () = singleTestBuildAndRun' "core/nested" FSC_BASIC

    [<Test>]
    let ``nested-FSI_BASIC`` () = singleTestBuildAndRun' "core/nested" FSI_BASIC

    [<Test>]
    let ``members-ops-FSC_BASIC`` () = singleTestBuildAndRun' "core/members/ops" FSC_BASIC

    [<Test>]
    let ``members-ops-FSI_BASIC`` () = singleTestBuildAndRun' "core/members/ops" FSI_BASIC

    [<Test>]
    let ``members-ops-mutrec-FSC_BASIC`` () = singleTestBuildAndRun' "core/members/ops-mutrec" FSC_BASIC

    [<Test>]
    let ``members-ops-mutrec-FSI_BASIC`` () = singleTestBuildAndRun' "core/members/ops-mutrec" FSI_BASIC

    [<Test>]
    let ``seq-FSC_BASIC`` () = singleTestBuildAndRun' "core/seq" FSC_BASIC

    [<Test>]
    let ``seq-FSI_BASIC`` () = singleTestBuildAndRun' "core/seq" FSI_BASIC

    [<Test>]
    let ``math-numbers-FSC_BASIC`` () = singleTestBuildAndRun' "core/math/numbers" FSC_BASIC

    [<Test>]
    let ``math-numbers-FSI_BASIC`` () = singleTestBuildAndRun' "core/math/numbers" FSI_BASIC

    [<Test>]
    let ``members-ctree-FSC_BASIC`` () = singleTestBuildAndRun' "core/members/ctree" FSC_BASIC

    [<Test>]
    let ``members-ctree-FSI_BASIC`` () = singleTestBuildAndRun' "core/members/ctree" FSI_BASIC

    [<Test>]
    let ``members-factors-FSC_BASIC`` () = singleTestBuildAndRun' "core/members/factors" FSC_BASIC

    [<Test>]
    let ``members-factors-FSI_BASIC`` () = singleTestBuildAndRun' "core/members/factors" FSI_BASIC

    [<Test>]
    let ``members-factors-mutrec-FSC_BASIC`` () = singleTestBuildAndRun' "core/members/factors-mutrec" FSC_BASIC

    [<Test>]
    let ``members-factors-mutrec-FSI_BASIC`` () = singleTestBuildAndRun' "core/members/factors-mutrec" FSI_BASIC

    [<Test>]
    let ``graph-FSC_BASIC`` () = singleTestBuildAndRun' "perf/graph" FSC_BASIC

    [<Test>]
    let ``graph-FSI_BASIC`` () = singleTestBuildAndRun' "perf/graph" FSI_BASIC

    [<Test>]
    let ``nbody-FSC_BASIC`` () = singleTestBuildAndRun' "perf/nbody" FSC_BASIC

    [<Test>]
    let ``nbody-FSI_BASIC`` () = singleTestBuildAndRun' "perf/nbody" FSI_BASIC

    [<Test>]
    let ``letrec (mutrec variations part two) FSC_BASIC`` () = singleTestBuildAndRun' "core/letrec-mutrec2" FSC_BASIC

    [<Test>]
    let ``letrec (mutrec variations part two) FSI_BASIC`` () = singleTestBuildAndRun' "core/letrec-mutrec2" FSI_BASIC

    [<Test>]
    let ``printf-FSC_BASIC`` () = singleTestBuildAndRun' "core/printf" FSC_BASIC

    [<Test>]
    let ``tlr-FSC_BASIC`` () = singleTestBuildAndRun' "core/tlr" FSC_BASIC

    [<Test>]
    let ``tlr-FSI_BASIC`` () = singleTestBuildAndRun' "core/tlr" FSI_BASIC

    [<Test>]
    let ``subtype-FSC_BASIC`` () = singleTestBuildAndRun' "core/subtype" FSC_BASIC

    [<Test>]
    let ``subtype-FSI_BASIC`` () = singleTestBuildAndRun' "core/subtype" FSI_BASIC

    [<Test>]
    let ``syntax-FSC_BASIC`` () = singleTestBuildAndRun' "core/syntax" FSC_BASIC

    [<Test>]
    let ``syntax-FSI_BASIC`` () = singleTestBuildAndRun' "core/syntax" FSI_BASIC

    [<Test>]
    let ``test int32-FSC_BASIC`` () = singleTestBuildAndRun' "core/int32" FSC_BASIC

    [<Test>]
    let ``test int32-FSI_BASIC`` () = singleTestBuildAndRun' "core/int32" FSI_BASIC

    [<Test>]
    let ``quotes-FSC-BASIC`` () = singleTestBuildAndRun' "core/quotes" FSC_BASIC

    [<Test>]
    let ``quotes-FSI-BASIC`` () = singleTestBuildAndRun' "core/quotes" FSI_BASIC

    [<Test>]
    let ``recordResolution-FSC_BASIC`` () = singleTestBuildAndRun' "core/recordResolution" FSC_BASIC

    [<Test>]
    let ``recordResolution-FSI_BASIC`` () = singleTestBuildAndRun' "core/recordResolution" FSI_BASIC

    [<Test>]
    let ``SDKTests`` () =
        let cfg = testConfig' "SDKTests"
        exec cfg cfg.DotNetExe ("msbuild " + Path.Combine(cfg.Directory, "AllSdkTargetsTests.proj"))

#if !NETCOREAPP
    [<Test>]
    let ``attributes-FSC_BASIC`` () = singleTestBuildAndRun' "core/attributes" FSC_BASIC

    [<Test>]
    let ``attributes-FSI_BASIC`` () = singleTestBuildAndRun' "core/attributes" FSI_BASIC

    [<Test>]
    let byrefs () =

        let cfg = testConfig' "core/byrefs"

        begin
            use testOkFile = fileguard cfg "test.ok"

            fsc cfg "%s -o:test.exe -g" cfg.fsc_flags ["test.fsx"]

            singleNegTest cfg "test"

            exec cfg ("." ++ "test.exe") ""

            testOkFile.CheckExists()
        end

        begin
            use testOkFile = fileguard cfg "test2.ok"

            fsc cfg "%s -o:test2.exe -g" cfg.fsc_flags ["test2.fsx"]

            singleNegTest { cfg with fsc_flags = sprintf "%s --warnaserror-" cfg.fsc_flags } "test2"

            exec cfg ("." ++ "test2.exe") ""

            testOkFile.CheckExists()
        end

        begin
            csc cfg """/langversion:7.2 /nologo /target:library /out:cslib3.dll""" ["cslib3.cs"]

            use testOkFile = fileguard cfg "test3.ok"

            fsc cfg "%s -r:cslib3.dll -o:test3.exe -g" cfg.fsc_flags ["test3.fsx"]

            singleNegTest { cfg with fsc_flags = sprintf "%s -r:cslib3.dll" cfg.fsc_flags } "test3"

            exec cfg ("." ++ "test3.exe") ""

            testOkFile.CheckExists()
        end

    [<Test>]
    let span () =

        let cfg = testConfig' "core/span"

        let cfg = { cfg with fsc_flags = sprintf "%s --test:StackSpan" cfg.fsc_flags}

        begin
            use testOkFile = fileguard cfg "test.ok"

            singleNegTest cfg "test"

            fsc cfg "%s -o:test.exe -g" cfg.fsc_flags ["test.fsx"]

            // Execution is disabled until we can be sure .NET 4.7.2 is on the machine
            //exec cfg ("." ++ "test.exe") ""

            //testOkFile.CheckExists()
        end

        begin
            use testOkFile = fileguard cfg "test2.ok"

            singleNegTest cfg "test2"

            fsc cfg "%s -o:test2.exe -g" cfg.fsc_flags ["test2.fsx"]

            // Execution is disabled until we can be sure .NET 4.7.2 is on the machine
            //exec cfg ("." ++ "test.exe") ""

            //testOkFile.CheckExists()
        end

        begin
            use testOkFile = fileguard cfg "test3.ok"

            singleNegTest cfg "test3"

            fsc cfg "%s -o:test3.exe -g" cfg.fsc_flags ["test3.fsx"]

            // Execution is disabled until we can be sure .NET 4.7.2 is on the machine
            //exec cfg ("." ++ "test.exe") ""

            //testOkFile.CheckExists()
        end

    [<Test>]
    let asyncStackTraces () =
        let cfg = testConfig' "core/asyncStackTraces"

        use testOkFile = fileguard cfg "test.ok"

        fsc cfg "%s -o:test.exe -g --tailcalls- --optimize-" cfg.fsc_flags ["test.fsx"]

        exec cfg ("." ++ "test.exe") ""

        testOkFile.CheckExists()

    [<Test>]
<<<<<<< HEAD
    let ``lots-of-conditionals``() =
        let cfg = testConfig' "core/large/conditionals"
=======
    let ``state-machines-non-optimized`` () = 
        let cfg = testConfig "core/state-machines"

        use testOkFile = fileguard cfg "test.ok"

        fsc cfg "%s -o:test.exe -g --tailcalls- --optimize- --langversion:preview" cfg.fsc_flags ["test.fsx"]

        exec cfg ("." ++ "test.exe") ""

        testOkFile.CheckExists()

    [<Test>]
    let ``state-machines-optimized`` () = 
        let cfg = testConfig "core/state-machines"

        use testOkFile = fileguard cfg "test.ok"

        fsc cfg "%s -o:test.exe -g --tailcalls+ --optimize+ --langversion:preview" cfg.fsc_flags ["test.fsx"]

        exec cfg ("." ++ "test.exe") ""

        testOkFile.CheckExists()

    [<Test>]
    let ``lots-of-conditionals``() = 
        let cfg = testConfig "core/large/conditionals"
>>>>>>> c4eeb59f
        use testOkFile = fileguard cfg "test.ok"
        fsc cfg "%s -o:test.exe " cfg.fsc_flags ["LargeConditionals-200.fs"]
        exec cfg ("." ++ "test.exe") ""
        testOkFile.CheckExists()

    [<Test>]
    let ``lots-of-conditionals-maxtested``() =
        let cfg = testConfig' "core/large/conditionals"
        use testOkFile = fileguard cfg "test.ok"
        fsc cfg "%s -o:test.exe " cfg.fsc_flags ["LargeConditionals-maxtested.fs"]
        exec cfg ("." ++ "test.exe") ""
        testOkFile.CheckExists()

    [<Test>]
    let ``lots-of-lets``() =
        let cfg = testConfig' "core/large/lets"
        use testOkFile = fileguard cfg "test.ok"
        fsc cfg "%s -o:test.exe " cfg.fsc_flags ["LargeLets-500.fs"]
        exec cfg ("." ++ "test.exe") ""
        testOkFile.CheckExists()

    [<Test>]
    let ``lots-of-lets-maxtested``() =
        let cfg = testConfig' "core/large/lets"
        use testOkFile = fileguard cfg "test.ok"
        fsc cfg "%s -o:test.exe " cfg.fsc_flags ["LargeLets-maxtested.fs"]
        exec cfg ("." ++ "test.exe") ""
        testOkFile.CheckExists()

    [<Test>]
    let ``lots-of-lists``() =
        let cfg = testConfig' "core/large/lists"
        use testOkFile = fileguard cfg "test.ok"
        fsc cfg "%s -o:test-500.exe " cfg.fsc_flags ["LargeList-500.fs"]
        exec cfg ("." ++ "test-500.exe") ""
        testOkFile.CheckExists()

    [<Test>]
    let ``lots-of-matches``() =
        let cfg = testConfig' "core/large/matches"
        use testOkFile = fileguard cfg "test.ok"
        fsc cfg "%s -o:test.exe " cfg.fsc_flags ["LargeMatches-200.fs"]
        exec cfg ("." ++ "test.exe") ""
        testOkFile.CheckExists()

    [<Test>]
    let ``lots-of-matches-maxtested``() =
        let cfg = testConfig' "core/large/matches"
        use testOkFile = fileguard cfg "test.ok"
        fsc cfg "%s -o:test.exe " cfg.fsc_flags ["LargeMatches-maxtested.fs"]
        exec cfg ("." ++ "test.exe") ""
        testOkFile.CheckExists()

    [<Test>]
    let ``lots-of-sequential-and-let``() =
        let cfg = testConfig' "core/large/mixed"
        use testOkFile = fileguard cfg "test.ok"
        fsc cfg "%s -o:test.exe " cfg.fsc_flags ["LargeSequentialLet-500.fs"]
        exec cfg ("." ++ "test.exe") ""
        testOkFile.CheckExists()

    [<Test>]
    let ``lots-of-sequential-and-let-maxtested``() =
        let cfg = testConfig' "core/large/mixed"
        use testOkFile = fileguard cfg "test.ok"
        fsc cfg "%s -o:test.exe " cfg.fsc_flags ["LargeSequentialLet-maxtested.fs"]
        exec cfg ("." ++ "test.exe") ""
        testOkFile.CheckExists()

    [<Test>]
    let ``lots-of-sequential``() =
        let cfg = testConfig' "core/large/sequential"
        use testOkFile = fileguard cfg "test.ok"
        fsc cfg "%s -o:test.exe " cfg.fsc_flags ["LargeSequential-500.fs"]
        exec cfg ("." ++ "test.exe") ""
        testOkFile.CheckExists()

    [<Test>]
    let ``lots-of-sequential-maxtested``() =
        let cfg = testConfig' "core/large/sequential"
        use testOkFile = fileguard cfg "test.ok"
        fsc cfg "%s -o:test.exe " cfg.fsc_flags ["LargeSequential-maxtested.fs"]
        exec cfg ("." ++ "test.exe") ""
        testOkFile.CheckExists()

#endif

    [<Test>]
    let ``control-FSC_BASIC`` () = singleTestBuildAndRun' "core/control" FSC_BASIC

    [<Test>]
    let ``control-FSI_BASIC`` () = singleTestBuildAndRun' "core/control" FSI_BASIC

    [<Test>]
    let ``control --tailcalls`` () =
        let cfg = testConfig' "core/control"
        singleTestBuildAndRunAux {cfg with fsi_flags = " --tailcalls" } FSC_BASIC

    [<Test>]
    let ``controlChamenos-FSC_BASIC`` () =
        let cfg = testConfig' "core/controlChamenos"
        singleTestBuildAndRunAux {cfg with fsi_flags = " --tailcalls" } FSC_BASIC

    [<Test>]
    let ``controlChamenos-FSI_BASIC`` () =
        let cfg = testConfig' "core/controlChamenos"
        singleTestBuildAndRunAux {cfg with fsi_flags = " --tailcalls" } FSI_BASIC

    [<Test>]
    let ``controlMailbox-FSC_BASIC`` () = singleTestBuildAndRun' "core/controlMailbox" FSC_BASIC

    [<Test>]
    let ``controlMailbox-FSI_BASIC`` () = singleTestBuildAndRun' "core/controlMailbox" FSI_BASIC

    [<Test>]
    let ``controlMailbox --tailcalls`` () =
        let cfg = testConfig' "core/controlMailbox"
        singleTestBuildAndRunAux {cfg with fsi_flags = " --tailcalls" } FSC_BASIC

    [<Test>]
    let ``csext-FSC_BASIC`` () = singleTestBuildAndRun' "core/csext" FSC_BASIC

    [<Test>]
    let ``csext-FSI_BASIC`` () = singleTestBuildAndRun' "core/csext" FSI_BASIC

    [<Test>]
    let ``enum-FSC_BASIC`` () = singleTestBuildAndRun' "core/enum" FSC_BASIC

    [<Test>]
    let ``enum-FSI_BASIC`` () = singleTestBuildAndRun' "core/enum" FSI_BASIC

#if !NETCOREAPP

    // Requires winforms will not run on coreclr
    [<Test>]
    let controlWpf () = singleTestBuildAndRun' "core/controlwpf" FSC_BASIC

    // These tests are enabled for .NET Framework
    [<Test>]
    let ``anon-FSC_BASIC``() =
        let cfg = testConfig' "core/anon"

        fsc cfg "%s -a -o:lib.dll" cfg.fsc_flags ["lib.fs"]

        peverify cfg "lib.dll"

        fsc cfg "%s -r:lib.dll" cfg.fsc_flags ["test.fsx"]

        peverify cfg "test.exe"

        begin
            use testOkFile = fileguard cfg "test.ok"

            exec cfg ("." ++ "test.exe") ""

            testOkFile.CheckExists()
        end

        begin
            use testOkFile = fileguard cfg "test.ok"

            fsi cfg "-r:lib.dll" ["test.fsx"]

            testOkFile.CheckExists()
        end

    [<Test>]
    let events () =
        let cfg = testConfig' "core/events"

        fsc cfg "%s -a -o:test.dll -g" cfg.fsc_flags ["test.fs"]

        peverify cfg "test.dll"

        csc cfg """/r:"%s" /reference:test.dll /debug+""" cfg.FSCOREDLLPATH ["testcs.cs"]

        peverify cfg "testcs.exe"

        use testOkFile = fileguard cfg "test.ok"

        fsi cfg "" ["test.fs"]

        testOkFile.CheckExists()

        exec cfg ("." ++ "testcs.exe") ""


    //
    // Shadowcopy does not work for public signed assemblies
    // =====================================================
    //
    //module ``FSI-Shadowcopy`` =
    //
    //    [<Test>]
    //    // "%FSI%" %fsi_flags%                          < test1.fsx
    //    [<FSharpSuiteTestCase("core/fsi-shadowcopy", "")
    //    // "%FSI%" %fsi_flags%  --shadowcopyreferences- < test1.fsx
    //    [<FSharpSuiteTestCase("core/fsi-shadowcopy", "--shadowcopyreferences-")
    //    let ``shadowcopy disabled`` (flags: string) =
    //        let cfg = testConfig' ()
    //
    //
    //
    //
    //
    //        // if exist test1.ok (del /f /q test1.ok)
    //        use testOkFile = fileguard cfg "test1.ok"
    //
    //        fsiStdin cfg "%s %s" cfg.fsi_flags flags "test1.fsx"
    //
    //        // if NOT EXIST test1.ok goto SetError
    //        testOkFile.CheckExists()
    //
    //
    //    [<Test>]
    //    // "%FSI%" %fsi_flags%  /shadowcopyreferences+  < test2.fsx
    //    [<FSharpSuiteTestCase("core/fsi-shadowcopy", "/shadowcopyreferences+")
    //    // "%FSI%" %fsi_flags%  --shadowcopyreferences  < test2.fsx
    //    [<FSharpSuiteTestCase("core/fsi-shadowcopy", "--shadowcopyreferences")
    //    let ``shadowcopy enabled`` (flags: string) =
    //        let cfg = testConfig' ()
    //
    //
    //
    //
    //
    //        // if exist test2.ok (del /f /q test2.ok)
    //        use testOkFile = fileguard cfg "test2.ok"
    //
    //        // "%FSI%" %fsi_flags%  /shadowcopyreferences+  < test2.fsx
    //        fsiStdin cfg "%s %s" cfg.fsi_flags flags "test2.fsx"
    //
    //        // if NOT EXIST test2.ok goto SetError
    //        testOkFile.CheckExists()
    //


    [<Test>]
    let forwarders () =
        let cfg = testConfig' "core/forwarders"

        mkdir cfg "orig"
        mkdir cfg "split"

        csc cfg """/nologo  /target:library /out:orig\a.dll /define:PART1;PART2""" ["a.cs"]

        csc cfg """/nologo  /target:library /out:orig\b.dll /r:orig\a.dll""" ["b.cs"]

        fsc cfg """-a -o:orig\c.dll -r:orig\b.dll -r:orig\a.dll""" ["c.fs"]

        csc cfg """/nologo  /target:library /out:split\a-part1.dll /define:PART1;SPLIT""" ["a.cs"]

        csc cfg """/nologo  /target:library /r:split\a-part1.dll /out:split\a.dll /define:PART2;SPLIT""" ["a.cs"]

        copy_y cfg ("orig" ++ "b.dll") ("split" ++ "b.dll")

        copy_y cfg ("orig" ++ "c.dll") ("split" ++ "c.dll")

        fsc cfg """-o:orig\test.exe -r:orig\b.dll -r:orig\a.dll""" ["test.fs"]

        fsc cfg """-o:split\test.exe -r:split\b.dll -r:split\a-part1.dll -r:split\a.dll""" ["test.fs"]

        fsc cfg """-o:split\test-against-c.exe -r:split\c.dll -r:split\a-part1.dll -r:split\a.dll""" ["test.fs"]

        peverify cfg ("split" ++ "a-part1.dll")

        peverify cfg ("split" ++ "b.dll")

        peverify cfg ("split" ++ "c.dll")

    [<Test>]
    let fsfromcs () =
        let cfg = testConfig' "core/fsfromcs"

        fsc cfg "%s -a --doc:lib.xml -o:lib.dll -g" cfg.fsc_flags ["lib.fs"]

        peverify cfg "lib.dll"

        csc cfg """/nologo /r:"%s" /r:System.Core.dll /r:lib.dll /out:test.exe""" cfg.FSCOREDLLPATH ["test.cs"]

        fsc cfg """%s -a --doc:lib--optimize.xml -o:lib--optimize.dll -g""" cfg.fsc_flags ["lib.fs"]

        peverify cfg "lib--optimize.dll"

        csc cfg """/nologo /r:"%s"  /r:System.Core.dll /r:lib--optimize.dll    /out:test--optimize.exe""" cfg.FSCOREDLLPATH ["test.cs"]

        exec cfg ("." ++ "test.exe") ""

        exec cfg ("." ++ "test--optimize.exe") ""

    [<Test>]
    let fsfromfsviacs () =
        let cfg = testConfig' "core/fsfromfsviacs"

        fsc cfg "%s -a -o:lib.dll -g" cfg.fsc_flags ["lib.fs"]

        peverify cfg "lib.dll"

        csc cfg """/nologo /target:library /r:"%s" /r:lib.dll /out:lib2.dll /langversion:7.2""" cfg.FSCOREDLLPATH ["lib2.cs"]

        csc cfg """/nologo /target:library /r:"%s" /out:lib3.dll  /langversion:7.2""" cfg.FSCOREDLLPATH ["lib3.cs"]

        // some features missing in 4.7
        for version in ["4.7"] do
            let outFile = "compilation.langversion.old.output.txt"
            let expectedFile = "compilation.langversion.old.output.bsl"
            fscBothToOutExpectFail cfg outFile "%s -r:lib.dll -r:lib2.dll -r:lib3.dll -o:test.exe -g --nologo --define:LANGVERSION_%s --langversion:%s" cfg.fsc_flags (version.Replace(".","_")) version ["test.fsx"]

            let diffs = fsdiff cfg outFile expectedFile
            match diffs with
            | "" -> ()
            | _ -> Assert.Fail (sprintf "'%s' and '%s' differ; %A" outFile expectedFile diffs)

        // all features available in preview
        fsc cfg "%s -r:lib.dll -r:lib2.dll -r:lib3.dll -o:test.exe -g --define:LANGVERSION_PREVIEW --langversion:preview" cfg.fsc_flags ["test.fsx"]

        peverify cfg "test.exe"

        exec cfg ("." ++ "test.exe") ""

        // Same with library references the other way around
        fsc cfg "%s -r:lib.dll -r:lib3.dll -r:lib2.dll -o:test.exe -g --define:LANGVERSION_PREVIEW --langversion:preview" cfg.fsc_flags ["test.fsx"]

        peverify cfg "test.exe"

        exec cfg ("." ++ "test.exe") ""

        // Same without the reference to lib.dll - testing an incomplete reference set, but only compiling a subset of the code
        fsc cfg "%s -r:System.Runtime.dll --noframework --define:NO_LIB_REFERENCE -r:lib3.dll -r:lib2.dll -o:test.exe -g --define:LANGVERSION_PREVIEW --langversion:preview" cfg.fsc_flags ["test.fsx"]

        peverify cfg "test.exe"

        exec cfg ("." ++ "test.exe") ""

        // check error messages for some cases
        let outFile = "compilation.errors.output.txt"
        let expectedFile = "compilation.errors.output.bsl"
        fscBothToOutExpectFail cfg outFile "%s -r:lib.dll -r:lib2.dll -r:lib3.dll -o:test.exe -g --nologo --define:LANGVERSION_PREVIEW --langversion:preview --define:CHECK_ERRORS" cfg.fsc_flags ["test.fsx"]

        let diffs = fsdiff cfg outFile expectedFile
        match diffs with
        | "" -> ()
        | _ -> Assert.Fail (sprintf "'%s' and '%s' differ; %A" outFile expectedFile diffs)

    [<Test>]
    let ``fsi-reference`` () =

        let cfg = testConfig' "core/fsi-reference"

        begin
            use testOkFile = fileguard cfg "test.ok"
            fsc cfg @"--target:library -o:ImplementationAssembly\ReferenceAssemblyExample.dll" ["ImplementationAssembly.fs"]
            fsc cfg @"--target:library -o:ReferenceAssembly\ReferenceAssemblyExample.dll" ["ReferenceAssembly.fs"]
            fsiStdin cfg "test.fsx" "" []
            testOkFile.CheckExists()
        end

    [<Test>]
    let ``fsi-reload`` () =
        let cfg = testConfig' "core/fsi-reload"

        begin
            use testOkFile = fileguard cfg "test.ok"
            fsiStdin cfg "test1.ml"  "--maxerrors:1" []
            testOkFile.CheckExists()
        end

        begin
            use testOkFile = fileguard cfg "test.ok"
            fsi cfg "%s  --maxerrors:1" cfg.fsi_flags ["load1.fsx"]
            testOkFile.CheckExists()
        end

        begin
            use testOkFile = fileguard cfg "test.ok"
            fsi cfg "%s  --maxerrors:1" cfg.fsi_flags ["load2.fsx"]
            testOkFile.CheckExists()
        end

        fsc cfg "" ["load1.fsx"]
        fsc cfg "" ["load2.fsx"]


    [<Test>]
    let fsiAndModifiers () =
        let cfg = testConfig' "core/fsiAndModifiers"

        do if fileExists cfg "TestLibrary.dll" then rm cfg "TestLibrary.dll"

        fsiStdin cfg "prepare.fsx" "--maxerrors:1" []

        use testOkFile = fileguard cfg "test.ok"

        fsiStdin cfg "test.fsx" "--maxerrors:1"  []

        testOkFile.CheckExists()



    [<Test>]
    let ``genericmeasures-AS_DLL`` () = singleTestBuildAndRun' "core/genericmeasures" AS_DLL


    [<Test>]
    let hiding () =
        let cfg = testConfig' "core/hiding"

        fsc cfg "%s -a --optimize -o:lib.dll" cfg.fsc_flags ["lib.mli";"lib.ml";"libv.ml"]

        peverify cfg "lib.dll"

        fsc cfg "%s -a --optimize -r:lib.dll -o:lib2.dll" cfg.fsc_flags ["lib2.mli";"lib2.ml";"lib3.ml"]

        peverify cfg "lib2.dll"

        fsc cfg "%s --optimize -r:lib.dll -r:lib2.dll -o:client.exe" cfg.fsc_flags ["client.ml"]

        peverify cfg "client.exe"

    [<Test>]
    let ``innerpoly-AS_DLL`` () = singleTestBuildAndRun' "core/innerpoly"  AS_DLL

    [<Test>]
    let queriesCustomQueryOps () =
        let cfg = testConfig' "core/queriesCustomQueryOps"

        fsc cfg """%s -o:test.exe -g""" cfg.fsc_flags ["test.fsx"]

        peverify cfg "test.exe"

        fsc cfg """%s --optimize -o:test--optimize.exe -g""" cfg.fsc_flags ["test.fsx"]

        peverify cfg "test--optimize.exe"

        singleNegTest cfg "negativetest"

        begin
            use testOkFile = fileguard cfg "test.ok"

            fsi cfg "%s" cfg.fsi_flags ["test.fsx"]

            testOkFile.CheckExists()
        end

        begin
            use testOkFile = fileguard cfg "test.ok"

            exec cfg ("." ++ "test.exe") ""

            testOkFile.CheckExists()
        end

        begin
            use testOkFile = fileguard cfg "test.ok"

            exec cfg ("." ++ "test--optimize.exe") ""

            testOkFile.CheckExists()
        end

    // Debug with
    //     ..\..\..\..\debug\net40\bin\fsi.exe --nologo < test.fsx >a.out 2>a.err
    // then
    ///    windiff z.output.test.default.stdout.bsl a.out
    let printing flag diffFileOut expectedFileOut diffFileErr expectedFileErr =
       let cfg = testConfig' "core/printing"

       if requireENCulture () then

        let copy from' = Commands.copy_y cfg.Directory from' >> checkResult

        let ``fsi <a >b 2>c`` =
            // "%FSI%" %fsc_flags_errors_ok%  --nologo                                    <test.fsx >z.raw.output.test.default.txt 2>&1
            let ``exec <a >b 2>c`` (inFile, outFile, errFile) p =
                Command.exec cfg.Directory cfg.EnvironmentVariables { Output = OutputAndError(Overwrite(outFile), Overwrite(errFile)); Input = Some(RedirectInput(inFile)); } p
                >> checkResult
            Printf.ksprintf (fun flags (inFile, outFile, errFile) -> Commands.fsi (``exec <a >b 2>c`` (inFile, outFile, errFile)) cfg.FSI flags [])

        let fsc_flags_errors_ok = ""

        let rawFileOut = Path.GetTempFileName()
        let rawFileErr = Path.GetTempFileName()
        ``fsi <a >b 2>c`` "%s --nologo %s" fsc_flags_errors_ok flag ("test.fsx", rawFileOut, rawFileErr)

        // REM REVIEW: want to normalise CWD paths, not suppress them.
        let ``findstr /v`` text = Seq.filter (fun (s: string) -> not <| s.Contains(text))
        let removeCDandHelp from' to' =
            File.ReadLines from' |> (``findstr /v`` cfg.Directory) |> (``findstr /v`` "--help' for options") |> (fun lines -> File.WriteAllLines(getfullpath cfg to', lines))

        removeCDandHelp rawFileOut diffFileOut
        removeCDandHelp rawFileErr diffFileErr

        let withDefault default' to' =
            if not (fileExists cfg to') then copy default' to'

        expectedFileOut |> withDefault diffFileOut
        expectedFileErr |> withDefault diffFileErr


        match fsdiff cfg diffFileOut expectedFileOut with
        | "" -> ()
        | diffs -> Assert.Fail (sprintf "'%s' and '%s' differ; %A" diffFileOut expectedFileOut diffs)

        match fsdiff cfg diffFileErr expectedFileErr with
        | "" -> ()
        | diffs -> Assert.Fail (sprintf "'%s' and '%s' differ; %A" diffFileErr expectedFileErr diffs)

    [<Test>]
    let ``printing-1`` () =
         printing "" "z.output.test.default.stdout.txt" "z.output.test.default.stdout.bsl" "z.output.test.default.stderr.txt" "z.output.test.default.stderr.bsl"

    [<Test>]
    let ``printing-2`` () =
         printing "--use:preludePrintSize1000.fsx" "z.output.test.1000.stdout.txt" "z.output.test.1000.stdout.bsl" "z.output.test.1000.stderr.txt" "z.output.test.1000.stderr.bsl"

    [<Test>]
    let ``printing-3`` () =
         printing "--use:preludePrintSize200.fsx" "z.output.test.200.stdout.txt" "z.output.test.200.stdout.bsl" "z.output.test.200.stderr.txt" "z.output.test.200.stderr.bsl"

    [<Test>]
    let ``printing-4`` () =
         printing "--use:preludeShowDeclarationValuesFalse.fsx" "z.output.test.off.stdout.txt" "z.output.test.off.stdout.bsl" "z.output.test.off.stderr.txt" "z.output.test.off.stderr.bsl"

    [<Test>]
    let ``printing-5`` () =
         printing "--quiet" "z.output.test.quiet.stdout.txt" "z.output.test.quiet.stdout.bsl" "z.output.test.quiet.stderr.txt" "z.output.test.quiet.stderr.bsl"

    type SigningType =
        | DelaySigned
        | PublicSigned
        | NotSigned

    let signedtest(programId:string, args:string, expectedSigning:SigningType) =

        let cfg = testConfig' "core/signedtests"
        let newFlags = cfg.fsc_flags + " " + args

        let exefile = programId + ".exe"
        fsc cfg "%s -o:%s" newFlags exefile ["test.fs"]

        let assemblyPath = Path.Combine(cfg.Directory, exefile)
        let assemblyName = AssemblyName.GetAssemblyName(assemblyPath)
        let publicKeyToken = assemblyName.GetPublicKeyToken()
        let isPublicKeyTokenPresent = not (Array.isEmpty publicKeyToken)
        use exeStream = new FileStream(assemblyPath, FileMode.Open)
        let peHeader = PEHeaders(exeStream)
        let isSigned = peHeader.CorHeader.Flags.HasFlag(CorFlags.StrongNameSigned)
        let actualSigning =
            match isSigned, isPublicKeyTokenPresent with
            | true, true-> SigningType.PublicSigned
            | true, false -> failwith "unreachable"
            | false, true -> SigningType.DelaySigned
            | false, false -> SigningType.NotSigned

        Assert.AreEqual(expectedSigning, actualSigning)

    [<Test; Category("signedtest")>]
    let ``signedtest-1`` () = signedtest("test-unsigned", "", SigningType.NotSigned)

    [<Test; Category("signedtest")>]
    let ``signedtest-2`` () = signedtest("test-sha1-full-cl", "--keyfile:sha1full.snk", SigningType.PublicSigned)

    [<Test; Category("signedtest")>]
    let ``signedtest-3`` () = signedtest("test-sha256-full-cl", "--keyfile:sha256full.snk", SigningType.PublicSigned)

    [<Test; Category("signedtest")>]
    let ``signedtest-4`` () = signedtest("test-sha512-full-cl", "--keyfile:sha512full.snk", SigningType.PublicSigned)

    [<Test; Category("signedtest")>]
    let ``signedtest-5`` () = signedtest("test-sha1024-full-cl", "--keyfile:sha1024full.snk", SigningType.PublicSigned)

    [<Test; Category("signedtest")>]
    let ``signedtest-6`` () = signedtest("test-sha1-delay-cl", "--keyfile:sha1delay.snk --delaysign", SigningType.DelaySigned)

    [<Test; Category("signedtest")>]
    let ``signedtest-7`` () = signedtest("test-sha256-delay-cl", "--keyfile:sha256delay.snk --delaysign", SigningType.DelaySigned)

    [<Test; Category("signedtest")>]
    let ``signedtest-8`` () = signedtest("test-sha512-delay-cl", "--keyfile:sha512delay.snk --delaysign", SigningType.DelaySigned)

    [<Test; Category("signedtest")>]
    let ``signedtest-9`` () = signedtest("test-sha1024-delay-cl", "--keyfile:sha1024delay.snk --delaysign", SigningType.DelaySigned)

    // Test SHA1 key full signed  Attributes
    [<Test; Category("signedtest")>]
    let ``signedtest-10`` () = signedtest("test-sha1-full-attributes", "--define:SHA1", SigningType.PublicSigned)

    // Test SHA1 key delayl signed  Attributes
    [<Test; Category("signedtest")>]
    let ``signedtest-11`` () = signedtest("test-sha1-delay-attributes", "--keyfile:sha1delay.snk --define:SHA1 --define:DELAY", SigningType.DelaySigned)

    [<Test; Category("signedtest")>]
    let ``signedtest-12`` () = signedtest("test-sha256-full-attributes", "--define:SHA256", SigningType.PublicSigned)

    // Test SHA 256 bit key delay signed  Attributes
    [<Test; Category("signedtest")>]
    let ``signedtest-13`` () = signedtest("test-sha256-delay-attributes", "--define:SHA256 --define:DELAY", SigningType.DelaySigned)

    // Test SHA 512 bit key fully signed  Attributes
    [<Test; Category("signedtest")>]
    let ``signedtest-14`` () = signedtest("test-sha512-full-attributes", "--define:SHA512", SigningType.PublicSigned)

    // Test SHA 512 bit key delay signed Attributes
    [<Test; Category("signedtest")>]
    let ``signedtest-15`` () = signedtest("test-sha512-delay-attributes", "--define:SHA512 --define:DELAY", SigningType.DelaySigned)

    // Test SHA 1024 bit key fully signed  Attributes
    [<Test; Category("signedtest")>]
    let ``signedtest-16`` () = signedtest("test-sha1024-full-attributes", "--define:SHA1024", SigningType.PublicSigned)
#endif

#if !NETCOREAPP
    [<Test>]
    let quotes () =
        let cfg = testConfig' "core/quotes"


        csc cfg """/nologo  /target:library /out:cslib.dll""" ["cslib.cs"]

        fsc cfg "%s -o:test.exe -r cslib.dll -g" cfg.fsc_flags ["test.fsx"]

        peverify cfg "test.exe"

        begin
            use testOkFile = fileguard cfg "test.ok"
            exec cfg ("." ++ "test.exe") ""
            testOkFile.CheckExists()
        end

        fsc cfg "%s -o:test-with-debug-data.exe --quotations-debug+ -r cslib.dll -g" cfg.fsc_flags ["test.fsx"]

        peverify cfg "test-with-debug-data.exe"

        fsc cfg "%s --optimize -o:test--optimize.exe -r cslib.dll -g" cfg.fsc_flags ["test.fsx"]

        peverify cfg "test--optimize.exe"

        begin
            use testOkFile = fileguard cfg "test.ok"

            fsi cfg "%s -r cslib.dll" cfg.fsi_flags ["test.fsx"]

            testOkFile.CheckExists()
        end

        begin
            use testOkFile = fileguard cfg "test.ok"
            exec cfg ("." ++ "test-with-debug-data.exe") ""
            testOkFile.CheckExists()
        end

        begin
            use testOkFile = fileguard cfg "test.ok"
            exec cfg ("." ++ "test--optimize.exe") ""
            testOkFile.CheckExists()
        end

    [<Test; Category("parsing")>]
    let parsing () =
        let cfg = testConfig' "core/parsing"

        fsc cfg "%s -a -o:crlf.dll -g" cfg.fsc_flags ["crlf.ml"]

        fsc cfg "%s -o:toplet.exe -g" cfg.fsc_flags ["toplet.ml"]

        peverify cfg "toplet.exe"

    [<Test>]
    let unicode () =
        let cfg = testConfig' "core/unicode"

        fsc cfg "%s -a -o:kanji-unicode-utf8-nosig-codepage-65001.dll -g" cfg.fsc_flags ["kanji-unicode-utf8-nosig-codepage-65001.fs"]

        fsc cfg "%s -a -o:kanji-unicode-utf8-nosig-codepage-65001.dll -g" cfg.fsc_flags ["kanji-unicode-utf8-nosig-codepage-65001.fs"]

        fsc cfg "%s -a -o:kanji-unicode-utf16.dll -g" cfg.fsc_flags ["kanji-unicode-utf16.fs"]

        fsc cfg "%s -a --codepage:65000 -o:kanji-unicode-utf7-codepage-65000.dll -g" cfg.fsc_flags ["kanji-unicode-utf7-codepage-65000.fs"]

        fsc cfg "%s -a -o:kanji-unicode-utf8-withsig-codepage-65001.dll -g" cfg.fsc_flags ["kanji-unicode-utf8-withsig-codepage-65001.fs"]

        fsi cfg "%s --utf8output" cfg.fsi_flags ["kanji-unicode-utf8-nosig-codepage-65001.fs"]

        fsi cfg "%s --utf8output --codepage:65001" cfg.fsi_flags ["kanji-unicode-utf8-withsig-codepage-65001.fs"]

        fsi cfg "%s --utf8output" cfg.fsi_flags ["kanji-unicode-utf8-withsig-codepage-65001.fs"]

        fsi cfg "%s --utf8output --codepage:65000" cfg.fsi_flags ["kanji-unicode-utf7-codepage-65000.fs"]

        fsi cfg "%s --utf8output" cfg.fsi_flags ["kanji-unicode-utf16.fs"]


    [<Test>]
    let internalsvisible () =
        let cfg = testConfig' "core/internalsvisible"

        // Compiling F# Library
        fsc cfg "%s --version:1.2.3 --keyfile:key.snk -a --optimize -o:library.dll" cfg.fsc_flags ["library.fsi"; "library.fs"]

        peverify cfg "library.dll"

        // Compiling C# Library
        csc cfg "/target:library /keyfile:key.snk /out:librarycs.dll" ["librarycs.cs"]

        peverify cfg "librarycs.dll"

        // Compiling F# main referencing C# and F# libraries
        fsc cfg "%s --version:1.2.3 --keyfile:key.snk --optimize -r:library.dll -r:librarycs.dll -o:main.exe" cfg.fsc_flags ["main.fs"]

        peverify cfg "main.exe"

        // Run F# main. Quick test!
        exec cfg ("." ++ "main.exe") ""


    // Repro for https://github.com/Microsoft/visualfsharp/issues/1298
    [<Test>]
    let fileorder () =
        let cfg = testConfig' "core/fileorder"

        log "== Compiling F# Library and Code, when empty file libfile2.fs IS NOT included"
        fsc cfg "%s -a --optimize -o:lib.dll " cfg.fsc_flags ["libfile1.fs"]

        peverify cfg "lib.dll"

        fsc cfg "%s -r:lib.dll -o:test.exe" cfg.fsc_flags ["test.fsx"]

        peverify cfg "test.exe"

        exec cfg ("." ++ "test.exe") ""

        log "== Compiling F# Library and Code, when empty file libfile2.fs IS included"
        fsc cfg "%s -a --optimize -o:lib2.dll " cfg.fsc_flags ["libfile1.fs"; "libfile2.fs"]

        peverify cfg "lib2.dll"

        fsc cfg "%s -r:lib2.dll -o:test2.exe" cfg.fsc_flags ["test.fsx"]

        peverify cfg "test2.exe"

        exec cfg ("." ++ "test2.exe") ""

    // Repro for https://github.com/Microsoft/visualfsharp/issues/2679
    [<Test>]
    let ``add files with same name from different folders`` () =
        let cfg = testConfig' "core/samename"

        log "== Compiling F# Code with files with same name in different folders"
        fsc cfg "%s -o:test.exe" cfg.fsc_flags ["folder1/a.fs"; "folder1/b.fs"; "folder2/a.fs"; "folder2/b.fs"]

        peverify cfg "test.exe"

        exec cfg ("." ++ "test.exe") ""

    [<Test>]
    let ``add files with same name from different folders including signature files`` () =
        let cfg = testConfig' "core/samename"

        log "== Compiling F# Code with files with same name in different folders including signature files"
        fsc cfg "%s -o:test.exe" cfg.fsc_flags ["folder1/a.fsi"; "folder1/a.fs"; "folder1/b.fsi"; "folder1/b.fs"; "folder2/a.fsi"; "folder2/a.fs"; "folder2/b.fsi"; "folder2/b.fs"]

        peverify cfg "test.exe"

        exec cfg ("." ++ "test.exe") ""

    [<Test>]
    let ``add files with same name from different folders including signature files that are not synced`` () =
        let cfg = testConfig' "core/samename"

        log "== Compiling F# Code with files with same name in different folders including signature files"
        fsc cfg "%s -o:test.exe" cfg.fsc_flags ["folder1/a.fsi"; "folder1/a.fs"; "folder1/b.fs"; "folder2/a.fsi"; "folder2/a.fs"; "folder2/b.fsi"; "folder2/b.fs"]

        peverify cfg "test.exe"

        exec cfg ("." ++ "test.exe") ""

    [<Test>]
    let ``libtest-FSI_STDIN`` () = singleTestBuildAndRun' "core/libtest" FSI_STDIN

    [<Test; Ignore("incorrect signature file generated, test has been disabled a long time")>]
    let ``libtest-GENERATED_SIGNATURE`` () = singleTestBuildAndRun' "core/libtest" GENERATED_SIGNATURE

    [<Test>]
    let ``libtest-FSC_OPT_MINUS_DEBUG`` () = singleTestBuildAndRun' "core/libtest" FSC_OPT_MINUS_DEBUG

    [<Test>]
    let ``libtest-AS_DLL`` () = singleTestBuildAndRun' "core/libtest" AS_DLL

    [<Test>]
    let ``no-warn-2003-tests`` () =
        // see https://github.com/Microsoft/visualfsharp/issues/3139
        let cfg = testConfig' "core/versionAttributes"
        let stdoutPath = "out.stdout.txt" |> getfullpath cfg
        let stderrPath = "out.stderr.txt" |> getfullpath cfg
        let stderrBaseline = "out.stderr.bsl" |> getfullpath cfg
        let stdoutBaseline = "out.stdout.bsl" |> getfullpath cfg
        let echo text =
            Commands.echoAppendToFile cfg.Directory text stdoutPath
            Commands.echoAppendToFile cfg.Directory text stderrPath

        File.WriteAllText(stdoutPath, "")
        File.WriteAllText(stderrPath, "")

        echo "Test 1================================================="
        fscAppend cfg stdoutPath stderrPath "--nologo" ["NoWarn2003.fs"]

        echo "Test 2================================================="
        fscAppend cfg stdoutPath stderrPath "--nologo" ["NoWarn2003_2.fs"]

        echo "Test 3================================================="
        fscAppend cfg stdoutPath stderrPath "--nologo" ["Warn2003_1.fs"]

        echo "Test 4================================================="
        fscAppend cfg stdoutPath stderrPath "--nologo" ["Warn2003_2.fs"]

        echo "Test 5================================================="
        fscAppend cfg stdoutPath stderrPath "--nologo" ["Warn2003_3.fs"]

        echo "Test 6================================================="
        fscAppend cfg stdoutPath stderrPath "--nologo --nowarn:2003" ["Warn2003_1.fs"]

        echo "Test 7================================================="
        fscAppend cfg stdoutPath stderrPath "--nologo --nowarn:2003" ["Warn2003_2.fs"]

        echo "Test 8================================================="
        fscAppend cfg stdoutPath stderrPath "--nologo --nowarn:2003" ["Warn2003_3.fs"]

        let normalizePaths f =
            let text = File.ReadAllText(f)
            let dummyPath = @"D:\staging\staging\src\tests\fsharp\core\load-script"
            let contents = System.Text.RegularExpressions.Regex.Replace(text, System.Text.RegularExpressions.Regex.Escape(cfg.Directory), dummyPath)
            File.WriteAllText(f, contents)

        normalizePaths stdoutPath
        normalizePaths stderrPath

        let diffs = fsdiff cfg stdoutPath stdoutBaseline

        match diffs with
        | "" -> ()
        | _ -> Assert.Fail (sprintf "'%s' and '%s' differ; %A" stdoutPath stdoutBaseline diffs)

        let diffs2 = fsdiff cfg stderrPath stderrBaseline

        match diffs2 with
        | "" -> ()
        | _ -> Assert.Fail (sprintf "'%s' and '%s' differ; %A" stderrPath stderrBaseline diffs2)

    [<Test>]
    let ``load-script`` () =
        let cfg = testConfig' "core/load-script"

        let stdoutPath = "out.stdout.txt" |> getfullpath cfg
        let stderrPath = "out.stderr.txt" |> getfullpath cfg
        let stderrBaseline = "out.stderr.bsl" |> getfullpath cfg
        let stdoutBaseline = "out.stdout.bsl" |> getfullpath cfg

        let appendToFile from = Commands.appendToFile cfg.Directory from stdoutPath
        let echo text = Commands.echoAppendToFile cfg.Directory text stdoutPath

        File.WriteAllText(stdoutPath, "")
        File.WriteAllText(stderrPath, "")

        do if fileExists cfg "3.exe" then getfullpath cfg "3.exe" |> File.Delete

        ["1.fsx"; "2.fsx"; "3.fsx"] |> List.iter appendToFile

        echo "Test 1================================================="

        fscAppend cfg stdoutPath stderrPath "--nologo" ["3.fsx"]

        execAppendIgnoreExitCode cfg stdoutPath stderrPath ("." ++ "3.exe") ""

        rm cfg "3.exe"

        echo "Test 2================================================="

        fsiAppendIgnoreExitCode cfg stdoutPath stderrPath "" ["3.fsx"]

        echo "Test 3================================================="

        fsiStdinAppendBothIgnoreExitCode cfg stdoutPath stderrPath "pipescr" "--nologo" []

        echo "Test 4================================================="

        fsiAppendIgnoreExitCode cfg stdoutPath stderrPath "" ["usesfsi.fsx"]

        echo "Test 5================================================="

        fscAppendIgnoreExitCode cfg stdoutPath stderrPath "--nologo" ["usesfsi.fsx"]

        echo "Test 6================================================="

        fscAppend cfg stdoutPath stderrPath "--nologo -r \"%s\"" cfg.FSharpCompilerInteractiveSettings ["usesfsi.fsx"]

        echo "Test 7================================================="

        fsiAppendIgnoreExitCode cfg stdoutPath stderrPath "" ["1.fsx";"2.fsx";"3.fsx"]

        echo "Test 8================================================="

        fsiAppendIgnoreExitCode cfg stdoutPath stderrPath "" ["3.fsx";"2.fsx";"1.fsx"]

        echo "Test 9================================================="

        fsiAppendIgnoreExitCode cfg stdoutPath stderrPath "" ["multiple-load-1.fsx"]

        echo "Test 10================================================="

        fsiAppendIgnoreExitCode cfg stdoutPath stderrPath "" ["multiple-load-2.fsx"]

        echo "Test 11================================================="

        fscAppend cfg stdoutPath stderrPath "--nologo" ["FlagCheck.fs"]

        execAppendIgnoreExitCode cfg stdoutPath stderrPath ("." ++ "FlagCheck.exe") ""

        rm cfg "FlagCheck.exe"

        echo "Test 12================================================="

        fscAppend cfg stdoutPath stderrPath "-o FlagCheckScript.exe --nologo" ["FlagCheck.fsx"]

        execAppendIgnoreExitCode cfg stdoutPath stderrPath ("." ++ "FlagCheckScript.exe") ""

        rm cfg "FlagCheckScript.exe"

        echo "Test 13================================================="

        fsiAppendIgnoreExitCode cfg stdoutPath stderrPath "" ["load-FlagCheckFs.fsx"]

        echo "Test 14================================================="

        fsiAppendIgnoreExitCode cfg stdoutPath stderrPath "" ["FlagCheck.fsx"]

        echo "Test 15================================================="

        fsiAppendIgnoreExitCode cfg stdoutPath stderrPath "" ["ProjectDriver.fsx"]

        echo "Test 16================================================="

        fscAppend cfg stdoutPath stderrPath "--nologo" ["ProjectDriver.fsx"]

        execAppendIgnoreExitCode cfg stdoutPath stderrPath ("." ++ "ProjectDriver.exe") ""

        rm cfg "ProjectDriver.exe"

        echo "Test 17================================================="

        fsiAppendIgnoreExitCode cfg stdoutPath stderrPath "" ["load-IncludeNoWarn211.fsx"]

        echo "Done =================================================="

        // an extra case
        fsiExpectFail cfg "" ["loadfail3.fsx"]

        let normalizePaths f =
            let text = File.ReadAllText(f)
            let dummyPath = @"D:\staging\staging\src\tests\fsharp\core\load-script"
            let contents = System.Text.RegularExpressions.Regex.Replace(text, System.Text.RegularExpressions.Regex.Escape(cfg.Directory), dummyPath)
            File.WriteAllText(f, contents)

        normalizePaths stdoutPath
        normalizePaths stderrPath

        let diffs = fsdiff cfg stdoutPath stdoutBaseline

        match diffs with
        | "" -> ()
        | _ -> Assert.Fail (sprintf "'%s' and '%s' differ; %A" stdoutPath stdoutBaseline diffs)

        let diffs2 = fsdiff cfg stderrPath stderrBaseline

        match diffs2 with
        | "" -> ()
        | _ -> Assert.Fail (sprintf "'%s' and '%s' differ; %A" stderrPath stderrBaseline diffs2)
#endif

    [<Test>]
    let ``longnames-FSC_BASIC`` () = singleTestBuildAndRun' "core/longnames" FSC_BASIC

    [<Test>]
    let ``longnames-FSI_BASIC`` () = singleTestBuildAndRun' "core/longnames" FSI_BASIC

    [<Test>]
    let ``math-numbersVS2008-FSC_BASIC`` () = singleTestBuildAndRun' "core/math/numbersVS2008" FSC_BASIC

    [<Test>]
    let ``math-numbersVS2008-FSI_BASIC`` () = singleTestBuildAndRun' "core/math/numbersVS2008" FSI_BASIC

    [<Test>]
    let ``patterns-FSC_BASIC`` () = singleTestBuildAndRun' "core/patterns" FSC_BASIC

//BUGBUG: https://github.com/Microsoft/visualfsharp/issues/6601
//    [<Test>]
//    let ``patterns-FSI_BASIC`` () = singleTestBuildAndRun' "core/patterns" FSI_BASIC

    [<Test>]
    let ``pinvoke-FSC_BASIC`` () = singleTestBuildAndRun' "core/pinvoke" FSC_BASIC

    [<Test>]
    let ``pinvoke-FSI_BASIC`` () =
        singleTestBuildAndRun' "core/pinvoke" FSI_BASIC

    [<Test>]
    let ``fsi_load-FSC_BASIC`` () = singleTestBuildAndRun' "core/fsi-load" FSC_BASIC

    [<Test>]
    let ``fsi_load-FSI_BASIC`` () = singleTestBuildAndRun' "core/fsi-load" FSI_BASIC

#if !NETCOREAPP
    [<Test>]
    let ``measures-AS_DLL`` () = singleTestBuildAndRun' "core/measures" AS_DLL

    [<Test>]
    let ``members-basics-AS_DLL`` () = singleTestBuildAndRun' "core/members/basics" AS_DLL

    [<Test>]
    let ``members-basics-hw`` () = singleTestBuildAndRun' "core/members/basics-hw" FSC_BASIC

    [<Test>]
    let ``members-basics-hw-mutrec`` () = singleTestBuildAndRun' "core/members/basics-hw-mutrec" FSC_BASIC

    [<Test>]
    let ``members-incremental-FSC_BASIC`` () = singleTestBuildAndRun' "core/members/incremental" FSC_BASIC

    [<Test>]
    let ``members-incremental-FSI_BASIC`` () = singleTestBuildAndRun' "core/members/incremental" FSI_BASIC

    [<Test>]
    let ``members-incremental-hw-FSC_BASIC`` () = singleTestBuildAndRun' "core/members/incremental-hw" FSC_BASIC

    [<Test>]
    let ``members-incremental-hw-FSI_BASIC`` () = singleTestBuildAndRun' "core/members/incremental-hw" FSI_BASIC

    [<Test>]
    let ``members-incremental-hw-mutrec-FSC_BASIC`` () = singleTestBuildAndRun' "core/members/incremental-hw-mutrec" FSC_BASIC

    [<Test>]
    let queriesLeafExpressionConvert () =
        let cfg = testConfig' "core/queriesLeafExpressionConvert"

        fsc cfg "%s -o:test.exe -g" cfg.fsc_flags ["test.fsx"]

        peverify cfg "test.exe"

        fsc cfg "%s --optimize -o:test--optimize.exe -g" cfg.fsc_flags ["test.fsx"]

        peverify cfg "test--optimize.exe"

        use testOkFile = fileguard cfg "test.ok"

        fsi cfg "%s" cfg.fsi_flags ["test.fsx"]

        testOkFile.CheckExists()

        use testOkFile2 = fileguard cfg "test.ok"

        exec cfg ("." ++ "test.exe") ""

        testOkFile2.CheckExists()

        use testOkFile3 = fileguard cfg "test.ok"

        exec cfg ("." ++ "test--optimize.exe") ""

        testOkFile3.CheckExists()


    [<Test>]
    let queriesNullableOperators () =
        let cfg = testConfig' "core/queriesNullableOperators"

        fsc cfg "%s -o:test.exe -g" cfg.fsc_flags ["test.fsx"]

        peverify cfg "test.exe"

        fsc cfg "%s --optimize -o:test--optimize.exe -g" cfg.fsc_flags ["test.fsx"]

        peverify cfg "test--optimize.exe"

        use testOkFile = fileguard cfg "test.ok"
        fsi cfg "%s" cfg.fsi_flags ["test.fsx"]
        testOkFile.CheckExists()

        use testOkFile2 = fileguard cfg "test.ok"
        exec cfg ("." ++ "test.exe") ""
        testOkFile2.CheckExists()

        use testOkFile3 = fileguard cfg "test.ok"
        exec cfg ("." ++ "test--optimize.exe") ""
        testOkFile3.CheckExists()

    [<Test>]
    let queriesOverIEnumerable () =
        let cfg = testConfig' "core/queriesOverIEnumerable"

        fsc cfg "%s -o:test.exe -g" cfg.fsc_flags ["test.fsx"]

        peverify cfg "test.exe"

        fsc cfg "%s --optimize -o:test--optimize.exe -g" cfg.fsc_flags ["test.fsx"]

        peverify cfg "test--optimize.exe"

        use testOkFile = fileguard cfg "test.ok"

        fsi cfg "%s" cfg.fsi_flags ["test.fsx"]

        testOkFile.CheckExists()

        use testOkFile2 = fileguard cfg "test.ok"

        exec cfg ("." ++ "test.exe") ""

        testOkFile2.CheckExists()

        use testOkFile3 = fileguard cfg "test.ok"

        exec cfg ("." ++ "test--optimize.exe") ""

        testOkFile3.CheckExists()

    [<Test>]
    let queriesOverIQueryable () =
        let cfg = testConfig' "core/queriesOverIQueryable"

        fsc cfg "%s -o:test.exe -g" cfg.fsc_flags ["test.fsx"]

        peverify cfg "test.exe"

        fsc cfg "%s --optimize -o:test--optimize.exe -g" cfg.fsc_flags ["test.fsx"]

        peverify cfg "test--optimize.exe"

        use testOkFile = fileguard cfg "test.ok"
        fsi cfg "%s" cfg.fsi_flags ["test.fsx"]

        testOkFile.CheckExists()


        use testOkFile2 = fileguard cfg "test.ok"

        exec cfg ("." ++ "test.exe") ""

        testOkFile2.CheckExists()


        use testOkFile3 = fileguard cfg "test.ok"
        exec cfg ("." ++ "test--optimize.exe") ""

        testOkFile3.CheckExists()


    [<Test>]
    let quotesDebugInfo () =
        let cfg = testConfig' "core/quotesDebugInfo"

        fsc cfg "%s --quotations-debug+ --optimize -o:test.exe -g" cfg.fsc_flags ["test.fsx"]

        peverify cfg "test.exe"

        fsc cfg "%s --quotations-debug+ --optimize -o:test--optimize.exe -g" cfg.fsc_flags ["test.fsx"]

        peverify cfg "test--optimize.exe"

        use testOkFile = fileguard cfg "test.ok"
        fsi cfg "%s --quotations-debug+" cfg.fsi_flags ["test.fsx"]

        testOkFile.CheckExists()


        use testOkFile2 = fileguard cfg "test.ok"

        exec cfg ("." ++ "test.exe") ""

        testOkFile2.CheckExists()

        use testOkFile3 = fileguard cfg "test.ok"

        exec cfg ("." ++ "test--optimize.exe") ""

        testOkFile3.CheckExists()


    [<Test>]
    let quotesInMultipleModules () =
        let cfg = testConfig' "core/quotesInMultipleModules"

        fsc cfg "%s -o:module1.dll --target:library" cfg.fsc_flags ["module1.fsx"]

        peverify cfg "module1.dll"

        fsc cfg "%s -o:module2.exe -r:module1.dll" cfg.fsc_flags ["module2.fsx"]

        peverify cfg "module2.exe"

        fsc cfg "%s --staticlink:module1 -o:module2-staticlink.exe -r:module1.dll" cfg.fsc_flags ["module2.fsx"]

        peverify cfg "module2-staticlink.exe"

        fsc cfg "%s -o:module1-opt.dll --target:library --optimize" cfg.fsc_flags ["module1.fsx"]

        peverify cfg "module1-opt.dll"

        fsc cfg "%s -o:module2-opt.exe -r:module1-opt.dll --optimize" cfg.fsc_flags ["module2.fsx"]

        peverify cfg "module2-opt.exe"

        use testOkFile = fileguard cfg "test.ok"

        fsi cfg "%s -r module1.dll" cfg.fsi_flags ["module2.fsx"]

        testOkFile.CheckExists()


        use testOkFile = fileguard cfg "test.ok"

        exec cfg ("." ++ "module2.exe") ""

        testOkFile.CheckExists()

        use testOkFile = fileguard cfg "test.ok"

        exec cfg ("." ++ "module2-opt.exe") ""

        testOkFile.CheckExists()

        use testOkFile = fileguard cfg "test.ok"

        exec cfg ("." ++ "module2-staticlink.exe") ""

        testOkFile.CheckExists()
#endif

    [<Test>]
    let ``reflect-FSC_BASIC`` () = singleTestBuildAndRun' "core/reflect" FSC_BASIC

    [<Test>]
    let ``reflect-FSI_BASIC`` () = singleTestBuildAndRun' "core/reflect" FSI_BASIC

#if !NETCOREAPP
    [<Test>]
    let refnormalization () =
        let cfg = testConfig' "core/refnormalization"

        // Prepare by building multiple versions of the test assemblies
        fsc cfg @"%s --target:library -o:version1\DependentAssembly.dll -g --version:1.0.0.0 --keyfile:keyfile.snk" cfg.fsc_flags [@"DependentAssembly.fs"]
        fsc cfg @"%s --target:library -o:version1\AscendentAssembly.dll -g --version:1.0.0.0 --keyfile:keyfile.snk -r:version1\DependentAssembly.dll" cfg.fsc_flags [@"AscendentAssembly.fs"]

        fsc cfg @"%s --target:library -o:version2\DependentAssembly.dll -g --version:2.0.0.0" cfg.fsc_flags [@"DependentAssembly.fs"]
        fsc cfg @"%s --target:library -o:version2\AscendentAssembly.dll -g --version:2.0.0.0 -r:version2\DependentAssembly.dll" cfg.fsc_flags [@"AscendentAssembly.fs"]

        //TestCase1
        // Build a program that references v2 of ascendent and v1 of dependent.
        // Note that, even though ascendent v2 references dependent v2, the reference is marked as v1.
        use TestOk = fileguard cfg "test.ok"
        fsc cfg @"%s -o:test1.exe -r:version1\DependentAssembly.dll -r:version2\AscendentAssembly.dll --optimize- -g" cfg.fsc_flags ["test.fs"]
        exec cfg ("." ++ "test1.exe") "DependentAssembly-1.0.0.0 AscendentAssembly-2.0.0.0"
        TestOk.CheckExists()

        //TestCase2
        // Build a program that references v1 of ascendent and v2 of dependent.
        // Note that, even though ascendent v1 references dependent v1, the reference is marked as v2 which was passed in.
        use TestOk = fileguard cfg "test.ok"
        fsc cfg @"%s -o:test2.exe -r:version2\DependentAssembly.dll -r:version1\AscendentAssembly.dll --optimize- -g" cfg.fsc_flags ["test.fs"]
        exec cfg ("." ++ "test2.exe") "DependentAssembly-2.0.0.0 AscendentAssembly-1.0.0.0"
        TestOk.CheckExists()

        //TestCase3
        // Build a program that references v1 of ascendent and v1 and v2 of dependent.
        // Verifies that compiler uses first version of a duplicate assembly passed on command line.
        use TestOk = fileguard cfg "test.ok"
        fsc cfg @"%s -o:test3.exe -r:version1\DependentAssembly.dll -r:version2\DependentAssembly.dll -r:version1\AscendentAssembly.dll --optimize- -g" cfg.fsc_flags ["test.fs"]
        exec cfg ("." ++ "test3.exe") "DependentAssembly-1.0.0.0 AscendentAssembly-1.0.0.0"
        TestOk.CheckExists()


    [<Test>]
    let testResources () =
        let cfg = testConfig' "core/resources"

        fsc cfg "%s  --resource:Resources.resources -o:test-embed.exe -g" cfg.fsc_flags ["test.fs"]

        peverify cfg "test-embed.exe"

        fsc cfg "%s  --linkresource:Resources.resources -o:test-link.exe -g" cfg.fsc_flags ["test.fs"]

        peverify cfg "test-link.exe"

        fsc cfg "%s  --resource:Resources.resources,ResourceName.resources -o:test-embed-named.exe -g" cfg.fsc_flags ["test.fs"]

        peverify cfg "test-embed-named.exe"

        fsc cfg "%s  --linkresource:Resources.resources,ResourceName.resources -o:test-link-named.exe -g" cfg.fsc_flags ["test.fs"]

        peverify cfg "test-link-named.exe"

        exec cfg ("." ++ "test-embed.exe") ""

        exec cfg ("." ++ "test-link.exe") ""

        exec cfg ("." ++ "test-link-named.exe") "ResourceName"

        exec cfg ("." ++ "test-embed-named.exe") "ResourceName"

    [<Test>]
    let topinit () =
        let cfg = testConfig' "core/topinit"

        fsc cfg "%s --optimize -o both69514.exe -g" cfg.fsc_flags ["lib69514.fs"; "app69514.fs"]

        peverify cfg "both69514.exe"

        fsc cfg "%s --optimize- -o both69514-noopt.exe -g" cfg.fsc_flags ["lib69514.fs"; "app69514.fs"]

        peverify cfg "both69514-noopt.exe"

        fsc cfg "%s --optimize -a -g" cfg.fsc_flags ["lib69514.fs"]

        peverify cfg "lib69514.dll"

        fsc cfg "%s --optimize -r:lib69514.dll -g" cfg.fsc_flags ["app69514.fs"]

        peverify cfg "app69514.exe"

        fsc cfg "%s --optimize- -o:lib69514-noopt.dll -a -g" cfg.fsc_flags ["lib69514.fs"]

        peverify cfg "lib69514-noopt.dll"

        fsc cfg "%s --optimize- -r:lib69514-noopt.dll -o:app69514-noopt.exe -g" cfg.fsc_flags ["app69514.fs"]

        peverify cfg "app69514-noopt.exe"

        fsc cfg "%s --optimize- -o:lib69514-noopt-withsig.dll -a -g" cfg.fsc_flags ["lib69514.fsi"; "lib69514.fs"]

        peverify cfg "lib69514-noopt-withsig.dll"

        fsc cfg "%s --optimize- -r:lib69514-noopt-withsig.dll -o:app69514-noopt-withsig.exe -g" cfg.fsc_flags ["app69514.fs"]

        peverify cfg "app69514-noopt-withsig.exe"

        fsc cfg "%s -o:lib69514-withsig.dll -a -g" cfg.fsc_flags ["lib69514.fsi"; "lib69514.fs"]

        peverify cfg "lib69514-withsig.dll"

        fsc cfg "%s -r:lib69514-withsig.dll -o:app69514-withsig.exe -g" cfg.fsc_flags ["app69514.fs"]

        peverify cfg "app69514-withsig.exe"

        fsc cfg "%s -o:lib.dll -a -g" cfg.fsc_flags ["lib.ml"]

        peverify cfg "lib.dll"

        csc cfg """/nologo /r:"%s" /r:lib.dll /out:test.exe """ cfg.FSCOREDLLPATH ["test.cs"]

        fsc cfg "%s --optimize -o:lib--optimize.dll -a -g" cfg.fsc_flags ["lib.ml"]

        peverify cfg "lib--optimize.dll"

        csc cfg """/nologo /r:"%s" /r:lib--optimize.dll /out:test--optimize.exe""" cfg.FSCOREDLLPATH ["test.cs"]

        let dicases = ["flag_deterministic_init1.fs"; "lib_deterministic_init1.fs"; "flag_deterministic_init2.fs"; "lib_deterministic_init2.fs"; "flag_deterministic_init3.fs"; "lib_deterministic_init3.fs"; "flag_deterministic_init4.fs"; "lib_deterministic_init4.fs"; "flag_deterministic_init5.fs"; "lib_deterministic_init5.fs"; "flag_deterministic_init6.fs"; "lib_deterministic_init6.fs"; "flag_deterministic_init7.fs"; "lib_deterministic_init7.fs"; "flag_deterministic_init8.fs"; "lib_deterministic_init8.fs"; "flag_deterministic_init9.fs"; "lib_deterministic_init9.fs"; "flag_deterministic_init10.fs"; "lib_deterministic_init10.fs"; "flag_deterministic_init11.fs"; "lib_deterministic_init11.fs"; "flag_deterministic_init12.fs"; "lib_deterministic_init12.fs"; "flag_deterministic_init13.fs"; "lib_deterministic_init13.fs"; "flag_deterministic_init14.fs"; "lib_deterministic_init14.fs"; "flag_deterministic_init15.fs"; "lib_deterministic_init15.fs"; "flag_deterministic_init16.fs"; "lib_deterministic_init16.fs"; "flag_deterministic_init17.fs"; "lib_deterministic_init17.fs"; "flag_deterministic_init18.fs"; "lib_deterministic_init18.fs"; "flag_deterministic_init19.fs"; "lib_deterministic_init19.fs"; "flag_deterministic_init20.fs"; "lib_deterministic_init20.fs"; "flag_deterministic_init21.fs"; "lib_deterministic_init21.fs"; "flag_deterministic_init22.fs"; "lib_deterministic_init22.fs"; "flag_deterministic_init23.fs"; "lib_deterministic_init23.fs"; "flag_deterministic_init24.fs"; "lib_deterministic_init24.fs"; "flag_deterministic_init25.fs"; "lib_deterministic_init25.fs"; "flag_deterministic_init26.fs"; "lib_deterministic_init26.fs"; "flag_deterministic_init27.fs"; "lib_deterministic_init27.fs"; "flag_deterministic_init28.fs"; "lib_deterministic_init28.fs"; "flag_deterministic_init29.fs"; "lib_deterministic_init29.fs"; "flag_deterministic_init30.fs"; "lib_deterministic_init30.fs"; "flag_deterministic_init31.fs"; "lib_deterministic_init31.fs"; "flag_deterministic_init32.fs"; "lib_deterministic_init32.fs"; "flag_deterministic_init33.fs"; "lib_deterministic_init33.fs"; "flag_deterministic_init34.fs"; "lib_deterministic_init34.fs"; "flag_deterministic_init35.fs"; "lib_deterministic_init35.fs"; "flag_deterministic_init36.fs"; "lib_deterministic_init36.fs"; "flag_deterministic_init37.fs"; "lib_deterministic_init37.fs"; "flag_deterministic_init38.fs"; "lib_deterministic_init38.fs"; "flag_deterministic_init39.fs"; "lib_deterministic_init39.fs"; "flag_deterministic_init40.fs"; "lib_deterministic_init40.fs"; "flag_deterministic_init41.fs"; "lib_deterministic_init41.fs"; "flag_deterministic_init42.fs"; "lib_deterministic_init42.fs"; "flag_deterministic_init43.fs"; "lib_deterministic_init43.fs"; "flag_deterministic_init44.fs"; "lib_deterministic_init44.fs"; "flag_deterministic_init45.fs"; "lib_deterministic_init45.fs"; "flag_deterministic_init46.fs"; "lib_deterministic_init46.fs"; "flag_deterministic_init47.fs"; "lib_deterministic_init47.fs"; "flag_deterministic_init48.fs"; "lib_deterministic_init48.fs"; "flag_deterministic_init49.fs"; "lib_deterministic_init49.fs"; "flag_deterministic_init50.fs"; "lib_deterministic_init50.fs"; "flag_deterministic_init51.fs"; "lib_deterministic_init51.fs"; "flag_deterministic_init52.fs"; "lib_deterministic_init52.fs"; "flag_deterministic_init53.fs"; "lib_deterministic_init53.fs"; "flag_deterministic_init54.fs"; "lib_deterministic_init54.fs"; "flag_deterministic_init55.fs"; "lib_deterministic_init55.fs"; "flag_deterministic_init56.fs"; "lib_deterministic_init56.fs"; "flag_deterministic_init57.fs"; "lib_deterministic_init57.fs"; "flag_deterministic_init58.fs"; "lib_deterministic_init58.fs"; "flag_deterministic_init59.fs"; "lib_deterministic_init59.fs"; "flag_deterministic_init60.fs"; "lib_deterministic_init60.fs"; "flag_deterministic_init61.fs"; "lib_deterministic_init61.fs"; "flag_deterministic_init62.fs"; "lib_deterministic_init62.fs"; "flag_deterministic_init63.fs"; "lib_deterministic_init63.fs"; "flag_deterministic_init64.fs"; "lib_deterministic_init64.fs"; "flag_deterministic_init65.fs"; "lib_deterministic_init65.fs"; "flag_deterministic_init66.fs"; "lib_deterministic_init66.fs"; "flag_deterministic_init67.fs"; "lib_deterministic_init67.fs"; "flag_deterministic_init68.fs"; "lib_deterministic_init68.fs"; "flag_deterministic_init69.fs"; "lib_deterministic_init69.fs"; "flag_deterministic_init70.fs"; "lib_deterministic_init70.fs"; "flag_deterministic_init71.fs"; "lib_deterministic_init71.fs"; "flag_deterministic_init72.fs"; "lib_deterministic_init72.fs"; "flag_deterministic_init73.fs"; "lib_deterministic_init73.fs"; "flag_deterministic_init74.fs"; "lib_deterministic_init74.fs"; "flag_deterministic_init75.fs"; "lib_deterministic_init75.fs"; "flag_deterministic_init76.fs"; "lib_deterministic_init76.fs"; "flag_deterministic_init77.fs"; "lib_deterministic_init77.fs"; "flag_deterministic_init78.fs"; "lib_deterministic_init78.fs"; "flag_deterministic_init79.fs"; "lib_deterministic_init79.fs"; "flag_deterministic_init80.fs"; "lib_deterministic_init80.fs"; "flag_deterministic_init81.fs"; "lib_deterministic_init81.fs"; "flag_deterministic_init82.fs"; "lib_deterministic_init82.fs"; "flag_deterministic_init83.fs"; "lib_deterministic_init83.fs"; "flag_deterministic_init84.fs"; "lib_deterministic_init84.fs"; "flag_deterministic_init85.fs"; "lib_deterministic_init85.fs"]

        fsc cfg "%s --optimize- -o test_deterministic_init.exe" cfg.fsc_flags (dicases @ ["test_deterministic_init.fs"])

        peverify cfg "test_deterministic_init.exe"

        fsc cfg "%s --optimize -o test_deterministic_init--optimize.exe" cfg.fsc_flags (dicases @ ["test_deterministic_init.fs"])

        peverify cfg "test_deterministic_init--optimize.exe"

        fsc cfg "%s --optimize- -a -o test_deterministic_init_lib.dll" cfg.fsc_flags dicases

        peverify cfg "test_deterministic_init_lib.dll"

        fsc cfg "%s --optimize- -r test_deterministic_init_lib.dll -o test_deterministic_init_exe.exe" cfg.fsc_flags ["test_deterministic_init.fs"]

        peverify cfg "test_deterministic_init_exe.exe"

        fsc cfg "%s --optimize -a -o test_deterministic_init_lib--optimize.dll" cfg.fsc_flags dicases

        peverify cfg "test_deterministic_init_lib--optimize.dll"

        fsc cfg "%s --optimize -r test_deterministic_init_lib--optimize.dll -o test_deterministic_init_exe--optimize.exe" cfg.fsc_flags ["test_deterministic_init.fs"]

        peverify cfg "test_deterministic_init_exe--optimize.exe"

        let static_init_cases = [ "test0.fs"; "test1.fs"; "test2.fs"; "test3.fs"; "test4.fs"; "test5.fs"; "test6.fs" ]

        fsc cfg "%s --optimize- -o test_static_init.exe" cfg.fsc_flags (static_init_cases @ ["static-main.fs"])

        peverify cfg "test_static_init.exe"

        fsc cfg "%s --optimize -o test_static_init--optimize.exe" cfg.fsc_flags (static_init_cases @ [ "static-main.fs" ])

        peverify cfg "test_static_init--optimize.exe"

        fsc cfg "%s --optimize- -a -o test_static_init_lib.dll" cfg.fsc_flags static_init_cases

        peverify cfg "test_static_init_lib.dll"

        fsc cfg "%s --optimize- -r test_static_init_lib.dll -o test_static_init_exe.exe" cfg.fsc_flags ["static-main.fs"]

        peverify cfg "test_static_init_exe.exe"

        fsc cfg "%s --optimize -a -o test_static_init_lib--optimize.dll" cfg.fsc_flags static_init_cases

        peverify cfg "test_static_init_lib--optimize.dll"

        fsc cfg "%s --optimize -r test_static_init_lib--optimize.dll -o test_static_init_exe--optimize.exe" cfg.fsc_flags ["static-main.fs"]

        peverify cfg "test_static_init_exe--optimize.exe"

        exec cfg ("." ++ "test.exe") ""

        exec cfg ("." ++ "test--optimize.exe") ""

        exec cfg ("." ++ "test_deterministic_init.exe") ""

        exec cfg ("." ++ "test_deterministic_init--optimize.exe") ""

        exec cfg ("." ++ "test_deterministic_init_exe.exe") ""

        exec cfg ("." ++ "test_deterministic_init_exe--optimize.exe") ""

        exec cfg ("." ++ "test_static_init.exe") ""

        exec cfg ("." ++ "test_static_init--optimize.exe") ""

        exec cfg ("." ++ "test_static_init_exe.exe") ""

        exec cfg ("." ++ "test_static_init_exe--optimize.exe") ""

    [<Test>]
    let unitsOfMeasure () =
        let cfg = testConfig' "core/unitsOfMeasure"

        fsc cfg "%s --optimize- -o:test.exe -g" cfg.fsc_flags ["test.fs"]

        peverify cfg "test.exe"

        use testOkFile = fileguard cfg "test.ok"

        exec cfg ("." ++ "test.exe") ""

        testOkFile.CheckExists()

    [<Test>]
    let verify () =
        let cfg = testConfig' "core/verify"

        peverifyWithArgs cfg "/nologo" (cfg.FSharpBuild)

       // peverifyWithArgs cfg "/nologo /MD" (getDirectoryName(cfg.FSC) ++ "FSharp.Compiler.dll")

        peverifyWithArgs cfg "/nologo" (cfg.FSI)

        peverifyWithArgs cfg "/nologo" (cfg.FSharpCompilerInteractiveSettings)

        fsc cfg "%s -o:xmlverify.exe -g" cfg.fsc_flags ["xmlverify.fs"]

        peverifyWithArgs cfg "/nologo" "xmlverify.exe"
#endif

module VersionTests =
    [<Test>]
    let ``member-selfidentifier-version4.6``() = singleTestBuildAndRunVersion' "core/members/self-identifier/version46" FSC_BUILDONLY "4.6"

    [<Test>]
    let ``member-selfidentifier-version4.7``() = singleTestBuildAndRun' "core/members/self-identifier/version47" FSC_BUILDONLY

    [<Test>]
    let ``indent-version4.6``() = singleTestBuildAndRunVersion' "core/indent/version46" FSC_BUILDONLY "4.6"

    [<Test>]
    let ``indent-version4.7``() = singleTestBuildAndRun' "core/indent/version47" FSC_BUILDONLY

    [<Test>]
    let ``nameof-version4.6``() = singleTestBuildAndRunVersion' "core/nameof/version46" FSC_BUILDONLY "4.6"

    [<Test>]
    let ``nameof-versionpreview``() = singleTestBuildAndRunVersion' "core/nameof/preview" FSC_BUILDONLY "preview"

    [<Test>]
    let ``nameof-execute``() = singleTestBuildAndRunVersion' "core/nameof/preview" FSC_BASIC "preview"

    [<Test>]
    let ``nameof-fsi``() = singleTestBuildAndRunVersion' "core/nameof/preview" FSI_BASIC "preview"

#if !NETCOREAPP
module ToolsTests =

    // This test is disabled in coreclr builds dependent on fixing : https://github.com/Microsoft/visualfsharp/issues/2600
    [<Test>]
    let bundle () =
        let cfg = testConfig' "tools/bundle"

        fsc cfg "%s --progress --standalone -o:test-one-fsharp-module.exe -g" cfg.fsc_flags ["test-one-fsharp-module.fs"]

        peverify cfg "test-one-fsharp-module.exe"

        fsc cfg "%s -a -o:test_two_fsharp_modules_module_1.dll -g" cfg.fsc_flags ["test_two_fsharp_modules_module_1.fs"]

        peverify cfg "test_two_fsharp_modules_module_1.dll"

        fsc cfg "%s --standalone -r:test_two_fsharp_modules_module_1.dll -o:test_two_fsharp_modules_module_2.exe -g" cfg.fsc_flags ["test_two_fsharp_modules_module_2.fs"]

        peverify cfg "test_two_fsharp_modules_module_2.exe"

        fsc cfg "%s -a --standalone -r:test_two_fsharp_modules_module_1.dll -o:test_two_fsharp_modules_module_2_as_dll.dll -g" cfg.fsc_flags ["test_two_fsharp_modules_module_2.fs"]

        peverify cfg "test_two_fsharp_modules_module_2_as_dll.dll"
#endif

    [<Test>]
    let ``eval-FSC_BASIC`` () = singleTestBuildAndRun' "tools/eval" FSC_BASIC
    [<Test>]
    let ``eval-FSI_BASIC`` () = singleTestBuildAndRun' "tools/eval" FSI_BASIC

module RegressionTests =

    [<Test>]
    let ``literal-value-bug-2-FSC_BASIC`` () = singleTestBuildAndRun' "regression/literal-value-bug-2" FSC_BASIC

    [<Test>]
    let ``literal-value-bug-2-FSI_BASIC`` () = singleTestBuildAndRun' "regression/literal-value-bug-2" FSI_BASIC

    [<Test>]
    let ``OverloadResolution-bug-FSC_BASIC`` () = singleTestBuildAndRun' "regression/OverloadResolution-bug" FSC_BASIC

    [<Test>]
    let ``OverloadResolution-bug-FSI_BASIC`` () = singleTestBuildAndRun' "regression/OverloadResolution-bug" FSI_BASIC

    [<Test>]
    let ``struct-tuple-bug-1-FSC_BASIC`` () = singleTestBuildAndRun' "regression/struct-tuple-bug-1" FSC_BASIC

    [<Test >]
    let ``tuple-bug-1-FSC_BASIC`` () = singleTestBuildAndRun' "regression/tuple-bug-1" FSC_BASIC

#if !NETCOREAPP
    [<Test>]
    let ``SRTP doesn't handle calling member hiding hinherited members`` () =
        let cfg = testConfig' "regression/5531"

        let outFile = "compilation.output.test.txt"
        let expectedFile = "compilation.output.test.bsl"

        fscBothToOut cfg outFile "%s --nologo -O" cfg.fsc_flags ["test.fs"]

        let diff = fsdiff cfg outFile expectedFile

        match diff with
        | "" -> ()
        | _ ->
            Assert.Fail (sprintf "'%s' and '%s' differ; %A" (getfullpath cfg outFile) (getfullpath cfg expectedFile) diff)

        let outFile2 = "output.test.txt"
        let expectedFile2 = "output.test.bsl"

        execBothToOut cfg (cfg.Directory) outFile2 (cfg.Directory ++ "test.exe") ""

        let diff2 = fsdiff cfg outFile2 expectedFile2
        match diff2 with
        | "" -> ()
        | _ ->
            Assert.Fail (sprintf "'%s' and '%s' differ; %A" (getfullpath cfg outFile2) (getfullpath cfg expectedFile2) diff2)
#endif

    [<Test>]
    let ``26`` () = singleTestBuildAndRun' "regression/26" FSC_BASIC

    [<Test >]
    let ``321`` () = singleTestBuildAndRun' "regression/321" FSC_BASIC

#if !NETCOREAPP
    // This test is disabled in coreclr builds dependent on fixing : https://github.com/Microsoft/visualfsharp/issues/2600
    [<Test>]
    let ``655`` () =
        let cfg = testConfig' "regression/655"

        fsc cfg "%s -a -o:pack.dll" cfg.fsc_flags ["xlibC.ml"]

        peverify cfg "pack.dll"

        fsc cfg "%s    -o:test.exe -r:pack.dll" cfg.fsc_flags ["main.fs"]

        peverify cfg "test.exe"

        use testOkFile = fileguard cfg "test.ok"

        exec cfg ("." ++ "test.exe") ""

        testOkFile.CheckExists()

    // This test is disabled in coreclr builds dependent on fixing : https://github.com/Microsoft/visualfsharp/issues/2600
    [<Test >]
    let ``656`` () =
        let cfg = testConfig' "regression/656"

        fsc cfg "%s -o:pack.exe" cfg.fsc_flags ["misc.fs mathhelper.fs filehelper.fs formshelper.fs plot.fs traj.fs playerrecord.fs trackedplayers.fs form.fs"]

        peverify cfg  "pack.exe"
#endif

#if !NETCOREAPP
    // Requires WinForms
    [<Test>]
    let ``83`` () = singleTestBuildAndRun' "regression/83" FSC_BASIC

    [<Test >]
    let ``84`` () = singleTestBuildAndRun' "regression/84" FSC_BASIC

    [<Test >]
    let ``85`` () =
        let cfg = testConfig' "regression/85"

        fsc cfg "%s -r:Category.dll -a -o:petshop.dll" cfg.fsc_flags ["Category.ml"]

        peverify cfg "petshop.dll"
#endif

    [<Test >]
    let ``86`` () = singleTestBuildAndRun' "regression/86" FSC_BASIC

    [<Test >]
    let ``struct-tuple-bug-1-FSI_BASIC`` () = singleTestBuildAndRun' "regression/struct-tuple-bug-1" FSI_BASIC

#if !NETCOREAPP
    // This test is disabled in coreclr builds dependent on fixing : https://github.com/Microsoft/visualfsharp/issues/2600
    [<Test>]
    let ``struct-measure-bug-1`` () =
        let cfg = testConfig' "regression/struct-measure-bug-1"

        fsc cfg "%s --optimize- -o:test.exe -g" cfg.fsc_flags ["test.fs"]

        peverify cfg "test.exe"

module OptimizationTests =

    [<Test>]
    let functionSizes () =
        let cfg = testConfig' "optimize/analyses"

        let outFile = "sizes.FunctionSizes.output.test.txt"
        let expectedFile = "sizes.FunctionSizes.output.test.bsl"

        log "== FunctionSizes"
        fscBothToOut cfg outFile "%s --nologo -O --test:FunctionSizes" cfg.fsc_flags ["sizes.fs"]

        let diff = fsdiff cfg outFile expectedFile

        match diff with
        | "" -> ()
        | _ ->
            Assert.Fail (sprintf "'%s' and '%s' differ; %A" (getfullpath cfg outFile) (getfullpath cfg expectedFile) diff)


    [<Test>]
    let totalSizes () =
        let cfg = testConfig' "optimize/analyses"

        let outFile = "sizes.TotalSizes.output.test.txt"
        let expectedFile = "sizes.TotalSizes.output.test.bsl"

        log "== TotalSizes"
        fscBothToOut cfg outFile "%s --nologo -O --test:TotalSizes" cfg.fsc_flags ["sizes.fs"]

        let diff = fsdiff cfg outFile expectedFile

        match diff with
        | "" -> ()
        | _ -> Assert.Fail (sprintf "'%s' and '%s' differ; %A" (getfullpath cfg outFile) (getfullpath cfg expectedFile) diff)


    [<Test>]
    let hasEffect () =
        let cfg = testConfig' "optimize/analyses"

        let outFile = "effects.HasEffect.output.test.txt"
        let expectedFile = "effects.HasEffect.output.test.bsl"

        log "== HasEffect"
        fscBothToOut cfg outFile "%s --nologo -O --test:HasEffect" cfg.fsc_flags ["effects.fs"]

        let diff = fsdiff cfg outFile expectedFile

        match diff with
        | "" -> ()
        | _ -> Assert.Fail (sprintf "'%s' and '%s' differ; %A" (getfullpath cfg outFile) (getfullpath cfg expectedFile) diff)


    [<Test>]
    let noNeedToTailcall () =
        let cfg = testConfig' "optimize/analyses"

        let outFile = "tailcalls.NoNeedToTailcall.output.test.txt"
        let expectedFile = "tailcalls.NoNeedToTailcall.output.test.bsl"

        log "== NoNeedToTailcall"
        fscBothToOut cfg outFile "%s --nologo -O --test:NoNeedToTailcall" cfg.fsc_flags ["tailcalls.fs"]

        let diff = fsdiff cfg outFile expectedFile

        match diff with
        | "" -> ()
        | _ -> Assert.Fail (sprintf "'%s' and '%s' differ; %A" (getfullpath cfg outFile) (getfullpath cfg expectedFile) diff)


    [<Test>]
    let ``inline`` () =
        let cfg = testConfig' "optimize/inline"

        fsc cfg "%s -g --optimize- --target:library -o:lib.dll" cfg.fsc_flags ["lib.fs"; "lib2.fs"]

        peverify cfg "lib.dll "

        fsc cfg "%s -g --optimize- --target:library -o:lib3.dll -r:lib.dll " cfg.fsc_flags ["lib3.fs"]

        fsc cfg "%s -g --optimize- -o:test.exe -r:lib.dll -r:lib3.dll" cfg.fsc_flags ["test.fs "]

        fsc cfg "%s --optimize --target:library -o:lib--optimize.dll -g" cfg.fsc_flags ["lib.fs"; "lib2.fs"]

        fsc cfg "%s --optimize --target:library -o:lib3--optimize.dll -r:lib--optimize.dll -g" cfg.fsc_flags ["lib3.fs"]

        fsc cfg "%s --optimize -o:test--optimize.exe -g -r:lib--optimize.dll  -r:lib3--optimize.dll" cfg.fsc_flags ["test.fs "]

        ildasm cfg "/out=test.il" "test.exe"

        ildasm cfg "/out=test--optimize.il" "test--optimize.exe"

        let ``test--optimize.il`` =
            File.ReadLines (getfullpath cfg "test--optimize.il")
            |> Seq.filter (fun line -> line.Contains(".locals init"))
            |> List.ofSeq

        match ``test--optimize.il`` with
            | [] -> ()
            | lines ->
                Assert.Fail (sprintf "Error: optimizations not removed.  Relevant lines from IL file follow: %A" lines)

        let numElim =
            File.ReadLines (getfullpath cfg "test.il")
            |> Seq.filter (fun line -> line.Contains(".locals init"))
            |> Seq.length

        log "Ran ok - optimizations removed %d textual occurrences of optimizable identifiers from target IL" numElim

    [<Test>]
    let stats () =
        let cfg = testConfig' "optimize/stats"

        ildasm cfg "/out=FSharp.Core.il" cfg.FSCOREDLLPATH

        let fscore = File.ReadLines(getfullpath cfg "FSharp.Core.il") |> Seq.toList

        let contains text (s: string) = if s.Contains(text) then 1 else 0

        let typeFunc = fscore |> List.sumBy (contains "extends Microsoft.FSharp.TypeFunc")
        let classes = fscore |> List.sumBy (contains ".class")
        let methods = fscore |> List.sumBy (contains ".method")
        let fields = fscore |> List.sumBy (contains ".field")

        let date = DateTime.Today.ToString("dd/MM/yyyy") // 23/11/2006
        let time = DateTime.Now.ToString("HH:mm:ss.ff") // 16:03:23.40
        let m = sprintf "%s, %s, Microsoft.FSharp-TypeFunc, %d, Microsoft.FSharp-classes, %d,  Microsoft.FSharp-methods, %d, ,  Microsoft.FSharp-fields, %d,  " date time typeFunc classes methods fields

        log "now:"
        log "%s" m
#endif

module TypecheckTests =
    [<Test>]
    let ``full-rank-arrays`` () =
        let cfg = testConfig' "typecheck/full-rank-arrays"
        SingleTest.singleTestBuildAndRunWithCopyDlls cfg "full-rank-arrays.dll" FSC_BASIC

    [<Test>]
    let misc () = singleTestBuildAndRun' "typecheck/misc" FSC_BASIC

#if !NETCOREAPP

    [<Test>]
    let ``sigs pos26`` () =
        let cfg = testConfig' "typecheck/sigs"
        fsc cfg "%s --target:exe -o:pos26.exe" cfg.fsc_flags ["pos26.fsi"; "pos26.fs"]
        peverify cfg "pos26.exe"

    [<Test>]
    let ``sigs pos25`` () =
        let cfg = testConfig' "typecheck/sigs"
        fsc cfg "%s --target:exe -o:pos25.exe" cfg.fsc_flags ["pos25.fs"]
        peverify cfg "pos25.exe"

    [<Test>]
    let ``sigs pos27`` () =
        let cfg = testConfig' "typecheck/sigs"
        fsc cfg "%s --target:exe -o:pos27.exe" cfg.fsc_flags ["pos27.fs"]
        peverify cfg "pos27.exe"

    [<Test>]
    let ``sigs pos28`` () =
        let cfg = testConfig' "typecheck/sigs"
        fsc cfg "%s --target:exe -o:pos28.exe" cfg.fsc_flags ["pos28.fs"]
        peverify cfg "pos28.exe"

    [<Test>]
    let ``sigs pos29`` () =
        let cfg = testConfig' "typecheck/sigs"
        fsc cfg "%s --target:exe -o:pos29.exe" cfg.fsc_flags ["pos29.fsi"; "pos29.fs"; "pos29.app.fs"]
        peverify cfg "pos29.exe"

    [<Test>]
    let ``sigs pos30`` () =
        let cfg = testConfig' "typecheck/sigs"
        fsc cfg "%s --target:exe -o:pos30.exe --warnaserror+" cfg.fsc_flags ["pos30.fs"]
        peverify cfg "pos30.exe"

    [<Test>]
    let ``sigs pos24`` () =
        let cfg = testConfig' "typecheck/sigs"
        fsc cfg "%s --target:exe -o:pos24.exe" cfg.fsc_flags ["pos24.fs"]
        peverify cfg "pos24.exe"

    [<Test>]
    let ``sigs pos31`` () =
        let cfg = testConfig' "typecheck/sigs"
        fsc cfg "%s --target:exe -o:pos31.exe --warnaserror" cfg.fsc_flags ["pos31.fsi"; "pos31.fs"]
        peverify cfg "pos31.exe"

    [<Test>]
    let ``sigs pos32`` () =
        let cfg = testConfig' "typecheck/sigs"
        fsc cfg "%s --target:library -o:pos32.dll --warnaserror" cfg.fsc_flags ["pos32.fs"]
        peverify cfg "pos32.dll"

    [<Test>]
    let ``sigs pos33`` () =
        let cfg = testConfig' "typecheck/sigs"
        fsc cfg "%s --target:library -o:pos33.dll --warnaserror" cfg.fsc_flags ["pos33.fsi"; "pos33.fs"]
        peverify cfg "pos33.dll"

    [<Test>]
    let ``sigs pos34`` () =
        let cfg = testConfig' "typecheck/sigs"
        fsc cfg "%s --target:library -o:pos34.dll --warnaserror" cfg.fsc_flags ["pos34.fs"]
        peverify cfg "pos34.dll"

    [<Test>]
    let ``sigs pos35`` () =
        let cfg = testConfig' "typecheck/sigs"
        fsc cfg "%s --target:library -o:pos35.dll --warnaserror" cfg.fsc_flags ["pos35.fs"]
        peverify cfg "pos35.dll"

    [<Test>]
    let ``sigs pos23`` () =
        let cfg = testConfig' "typecheck/sigs"
        fsc cfg "%s --target:exe -o:pos23.exe" cfg.fsc_flags ["pos23.fs"]
        peverify cfg "pos23.exe"
        exec cfg ("." ++ "pos23.exe") ""

    [<Test>]
    let ``sigs pos20`` () =
        let cfg = testConfig' "typecheck/sigs"
        fsc cfg "%s --target:exe -o:pos20.exe" cfg.fsc_flags ["pos20.fs"]
        peverify cfg "pos20.exe"
        exec cfg ("." ++ "pos20.exe") ""

    [<Test>]
    let ``sigs pos19`` () =
        let cfg = testConfig' "typecheck/sigs"
        fsc cfg "%s --target:exe -o:pos19.exe" cfg.fsc_flags ["pos19.fs"]
        peverify cfg "pos19.exe"
        exec cfg ("." ++ "pos19.exe") ""

    [<Test>]
    let ``sigs pos18`` () =
        let cfg = testConfig' "typecheck/sigs"
        fsc cfg "%s --target:exe -o:pos18.exe" cfg.fsc_flags ["pos18.fs"]
        peverify cfg "pos18.exe"
        exec cfg ("." ++ "pos18.exe") ""

    [<Test>]
    let ``sigs pos16`` () =
        let cfg = testConfig' "typecheck/sigs"
        fsc cfg "%s --target:exe -o:pos16.exe" cfg.fsc_flags ["pos16.fs"]
        peverify cfg "pos16.exe"
        exec cfg ("." ++ "pos16.exe") ""

    [<Test>]
    let ``sigs pos17`` () =
        let cfg = testConfig' "typecheck/sigs"
        fsc cfg "%s --target:exe -o:pos17.exe" cfg.fsc_flags ["pos17.fs"]
        peverify cfg "pos17.exe"
        exec cfg ("." ++ "pos17.exe") ""

    [<Test>]
    let ``sigs pos15`` () =
        let cfg = testConfig' "typecheck/sigs"
        fsc cfg "%s --target:exe -o:pos15.exe" cfg.fsc_flags ["pos15.fs"]
        peverify cfg "pos15.exe"
        exec cfg ("." ++ "pos15.exe") ""

    [<Test>]
    let ``sigs pos14`` () =
        let cfg = testConfig' "typecheck/sigs"
        fsc cfg "%s --target:exe -o:pos14.exe" cfg.fsc_flags ["pos14.fs"]
        peverify cfg "pos14.exe"
        exec cfg ("." ++ "pos14.exe") ""

    [<Test>]
    let ``sigs pos13`` () =
        let cfg = testConfig' "typecheck/sigs"
        fsc cfg "%s --target:exe -o:pos13.exe" cfg.fsc_flags ["pos13.fs"]
        peverify cfg "pos13.exe"
        exec cfg ("." ++ "pos13.exe") ""

    [<Test>]
    let ``sigs pos12 `` () =
        let cfg = testConfig' "typecheck/sigs"
        fsc cfg "%s -a -o:pos12.dll" cfg.fsc_flags ["pos12.fs"]

    [<Test>]
    let ``sigs pos11`` () =
        let cfg = testConfig' "typecheck/sigs"
        fsc cfg "%s -a -o:pos11.dll" cfg.fsc_flags ["pos11.fs"]

    [<Test>]
    let ``sigs pos10`` () =
        let cfg = testConfig' "typecheck/sigs"
        fsc cfg "%s -a -o:pos10.dll" cfg.fsc_flags ["pos10.fs"]
        peverify cfg "pos10.dll"

    [<Test>]
    let ``sigs pos09`` () =
        let cfg = testConfig' "typecheck/sigs"
        fsc cfg "%s -a -o:pos09.dll" cfg.fsc_flags ["pos09.fs"]
        peverify cfg "pos09.dll"

    [<Test>]
    let ``sigs pos07`` () =
        let cfg = testConfig' "typecheck/sigs"
        fsc cfg "%s -a -o:pos07.dll" cfg.fsc_flags ["pos07.fs"]
        peverify cfg "pos07.dll"

    [<Test>]
    let ``sigs pos08`` () =
        let cfg = testConfig' "typecheck/sigs"
        fsc cfg "%s -a -o:pos08.dll" cfg.fsc_flags ["pos08.fs"]
        peverify cfg "pos08.dll"

    [<Test>]
    let ``sigs pos06`` () =
        let cfg = testConfig' "typecheck/sigs"
        fsc cfg "%s -a -o:pos06.dll" cfg.fsc_flags ["pos06.fs"]
        peverify cfg "pos06.dll"

    [<Test>]
    let ``sigs pos03`` () =
        let cfg = testConfig' "typecheck/sigs"
        fsc cfg "%s -a -o:pos03.dll" cfg.fsc_flags ["pos03.fs"]
        peverify cfg "pos03.dll"
        fsc cfg "%s -a -o:pos03a.dll" cfg.fsc_flags ["pos03a.fsi"; "pos03a.fs"]
        peverify cfg "pos03a.dll"

    [<Test>]
    let ``sigs pos01a`` () =
        let cfg = testConfig' "typecheck/sigs"
        fsc cfg "%s -a -o:pos01a.dll" cfg.fsc_flags ["pos01a.fsi"; "pos01a.fs"]
        peverify cfg "pos01a.dll"

    [<Test>]
    let ``sigs pos02`` () =
        let cfg = testConfig' "typecheck/sigs"
        fsc cfg "%s -a -o:pos02.dll" cfg.fsc_flags ["pos02.fs"]
        peverify cfg "pos02.dll"

    [<Test>]
    let ``sigs pos05`` () =
        let cfg = testConfig' "typecheck/sigs"
        fsc cfg "%s -a -o:pos05.dll" cfg.fsc_flags ["pos05.fs"]

    [<Test>]
    let ``type check neg01`` () = singleNegTest (testConfig' "typecheck/sigs") "neg01"

    [<Test>]
    let ``type check neg02`` () = singleNegTest (testConfig' "typecheck/sigs") "neg02"

    [<Test>]
    let ``type check neg03`` () = singleNegTest (testConfig' "typecheck/sigs") "neg03"

    [<Test>]
    let ``type check neg04`` () = singleNegTest (testConfig' "typecheck/sigs") "neg04"

    [<Test>]
    let ``type check neg05`` () = singleNegTest (testConfig' "typecheck/sigs") "neg05"

    [<Test>]
    let ``type check neg06`` () = singleNegTest (testConfig' "typecheck/sigs") "neg06"

    [<Test>]
    let ``type check neg06_a`` () = singleNegTest (testConfig' "typecheck/sigs") "neg06_a"

    [<Test>]
    let ``type check neg06_b`` () = singleNegTest (testConfig' "typecheck/sigs") "neg06_b"

    [<Test>]
    let ``type check neg07`` () = singleNegTest (testConfig' "typecheck/sigs") "neg07"

    [<Test>]
    let ``type check neg08`` () = singleNegTest (testConfig' "typecheck/sigs") "neg08"

    [<Test>]
    let ``type check neg09`` () = singleNegTest (testConfig' "typecheck/sigs") "neg09"

    [<Test>]
    let ``type check neg10`` () = singleNegTest (testConfig' "typecheck/sigs") "neg10"

    [<Test>]
    let ``type check neg10_a`` () = singleNegTest (testConfig' "typecheck/sigs") "neg10_a"

    [<Test>]
    let ``type check neg11`` () = singleNegTest (testConfig' "typecheck/sigs") "neg11"

    [<Test>]
    let ``type check neg12`` () = singleNegTest (testConfig' "typecheck/sigs") "neg12"

    [<Test>]
    let ``type check neg13`` () = singleNegTest (testConfig' "typecheck/sigs") "neg13"

    [<Test>]
    let ``type check neg14`` () = singleNegTest (testConfig' "typecheck/sigs") "neg14"

    [<Test>]
    let ``type check neg15`` () = singleNegTest (testConfig' "typecheck/sigs") "neg15"

    [<Test>]
    let ``type check neg16`` () = singleNegTest (testConfig' "typecheck/sigs") "neg16"

    [<Test>]
    let ``type check neg17`` () = singleNegTest (testConfig' "typecheck/sigs") "neg17"

    [<Test>]
    let ``type check neg18`` () = singleNegTest (testConfig' "typecheck/sigs") "neg18"

    [<Test>]
    let ``type check neg19`` () = singleNegTest (testConfig' "typecheck/sigs") "neg19"

    [<Test>]
    let ``type check neg20`` () = singleNegTest (testConfig' "typecheck/sigs") "neg20"

    [<Test>]
    let ``type check neg21`` () = singleNegTest (testConfig' "typecheck/sigs") "neg21"

    [<Test>]
    let ``type check neg22`` () = singleNegTest (testConfig' "typecheck/sigs") "neg22"

    [<Test>]
    let ``type check neg23`` () = singleNegTest (testConfig' "typecheck/sigs") "neg23"

    [<Test>]
    let ``type check neg24 version 4.6`` () =
        let cfg = testConfig' "typecheck/sigs/version46"
        // For some reason this warning is off by default in the test framework but in this case we are testing for it
        let cfg = { cfg with fsc_flags = cfg.fsc_flags.Replace("--nowarn:20", "") }
        singleVersionedNegTest cfg "4.6" "neg24"

    [<Test>]
    let ``type check neg24 version 4.7`` () =
        let cfg = testConfig' "typecheck/sigs/version47"
        // For some reason this warning is off by default in the test framework but in this case we are testing for it
        let cfg = { cfg with fsc_flags = cfg.fsc_flags.Replace("--nowarn:20", "") }
        singleVersionedNegTest cfg "preview" "neg24"

    [<Test>]
    let ``type check neg25`` () = singleNegTest (testConfig' "typecheck/sigs") "neg25"

    [<Test>]
    let ``type check neg26`` () = singleNegTest (testConfig' "typecheck/sigs") "neg26"

    [<Test>]
    let ``type check neg27`` () = singleNegTest (testConfig' "typecheck/sigs") "neg27"

    [<Test>]
    let ``type check neg28`` () = singleNegTest (testConfig' "typecheck/sigs") "neg28"

    [<Test>]
    let ``type check neg29`` () = singleNegTest (testConfig' "typecheck/sigs") "neg29"

    [<Test>]
    let ``type check neg30`` () = singleNegTest (testConfig' "typecheck/sigs") "neg30"

    [<Test>]
    let ``type check neg31`` () = singleNegTest (testConfig' "typecheck/sigs") "neg31"

    [<Test>]
    let ``type check neg32`` () = singleNegTest (testConfig' "typecheck/sigs") "neg32"

    [<Test>]
    let ``type check neg33`` () = singleNegTest (testConfig' "typecheck/sigs") "neg33"

    [<Test>]
    let ``type check neg34`` () = singleNegTest (testConfig' "typecheck/sigs") "neg34"

    [<Test>]
    let ``type check neg35`` () = singleNegTest (testConfig' "typecheck/sigs") "neg35"

    [<Test>]
    let ``type check neg36`` () = singleNegTest (testConfig' "typecheck/sigs") "neg36"

    [<Test>]
    let ``type check neg37`` () = singleNegTest (testConfig' "typecheck/sigs") "neg37"

    [<Test>]
    let ``type check neg37_a`` () = singleNegTest (testConfig' "typecheck/sigs") "neg37_a"

    [<Test>]
    let ``type check neg38`` () = singleNegTest (testConfig' "typecheck/sigs") "neg38"

    [<Test>]
    let ``type check neg39`` () = singleNegTest (testConfig' "typecheck/sigs") "neg39"

    [<Test>]
    let ``type check neg40`` () = singleNegTest (testConfig' "typecheck/sigs") "neg40"

    [<Test>]
    let ``type check neg41`` () = singleNegTest (testConfig' "typecheck/sigs") "neg41"

    [<Test>]
    let ``type check neg42`` () = singleNegTest (testConfig' "typecheck/sigs") "neg42"

    [<Test>]
    let ``type check neg43`` () = singleNegTest (testConfig' "typecheck/sigs") "neg43"

    [<Test>]
    let ``type check neg44`` () = singleNegTest (testConfig' "typecheck/sigs") "neg44"

    [<Test>]
    let ``type check neg45`` () = singleNegTest (testConfig' "typecheck/sigs") "neg45"

    [<Test>]
    let ``type check neg46`` () = singleNegTest (testConfig' "typecheck/sigs") "neg46"

    [<Test>]
    let ``type check neg47`` () = singleNegTest (testConfig' "typecheck/sigs") "neg47"

    [<Test>]
    let ``type check neg48`` () = singleNegTest (testConfig' "typecheck/sigs") "neg48"

    [<Test>]
    let ``type check neg49`` () = singleNegTest (testConfig' "typecheck/sigs") "neg49"

    [<Test>]
    let ``type check neg50`` () = singleNegTest (testConfig' "typecheck/sigs") "neg50"

    [<Test>]
    let ``type check neg51`` () = singleNegTest (testConfig' "typecheck/sigs") "neg51"

    [<Test>]
    let ``type check neg52`` () = singleNegTest (testConfig' "typecheck/sigs") "neg52"

    [<Test>]
    let ``type check neg53`` () = singleNegTest (testConfig' "typecheck/sigs") "neg53"

    [<Test>]
    let ``type check neg54`` () = singleNegTest (testConfig' "typecheck/sigs") "neg54"

    [<Test>]
    let ``type check neg55`` () = singleNegTest (testConfig' "typecheck/sigs") "neg55"

    [<Test>]
    let ``type check neg56`` () = singleNegTest (testConfig' "typecheck/sigs") "neg56"

    [<Test>]
    let ``type check neg56_a`` () = singleNegTest (testConfig' "typecheck/sigs") "neg56_a"

    [<Test>]
    let ``type check neg56_b`` () = singleNegTest (testConfig' "typecheck/sigs") "neg56_b"

    [<Test>]
    let ``type check neg57`` () = singleNegTest (testConfig' "typecheck/sigs") "neg57"

    [<Test>]
    let ``type check neg58`` () = singleNegTest (testConfig' "typecheck/sigs") "neg58"

    [<Test>]
    let ``type check neg59`` () = singleNegTest (testConfig' "typecheck/sigs") "neg59"

    [<Test>]
    let ``type check neg60`` () = singleNegTest (testConfig' "typecheck/sigs") "neg60"

    [<Test>]
    let ``type check neg61`` () = singleNegTest (testConfig' "typecheck/sigs") "neg61"

    [<Test>]
    let ``type check neg62`` () = singleNegTest (testConfig' "typecheck/sigs") "neg62"

    [<Test>]
    let ``type check neg63`` () = singleNegTest (testConfig' "typecheck/sigs") "neg63"

    [<Test>]
    let ``type check neg64`` () = singleNegTest (testConfig' "typecheck/sigs") "neg64"

    [<Test>]
    let ``type check neg65`` () = singleNegTest (testConfig' "typecheck/sigs") "neg65"

    [<Test>]
    let ``type check neg66`` () = singleNegTest (testConfig' "typecheck/sigs") "neg66"

    [<Test>]
    let ``type check neg67`` () = singleNegTest (testConfig' "typecheck/sigs") "neg67"

    [<Test>]
    let ``type check neg68`` () = singleNegTest (testConfig' "typecheck/sigs") "neg68"

    [<Test>]
    let ``type check neg69`` () = singleNegTest (testConfig' "typecheck/sigs") "neg69"

    [<Test>]
    let ``type check neg70`` () = singleNegTest (testConfig' "typecheck/sigs") "neg70"

    [<Test>]
    let ``type check neg71`` () = singleNegTest (testConfig' "typecheck/sigs") "neg71"

    [<Test>]
    let ``type check neg72`` () = singleNegTest (testConfig' "typecheck/sigs") "neg72"

    [<Test>]
    let ``type check neg73`` () = singleNegTest (testConfig' "typecheck/sigs") "neg73"

    [<Test>]
    let ``type check neg74`` () = singleNegTest (testConfig' "typecheck/sigs") "neg74"

    [<Test>]
    let ``type check neg75`` () = singleNegTest (testConfig' "typecheck/sigs") "neg75"

    [<Test>]
    let ``type check neg76`` () = singleNegTest (testConfig' "typecheck/sigs") "neg76"

    [<Test>]
    let ``type check neg77`` () = singleNegTest (testConfig' "typecheck/sigs") "neg77"

    [<Test>]
    let ``type check neg78`` () = singleNegTest (testConfig' "typecheck/sigs") "neg78"

    [<Test>]
    let ``type check neg79`` () = singleNegTest (testConfig' "typecheck/sigs") "neg79"

    [<Test>]
    let ``type check neg80`` () = singleNegTest (testConfig' "typecheck/sigs") "neg80"

    [<Test>]
    let ``type check neg81`` () = singleNegTest (testConfig' "typecheck/sigs") "neg81"

    [<Test>]
    let ``type check neg82`` () = singleNegTest (testConfig' "typecheck/sigs") "neg82"

    [<Test>]
    let ``type check neg83`` () = singleNegTest (testConfig' "typecheck/sigs") "neg83"

    [<Test>]
    let ``type check neg84`` () = singleNegTest (testConfig' "typecheck/sigs") "neg84"

    [<Test>]
    let ``type check neg85`` () = singleNegTest (testConfig' "typecheck/sigs") "neg85"

    [<Test>]
    let ``type check neg86`` () = singleNegTest (testConfig' "typecheck/sigs") "neg86"

    [<Test>]
    let ``type check neg87`` () = singleNegTest (testConfig' "typecheck/sigs") "neg87"

    [<Test>]
    let ``type check neg88`` () = singleNegTest (testConfig' "typecheck/sigs") "neg88"

    [<Test>]
    let ``type check neg89`` () = singleNegTest (testConfig' "typecheck/sigs") "neg89"

    [<Test>]
    let ``type check neg90`` () = singleNegTest (testConfig' "typecheck/sigs") "neg90"

    [<Test>]
    let ``type check neg91`` () = singleNegTest (testConfig' "typecheck/sigs") "neg91"

    [<Test>]
    let ``type check neg92`` () = singleNegTest (testConfig' "typecheck/sigs") "neg92"

    [<Test>]
    let ``type check neg93`` () = singleNegTest (testConfig' "typecheck/sigs") "neg93"

    [<Test>]
    let ``type check neg94`` () = singleNegTest (testConfig' "typecheck/sigs") "neg94"

    [<Test>]
    let ``type check neg95`` () = singleNegTest (testConfig' "typecheck/sigs") "neg95"

    [<Test>]
    let ``type check neg96`` () = singleNegTest (testConfig' "typecheck/sigs") "neg96"

    [<Test>]
    let ``type check neg97`` () = singleNegTest (testConfig' "typecheck/sigs") "neg97"

    [<Test>]
    let ``type check neg98`` () = singleNegTest (testConfig' "typecheck/sigs") "neg98"

    [<Test>]
    let ``type check neg99`` () = singleNegTest (testConfig' "typecheck/sigs") "neg99"

    [<Test>]
    let ``type check neg100`` () =
        let cfg = testConfig' "typecheck/sigs"
        let cfg = { cfg with fsc_flags = cfg.fsc_flags + " --warnon:3218" }
        singleNegTest cfg "neg100"

    [<Test>]
    let ``type check neg101`` () = singleNegTest (testConfig' "typecheck/sigs") "neg101"

    [<Test>]
    let ``type check neg102`` () = singleNegTest (testConfig' "typecheck/sigs") "neg102"

    [<Test>]
    let ``type check neg103`` () = singleNegTest (testConfig' "typecheck/sigs") "neg103"

    [<Test>]
    let ``type check neg104`` () = singleNegTest (testConfig' "typecheck/sigs") "neg104"

    [<Test>]
    let ``type check neg106`` () = singleNegTest (testConfig' "typecheck/sigs") "neg106"

    [<Test>]
    let ``type check neg107`` () = singleNegTest (testConfig' "typecheck/sigs") "neg107"

    [<Test>]
    let ``type check neg108`` () = singleNegTest (testConfig' "typecheck/sigs") "neg108"

    [<Test>]
    let ``type check neg109`` () = singleNegTest (testConfig' "typecheck/sigs") "neg109"

    [<Test>]
    let ``type check neg110`` () = singleNegTest (testConfig' "typecheck/sigs") "neg110"

    [<Test>]
    let ``type check neg111`` () = singleNegTest (testConfig' "typecheck/sigs") "neg111"

    [<Test>]
    let ``type check neg113`` () = singleNegTest (testConfig' "typecheck/sigs") "neg113"

    [<Test>]
    let ``type check neg114`` () = singleNegTest (testConfig' "typecheck/sigs") "neg114"

    [<Test>]
    let ``type check neg115`` () = singleNegTest (testConfig' "typecheck/sigs") "neg115"

    [<Test>]
    let ``type check neg116`` () = singleNegTest (testConfig' "typecheck/sigs") "neg116"

    [<Test>]
    let ``type check neg117`` () = singleNegTest (testConfig' "typecheck/sigs") "neg117"

    [<Test>]
    let ``type check neg118`` () = singleNegTest (testConfig' "typecheck/sigs") "neg118"

    [<Test>]
    let ``type check neg119`` () = singleNegTest (testConfig' "typecheck/sigs") "neg119"

    [<Test>]
    let ``type check neg120`` () = singleNegTest (testConfig' "typecheck/sigs") "neg120"

    [<Test>]
    let ``type check neg121`` () = singleNegTest (testConfig' "typecheck/sigs") "neg121"

    [<Test>]
    let ``type check neg122`` () = singleNegTest (testConfig' "typecheck/sigs") "neg122"

    [<Test>]
    let ``type check neg123`` () = singleNegTest (testConfig' "typecheck/sigs") "neg123"

    [<Test>]
    let ``type check neg124`` () = singleNegTest (testConfig' "typecheck/sigs") "neg124"

    [<Test>]
    let ``type check neg125`` () = singleNegTest (testConfig' "typecheck/sigs") "neg125"

    [<Test>]
    let ``type check neg126`` () = singleNegTest (testConfig' "typecheck/sigs") "neg126"

    [<Test>]
    let ``type check neg127`` () = singleNegTest (testConfig' "typecheck/sigs") "neg127"

    [<Test>]
    let ``type check neg128`` () = singleNegTest (testConfig' "typecheck/sigs") "neg128"

    [<Test>]
    let ``type check neg129`` () = singleNegTest (testConfig' "typecheck/sigs") "neg129"

    [<Test>]
    let ``type check neg_anon_1`` () = singleNegTest (testConfig' "typecheck/sigs") "neg_anon_1"

    [<Test>]
    let ``type check neg_anon_2`` () = singleNegTest (testConfig' "typecheck/sigs") "neg_anon_2"

    [<Test>]
    let ``type check neg_issue_3752`` () = singleNegTest (testConfig' "typecheck/sigs") "neg_issue_3752"

    [<Test>]
    let ``type check neg_byref_1`` () = singleNegTest (testConfig' "typecheck/sigs") "neg_byref_1"

    [<Test>]
    let ``type check neg_byref_2`` () = singleNegTest (testConfig' "typecheck/sigs") "neg_byref_2"

    [<Test>]
    let ``type check neg_byref_3`` () = singleNegTest (testConfig' "typecheck/sigs") "neg_byref_3"

    [<Test>]
    let ``type check neg_byref_4`` () = singleNegTest (testConfig' "typecheck/sigs") "neg_byref_4"

    [<Test>]
    let ``type check neg_byref_5`` () = singleNegTest (testConfig' "typecheck/sigs") "neg_byref_5"

    [<Test>]
    let ``type check neg_byref_6`` () = singleNegTest (testConfig' "typecheck/sigs") "neg_byref_6"

    [<Test>]
    let ``type check neg_byref_7`` () = singleNegTest (testConfig' "typecheck/sigs") "neg_byref_7"

    [<Test>]
    let ``type check neg_byref_8`` () = singleNegTest (testConfig' "typecheck/sigs") "neg_byref_8"

    [<Test>]
    let ``type check neg_byref_10`` () = singleNegTest (testConfig' "typecheck/sigs") "neg_byref_10"

    [<Test>]
    let ``type check neg_byref_11`` () = singleNegTest (testConfig' "typecheck/sigs") "neg_byref_11"

    [<Test>]
    let ``type check neg_byref_12`` () = singleNegTest (testConfig' "typecheck/sigs") "neg_byref_12"

    [<Test>]
    let ``type check neg_byref_13`` () = singleNegTest (testConfig' "typecheck/sigs") "neg_byref_13"

    [<Test>]
    let ``type check neg_byref_14`` () = singleNegTest (testConfig' "typecheck/sigs") "neg_byref_14"

    [<Test>]
    let ``type check neg_byref_15`` () = singleNegTest (testConfig' "typecheck/sigs") "neg_byref_15"

    [<Test>]
    let ``type check neg_byref_16`` () = singleNegTest (testConfig' "typecheck/sigs") "neg_byref_16"

    [<Test>]
    let ``type check neg_byref_17`` () = singleNegTest (testConfig' "typecheck/sigs") "neg_byref_17"

    [<Test>]
    let ``type check neg_byref_18`` () = singleNegTest (testConfig' "typecheck/sigs") "neg_byref_18"

    [<Test>]
    let ``type check neg_byref_19`` () = singleNegTest (testConfig' "typecheck/sigs") "neg_byref_19"

    [<Test>]
    let ``type check neg_byref_20`` () = singleNegTest (testConfig' "typecheck/sigs") "neg_byref_20"

    [<Test>]
    let ``type check neg_byref_21`` () = singleNegTest (testConfig' "typecheck/sigs") "neg_byref_21"

    [<Test>]
    let ``type check neg_byref_22`` () = singleNegTest (testConfig' "typecheck/sigs") "neg_byref_22"

    [<Test>]
    let ``type check neg_byref_23`` () = singleNegTest (testConfig' "typecheck/sigs") "neg_byref_23"


module FscTests =
    [<Test>]
    let ``should be raised if AssemblyInformationalVersion has invalid version`` () =
        let cfg = testConfig' (Commands.createTempDir())

        let code  =
            """
namespace CST.RI.Anshun
open System.Reflection
[<assembly: AssemblyVersion("4.5.6.7")>]
[<assembly: AssemblyInformationalVersion("45.2048.main1.2-hotfix (upgrade Second Chance security)")>]
()
            """

        File.WriteAllText(cfg.Directory ++ "test.fs", code)

        fsc cfg "%s --nologo -o:lib.dll --target:library" cfg.fsc_flags ["test.fs"]

        let fv = Diagnostics.FileVersionInfo.GetVersionInfo(Commands.getfullpath cfg.Directory "lib.dll")

        fv.ProductVersion |> Assert.areEqual "45.2048.main1.2-hotfix (upgrade Second Chance security)"

        (fv.ProductMajorPart, fv.ProductMinorPart, fv.ProductBuildPart, fv.ProductPrivatePart)
        |> Assert.areEqual (45, 2048, 0, 2)


    [<Test>]
    let ``should set file version info on generated file`` () =
        let cfg = testConfig' (Commands.createTempDir())

        let code =
            """
namespace CST.RI.Anshun
open System.Reflection
open System.Runtime.CompilerServices
open System.Runtime.InteropServices
[<assembly: AssemblyTitle("CST.RI.Anshun.TreloarStation")>]
[<assembly: AssemblyDescription("Assembly is a part of Restricted Intelligence of Anshun planet")>]
[<assembly: AssemblyConfiguration("RELEASE")>]
[<assembly: AssemblyCompany("Compressed Space Transport")>]
[<assembly: AssemblyProduct("CST.RI.Anshun")>]
[<assembly: AssemblyCopyright("Copyright \u00A9 Compressed Space Transport 2380")>]
[<assembly: AssemblyTrademark("CST \u2122")>]
[<assembly: AssemblyVersion("12.34.56.78")>]
[<assembly: AssemblyFileVersion("99.88.77.66")>]
[<assembly: AssemblyInformationalVersion("17.56.2912.14")>]
()
            """

        File.WriteAllText(cfg.Directory ++ "test.fs", code)

        do fsc cfg "%s --nologo -o:lib.dll --target:library" cfg.fsc_flags ["test.fs"]

        let fv = System.Diagnostics.FileVersionInfo.GetVersionInfo(Commands.getfullpath cfg.Directory "lib.dll")
        fv.CompanyName |> Assert.areEqual "Compressed Space Transport"
        fv.FileVersion |> Assert.areEqual "99.88.77.66"

        (fv.FileMajorPart, fv.FileMinorPart, fv.FileBuildPart, fv.FilePrivatePart)
        |> Assert.areEqual (99,88,77,66)

        fv.ProductVersion |> Assert.areEqual "17.56.2912.14"
        (fv.ProductMajorPart, fv.ProductMinorPart, fv.ProductBuildPart, fv.ProductPrivatePart)
        |> Assert.areEqual (17,56,2912,14)

        fv.LegalCopyright |> Assert.areEqual "Copyright \u00A9 Compressed Space Transport 2380"
        fv.LegalTrademarks |> Assert.areEqual "CST \u2122"
#endif

#if NET472
module ProductVersionTest =

    let informationalVersionAttrName = typeof<System.Reflection.AssemblyInformationalVersionAttribute>.FullName
    let fileVersionAttrName = typeof<System.Reflection.AssemblyFileVersionAttribute>.FullName

    let fallbackTestData () =
        let defAssemblyVersion = (1us,2us,3us,4us)
        let defAssemblyVersionString = let v1,v2,v3,v4 = defAssemblyVersion in sprintf "%d.%d.%d.%d" v1 v2 v3 v4
        [ defAssemblyVersionString, None, None, defAssemblyVersionString
          defAssemblyVersionString, (Some "5.6.7.8"), None, "5.6.7.8"
          defAssemblyVersionString, (Some "5.6.7.8" ), (Some "22.44.66.88"), "22.44.66.88"
          defAssemblyVersionString, None, (Some "22.44.66.88" ), "22.44.66.88" ]
        |> List.map (fun (a,f,i,e) -> (a, f, i, e))

    [<Test>]
    let ``should use correct fallback``() =

       for (assemblyVersion, fileVersion, infoVersion, expected) in fallbackTestData () do
        let cfg = testConfig' (Commands.createTempDir())
        let dir = cfg.Directory

        printfn "Directory: %s" dir

        let code =
            let globalAssembly (attr: Type) attrValue =
                sprintf """[<assembly: %s("%s")>]""" attr.FullName attrValue

            let attrs =
                [ assemblyVersion |> (globalAssembly typeof<AssemblyVersionAttribute> >> Some)
                  fileVersion |> Option.map (globalAssembly typeof<AssemblyFileVersionAttribute>)
                  infoVersion |> Option.map (globalAssembly typeof<AssemblyInformationalVersionAttribute>) ]
                |> List.choose id

            sprintf """
namespace CST.RI.Anshun
%s
()
            """ (attrs |> String.concat Environment.NewLine)

        File.WriteAllText(cfg.Directory ++ "test.fs", code)

        fsc cfg "%s --nologo -o:lib.dll --target:library" cfg.fsc_flags ["test.fs"]

        let fileVersionInfo = Diagnostics.FileVersionInfo.GetVersionInfo(Commands.getfullpath cfg.Directory "lib.dll")

        fileVersionInfo.ProductVersion |> Assert.areEqual expected

module GeneratedSignatureTests =
    [<Test>]
    let ``members-basics-GENERATED_SIGNATURE`` () = singleTestBuildAndRun' "core/members/basics" GENERATED_SIGNATURE

    [<Test; Ignore("Flaky w.r.t. PEVerify.  https://github.com/Microsoft/visualfsharp/issues/2616")>]
    let ``access-GENERATED_SIGNATURE``() = singleTestBuildAndRun' "core/access" GENERATED_SIGNATURE

    [<Test>]
    let ``array-GENERATED_SIGNATURE``() = singleTestBuildAndRun' "core/array" GENERATED_SIGNATURE

    [<Test; Ignore("incorrect signature file generated, test has been disabled a long time")>]
    let ``genericmeasures-GENERATED_SIGNATURE`` () = singleTestBuildAndRun' "core/genericmeasures" GENERATED_SIGNATURE

    [<Test>]
    let ``innerpoly-GENERATED_SIGNATURE`` () = singleTestBuildAndRun' "core/innerpoly" GENERATED_SIGNATURE

    [<Test>]
    let ``measures-GENERATED_SIGNATURE`` () = singleTestBuildAndRun' "core/measures" GENERATED_SIGNATURE
#endif

#if !NETCOREAPP
module OverloadResolution =
    module ``fsharpqa migrated tests`` =
        let [<Test>] ``Conformance\Expressions\SyntacticSugar (E_Slices01.fs)`` () = singleNegTest (testConfig' "conformance/expressions/syntacticsugar") "E_Slices01"
        let [<Test>] ``Conformance\Expressions\Type-relatedExpressions (E_RigidTypeAnnotation03.fsx)`` () = singleNegTest (testConfig' "conformance/expressions/type-relatedexpressions") "E_RigidTypeAnnotation03"
        let [<Test>] ``Conformance\Inference (E_OneTypeVariable03.fs)`` () = singleNegTest (testConfig' "conformance/inference") "E_OneTypeVariable03"
        let [<Test>] ``Conformance\Inference (E_OneTypeVariable03rec.fs)`` () = singleNegTest (testConfig' "conformance/inference") "E_OneTypeVariable03rec"
        let [<Test>] ``Conformance\Inference (E_TwoDifferentTypeVariablesGen00.fs)`` () = singleNegTest (testConfig' "conformance/inference") "E_TwoDifferentTypeVariablesGen00"
        let [<Test>] ``Conformance\Inference (E_TwoDifferentTypeVariables01.fs)`` () = singleNegTest (testConfig' "conformance/inference") "E_TwoDifferentTypeVariables01"
        let [<Test>] ``Conformance\Inference (E_TwoDifferentTypeVariables01rec.fs)`` () = singleNegTest (testConfig' "conformance/inference") "E_TwoDifferentTypeVariables01rec"
        let [<Test>] ``Conformance\Inference (E_TwoDifferentTypeVariablesGen00rec.fs)`` () = singleNegTest (testConfig' "conformance/inference") "E_TwoDifferentTypeVariablesGen00rec"
        let [<Test>] ``Conformance\Inference (E_TwoEqualTypeVariables02.fs)`` () = singleNegTest (testConfig' "conformance/inference") "E_TwoEqualTypeVariables02"
        let [<Test>] ``Conformance\Inference (E_TwoEqualYypeVariables02rec.fs)`` () = singleNegTest (testConfig' "conformance/inference") "E_TwoEqualYypeVariables02rec"
        let [<Test>] ``Conformance\Inference (E_LeftToRightOverloadResolution01.fs)`` () = singleNegTest (testConfig' "conformance/inference") "E_LeftToRightOverloadResolution01"
        let [<Test>] ``Conformance\WellFormedness (E_Clashing_Values_in_AbstractClass01.fs)`` () = singleNegTest (testConfig' "conformance/wellformedness") "E_Clashing_Values_in_AbstractClass01"
        let [<Test>] ``Conformance\WellFormedness (E_Clashing_Values_in_AbstractClass03.fs)`` () = singleNegTest (testConfig' "conformance/wellformedness") "E_Clashing_Values_in_AbstractClass03"
        let [<Test>] ``Conformance\WellFormedness (E_Clashing_Values_in_AbstractClass04.fs)`` () = singleNegTest (testConfig' "conformance/wellformedness") "E_Clashing_Values_in_AbstractClass04"
        // note: this test still exist in fsharpqa to assert the compiler doesn't crash
        // the part of the code generating a flaky error due to https://github.com/dotnet/fsharp/issues/6725
        // is elided here to focus on overload resolution error messages
        let [<Test>] ``Conformance\LexicalAnalysis\SymbolicOperators (E_LessThanDotOpenParen001.fs)`` () = singleNegTest (testConfig' "conformance/lexicalanalysis") "E_LessThanDotOpenParen001"

    module ``error messages using BCL``=
        let [<Test>] ``neg_System.Convert.ToString.OverloadList``() = singleNegTest (testConfig' "typecheck/overloads") "neg_System.Convert.ToString.OverloadList"
        let [<Test>] ``neg_System.Threading.Tasks.Task.Run.OverloadList``() = singleNegTest (testConfig' "typecheck/overloads") "neg_System.Threading.Tasks.Task.Run.OverloadList"
        let [<Test>] ``neg_System.Drawing.Graphics.DrawRectangleOverloadList.fsx``() = singleNegTest (testConfig' "typecheck/overloads") "neg_System.Drawing.Graphics.DrawRectangleOverloadList"

    module ``ad hoc code overload error messages``=
        let [<Test>] ``neg_many_many_overloads`` () = singleNegTest (testConfig' "typecheck/overloads") "neg_many_many_overloads"
        let [<Test>] ``neg_interface_generics`` () = singleNegTest (testConfig' "typecheck/overloads") "neg_interface_generics"
        let [<Test>] ``neg_known_return_type_and_known_type_arguments`` () = singleNegTest (testConfig' "typecheck/overloads") "neg_known_return_type_and_known_type_arguments"
        let [<Test>] ``neg_generic_known_argument_types`` () = singleNegTest (testConfig' "typecheck/overloads") "neg_generic_known_argument_types"
        let [<Test>] ``neg_tupled_arguments`` () = singleNegTest (testConfig' "typecheck/overloads") "neg_tupled_arguments"
#endif<|MERGE_RESOLUTION|>--- conflicted
+++ resolved
@@ -348,37 +348,32 @@
         testOkFile.CheckExists()
 
     [<Test>]
-<<<<<<< HEAD
+    let ``state-machines-non-optimized`` () = 
+        let cfg = testConfig "core/state-machines"
+
+        use testOkFile = fileguard cfg "test.ok"
+
+        fsc cfg "%s -o:test.exe -g --tailcalls- --optimize- --langversion:preview" cfg.fsc_flags ["test.fsx"]
+
+        exec cfg ("." ++ "test.exe") ""
+
+        testOkFile.CheckExists()
+
+    [<Test>]
+    let ``state-machines-optimized`` () = 
+        let cfg = testConfig "core/state-machines"
+
+        use testOkFile = fileguard cfg "test.ok"
+
+        fsc cfg "%s -o:test.exe -g --tailcalls+ --optimize+ --langversion:preview" cfg.fsc_flags ["test.fsx"]
+
+        exec cfg ("." ++ "test.exe") ""
+
+        testOkFile.CheckExists()
+
+    [<Test>]
     let ``lots-of-conditionals``() =
         let cfg = testConfig' "core/large/conditionals"
-=======
-    let ``state-machines-non-optimized`` () = 
-        let cfg = testConfig "core/state-machines"
-
-        use testOkFile = fileguard cfg "test.ok"
-
-        fsc cfg "%s -o:test.exe -g --tailcalls- --optimize- --langversion:preview" cfg.fsc_flags ["test.fsx"]
-
-        exec cfg ("." ++ "test.exe") ""
-
-        testOkFile.CheckExists()
-
-    [<Test>]
-    let ``state-machines-optimized`` () = 
-        let cfg = testConfig "core/state-machines"
-
-        use testOkFile = fileguard cfg "test.ok"
-
-        fsc cfg "%s -o:test.exe -g --tailcalls+ --optimize+ --langversion:preview" cfg.fsc_flags ["test.fsx"]
-
-        exec cfg ("." ++ "test.exe") ""
-
-        testOkFile.CheckExists()
-
-    [<Test>]
-    let ``lots-of-conditionals``() = 
-        let cfg = testConfig "core/large/conditionals"
->>>>>>> c4eeb59f
         use testOkFile = fileguard cfg "test.ok"
         fsc cfg "%s -o:test.exe " cfg.fsc_flags ["LargeConditionals-200.fs"]
         exec cfg ("." ++ "test.exe") ""
