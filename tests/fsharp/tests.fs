--- conflicted
+++ resolved
@@ -64,8 +64,8 @@
     [<Test>]
     let ``array-FSC_BASIC-5.0`` () = singleTestBuildAndRunVersion "core/array" FSC_BASIC "5.0"
 
-<<<<<<< HEAD
-    [<Test>]
+    [<Test>]
+    [<Test; Ignore("Some tests fail on .NET6 preview6, and fixed in preview7, disabling until preview7 gets released.")>]
     let ``array-FSI_BASIC-5.0`` () = singleTestBuildAndRunVersion "core/array" FSI_BASIC "5.0"
 
     [<Test>]
@@ -78,6 +78,7 @@
     let ``array-no-dot-FSC_BASIC`` () = singleTestBuildAndRunVersion "core/array-no-dot" FSC_BASIC "preview"
 
     [<Test>]
+    [<Test; Ignore("Some tests fail on .NET6 preview6, and fixed in preview7, disabling until preview7 gets released.")>]
     let ``array-no-dot-FSI_BASIC`` () = singleTestBuildAndRunVersion "core/array-no-dot" FSI_BASIC "preview"
 
     [<Test>]
@@ -99,13 +100,6 @@
     let ``ref-ops-deprecation-langversion-preview`` () =
         let cfg = testConfig "core/ref-ops-deprecation"
         singleVersionedNegTest cfg "preview" "test-langversion-preview"
-=======
-    // TODO: We need to migrate to .NET 6, but Array2D.set is broken there yet, until https://github.com/dotnet/runtime/pull/54656 gets into the release.
-    // It should land into preview7, which is set to be released August 10th 2021.
-    // These tests should be reenabled then.
-    [<Test; Ignore("Some tests fail on .NET6 preview6, and fixed in preview7, disabling until preview7 gets released.")>]
-    let ``array-FSI_BASIC`` () = singleTestBuildAndRun "core/array" FSI_BASIC
->>>>>>> d5cc1167
 
     [<Test>]
     let ``auto-widen-version-5_0``() = 
