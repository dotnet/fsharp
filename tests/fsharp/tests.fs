--- conflicted
+++ resolved
@@ -69,7 +69,7 @@
 #endif
 
 
-    [<Fact(Skip="Need to deal with hardcoded paths?")>]
+    [<Fact>]
     let ``SDKTests`` () =
         let cfg = testConfig "SDKTests"
 
@@ -78,7 +78,6 @@
         let projectFile = cfg.Directory ++ "AllSdkTargetsTests.proj"
 
         exec cfg cfg.DotNetExe ($"msbuild {projectFile} /p:Configuration={cfg.BUILD_CONFIG} -property:FSharpRepositoryPath={FSharpRepositoryPath}")
-
 
 #if !NETCOREAPP
 module CoreTests1 =
@@ -2410,11 +2409,7 @@
 module FscTests =
     [<Fact>]
     let ``should be raised if AssemblyInformationalVersion has invalid version`` () =
-<<<<<<< HEAD
-        let cfg = testConfigWithoutSourceDirectory()
-=======
         let cfg = createConfigWithEmptyDirectory()
->>>>>>> 75fffe09
 
         let code  =
             """
@@ -2439,11 +2434,7 @@
 
     [<Fact>]
     let ``should set file version info on generated file`` () =
-<<<<<<< HEAD
-        let cfg = testConfigWithoutSourceDirectory()
-=======
         let cfg = createConfigWithEmptyDirectory()
->>>>>>> 75fffe09
 
         let code =
             """
@@ -2502,11 +2493,7 @@
     let ``should use correct fallback``() =
 
        for (assemblyVersion, fileVersion, infoVersion, expected) in fallbackTestData () do
-<<<<<<< HEAD
-        let cfg = testConfigWithoutSourceDirectory()
-=======
         let cfg = createConfigWithEmptyDirectory()
->>>>>>> 75fffe09
         let dir = cfg.Directory
 
         printfn "Directory: %s" dir
