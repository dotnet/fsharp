--- conflicted
+++ resolved
@@ -2466,11 +2466,7 @@
     [<Test>]
     let ``sigs pos40`` () =
         let cfg = testConfig "typecheck/sigs"
-<<<<<<< HEAD
         fsc cfg "%s --langversion:6.0 --target:exe -o:pos40.exe" cfg.fsc_flags ["pos40.fs"]
-=======
-        fsc cfg "%s --langversion:preview --target:exe -o:pos40.exe" cfg.fsc_flags ["pos40.fs"]
->>>>>>> 0591e4c6
         peverify cfg "pos40.exe"
         exec cfg ("." ++ "pos40.exe") ""
 
@@ -3030,11 +3026,7 @@
     let ``type check neg130`` () = singleNegTest (testConfig "typecheck/sigs") "neg130"
 
     [<Test>]
-<<<<<<< HEAD
     let ``type check neg131`` () = singleVersionedNegTest (testConfig "typecheck/sigs") "6.0" "neg131"
-=======
-    let ``type check neg131`` () = singleVersionedNegTest (testConfig "typecheck/sigs") "preview" "neg131"
->>>>>>> 0591e4c6
 
     [<Test>]
     let ``type check neg132`` () = singleVersionedNegTest (testConfig "typecheck/sigs") "5.0" "neg132"
