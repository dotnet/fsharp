--- conflicted
+++ resolved
@@ -2252,17 +2252,15 @@
         exec cfg ("." ++ "pos36-srtp-app.exe") ""
 
     [<Test>]
-<<<<<<< HEAD
     let ``sigs pos37`` () =
         let cfg = testConfig' "typecheck/sigs"
         fsc cfg "%s --target:library -o:pos37.dll --warnaserror" cfg.fsc_flags ["pos37.fs"]
         peverify cfg "pos37.dll"
-=======
+
     let ``sigs pos38`` () =
         let cfg = testConfig' "typecheck/sigs"
         fsc cfg "%s --target:library -o:pos38.dll --warnaserror" cfg.fsc_flags ["pos38.fs"]
         peverify cfg "pos38.dll"
->>>>>>> 2bfdb793
 
     [<Test>]
     let ``sigs pos23`` () =
