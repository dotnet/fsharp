﻿// To run these tests in F# Interactive , 'build net40', then send this chunk, then evaluate body of a test
#if INTERACTIVE
#r @"../../packages/NUnit.3.5.0/lib/net45/nunit.framework.dll"
#load "../../src/scripts/scriptlib.fsx"
#load "../FSharp.Test.Utilities/TestFramework.fs"
#load "single-test.fs"
#else
module FSharp.Tests.Core
#endif

open System
open System.IO
open System.Reflection
open System.Reflection.PortableExecutable
open NUnit.Framework
open TestFramework
open Scripting
open SingleTest
open HandleExpects

#if NETCOREAPP
// Use these lines if you want to test CoreCLR
let FSC_BASIC = FSC_CORECLR
let FSC_BUILDONLY = FSC_CORECLR_BUILDONLY
let FSI_BASIC = FSI_CORECLR
#else
let FSC_BASIC = FSC_OPT_PLUS_DEBUG
let FSI_BASIC = FSI_FILE
#endif
// ^^^^^^^^^^^^ To run these tests in F# Interactive , 'build net40', then send this chunk, then evaluate body of a test ^^^^^^^^^^^^

let inline getTestsDirectory dir = __SOURCE_DIRECTORY__ ++ dir
let singleTestBuildAndRun' = getTestsDirectory >> singleTestBuildAndRun
let singleTestBuildAndRunVersion' = getTestsDirectory >> singleTestBuildAndRunVersion
let testConfig' = getTestsDirectory >> testConfig

module CoreTests =
    // These tests are enabled for .NET Framework and .NET Core
    [<Test>]
    let ``access-FSC_BASIC``() = singleTestBuildAndRun' "core/access" FSC_BASIC

    [<Test>]
    let ``access-FSI_BASIC``() = singleTestBuildAndRun' "core/access" FSI_BASIC

    [<Test>]
    let ``apporder-FSC_BASIC`` () = singleTestBuildAndRun' "core/apporder" FSC_BASIC

    [<Test>]
    let ``apporder-FSI_BASIC`` () = singleTestBuildAndRun' "core/apporder" FSI_BASIC

    [<Test>]
    let ``array-FSC_BASIC`` () = singleTestBuildAndRun' "core/array" FSC_BASIC

    [<Test>]
    let ``array-FSI_BASIC`` () = singleTestBuildAndRun' "core/array" FSI_BASIC

    [<Test>]
    let ``comprehensions-FSC_BASIC`` () = singleTestBuildAndRun' "core/comprehensions" FSC_BASIC

    [<Test>]
    let ``comprehensions-FSI_BASIC`` () = singleTestBuildAndRun' "core/comprehensions" FSI_BASIC

    [<Test>]
    let ``comprehensionshw-FSC_BASIC`` () = singleTestBuildAndRun' "core/comprehensions-hw" FSC_BASIC

    [<Test>]
    let ``comprehensionshw-FSI_BASIC`` () = singleTestBuildAndRun' "core/comprehensions-hw" FSI_BASIC

    [<Test>]
    let ``genericmeasures-FSC_BASIC`` () = singleTestBuildAndRun' "core/genericmeasures" FSC_BASIC

    [<Test>]
    let ``genericmeasures-FSI_BASIC`` () = singleTestBuildAndRun' "core/genericmeasures" FSI_BASIC

    [<Test>]
    let ``innerpoly-FSC_BASIC`` () = singleTestBuildAndRun' "core/innerpoly" FSC_BASIC

    [<Test>]
    let ``innerpoly-FSI_BASIC`` () = singleTestBuildAndRun' "core/innerpoly" FSI_BASIC

    [<Test>]
    let ``namespaceAttributes-FSC_BASIC`` () = singleTestBuildAndRun' "core/namespaces" FSC_BASIC

    [<Test>]
    let ``unicode2-FSC_BASIC`` () = singleTestBuildAndRun' "core/unicode" FSC_BASIC // TODO: fails on coreclr

    [<Test>]
    let ``unicode2-FSI_BASIC`` () = singleTestBuildAndRun' "core/unicode" FSI_BASIC

    [<Test>]
    let ``lazy test-FSC_BASIC`` () = singleTestBuildAndRun' "core/lazy" FSC_BASIC

    [<Test>]
    let ``lazy test-FSI_BASIC`` () = singleTestBuildAndRun' "core/lazy" FSI_BASIC

    [<Test>]
    let ``letrec-FSC_BASIC`` () = singleTestBuildAndRun' "core/letrec" FSC_BASIC

    [<Test>]
    let ``letrec-FSI_BASIC`` () = singleTestBuildAndRun' "core/letrec" FSI_BASIC

    [<Test>]
    let ``letrec (mutrec variations part one) FSC_BASIC`` () = singleTestBuildAndRun' "core/letrec-mutrec" FSC_BASIC

    [<Test>]
    let ``letrec (mutrec variations part one) FSI_BASIC`` () = singleTestBuildAndRun' "core/letrec-mutrec" FSI_BASIC

    [<Test>]
    let ``libtest-FSC_BASIC`` () = singleTestBuildAndRun' "core/libtest" FSC_BASIC

    [<Test>]
    let ``libtest-FSI_BASIC`` () = singleTestBuildAndRun' "core/libtest" FSI_BASIC

    [<Test>]
    let ``lift-FSC_BASIC`` () = singleTestBuildAndRun' "core/lift" FSC_BASIC

    [<Test>]
    let ``lift-FSI_BASIC`` () = singleTestBuildAndRun' "core/lift" FSI_BASIC

    [<Test>]
    let ``map-FSC_BASIC`` () = singleTestBuildAndRun' "core/map" FSC_BASIC

    [<Test>]
    let ``map-FSI_BASIC`` () = singleTestBuildAndRun' "core/map" FSI_BASIC

    [<Test>]
    let ``measures-FSC_BASIC`` () = singleTestBuildAndRun' "core/measures" FSC_BASIC

    [<Test>]
    let ``measures-FSI_BASIC`` () = singleTestBuildAndRun' "core/measures" FSI_BASIC

    [<Test>]
    let ``nested-FSC_BASIC`` () = singleTestBuildAndRun' "core/nested" FSC_BASIC

    [<Test>]
    let ``nested-FSI_BASIC`` () = singleTestBuildAndRun' "core/nested" FSI_BASIC

    [<Test>]
    let ``members-ops-FSC_BASIC`` () = singleTestBuildAndRun' "core/members/ops" FSC_BASIC

    [<Test>]
    let ``members-ops-FSI_BASIC`` () = singleTestBuildAndRun' "core/members/ops" FSI_BASIC

    [<Test>]
    let ``members-ops-mutrec-FSC_BASIC`` () = singleTestBuildAndRun' "core/members/ops-mutrec" FSC_BASIC

    [<Test>]
    let ``members-ops-mutrec-FSI_BASIC`` () = singleTestBuildAndRun' "core/members/ops-mutrec" FSI_BASIC

    [<Test>]
    let ``seq-FSC_BASIC`` () = singleTestBuildAndRun' "core/seq" FSC_BASIC

    [<Test>]
    let ``seq-FSI_BASIC`` () = singleTestBuildAndRun' "core/seq" FSI_BASIC

    [<Test>]
    let ``math-numbers-FSC_BASIC`` () = singleTestBuildAndRun' "core/math/numbers" FSC_BASIC

    [<Test>]
    let ``math-numbers-FSI_BASIC`` () = singleTestBuildAndRun' "core/math/numbers" FSI_BASIC

    [<Test>]
    let ``members-ctree-FSC_BASIC`` () = singleTestBuildAndRun' "core/members/ctree" FSC_BASIC

    [<Test>]
    let ``members-ctree-FSI_BASIC`` () = singleTestBuildAndRun' "core/members/ctree" FSI_BASIC

    [<Test>]
    let ``members-factors-FSC_BASIC`` () = singleTestBuildAndRun' "core/members/factors" FSC_BASIC

    [<Test>]
    let ``members-factors-FSI_BASIC`` () = singleTestBuildAndRun' "core/members/factors" FSI_BASIC

    [<Test>]
    let ``members-factors-mutrec-FSC_BASIC`` () = singleTestBuildAndRun' "core/members/factors-mutrec" FSC_BASIC

    [<Test>]
    let ``members-factors-mutrec-FSI_BASIC`` () = singleTestBuildAndRun' "core/members/factors-mutrec" FSI_BASIC

    [<Test>]
    let ``graph-FSC_BASIC`` () = singleTestBuildAndRun' "perf/graph" FSC_BASIC

    [<Test>]
    let ``graph-FSI_BASIC`` () = singleTestBuildAndRun' "perf/graph" FSI_BASIC

    [<Test>]
    let ``nbody-FSC_BASIC`` () = singleTestBuildAndRun' "perf/nbody" FSC_BASIC

    [<Test>]
    let ``nbody-FSI_BASIC`` () = singleTestBuildAndRun' "perf/nbody" FSI_BASIC

    [<Test>]
    let ``letrec (mutrec variations part two) FSC_BASIC`` () = singleTestBuildAndRun' "core/letrec-mutrec2" FSC_BASIC

    [<Test>]
    let ``letrec (mutrec variations part two) FSI_BASIC`` () = singleTestBuildAndRun' "core/letrec-mutrec2" FSI_BASIC

    [<Test>]
    let ``printf`` () = singleTestBuildAndRun' "core/printf" FSC_BASIC

    [<Test>]
    let ``printf-interpolated`` () = singleTestBuildAndRunVersion' "core/printf-interpolated" FSC_BASIC "preview"

    [<Test>]
    let ``tlr-FSC_BASIC`` () = singleTestBuildAndRun' "core/tlr" FSC_BASIC

    [<Test>]
    let ``tlr-FSI_BASIC`` () = singleTestBuildAndRun' "core/tlr" FSI_BASIC

    [<Test>]
    let ``subtype-FSC_BASIC`` () = singleTestBuildAndRun' "core/subtype" FSC_BASIC

    [<Test>]
    let ``subtype-FSI_BASIC`` () = singleTestBuildAndRun' "core/subtype" FSI_BASIC

    [<Test>]
    let ``syntax-FSC_BASIC`` () = singleTestBuildAndRun' "core/syntax" FSC_BASIC

    [<Test>]
    let ``syntax-FSI_BASIC`` () = singleTestBuildAndRun' "core/syntax" FSI_BASIC

    [<Test>]
    let ``test int32-FSC_BASIC`` () = singleTestBuildAndRun' "core/int32" FSC_BASIC

    [<Test>]
    let ``test int32-FSI_BASIC`` () = singleTestBuildAndRun' "core/int32" FSI_BASIC

    [<Test>]
    let ``quotes-FSC-BASIC`` () = singleTestBuildAndRun' "core/quotes" FSC_BASIC

    [<Test>]
    let ``quotes-FSI-BASIC`` () = singleTestBuildAndRun' "core/quotes" FSI_BASIC

    [<Test>]
    let ``recordResolution-FSC_BASIC`` () = singleTestBuildAndRun' "core/recordResolution" FSC_BASIC

    [<Test>]
    let ``recordResolution-FSI_BASIC`` () = singleTestBuildAndRun' "core/recordResolution" FSI_BASIC

    [<Test>]
    let ``SDKTests`` () =
        let cfg = testConfig' "SDKTests"
        exec cfg cfg.DotNetExe ("msbuild " + Path.Combine(cfg.Directory, "AllSdkTargetsTests.proj"))

#if !NETCOREAPP
    [<Test>]
    let ``attributes-FSC_BASIC`` () = singleTestBuildAndRun' "core/attributes" FSC_BASIC

    [<Test>]
    let ``attributes-FSI_BASIC`` () = singleTestBuildAndRun' "core/attributes" FSI_BASIC

    [<Test>]
    let byrefs () =

        let cfg = testConfig' "core/byrefs"

        begin
            use testOkFile = fileguard cfg "test.ok"

            fsc cfg "%s -o:test.exe -g --langversion:4.7" cfg.fsc_flags ["test.fsx"]

            singleVersionedNegTest cfg "4.7" "test"
            exec cfg ("." ++ "test.exe") ""

            testOkFile.CheckExists()
        end

        begin
            use testOkFile = fileguard cfg "test.ok"

            fsc cfg "%s -o:test.exe -g --langversion:5.0" cfg.fsc_flags ["test.fsx"]

            singleVersionedNegTest cfg "5.0" "test"

            exec cfg ("." ++ "test.exe") ""

            testOkFile.CheckExists()
        end

        begin
            use testOkFile = fileguard cfg "test2.ok"

            fsc cfg "%s -o:test2.exe -g" cfg.fsc_flags ["test2.fsx"]

            singleNegTest { cfg with fsc_flags = sprintf "%s --warnaserror-" cfg.fsc_flags } "test2"

            exec cfg ("." ++ "test2.exe") ""

            testOkFile.CheckExists()
        end

        begin
            csc cfg """/langversion:7.2 /nologo /target:library /out:cslib3.dll""" ["cslib3.cs"]

            use testOkFile = fileguard cfg "test3.ok"

            fsc cfg "%s -r:cslib3.dll -o:test3.exe -g" cfg.fsc_flags ["test3.fsx"]

            singleNegTest { cfg with fsc_flags = sprintf "%s -r:cslib3.dll" cfg.fsc_flags } "test3"

            exec cfg ("." ++ "test3.exe") ""

            testOkFile.CheckExists()
        end

    [<Test>]
    let span () =

        let cfg = testConfig' "core/span"

        let cfg = { cfg with fsc_flags = sprintf "%s --test:StackSpan" cfg.fsc_flags}

        begin
            use testOkFile = fileguard cfg "test.ok"

            singleNegTest cfg "test"

            fsc cfg "%s -o:test.exe -g" cfg.fsc_flags ["test.fsx"]

            // Execution is disabled until we can be sure .NET 4.7.2 is on the machine
            //exec cfg ("." ++ "test.exe") ""

            //testOkFile.CheckExists()
        end

        begin
            use testOkFile = fileguard cfg "test2.ok"

            singleNegTest cfg "test2"

            fsc cfg "%s -o:test2.exe -g" cfg.fsc_flags ["test2.fsx"]

            // Execution is disabled until we can be sure .NET 4.7.2 is on the machine
            //exec cfg ("." ++ "test.exe") ""

            //testOkFile.CheckExists()
        end

        begin
            use testOkFile = fileguard cfg "test3.ok"

            singleNegTest cfg "test3"

            fsc cfg "%s -o:test3.exe -g" cfg.fsc_flags ["test3.fsx"]

            // Execution is disabled until we can be sure .NET 4.7.2 is on the machine
            //exec cfg ("." ++ "test.exe") ""

            //testOkFile.CheckExists()
        end

    [<Test>]
    let asyncStackTraces () =
        let cfg = testConfig' "core/asyncStackTraces"

        use testOkFile = fileguard cfg "test.ok"

        fsc cfg "%s -o:test.exe -g --tailcalls- --optimize-" cfg.fsc_flags ["test.fsx"]

        exec cfg ("." ++ "test.exe") ""

        testOkFile.CheckExists()

    [<Test>]
    let ``lots-of-conditionals``() =
        let cfg = testConfig' "core/large/conditionals"
        use testOkFile = fileguard cfg "test.ok"
        fsc cfg "%s -o:test.exe " cfg.fsc_flags ["LargeConditionals-200.fs"]
        exec cfg ("." ++ "test.exe") ""
        testOkFile.CheckExists()

    [<Test>]
    let ``lots-of-conditionals-maxtested``() =
        let cfg = testConfig' "core/large/conditionals"
        use testOkFile = fileguard cfg "test.ok"
        fsc cfg "%s -o:test.exe " cfg.fsc_flags ["LargeConditionals-maxtested.fs"]
        exec cfg ("." ++ "test.exe") ""
        testOkFile.CheckExists()

    [<Test>]
    let ``lots-of-lets``() =
        let cfg = testConfig' "core/large/lets"
        use testOkFile = fileguard cfg "test.ok"
        fsc cfg "%s -o:test.exe " cfg.fsc_flags ["LargeLets-500.fs"]
        exec cfg ("." ++ "test.exe") ""
        testOkFile.CheckExists()

    [<Test>]
    let ``lots-of-lets-maxtested``() =
        let cfg = testConfig' "core/large/lets"
        use testOkFile = fileguard cfg "test.ok"
        fsc cfg "%s -o:test.exe " cfg.fsc_flags ["LargeLets-maxtested.fs"]
        exec cfg ("." ++ "test.exe") ""
        testOkFile.CheckExists()

    [<Test>]
    let ``lots-of-lists``() =
        let cfg = testConfig' "core/large/lists"
        use testOkFile = fileguard cfg "test.ok"
        fsc cfg "%s -o:test-500.exe " cfg.fsc_flags ["LargeList-500.fs"]
        exec cfg ("." ++ "test-500.exe") ""
        testOkFile.CheckExists()

    [<Test>]
    let ``lots-of-matches``() =
        let cfg = testConfig' "core/large/matches"
        use testOkFile = fileguard cfg "test.ok"
        fsc cfg "%s -o:test.exe " cfg.fsc_flags ["LargeMatches-200.fs"]
        exec cfg ("." ++ "test.exe") ""
        testOkFile.CheckExists()

    [<Test>]
    let ``lots-of-matches-maxtested``() =
        let cfg = testConfig' "core/large/matches"
        use testOkFile = fileguard cfg "test.ok"
        fsc cfg "%s -o:test.exe " cfg.fsc_flags ["LargeMatches-maxtested.fs"]
        exec cfg ("." ++ "test.exe") ""
        testOkFile.CheckExists()

    [<Test>]
    let ``lots-of-sequential-and-let``() =
        let cfg = testConfig' "core/large/mixed"
        use testOkFile = fileguard cfg "test.ok"
        fsc cfg "%s -o:test.exe " cfg.fsc_flags ["LargeSequentialLet-500.fs"]
        exec cfg ("." ++ "test.exe") ""
        testOkFile.CheckExists()

    [<Test>]
    let ``lots-of-sequential-and-let-maxtested``() =
        let cfg = testConfig' "core/large/mixed"
        use testOkFile = fileguard cfg "test.ok"
        fsc cfg "%s -o:test.exe " cfg.fsc_flags ["LargeSequentialLet-maxtested.fs"]
        exec cfg ("." ++ "test.exe") ""
        testOkFile.CheckExists()

    [<Test>]
    let ``lots-of-sequential``() =
        let cfg = testConfig' "core/large/sequential"
        use testOkFile = fileguard cfg "test.ok"
        fsc cfg "%s -o:test.exe " cfg.fsc_flags ["LargeSequential-500.fs"]
        exec cfg ("." ++ "test.exe") ""
        testOkFile.CheckExists()

    [<Test>]
    let ``lots-of-sequential-maxtested``() =
        let cfg = testConfig' "core/large/sequential"
        use testOkFile = fileguard cfg "test.ok"
        fsc cfg "%s -o:test.exe " cfg.fsc_flags ["LargeSequential-maxtested.fs"]
        exec cfg ("." ++ "test.exe") ""
        testOkFile.CheckExists()

#endif

    [<Test>]
    let ``control-FSC_BASIC`` () = singleTestBuildAndRun' "core/control" FSC_BASIC

    [<Test>]
    let ``control-FSI_BASIC`` () = singleTestBuildAndRun' "core/control" FSI_BASIC

    [<Test>]
    let ``control --tailcalls`` () =
        let cfg = testConfig' "core/control"
        singleTestBuildAndRunAux {cfg with fsi_flags = " --tailcalls" } FSC_BASIC

    [<Test>]
    let ``controlChamenos-FSC_BASIC`` () =
        let cfg = testConfig' "core/controlChamenos"
        singleTestBuildAndRunAux {cfg with fsi_flags = " --tailcalls" } FSC_BASIC

    [<Test>]
    let ``controlChamenos-FSI_BASIC`` () =
        let cfg = testConfig' "core/controlChamenos"
        singleTestBuildAndRunAux {cfg with fsi_flags = " --tailcalls" } FSI_BASIC

    [<Test>]
    let ``controlMailbox-FSC_BASIC`` () = singleTestBuildAndRun' "core/controlMailbox" FSC_BASIC

    [<Test>]
    let ``controlMailbox-FSI_BASIC`` () = singleTestBuildAndRun' "core/controlMailbox" FSI_BASIC

    [<Test>]
    let ``controlMailbox --tailcalls`` () =
        let cfg = testConfig' "core/controlMailbox"
        singleTestBuildAndRunAux {cfg with fsi_flags = " --tailcalls" } FSC_BASIC

    [<Test>]
    let ``csext-FSC_BASIC`` () = singleTestBuildAndRun' "core/csext" FSC_BASIC

    [<Test>]
    let ``csext-FSI_BASIC`` () = singleTestBuildAndRun' "core/csext" FSI_BASIC

    [<Test>]
    let ``enum-FSC_BASIC`` () = singleTestBuildAndRun' "core/enum" FSC_BASIC

    [<Test>]
    let ``enum-FSI_BASIC`` () = singleTestBuildAndRun' "core/enum" FSI_BASIC

#if !NETCOREAPP

    // Requires winforms will not run on coreclr
    [<Test>]
    let controlWpf () = singleTestBuildAndRun' "core/controlwpf" FSC_BASIC

    // These tests are enabled for .NET Framework
    [<Test>]
    let ``anon-FSC_BASIC``() =
        let cfg = testConfig' "core/anon"

        fsc cfg "%s -a -o:lib.dll" cfg.fsc_flags ["lib.fs"]

        peverify cfg "lib.dll"

        fsc cfg "%s -r:lib.dll" cfg.fsc_flags ["test.fsx"]

        peverify cfg "test.exe"

        begin
            use testOkFile = fileguard cfg "test.ok"

            exec cfg ("." ++ "test.exe") ""

            testOkFile.CheckExists()
        end

        begin
            use testOkFile = fileguard cfg "test.ok"

            fsi cfg "-r:lib.dll" ["test.fsx"]

            testOkFile.CheckExists()
        end

    [<Test>]
    let events () =
        let cfg = testConfig' "core/events"

        fsc cfg "%s -a -o:test.dll -g" cfg.fsc_flags ["test.fs"]

        peverify cfg "test.dll"

        csc cfg """/r:"%s" /reference:test.dll /debug+""" cfg.FSCOREDLLPATH ["testcs.cs"]

        peverify cfg "testcs.exe"

        use testOkFile = fileguard cfg "test.ok"

        fsi cfg "" ["test.fs"]

        testOkFile.CheckExists()

        exec cfg ("." ++ "testcs.exe") ""


    //
    // Shadowcopy does not work for public signed assemblies
    // =====================================================
    //
    //module ``FSI-Shadowcopy`` =
    //
    //    [<Test>]
    //    // "%FSI%" %fsi_flags%                          < test1.fsx
    //    [<FSharpSuiteTestCase("core/fsi-shadowcopy", "")
    //    // "%FSI%" %fsi_flags%  --shadowcopyreferences- < test1.fsx
    //    [<FSharpSuiteTestCase("core/fsi-shadowcopy", "--shadowcopyreferences-")
    //    let ``shadowcopy disabled`` (flags: string) =
    //        let cfg = testConfig' ()
    //
    //
    //
    //
    //
    //        // if exist test1.ok (del /f /q test1.ok)
    //        use testOkFile = fileguard cfg "test1.ok"
    //
    //        fsiStdin cfg "%s %s" cfg.fsi_flags flags "test1.fsx"
    //
    //        // if NOT EXIST test1.ok goto SetError
    //        testOkFile.CheckExists()
    //
    //
    //    [<Test>]
    //    // "%FSI%" %fsi_flags%  /shadowcopyreferences+  < test2.fsx
    //    [<FSharpSuiteTestCase("core/fsi-shadowcopy", "/shadowcopyreferences+")
    //    // "%FSI%" %fsi_flags%  --shadowcopyreferences  < test2.fsx
    //    [<FSharpSuiteTestCase("core/fsi-shadowcopy", "--shadowcopyreferences")
    //    let ``shadowcopy enabled`` (flags: string) =
    //        let cfg = testConfig' ()
    //
    //
    //
    //
    //
    //        // if exist test2.ok (del /f /q test2.ok)
    //        use testOkFile = fileguard cfg "test2.ok"
    //
    //        // "%FSI%" %fsi_flags%  /shadowcopyreferences+  < test2.fsx
    //        fsiStdin cfg "%s %s" cfg.fsi_flags flags "test2.fsx"
    //
    //        // if NOT EXIST test2.ok goto SetError
    //        testOkFile.CheckExists()
    //


    [<Test>]
    let forwarders () =
        let cfg = testConfig' "core/forwarders"

        mkdir cfg "orig"
        mkdir cfg "split"

        csc cfg """/nologo  /target:library /out:orig\a.dll /define:PART1;PART2""" ["a.cs"]

        csc cfg """/nologo  /target:library /out:orig\b.dll /r:orig\a.dll""" ["b.cs"]

        fsc cfg """-a -o:orig\c.dll -r:orig\b.dll -r:orig\a.dll""" ["c.fs"]

        csc cfg """/nologo  /target:library /out:split\a-part1.dll /define:PART1;SPLIT""" ["a.cs"]

        csc cfg """/nologo  /target:library /r:split\a-part1.dll /out:split\a.dll /define:PART2;SPLIT""" ["a.cs"]

        copy_y cfg ("orig" ++ "b.dll") ("split" ++ "b.dll")

        copy_y cfg ("orig" ++ "c.dll") ("split" ++ "c.dll")

        fsc cfg """-o:orig\test.exe -r:orig\b.dll -r:orig\a.dll""" ["test.fs"]

        fsc cfg """-o:split\test.exe -r:split\b.dll -r:split\a-part1.dll -r:split\a.dll""" ["test.fs"]

        fsc cfg """-o:split\test-against-c.exe -r:split\c.dll -r:split\a-part1.dll -r:split\a.dll""" ["test.fs"]

        peverify cfg ("split" ++ "a-part1.dll")

        peverify cfg ("split" ++ "b.dll")

        peverify cfg ("split" ++ "c.dll")

    [<Test>]
    let fsfromcs () =
        let cfg = testConfig' "core/fsfromcs"

        fsc cfg "%s -a --doc:lib.xml -o:lib.dll -g" cfg.fsc_flags ["lib.fs"]

        peverify cfg "lib.dll"

        csc cfg """/nologo /r:"%s" /r:System.Core.dll /r:lib.dll /out:test.exe""" cfg.FSCOREDLLPATH ["test.cs"]

        fsc cfg """%s -a --doc:lib--optimize.xml -o:lib--optimize.dll -g""" cfg.fsc_flags ["lib.fs"]

        peverify cfg "lib--optimize.dll"

        csc cfg """/nologo /r:"%s"  /r:System.Core.dll /r:lib--optimize.dll    /out:test--optimize.exe""" cfg.FSCOREDLLPATH ["test.cs"]

        exec cfg ("." ++ "test.exe") ""

        exec cfg ("." ++ "test--optimize.exe") ""

    [<Test>]
    let fsfromfsviacs () =
        let cfg = testConfig' "core/fsfromfsviacs"

        fsc cfg "%s -a -o:lib.dll -g" cfg.fsc_flags ["lib.fs"]

        peverify cfg "lib.dll"

        csc cfg """/nologo /target:library /r:"%s" /r:lib.dll /out:lib2.dll /langversion:7.2""" cfg.FSCOREDLLPATH ["lib2.cs"]

        csc cfg """/nologo /target:library /r:"%s" /out:lib3.dll  /langversion:7.2""" cfg.FSCOREDLLPATH ["lib3.cs"]

        // some features missing in 4.7
        for version in ["4.7"] do
            let outFile = "compilation.langversion.old.output.txt"
            let expectedFile = "compilation.langversion.old.output.bsl"
            fscBothToOutExpectFail cfg outFile "%s -r:lib.dll -r:lib2.dll -r:lib3.dll -o:test.exe -g --nologo --define:LANGVERSION_%s --langversion:%s" cfg.fsc_flags (version.Replace(".","_")) version ["test.fsx"]

            let diffs = fsdiff cfg outFile expectedFile
            match diffs with
            | "" -> ()
            | _ -> Assert.Fail (sprintf "'%s' and '%s' differ; %A" outFile expectedFile diffs)

        // all features available in preview
        fsc cfg "%s -r:lib.dll -r:lib2.dll -r:lib3.dll -o:test.exe -g --define:LANGVERSION_PREVIEW --langversion:preview" cfg.fsc_flags ["test.fsx"]

        peverify cfg "test.exe"

        exec cfg ("." ++ "test.exe") ""

        // Same with library references the other way around
        fsc cfg "%s -r:lib.dll -r:lib3.dll -r:lib2.dll -o:test.exe -g --define:LANGVERSION_PREVIEW --langversion:preview" cfg.fsc_flags ["test.fsx"]

        peverify cfg "test.exe"

        exec cfg ("." ++ "test.exe") ""

        // Same without the reference to lib.dll - testing an incomplete reference set, but only compiling a subset of the code
        fsc cfg "%s --define:NO_LIB_REFERENCE -r:lib3.dll -r:lib2.dll -o:test.exe -g --define:LANGVERSION_PREVIEW --langversion:preview" cfg.fsc_flags ["test.fsx"]

        peverify cfg "test.exe"

        exec cfg ("." ++ "test.exe") ""

        // check error messages for some cases
        let outFile = "compilation.errors.output.txt"
        let expectedFile = "compilation.errors.output.bsl"
        fscBothToOutExpectFail cfg outFile "%s -r:lib.dll -r:lib2.dll -r:lib3.dll -o:test.exe -g --nologo --define:LANGVERSION_PREVIEW --langversion:preview --define:CHECK_ERRORS" cfg.fsc_flags ["test.fsx"]

        let diffs = fsdiff cfg outFile expectedFile
        match diffs with
        | "" -> ()
        | _ -> Assert.Fail (sprintf "'%s' and '%s' differ; %A" outFile expectedFile diffs)

    [<Test>]
    let ``fsi-reference`` () =

        let cfg = testConfig' "core/fsi-reference"

        begin
            use testOkFile = fileguard cfg "test.ok"
            fsc cfg @"--target:library -o:ImplementationAssembly\ReferenceAssemblyExample.dll" ["ImplementationAssembly.fs"]
            fsc cfg @"--target:library -o:ReferenceAssembly\ReferenceAssemblyExample.dll" ["ReferenceAssembly.fs"]
            fsiStdin cfg "test.fsx" "" []
            testOkFile.CheckExists()
        end

    [<Test>]
    let ``fsi-reload`` () =
        let cfg = testConfig' "core/fsi-reload"

        begin
            use testOkFile = fileguard cfg "test.ok"
            fsiStdin cfg "test1.ml"  "--maxerrors:1" []
            testOkFile.CheckExists()
        end

        begin
            use testOkFile = fileguard cfg "test.ok"
            fsi cfg "%s  --maxerrors:1" cfg.fsi_flags ["load1.fsx"]
            testOkFile.CheckExists()
        end

        begin
            use testOkFile = fileguard cfg "test.ok"
            fsi cfg "%s  --maxerrors:1" cfg.fsi_flags ["load2.fsx"]
            testOkFile.CheckExists()
        end

        fsc cfg "" ["load1.fsx"]
        fsc cfg "" ["load2.fsx"]


    [<Test>]
    let fsiAndModifiers () =
        let cfg = testConfig' "core/fsiAndModifiers"

        do if fileExists cfg "TestLibrary.dll" then rm cfg "TestLibrary.dll"

        fsiStdin cfg "prepare.fsx" "--maxerrors:1" []

        use testOkFile = fileguard cfg "test.ok"

        fsiStdin cfg "test.fsx" "--maxerrors:1"  []

        testOkFile.CheckExists()

    [<Test>]
    let ``genericmeasures-AS_DLL`` () = singleTestBuildAndRun' "core/genericmeasures" AS_DLL


    [<Test>]
    let hiding () =
        let cfg = testConfig' "core/hiding"

        fsc cfg "%s -a --optimize -o:lib.dll" cfg.fsc_flags ["lib.mli";"lib.ml";"libv.ml"]

        peverify cfg "lib.dll"

        fsc cfg "%s -a --optimize -r:lib.dll -o:lib2.dll" cfg.fsc_flags ["lib2.mli";"lib2.ml";"lib3.ml"]

        peverify cfg "lib2.dll"

        fsc cfg "%s --optimize -r:lib.dll -r:lib2.dll -o:client.exe" cfg.fsc_flags ["client.ml"]

        peverify cfg "client.exe"

    [<Test>]
    let ``innerpoly-AS_DLL`` () = singleTestBuildAndRun' "core/innerpoly"  AS_DLL

    [<Test>]
    let queriesCustomQueryOps () =
        let cfg = testConfig' "core/queriesCustomQueryOps"

        fsc cfg """%s -o:test.exe -g""" cfg.fsc_flags ["test.fsx"]

        peverify cfg "test.exe"

        fsc cfg """%s --optimize -o:test--optimize.exe -g""" cfg.fsc_flags ["test.fsx"]

        peverify cfg "test--optimize.exe"

        singleNegTest cfg "negativetest"

        begin
            use testOkFile = fileguard cfg "test.ok"

            fsi cfg "%s" cfg.fsi_flags ["test.fsx"]

            testOkFile.CheckExists()
        end

        begin
            use testOkFile = fileguard cfg "test.ok"

            exec cfg ("." ++ "test.exe") ""

            testOkFile.CheckExists()
        end

        begin
            use testOkFile = fileguard cfg "test.ok"

            exec cfg ("." ++ "test--optimize.exe") ""

            testOkFile.CheckExists()
        end

    // Debug with
    //     ..\..\..\..\debug\net40\bin\fsi.exe --nologo < test.fsx >a.out 2>a.err
    // then
    ///    windiff z.output.test.default.stdout.bsl a.out
    let printing flag diffFileOut expectedFileOut diffFileErr expectedFileErr =
       let cfg = testConfig' "core/printing"

       if requireENCulture () then

        let copy from' = Commands.copy_y cfg.Directory from' >> checkResult

        let ``fsi <a >b 2>c`` =
            // "%FSI%" %fsc_flags_errors_ok%  --nologo                                    <test.fsx >z.raw.output.test.default.txt 2>&1
            let ``exec <a >b 2>c`` (inFile, outFile, errFile) p =
                Command.exec cfg.Directory cfg.EnvironmentVariables { Output = OutputAndError(Overwrite(outFile), Overwrite(errFile)); Input = Some(RedirectInput(inFile)); } p
                >> checkResult
            Printf.ksprintf (fun flags (inFile, outFile, errFile) -> Commands.fsi (``exec <a >b 2>c`` (inFile, outFile, errFile)) cfg.FSI flags [])

        let fsc_flags_errors_ok = ""

        let rawFileOut = Path.GetTempFileName()
        let rawFileErr = Path.GetTempFileName()
        ``fsi <a >b 2>c`` "%s --nologo %s" fsc_flags_errors_ok flag ("test.fsx", rawFileOut, rawFileErr)

        // REM REVIEW: want to normalise CWD paths, not suppress them.
        let ``findstr /v`` text = Seq.filter (fun (s: string) -> not <| s.Contains(text))
        let removeCDandHelp from' to' =
            File.ReadLines from' |> (``findstr /v`` cfg.Directory) |> (``findstr /v`` "--help' for options") |> (fun lines -> File.WriteAllLines(getfullpath cfg to', lines))

        removeCDandHelp rawFileOut diffFileOut
        removeCDandHelp rawFileErr diffFileErr

        let withDefault default' to' =
            if not (fileExists cfg to') then copy default' to'

        expectedFileOut |> withDefault diffFileOut
        expectedFileErr |> withDefault diffFileErr


        match fsdiff cfg diffFileOut expectedFileOut with
        | "" -> ()
        | diffs -> Assert.Fail (sprintf "'%s' and '%s' differ; %A" diffFileOut expectedFileOut diffs)

        match fsdiff cfg diffFileErr expectedFileErr with
        | "" -> ()
        | diffs -> Assert.Fail (sprintf "'%s' and '%s' differ; %A" diffFileErr expectedFileErr diffs)

    [<Test>]
    let ``printing-1 --langversion:4.7`` () =
         printing "--langversion:4.7" "z.output.test.default.stdout.47.txt" "z.output.test.default.stdout.47.bsl" "z.output.test.default.stderr.txt" "z.output.test.default.stderr.bsl"

    [<Test>]
    let ``printing-1 --langversion:5.0`` () =
         printing "--langversion:preview" "z.output.test.default.stdout.50.txt" "z.output.test.default.stdout.50.bsl" "z.output.test.default.stderr.txt" "z.output.test.default.stderr.bsl"

    [<Test>]
    let ``printing-2 --langversion:4.7`` () =
         printing "--langversion:4.7 --use:preludePrintSize1000.fsx" "z.output.test.1000.stdout.47.txt" "z.output.test.1000.stdout.47.bsl" "z.output.test.1000.stderr.txt" "z.output.test.1000.stderr.bsl"

    [<Test>]
    let ``printing-2 --langversion:5.0`` () =
         printing "--langversion:preview --use:preludePrintSize1000.fsx" "z.output.test.1000.stdout.50.txt" "z.output.test.1000.stdout.50.bsl" "z.output.test.1000.stderr.txt" "z.output.test.1000.stderr.bsl"

    [<Test>]
    let ``printing-3  --langversion:4.7`` () =
         printing "--langversion:4.7 --use:preludePrintSize200.fsx" "z.output.test.200.stdout.47.txt" "z.output.test.200.stdout.47.bsl" "z.output.test.200.stderr.txt" "z.output.test.200.stderr.bsl"

    [<Test>]
    let ``printing-3  --langversion:5.0`` () =
         printing "--langversion:preview --use:preludePrintSize200.fsx" "z.output.test.200.stdout.50.txt" "z.output.test.200.stdout.50.bsl" "z.output.test.200.stderr.txt" "z.output.test.200.stderr.bsl"

    [<Test>]
    let ``printing-4  --langversion:4.7`` () =
         printing "--langversion:4.7 --use:preludeShowDeclarationValuesFalse.fsx" "z.output.test.off.stdout.47.txt" "z.output.test.off.stdout.47.bsl" "z.output.test.off.stderr.txt" "z.output.test.off.stderr.bsl"

    [<Test>]
    let ``printing-4  --langversion:5.0`` () =
         printing "--langversion:preview --use:preludeShowDeclarationValuesFalse.fsx" "z.output.test.off.stdout.50.txt" "z.output.test.off.stdout.50.bsl" "z.output.test.off.stderr.txt" "z.output.test.off.stderr.bsl"

    [<Test>]
    let ``printing-5`` () =
         printing "--quiet" "z.output.test.quiet.stdout.txt" "z.output.test.quiet.stdout.bsl" "z.output.test.quiet.stderr.txt" "z.output.test.quiet.stderr.bsl"

    type SigningType =
        | DelaySigned
        | PublicSigned
        | NotSigned

    let signedtest(programId:string, args:string, expectedSigning:SigningType) =

        let cfg = testConfig' "core/signedtests"
        let newFlags = cfg.fsc_flags + " " + args

        let exefile = programId + ".exe"
        fsc cfg "%s -o:%s" newFlags exefile ["test.fs"]

        let assemblyPath = Path.Combine(cfg.Directory, exefile)
        let assemblyName = AssemblyName.GetAssemblyName(assemblyPath)
        let publicKeyToken = assemblyName.GetPublicKeyToken()
        let isPublicKeyTokenPresent = not (Array.isEmpty publicKeyToken)
        use exeStream = new FileStream(assemblyPath, FileMode.Open)
        let peHeader = PEHeaders(exeStream)
        let isSigned = peHeader.CorHeader.Flags.HasFlag(CorFlags.StrongNameSigned)
        let actualSigning =
            match isSigned, isPublicKeyTokenPresent with
            | true, true-> SigningType.PublicSigned
            | true, false -> failwith "unreachable"
            | false, true -> SigningType.DelaySigned
            | false, false -> SigningType.NotSigned

        Assert.AreEqual(expectedSigning, actualSigning)

    [<Test; Category("signedtest")>]
    let ``signedtest-1`` () = signedtest("test-unsigned", "", SigningType.NotSigned)

    [<Test; Category("signedtest")>]
    let ``signedtest-2`` () = signedtest("test-sha1-full-cl", "--keyfile:sha1full.snk", SigningType.PublicSigned)

    [<Test; Category("signedtest")>]
    let ``signedtest-3`` () = signedtest("test-sha256-full-cl", "--keyfile:sha256full.snk", SigningType.PublicSigned)

    [<Test; Category("signedtest")>]
    let ``signedtest-4`` () = signedtest("test-sha512-full-cl", "--keyfile:sha512full.snk", SigningType.PublicSigned)

    [<Test; Category("signedtest")>]
    let ``signedtest-5`` () = signedtest("test-sha1024-full-cl", "--keyfile:sha1024full.snk", SigningType.PublicSigned)

    [<Test; Category("signedtest")>]
    let ``signedtest-6`` () = signedtest("test-sha1-delay-cl", "--keyfile:sha1delay.snk --delaysign", SigningType.DelaySigned)

    [<Test; Category("signedtest")>]
    let ``signedtest-7`` () = signedtest("test-sha256-delay-cl", "--keyfile:sha256delay.snk --delaysign", SigningType.DelaySigned)

    [<Test; Category("signedtest")>]
    let ``signedtest-8`` () = signedtest("test-sha512-delay-cl", "--keyfile:sha512delay.snk --delaysign", SigningType.DelaySigned)

    [<Test; Category("signedtest")>]
    let ``signedtest-9`` () = signedtest("test-sha1024-delay-cl", "--keyfile:sha1024delay.snk --delaysign", SigningType.DelaySigned)

    // Test SHA1 key full signed  Attributes
    [<Test; Category("signedtest")>]
    let ``signedtest-10`` () = signedtest("test-sha1-full-attributes", "--define:SHA1", SigningType.PublicSigned)

    // Test SHA1 key delayl signed  Attributes
    [<Test; Category("signedtest")>]
    let ``signedtest-11`` () = signedtest("test-sha1-delay-attributes", "--keyfile:sha1delay.snk --define:SHA1 --define:DELAY", SigningType.DelaySigned)

    [<Test; Category("signedtest")>]
    let ``signedtest-12`` () = signedtest("test-sha256-full-attributes", "--define:SHA256", SigningType.PublicSigned)

    // Test SHA 256 bit key delay signed  Attributes
    [<Test; Category("signedtest")>]
    let ``signedtest-13`` () = signedtest("test-sha256-delay-attributes", "--define:SHA256 --define:DELAY", SigningType.DelaySigned)

    // Test SHA 512 bit key fully signed  Attributes
    [<Test; Category("signedtest")>]
    let ``signedtest-14`` () = signedtest("test-sha512-full-attributes", "--define:SHA512", SigningType.PublicSigned)

    // Test SHA 512 bit key delay signed Attributes
    [<Test; Category("signedtest")>]
    let ``signedtest-15`` () = signedtest("test-sha512-delay-attributes", "--define:SHA512 --define:DELAY", SigningType.DelaySigned)

    // Test SHA 1024 bit key fully signed  Attributes
    [<Test; Category("signedtest")>]
    let ``signedtest-16`` () = signedtest("test-sha1024-full-attributes", "--define:SHA1024", SigningType.PublicSigned)
#endif

#if !NETCOREAPP
    [<Test>]
    let quotes () =
        let cfg = testConfig' "core/quotes"


        csc cfg """/nologo  /target:library /out:cslib.dll""" ["cslib.cs"]

        fsc cfg "%s --define:LANGVERSION_PREVIEW --langversion:preview -o:test.exe -r cslib.dll -g" cfg.fsc_flags ["test.fsx"]

        peverify cfg "test.exe"

        begin
            use testOkFile = fileguard cfg "test.ok"
            exec cfg ("." ++ "test.exe") ""
            testOkFile.CheckExists()
        end

        fsc cfg "%s -o:test-with-debug-data.exe --quotations-debug+ -r cslib.dll -g" cfg.fsc_flags ["test.fsx"]

        peverify cfg "test-with-debug-data.exe"

        fsc cfg "%s --optimize -o:test--optimize.exe -r cslib.dll -g" cfg.fsc_flags ["test.fsx"]

        peverify cfg "test--optimize.exe"

        begin
            use testOkFile = fileguard cfg "test.ok"

            fsi cfg "%s -r cslib.dll" cfg.fsi_flags ["test.fsx"]

            testOkFile.CheckExists()
        end

        begin
            use testOkFile = fileguard cfg "test.ok"
            exec cfg ("." ++ "test-with-debug-data.exe") ""
            testOkFile.CheckExists()
        end

        begin
            use testOkFile = fileguard cfg "test.ok"
            exec cfg ("." ++ "test--optimize.exe") ""
            testOkFile.CheckExists()
        end

    [<Test; Category("parsing")>]
    let parsing () =
        let cfg = testConfig' "core/parsing"

        fsc cfg "%s -a -o:crlf.dll -g" cfg.fsc_flags ["crlf.ml"]

        fsc cfg "%s -o:toplet.exe -g" cfg.fsc_flags ["toplet.ml"]

        peverify cfg "toplet.exe"

    [<Test>]
    let unicode () =
        let cfg = testConfig' "core/unicode"

        fsc cfg "%s -a -o:kanji-unicode-utf8-nosig-codepage-65001.dll -g" cfg.fsc_flags ["kanji-unicode-utf8-nosig-codepage-65001.fs"]

        fsc cfg "%s -a -o:kanji-unicode-utf8-nosig-codepage-65001.dll -g" cfg.fsc_flags ["kanji-unicode-utf8-nosig-codepage-65001.fs"]

        fsc cfg "%s -a -o:kanji-unicode-utf16.dll -g" cfg.fsc_flags ["kanji-unicode-utf16.fs"]

        fsc cfg "%s -a --codepage:65000 -o:kanji-unicode-utf7-codepage-65000.dll -g" cfg.fsc_flags ["kanji-unicode-utf7-codepage-65000.fs"]

        fsc cfg "%s -a -o:kanji-unicode-utf8-withsig-codepage-65001.dll -g" cfg.fsc_flags ["kanji-unicode-utf8-withsig-codepage-65001.fs"]

        fsi cfg "%s --utf8output" cfg.fsi_flags ["kanji-unicode-utf8-nosig-codepage-65001.fs"]

        fsi cfg "%s --utf8output --codepage:65001" cfg.fsi_flags ["kanji-unicode-utf8-withsig-codepage-65001.fs"]

        fsi cfg "%s --utf8output" cfg.fsi_flags ["kanji-unicode-utf8-withsig-codepage-65001.fs"]

        fsi cfg "%s --utf8output --codepage:65000" cfg.fsi_flags ["kanji-unicode-utf7-codepage-65000.fs"]

        fsi cfg "%s --utf8output" cfg.fsi_flags ["kanji-unicode-utf16.fs"]


    [<Test>]
    let internalsvisible () =
        let cfg = testConfig' "core/internalsvisible"

        // Compiling F# Library
        fsc cfg "%s --version:1.2.3 --keyfile:key.snk -a --optimize -o:library.dll" cfg.fsc_flags ["library.fsi"; "library.fs"]

        peverify cfg "library.dll"

        // Compiling C# Library
        csc cfg "/target:library /keyfile:key.snk /out:librarycs.dll" ["librarycs.cs"]

        peverify cfg "librarycs.dll"

        // Compiling F# main referencing C# and F# libraries
        fsc cfg "%s --version:1.2.3 --keyfile:key.snk --optimize -r:library.dll -r:librarycs.dll -o:main.exe" cfg.fsc_flags ["main.fs"]

        peverify cfg "main.exe"

        // Run F# main. Quick test!
        exec cfg ("." ++ "main.exe") ""


    // Repro for https://github.com/Microsoft/visualfsharp/issues/1298
    [<Test>]
    let fileorder () =
        let cfg = testConfig' "core/fileorder"

        log "== Compiling F# Library and Code, when empty file libfile2.fs IS NOT included"
        fsc cfg "%s -a --optimize -o:lib.dll " cfg.fsc_flags ["libfile1.fs"]

        peverify cfg "lib.dll"

        fsc cfg "%s -r:lib.dll -o:test.exe" cfg.fsc_flags ["test.fsx"]

        peverify cfg "test.exe"

        exec cfg ("." ++ "test.exe") ""

        log "== Compiling F# Library and Code, when empty file libfile2.fs IS included"
        fsc cfg "%s -a --optimize -o:lib2.dll " cfg.fsc_flags ["libfile1.fs"; "libfile2.fs"]

        peverify cfg "lib2.dll"

        fsc cfg "%s -r:lib2.dll -o:test2.exe" cfg.fsc_flags ["test.fsx"]

        peverify cfg "test2.exe"

        exec cfg ("." ++ "test2.exe") ""

    // Repro for https://github.com/Microsoft/visualfsharp/issues/2679
    [<Test>]
    let ``add files with same name from different folders`` () =
        let cfg = testConfig' "core/samename"

        log "== Compiling F# Code with files with same name in different folders"
        fsc cfg "%s -o:test.exe" cfg.fsc_flags ["folder1/a.fs"; "folder1/b.fs"; "folder2/a.fs"; "folder2/b.fs"]

        peverify cfg "test.exe"

        exec cfg ("." ++ "test.exe") ""

    [<Test>]
    let ``add files with same name from different folders including signature files`` () =
        let cfg = testConfig' "core/samename"

        log "== Compiling F# Code with files with same name in different folders including signature files"
        fsc cfg "%s -o:test.exe" cfg.fsc_flags ["folder1/a.fsi"; "folder1/a.fs"; "folder1/b.fsi"; "folder1/b.fs"; "folder2/a.fsi"; "folder2/a.fs"; "folder2/b.fsi"; "folder2/b.fs"]

        peverify cfg "test.exe"

        exec cfg ("." ++ "test.exe") ""

    [<Test>]
    let ``add files with same name from different folders including signature files that are not synced`` () =
        let cfg = testConfig' "core/samename"

        log "== Compiling F# Code with files with same name in different folders including signature files"
        fsc cfg "%s -o:test.exe" cfg.fsc_flags ["folder1/a.fsi"; "folder1/a.fs"; "folder1/b.fs"; "folder2/a.fsi"; "folder2/a.fs"; "folder2/b.fsi"; "folder2/b.fs"]

        peverify cfg "test.exe"

        exec cfg ("." ++ "test.exe") ""

    [<Test>]
    let ``libtest-FSI_STDIN`` () = singleTestBuildAndRun' "core/libtest" FSI_STDIN

    [<Test; Ignore("incorrect signature file generated, test has been disabled a long time")>]
    let ``libtest-GENERATED_SIGNATURE`` () = singleTestBuildAndRun' "core/libtest" GENERATED_SIGNATURE

    [<Test>]
    let ``libtest-FSC_OPT_MINUS_DEBUG`` () = singleTestBuildAndRun' "core/libtest" FSC_OPT_MINUS_DEBUG

    [<Test>]
    let ``libtest-AS_DLL`` () = singleTestBuildAndRun' "core/libtest" AS_DLL

    [<Test>]
    let ``no-warn-2003-tests`` () =
        // see https://github.com/Microsoft/visualfsharp/issues/3139
        let cfg = testConfig' "core/versionAttributes"
        let stdoutPath = "out.stdout.txt" |> getfullpath cfg
        let stderrPath = "out.stderr.txt" |> getfullpath cfg
        let stderrBaseline = "out.stderr.bsl" |> getfullpath cfg
        let stdoutBaseline = "out.stdout.bsl" |> getfullpath cfg
        let echo text =
            Commands.echoAppendToFile cfg.Directory text stdoutPath
            Commands.echoAppendToFile cfg.Directory text stderrPath

        File.WriteAllText(stdoutPath, "")
        File.WriteAllText(stderrPath, "")

        echo "Test 1================================================="
        fscAppend cfg stdoutPath stderrPath "--nologo" ["NoWarn2003.fs"]

        echo "Test 2================================================="
        fscAppend cfg stdoutPath stderrPath "--nologo" ["NoWarn2003_2.fs"]

        echo "Test 3================================================="
        fscAppend cfg stdoutPath stderrPath "--nologo" ["Warn2003_1.fs"]

        echo "Test 4================================================="
        fscAppend cfg stdoutPath stderrPath "--nologo" ["Warn2003_2.fs"]

        echo "Test 5================================================="
        fscAppend cfg stdoutPath stderrPath "--nologo" ["Warn2003_3.fs"]

        echo "Test 6================================================="
        fscAppend cfg stdoutPath stderrPath "--nologo --nowarn:2003" ["Warn2003_1.fs"]

        echo "Test 7================================================="
        fscAppend cfg stdoutPath stderrPath "--nologo --nowarn:2003" ["Warn2003_2.fs"]

        echo "Test 8================================================="
        fscAppend cfg stdoutPath stderrPath "--nologo --nowarn:2003" ["Warn2003_3.fs"]

        let normalizePaths f =
            let text = File.ReadAllText(f)
            let dummyPath = @"D:\staging\staging\src\tests\fsharp\core\load-script"
            let contents = System.Text.RegularExpressions.Regex.Replace(text, System.Text.RegularExpressions.Regex.Escape(cfg.Directory), dummyPath)
            File.WriteAllText(f, contents)

        normalizePaths stdoutPath
        normalizePaths stderrPath

        let diffs = fsdiff cfg stdoutPath stdoutBaseline

        match diffs with
        | "" -> ()
        | _ -> Assert.Fail (sprintf "'%s' and '%s' differ; %A" stdoutPath stdoutBaseline diffs)

        let diffs2 = fsdiff cfg stderrPath stderrBaseline

        match diffs2 with
        | "" -> ()
        | _ -> Assert.Fail (sprintf "'%s' and '%s' differ; %A" stderrPath stderrBaseline diffs2)

    [<Test>]
    let ``load-script`` () =
        let cfg = testConfig' "core/load-script"

        let stdoutPath = "out.stdout.txt" |> getfullpath cfg
        let stderrPath = "out.stderr.txt" |> getfullpath cfg
        let stderrBaseline = "out.stderr.bsl" |> getfullpath cfg
        let stdoutBaseline = "out.stdout.bsl" |> getfullpath cfg

        let appendToFile from = Commands.appendToFile cfg.Directory from stdoutPath
        let echo text = Commands.echoAppendToFile cfg.Directory text stdoutPath

        File.WriteAllText(stdoutPath, "")
        File.WriteAllText(stderrPath, "")

        do if fileExists cfg "3.exe" then getfullpath cfg "3.exe" |> File.Delete

        ["1.fsx"; "2.fsx"; "3.fsx"] |> List.iter appendToFile

        echo "Test 1================================================="

        fscAppend cfg stdoutPath stderrPath "--nologo" ["3.fsx"]

        execAppendIgnoreExitCode cfg stdoutPath stderrPath ("." ++ "3.exe") ""

        rm cfg "3.exe"

        echo "Test 2================================================="

        fsiAppendIgnoreExitCode cfg stdoutPath stderrPath "" ["3.fsx"]

        echo "Test 3================================================="

        fsiStdinAppendBothIgnoreExitCode cfg stdoutPath stderrPath "pipescr" "--nologo" []

        echo "Test 4================================================="

        fsiAppendIgnoreExitCode cfg stdoutPath stderrPath "" ["usesfsi.fsx"]

        echo "Test 5================================================="

        fscAppendIgnoreExitCode cfg stdoutPath stderrPath "--nologo" ["usesfsi.fsx"]

        echo "Test 6================================================="

        fscAppend cfg stdoutPath stderrPath "--nologo -r \"%s\"" cfg.FSharpCompilerInteractiveSettings ["usesfsi.fsx"]

        echo "Test 7================================================="

        fsiAppendIgnoreExitCode cfg stdoutPath stderrPath "" ["1.fsx";"2.fsx";"3.fsx"]

        echo "Test 8================================================="

        fsiAppendIgnoreExitCode cfg stdoutPath stderrPath "" ["3.fsx";"2.fsx";"1.fsx"]

        echo "Test 9================================================="

        fsiAppendIgnoreExitCode cfg stdoutPath stderrPath "" ["multiple-load-1.fsx"]

        echo "Test 10================================================="

        fsiAppendIgnoreExitCode cfg stdoutPath stderrPath "" ["multiple-load-2.fsx"]

        echo "Test 11================================================="

        fscAppend cfg stdoutPath stderrPath "--nologo" ["FlagCheck.fs"]

        execAppendIgnoreExitCode cfg stdoutPath stderrPath ("." ++ "FlagCheck.exe") ""

        rm cfg "FlagCheck.exe"

        echo "Test 12================================================="

        fscAppend cfg stdoutPath stderrPath "-o FlagCheckScript.exe --nologo" ["FlagCheck.fsx"]

        execAppendIgnoreExitCode cfg stdoutPath stderrPath ("." ++ "FlagCheckScript.exe") ""

        rm cfg "FlagCheckScript.exe"

        echo "Test 13================================================="

        fsiAppendIgnoreExitCode cfg stdoutPath stderrPath "" ["load-FlagCheckFs.fsx"]

        echo "Test 14================================================="

        fsiAppendIgnoreExitCode cfg stdoutPath stderrPath "" ["FlagCheck.fsx"]

        echo "Test 15================================================="

        fsiAppendIgnoreExitCode cfg stdoutPath stderrPath "" ["ProjectDriver.fsx"]

        echo "Test 16================================================="

        fscAppend cfg stdoutPath stderrPath "--nologo" ["ProjectDriver.fsx"]

        execAppendIgnoreExitCode cfg stdoutPath stderrPath ("." ++ "ProjectDriver.exe") ""

        rm cfg "ProjectDriver.exe"

        echo "Test 17================================================="

        fsiAppendIgnoreExitCode cfg stdoutPath stderrPath "" ["load-IncludeNoWarn211.fsx"]

        echo "Done =================================================="

        // an extra case
        fsiExpectFail cfg "" ["loadfail3.fsx"]

        let normalizePaths f =
            let text = File.ReadAllText(f)
            let dummyPath = @"D:\staging\staging\src\tests\fsharp\core\load-script"
            let contents = System.Text.RegularExpressions.Regex.Replace(text, System.Text.RegularExpressions.Regex.Escape(cfg.Directory), dummyPath)
            File.WriteAllText(f, contents)

        normalizePaths stdoutPath
        normalizePaths stderrPath

        let diffs = fsdiff cfg stdoutPath stdoutBaseline

        match diffs with
        | "" -> ()
        | _ -> Assert.Fail (sprintf "'%s' and '%s' differ; %A" stdoutPath stdoutBaseline diffs)

        let diffs2 = fsdiff cfg stderrPath stderrBaseline

        match diffs2 with
        | "" -> ()
        | _ -> Assert.Fail (sprintf "'%s' and '%s' differ; %A" stderrPath stderrBaseline diffs2)
#endif

    [<Test>]
    let ``longnames-FSC_BASIC`` () = singleTestBuildAndRun' "core/longnames" FSC_BASIC

    [<Test>]
    let ``longnames-FSI_BASIC`` () = singleTestBuildAndRun' "core/longnames" FSI_BASIC

    [<Test>]
    let ``math-numbersVS2008-FSC_BASIC`` () = singleTestBuildAndRun' "core/math/numbersVS2008" FSC_BASIC

    [<Test>]
    let ``math-numbersVS2008-FSI_BASIC`` () = singleTestBuildAndRun' "core/math/numbersVS2008" FSI_BASIC

    [<Test>]
    let ``patterns-FSC_BASIC`` () = singleTestBuildAndRun' "core/patterns" FSC_BASIC

//BUGBUG: https://github.com/Microsoft/visualfsharp/issues/6601
//    [<Test>]
//    let ``patterns-FSI_BASIC`` () = singleTestBuildAndRun' "core/patterns" FSI_BASIC

    [<Test>]
    let ``pinvoke-FSC_BASIC`` () = singleTestBuildAndRun' "core/pinvoke" FSC_BASIC

    [<Test>]
    let ``pinvoke-FSI_BASIC`` () =
        singleTestBuildAndRun' "core/pinvoke" FSI_BASIC

    [<Test>]
    let ``fsi_load-FSC_BASIC`` () = singleTestBuildAndRun' "core/fsi-load" FSC_BASIC

    [<Test>]
    let ``fsi_load-FSI_BASIC`` () = singleTestBuildAndRun' "core/fsi-load" FSI_BASIC

#if !NETCOREAPP
    [<Test>]
    let ``measures-AS_DLL`` () = singleTestBuildAndRun' "core/measures" AS_DLL

    [<Test>]
    let ``members-basics-AS_DLL`` () = singleTestBuildAndRun' "core/members/basics" AS_DLL

    [<Test>]
    let ``members-basics-hw`` () = singleTestBuildAndRun' "core/members/basics-hw" FSC_BASIC

    [<Test>]
    let ``members-basics-hw-mutrec`` () = singleTestBuildAndRun' "core/members/basics-hw-mutrec" FSC_BASIC

    [<Test>]
    let ``members-incremental-FSC_BASIC`` () = singleTestBuildAndRun' "core/members/incremental" FSC_BASIC

    [<Test>]
    let ``members-incremental-FSI_BASIC`` () = singleTestBuildAndRun' "core/members/incremental" FSI_BASIC

    [<Test>]
    let ``members-incremental-hw-FSC_BASIC`` () = singleTestBuildAndRun' "core/members/incremental-hw" FSC_BASIC

    [<Test>]
    let ``members-incremental-hw-FSI_BASIC`` () = singleTestBuildAndRun' "core/members/incremental-hw" FSI_BASIC

    [<Test>]
    let ``members-incremental-hw-mutrec-FSC_BASIC`` () = singleTestBuildAndRun' "core/members/incremental-hw-mutrec" FSC_BASIC

    [<Test>]
    let queriesLeafExpressionConvert () =
        let cfg = testConfig' "core/queriesLeafExpressionConvert"

        fsc cfg "%s -o:test.exe -g" cfg.fsc_flags ["test.fsx"]

        peverify cfg "test.exe"

        fsc cfg "%s --optimize -o:test--optimize.exe -g" cfg.fsc_flags ["test.fsx"]

        peverify cfg "test--optimize.exe"

        use testOkFile = fileguard cfg "test.ok"

        fsi cfg "%s" cfg.fsi_flags ["test.fsx"]

        testOkFile.CheckExists()

        use testOkFile2 = fileguard cfg "test.ok"

        exec cfg ("." ++ "test.exe") ""

        testOkFile2.CheckExists()

        use testOkFile3 = fileguard cfg "test.ok"

        exec cfg ("." ++ "test--optimize.exe") ""

        testOkFile3.CheckExists()


    [<Test>]
    let queriesNullableOperators () =
        let cfg = testConfig' "core/queriesNullableOperators"

        fsc cfg "%s -o:test.exe -g" cfg.fsc_flags ["test.fsx"]

        peverify cfg "test.exe"

        fsc cfg "%s --optimize -o:test--optimize.exe -g" cfg.fsc_flags ["test.fsx"]

        peverify cfg "test--optimize.exe"

        use testOkFile = fileguard cfg "test.ok"
        fsi cfg "%s" cfg.fsi_flags ["test.fsx"]
        testOkFile.CheckExists()

        use testOkFile2 = fileguard cfg "test.ok"
        exec cfg ("." ++ "test.exe") ""
        testOkFile2.CheckExists()

        use testOkFile3 = fileguard cfg "test.ok"
        exec cfg ("." ++ "test--optimize.exe") ""
        testOkFile3.CheckExists()

    [<Test>]
    let queriesOverIEnumerable () =
        let cfg = testConfig' "core/queriesOverIEnumerable"

        fsc cfg "%s -o:test.exe -g" cfg.fsc_flags ["test.fsx"]

        peverify cfg "test.exe"

        fsc cfg "%s --optimize -o:test--optimize.exe -g" cfg.fsc_flags ["test.fsx"]

        peverify cfg "test--optimize.exe"

        use testOkFile = fileguard cfg "test.ok"

        fsi cfg "%s" cfg.fsi_flags ["test.fsx"]

        testOkFile.CheckExists()

        use testOkFile2 = fileguard cfg "test.ok"

        exec cfg ("." ++ "test.exe") ""

        testOkFile2.CheckExists()

        use testOkFile3 = fileguard cfg "test.ok"

        exec cfg ("." ++ "test--optimize.exe") ""

        testOkFile3.CheckExists()

    [<Test>]
    let queriesOverIQueryable () =
        let cfg = testConfig' "core/queriesOverIQueryable"

        fsc cfg "%s -o:test.exe -g" cfg.fsc_flags ["test.fsx"]

        peverify cfg "test.exe"

        fsc cfg "%s --optimize -o:test--optimize.exe -g" cfg.fsc_flags ["test.fsx"]

        peverify cfg "test--optimize.exe"

        use testOkFile = fileguard cfg "test.ok"
        fsi cfg "%s" cfg.fsi_flags ["test.fsx"]

        testOkFile.CheckExists()


        use testOkFile2 = fileguard cfg "test.ok"

        exec cfg ("." ++ "test.exe") ""

        testOkFile2.CheckExists()


        use testOkFile3 = fileguard cfg "test.ok"
        exec cfg ("." ++ "test--optimize.exe") ""

        testOkFile3.CheckExists()


    [<Test>]
    let quotesDebugInfo () =
        let cfg = testConfig' "core/quotesDebugInfo"

        fsc cfg "%s --quotations-debug+ --optimize -o:test.exe -g" cfg.fsc_flags ["test.fsx"]

        peverify cfg "test.exe"

        fsc cfg "%s --quotations-debug+ --optimize -o:test--optimize.exe -g" cfg.fsc_flags ["test.fsx"]

        peverify cfg "test--optimize.exe"

        use testOkFile = fileguard cfg "test.ok"
        fsi cfg "%s --quotations-debug+" cfg.fsi_flags ["test.fsx"]

        testOkFile.CheckExists()


        use testOkFile2 = fileguard cfg "test.ok"

        exec cfg ("." ++ "test.exe") ""

        testOkFile2.CheckExists()

        use testOkFile3 = fileguard cfg "test.ok"

        exec cfg ("." ++ "test--optimize.exe") ""

        testOkFile3.CheckExists()


    [<Test>]
    let quotesInMultipleModules () =
        let cfg = testConfig' "core/quotesInMultipleModules"

        fsc cfg "%s -o:module1.dll --target:library" cfg.fsc_flags ["module1.fsx"]

        peverify cfg "module1.dll"

        fsc cfg "%s -o:module2.exe -r:module1.dll" cfg.fsc_flags ["module2.fsx"]

        peverify cfg "module2.exe"

        fsc cfg "%s --staticlink:module1 -o:module2-staticlink.exe -r:module1.dll" cfg.fsc_flags ["module2.fsx"]

        peverify cfg "module2-staticlink.exe"

        fsc cfg "%s -o:module1-opt.dll --target:library --optimize" cfg.fsc_flags ["module1.fsx"]

        peverify cfg "module1-opt.dll"

        fsc cfg "%s -o:module2-opt.exe -r:module1-opt.dll --optimize" cfg.fsc_flags ["module2.fsx"]

        peverify cfg "module2-opt.exe"

        use testOkFile = fileguard cfg "test.ok"

        fsi cfg "%s -r module1.dll" cfg.fsi_flags ["module2.fsx"]

        testOkFile.CheckExists()


        use testOkFile = fileguard cfg "test.ok"

        exec cfg ("." ++ "module2.exe") ""

        testOkFile.CheckExists()

        use testOkFile = fileguard cfg "test.ok"

        exec cfg ("." ++ "module2-opt.exe") ""

        testOkFile.CheckExists()

        use testOkFile = fileguard cfg "test.ok"

        exec cfg ("." ++ "module2-staticlink.exe") ""

        testOkFile.CheckExists()
#endif

    [<Test>]
    let ``reflect-FSC_BASIC`` () = singleTestBuildAndRun' "core/reflect" FSC_BASIC

    [<Test>]
    let ``reflect-FSI_BASIC`` () = singleTestBuildAndRun' "core/reflect" FSI_BASIC

#if !NETCOREAPP
    [<Test>]
    let refnormalization () =
        let cfg = testConfig' "core/refnormalization"

        // Prepare by building multiple versions of the test assemblies
        fsc cfg @"%s --target:library -o:version1\DependentAssembly.dll -g --version:1.0.0.0 --keyfile:keyfile.snk" cfg.fsc_flags [@"DependentAssembly.fs"]
        fsc cfg @"%s --target:library -o:version1\AscendentAssembly.dll -g --version:1.0.0.0 --keyfile:keyfile.snk -r:version1\DependentAssembly.dll" cfg.fsc_flags [@"AscendentAssembly.fs"]

        fsc cfg @"%s --target:library -o:version2\DependentAssembly.dll -g --version:2.0.0.0" cfg.fsc_flags [@"DependentAssembly.fs"]
        fsc cfg @"%s --target:library -o:version2\AscendentAssembly.dll -g --version:2.0.0.0 -r:version2\DependentAssembly.dll" cfg.fsc_flags [@"AscendentAssembly.fs"]

        //TestCase1
        // Build a program that references v2 of ascendent and v1 of dependent.
        // Note that, even though ascendent v2 references dependent v2, the reference is marked as v1.
        use TestOk = fileguard cfg "test.ok"
        fsc cfg @"%s -o:test1.exe -r:version1\DependentAssembly.dll -r:version2\AscendentAssembly.dll --optimize- -g" cfg.fsc_flags ["test.fs"]
        exec cfg ("." ++ "test1.exe") "DependentAssembly-1.0.0.0 AscendentAssembly-2.0.0.0"
        TestOk.CheckExists()

        //TestCase2
        // Build a program that references v1 of ascendent and v2 of dependent.
        // Note that, even though ascendent v1 references dependent v1, the reference is marked as v2 which was passed in.
        use TestOk = fileguard cfg "test.ok"
        fsc cfg @"%s -o:test2.exe -r:version2\DependentAssembly.dll -r:version1\AscendentAssembly.dll --optimize- -g" cfg.fsc_flags ["test.fs"]
        exec cfg ("." ++ "test2.exe") "DependentAssembly-2.0.0.0 AscendentAssembly-1.0.0.0"
        TestOk.CheckExists()

        //TestCase3
        // Build a program that references v1 of ascendent and v1 and v2 of dependent.
        // Verifies that compiler uses first version of a duplicate assembly passed on command line.
        use TestOk = fileguard cfg "test.ok"
        fsc cfg @"%s -o:test3.exe -r:version1\DependentAssembly.dll -r:version2\DependentAssembly.dll -r:version1\AscendentAssembly.dll --optimize- -g" cfg.fsc_flags ["test.fs"]
        exec cfg ("." ++ "test3.exe") "DependentAssembly-1.0.0.0 AscendentAssembly-1.0.0.0"
        TestOk.CheckExists()


    [<Test>]
    let testResources () =
        let cfg = testConfig' "core/resources"

        fsc cfg "%s  --resource:Resources.resources -o:test-embed.exe -g" cfg.fsc_flags ["test.fs"]

        peverify cfg "test-embed.exe"

        fsc cfg "%s  --linkresource:Resources.resources -o:test-link.exe -g" cfg.fsc_flags ["test.fs"]

        peverify cfg "test-link.exe"

        fsc cfg "%s  --resource:Resources.resources,ResourceName.resources -o:test-embed-named.exe -g" cfg.fsc_flags ["test.fs"]

        peverify cfg "test-embed-named.exe"

        fsc cfg "%s  --linkresource:Resources.resources,ResourceName.resources -o:test-link-named.exe -g" cfg.fsc_flags ["test.fs"]

        peverify cfg "test-link-named.exe"

        exec cfg ("." ++ "test-embed.exe") ""

        exec cfg ("." ++ "test-link.exe") ""

        exec cfg ("." ++ "test-link-named.exe") "ResourceName"

        exec cfg ("." ++ "test-embed-named.exe") "ResourceName"

    [<Test>]
    let topinit () =
        let cfg = testConfig' "core/topinit"

        fsc cfg "%s --optimize -o both69514.exe -g" cfg.fsc_flags ["lib69514.fs"; "app69514.fs"]

        peverify cfg "both69514.exe"

        fsc cfg "%s --optimize- -o both69514-noopt.exe -g" cfg.fsc_flags ["lib69514.fs"; "app69514.fs"]

        peverify cfg "both69514-noopt.exe"

        fsc cfg "%s --optimize -a -g" cfg.fsc_flags ["lib69514.fs"]

        peverify cfg "lib69514.dll"

        fsc cfg "%s --optimize -r:lib69514.dll -g" cfg.fsc_flags ["app69514.fs"]

        peverify cfg "app69514.exe"

        fsc cfg "%s --optimize- -o:lib69514-noopt.dll -a -g" cfg.fsc_flags ["lib69514.fs"]

        peverify cfg "lib69514-noopt.dll"

        fsc cfg "%s --optimize- -r:lib69514-noopt.dll -o:app69514-noopt.exe -g" cfg.fsc_flags ["app69514.fs"]

        peverify cfg "app69514-noopt.exe"

        fsc cfg "%s --optimize- -o:lib69514-noopt-withsig.dll -a -g" cfg.fsc_flags ["lib69514.fsi"; "lib69514.fs"]

        peverify cfg "lib69514-noopt-withsig.dll"

        fsc cfg "%s --optimize- -r:lib69514-noopt-withsig.dll -o:app69514-noopt-withsig.exe -g" cfg.fsc_flags ["app69514.fs"]

        peverify cfg "app69514-noopt-withsig.exe"

        fsc cfg "%s -o:lib69514-withsig.dll -a -g" cfg.fsc_flags ["lib69514.fsi"; "lib69514.fs"]

        peverify cfg "lib69514-withsig.dll"

        fsc cfg "%s -r:lib69514-withsig.dll -o:app69514-withsig.exe -g" cfg.fsc_flags ["app69514.fs"]

        peverify cfg "app69514-withsig.exe"

        fsc cfg "%s -o:lib.dll -a -g" cfg.fsc_flags ["lib.ml"]

        peverify cfg "lib.dll"

        csc cfg """/nologo /r:"%s" /r:lib.dll /out:test.exe """ cfg.FSCOREDLLPATH ["test.cs"]

        fsc cfg "%s --optimize -o:lib--optimize.dll -a -g" cfg.fsc_flags ["lib.ml"]

        peverify cfg "lib--optimize.dll"

        csc cfg """/nologo /r:"%s" /r:lib--optimize.dll /out:test--optimize.exe""" cfg.FSCOREDLLPATH ["test.cs"]

        let dicases = ["flag_deterministic_init1.fs"; "lib_deterministic_init1.fs"; "flag_deterministic_init2.fs"; "lib_deterministic_init2.fs"; "flag_deterministic_init3.fs"; "lib_deterministic_init3.fs"; "flag_deterministic_init4.fs"; "lib_deterministic_init4.fs"; "flag_deterministic_init5.fs"; "lib_deterministic_init5.fs"; "flag_deterministic_init6.fs"; "lib_deterministic_init6.fs"; "flag_deterministic_init7.fs"; "lib_deterministic_init7.fs"; "flag_deterministic_init8.fs"; "lib_deterministic_init8.fs"; "flag_deterministic_init9.fs"; "lib_deterministic_init9.fs"; "flag_deterministic_init10.fs"; "lib_deterministic_init10.fs"; "flag_deterministic_init11.fs"; "lib_deterministic_init11.fs"; "flag_deterministic_init12.fs"; "lib_deterministic_init12.fs"; "flag_deterministic_init13.fs"; "lib_deterministic_init13.fs"; "flag_deterministic_init14.fs"; "lib_deterministic_init14.fs"; "flag_deterministic_init15.fs"; "lib_deterministic_init15.fs"; "flag_deterministic_init16.fs"; "lib_deterministic_init16.fs"; "flag_deterministic_init17.fs"; "lib_deterministic_init17.fs"; "flag_deterministic_init18.fs"; "lib_deterministic_init18.fs"; "flag_deterministic_init19.fs"; "lib_deterministic_init19.fs"; "flag_deterministic_init20.fs"; "lib_deterministic_init20.fs"; "flag_deterministic_init21.fs"; "lib_deterministic_init21.fs"; "flag_deterministic_init22.fs"; "lib_deterministic_init22.fs"; "flag_deterministic_init23.fs"; "lib_deterministic_init23.fs"; "flag_deterministic_init24.fs"; "lib_deterministic_init24.fs"; "flag_deterministic_init25.fs"; "lib_deterministic_init25.fs"; "flag_deterministic_init26.fs"; "lib_deterministic_init26.fs"; "flag_deterministic_init27.fs"; "lib_deterministic_init27.fs"; "flag_deterministic_init28.fs"; "lib_deterministic_init28.fs"; "flag_deterministic_init29.fs"; "lib_deterministic_init29.fs"; "flag_deterministic_init30.fs"; "lib_deterministic_init30.fs"; "flag_deterministic_init31.fs"; "lib_deterministic_init31.fs"; "flag_deterministic_init32.fs"; "lib_deterministic_init32.fs"; "flag_deterministic_init33.fs"; "lib_deterministic_init33.fs"; "flag_deterministic_init34.fs"; "lib_deterministic_init34.fs"; "flag_deterministic_init35.fs"; "lib_deterministic_init35.fs"; "flag_deterministic_init36.fs"; "lib_deterministic_init36.fs"; "flag_deterministic_init37.fs"; "lib_deterministic_init37.fs"; "flag_deterministic_init38.fs"; "lib_deterministic_init38.fs"; "flag_deterministic_init39.fs"; "lib_deterministic_init39.fs"; "flag_deterministic_init40.fs"; "lib_deterministic_init40.fs"; "flag_deterministic_init41.fs"; "lib_deterministic_init41.fs"; "flag_deterministic_init42.fs"; "lib_deterministic_init42.fs"; "flag_deterministic_init43.fs"; "lib_deterministic_init43.fs"; "flag_deterministic_init44.fs"; "lib_deterministic_init44.fs"; "flag_deterministic_init45.fs"; "lib_deterministic_init45.fs"; "flag_deterministic_init46.fs"; "lib_deterministic_init46.fs"; "flag_deterministic_init47.fs"; "lib_deterministic_init47.fs"; "flag_deterministic_init48.fs"; "lib_deterministic_init48.fs"; "flag_deterministic_init49.fs"; "lib_deterministic_init49.fs"; "flag_deterministic_init50.fs"; "lib_deterministic_init50.fs"; "flag_deterministic_init51.fs"; "lib_deterministic_init51.fs"; "flag_deterministic_init52.fs"; "lib_deterministic_init52.fs"; "flag_deterministic_init53.fs"; "lib_deterministic_init53.fs"; "flag_deterministic_init54.fs"; "lib_deterministic_init54.fs"; "flag_deterministic_init55.fs"; "lib_deterministic_init55.fs"; "flag_deterministic_init56.fs"; "lib_deterministic_init56.fs"; "flag_deterministic_init57.fs"; "lib_deterministic_init57.fs"; "flag_deterministic_init58.fs"; "lib_deterministic_init58.fs"; "flag_deterministic_init59.fs"; "lib_deterministic_init59.fs"; "flag_deterministic_init60.fs"; "lib_deterministic_init60.fs"; "flag_deterministic_init61.fs"; "lib_deterministic_init61.fs"; "flag_deterministic_init62.fs"; "lib_deterministic_init62.fs"; "flag_deterministic_init63.fs"; "lib_deterministic_init63.fs"; "flag_deterministic_init64.fs"; "lib_deterministic_init64.fs"; "flag_deterministic_init65.fs"; "lib_deterministic_init65.fs"; "flag_deterministic_init66.fs"; "lib_deterministic_init66.fs"; "flag_deterministic_init67.fs"; "lib_deterministic_init67.fs"; "flag_deterministic_init68.fs"; "lib_deterministic_init68.fs"; "flag_deterministic_init69.fs"; "lib_deterministic_init69.fs"; "flag_deterministic_init70.fs"; "lib_deterministic_init70.fs"; "flag_deterministic_init71.fs"; "lib_deterministic_init71.fs"; "flag_deterministic_init72.fs"; "lib_deterministic_init72.fs"; "flag_deterministic_init73.fs"; "lib_deterministic_init73.fs"; "flag_deterministic_init74.fs"; "lib_deterministic_init74.fs"; "flag_deterministic_init75.fs"; "lib_deterministic_init75.fs"; "flag_deterministic_init76.fs"; "lib_deterministic_init76.fs"; "flag_deterministic_init77.fs"; "lib_deterministic_init77.fs"; "flag_deterministic_init78.fs"; "lib_deterministic_init78.fs"; "flag_deterministic_init79.fs"; "lib_deterministic_init79.fs"; "flag_deterministic_init80.fs"; "lib_deterministic_init80.fs"; "flag_deterministic_init81.fs"; "lib_deterministic_init81.fs"; "flag_deterministic_init82.fs"; "lib_deterministic_init82.fs"; "flag_deterministic_init83.fs"; "lib_deterministic_init83.fs"; "flag_deterministic_init84.fs"; "lib_deterministic_init84.fs"; "flag_deterministic_init85.fs"; "lib_deterministic_init85.fs"]

        fsc cfg "%s --optimize- -o test_deterministic_init.exe" cfg.fsc_flags (dicases @ ["test_deterministic_init.fs"])

        peverify cfg "test_deterministic_init.exe"

        fsc cfg "%s --optimize -o test_deterministic_init--optimize.exe" cfg.fsc_flags (dicases @ ["test_deterministic_init.fs"])

        peverify cfg "test_deterministic_init--optimize.exe"

        fsc cfg "%s --optimize- -a -o test_deterministic_init_lib.dll" cfg.fsc_flags dicases

        peverify cfg "test_deterministic_init_lib.dll"

        fsc cfg "%s --optimize- -r test_deterministic_init_lib.dll -o test_deterministic_init_exe.exe" cfg.fsc_flags ["test_deterministic_init.fs"]

        peverify cfg "test_deterministic_init_exe.exe"

        fsc cfg "%s --optimize -a -o test_deterministic_init_lib--optimize.dll" cfg.fsc_flags dicases

        peverify cfg "test_deterministic_init_lib--optimize.dll"

        fsc cfg "%s --optimize -r test_deterministic_init_lib--optimize.dll -o test_deterministic_init_exe--optimize.exe" cfg.fsc_flags ["test_deterministic_init.fs"]

        peverify cfg "test_deterministic_init_exe--optimize.exe"

        let static_init_cases = [ "test0.fs"; "test1.fs"; "test2.fs"; "test3.fs"; "test4.fs"; "test5.fs"; "test6.fs" ]

        fsc cfg "%s --optimize- -o test_static_init.exe" cfg.fsc_flags (static_init_cases @ ["static-main.fs"])

        peverify cfg "test_static_init.exe"

        fsc cfg "%s --optimize -o test_static_init--optimize.exe" cfg.fsc_flags (static_init_cases @ [ "static-main.fs" ])

        peverify cfg "test_static_init--optimize.exe"

        fsc cfg "%s --optimize- -a -o test_static_init_lib.dll" cfg.fsc_flags static_init_cases

        peverify cfg "test_static_init_lib.dll"

        fsc cfg "%s --optimize- -r test_static_init_lib.dll -o test_static_init_exe.exe" cfg.fsc_flags ["static-main.fs"]

        peverify cfg "test_static_init_exe.exe"

        fsc cfg "%s --optimize -a -o test_static_init_lib--optimize.dll" cfg.fsc_flags static_init_cases

        peverify cfg "test_static_init_lib--optimize.dll"

        fsc cfg "%s --optimize -r test_static_init_lib--optimize.dll -o test_static_init_exe--optimize.exe" cfg.fsc_flags ["static-main.fs"]

        peverify cfg "test_static_init_exe--optimize.exe"

        exec cfg ("." ++ "test.exe") ""

        exec cfg ("." ++ "test--optimize.exe") ""

        exec cfg ("." ++ "test_deterministic_init.exe") ""

        exec cfg ("." ++ "test_deterministic_init--optimize.exe") ""

        exec cfg ("." ++ "test_deterministic_init_exe.exe") ""

        exec cfg ("." ++ "test_deterministic_init_exe--optimize.exe") ""

        exec cfg ("." ++ "test_static_init.exe") ""

        exec cfg ("." ++ "test_static_init--optimize.exe") ""

        exec cfg ("." ++ "test_static_init_exe.exe") ""

        exec cfg ("." ++ "test_static_init_exe--optimize.exe") ""

    [<Test>]
    let unitsOfMeasure () =
        let cfg = testConfig' "core/unitsOfMeasure"

        fsc cfg "%s --optimize- -o:test.exe -g" cfg.fsc_flags ["test.fs"]

        peverify cfg "test.exe"

        use testOkFile = fileguard cfg "test.ok"

        exec cfg ("." ++ "test.exe") ""

        testOkFile.CheckExists()

    [<Test>]
    let verify () =
        let cfg = testConfig' "core/verify"

        peverifyWithArgs cfg "/nologo" (cfg.FSharpBuild)

       // peverifyWithArgs cfg "/nologo /MD" (getDirectoryName(cfg.FSC) ++ "FSharp.Compiler.dll")

        peverifyWithArgs cfg "/nologo" (cfg.FSI)

        peverifyWithArgs cfg "/nologo" (cfg.FSharpCompilerInteractiveSettings)

        fsc cfg "%s -o:xmlverify.exe -g" cfg.fsc_flags ["xmlverify.fs"]

        peverifyWithArgs cfg "/nologo" "xmlverify.exe"
        
        
    [<Test>]
    let ``property setter in method or constructor`` () =
        let cfg = testConfig' "core/members/set-only-property"
        csc cfg @"%s /target:library /out:cs.dll" cfg.csc_flags ["cs.cs"]
        vbc cfg @"%s /target:library /out:vb.dll" cfg.vbc_flags ["vb.vb"]
        fsc cfg @"%s /target:library /out:fs.dll" cfg.fsc_flags ["fs.fs"]
        singleNegTest cfg "calls"

#endif

module VersionTests =
    [<Test>]
    let ``member-selfidentifier-version4.6``() = singleTestBuildAndRunVersion' "core/members/self-identifier/version46" FSC_BUILDONLY "4.6"

    [<Test>]
    let ``member-selfidentifier-version4.7``() = singleTestBuildAndRun' "core/members/self-identifier/version47" FSC_BUILDONLY

    [<Test>]
    let ``indent-version4.6``() = singleTestBuildAndRunVersion' "core/indent/version46" FSC_BUILDONLY "4.6"

    [<Test>]
    let ``indent-version4.7``() = singleTestBuildAndRun' "core/indent/version47" FSC_BUILDONLY

    [<Test>]
    let ``nameof-version4.6``() = singleTestBuildAndRunVersion' "core/nameof/version46" FSC_BUILDONLY "4.6"

    [<Test>]
    let ``nameof-versionpreview``() = singleTestBuildAndRunVersion' "core/nameof/preview" FSC_BUILDONLY "preview"

    [<Test>]
    let ``nameof-execute``() = singleTestBuildAndRunVersion' "core/nameof/preview" FSC_BASIC "preview"

    [<Test>]
    let ``nameof-fsi``() = singleTestBuildAndRunVersion' "core/nameof/preview" FSI_BASIC "preview"

#if !NETCOREAPP
module ToolsTests =

    // This test is disabled in coreclr builds dependent on fixing : https://github.com/Microsoft/visualfsharp/issues/2600
    [<Test>]
    let bundle () =
        let cfg = testConfig' "tools/bundle"

        fsc cfg "%s --progress --standalone -o:test-one-fsharp-module.exe -g" cfg.fsc_flags ["test-one-fsharp-module.fs"]

        peverify cfg "test-one-fsharp-module.exe"

        fsc cfg "%s -a -o:test_two_fsharp_modules_module_1.dll -g" cfg.fsc_flags ["test_two_fsharp_modules_module_1.fs"]

        peverify cfg "test_two_fsharp_modules_module_1.dll"

        fsc cfg "%s --standalone -r:test_two_fsharp_modules_module_1.dll -o:test_two_fsharp_modules_module_2.exe -g" cfg.fsc_flags ["test_two_fsharp_modules_module_2.fs"]

        peverify cfg "test_two_fsharp_modules_module_2.exe"

        fsc cfg "%s -a --standalone -r:test_two_fsharp_modules_module_1.dll -o:test_two_fsharp_modules_module_2_as_dll.dll -g" cfg.fsc_flags ["test_two_fsharp_modules_module_2.fs"]

        peverify cfg "test_two_fsharp_modules_module_2_as_dll.dll"
#endif

    [<Test>]
    let ``eval-FSC_BASIC`` () = singleTestBuildAndRun' "tools/eval" FSC_BASIC
    [<Test>]
    let ``eval-FSI_BASIC`` () = singleTestBuildAndRun' "tools/eval" FSI_BASIC

module RegressionTests =

    [<Test>]
    let ``literal-value-bug-2-FSC_BASIC`` () = singleTestBuildAndRun' "regression/literal-value-bug-2" FSC_BASIC

    [<Test>]
    let ``literal-value-bug-2-FSI_BASIC`` () = singleTestBuildAndRun' "regression/literal-value-bug-2" FSI_BASIC

    [<Test>]
    let ``OverloadResolution-bug-FSC_BASIC`` () = singleTestBuildAndRun' "regression/OverloadResolution-bug" FSC_BASIC

    [<Test>]
    let ``OverloadResolution-bug-FSI_BASIC`` () = singleTestBuildAndRun' "regression/OverloadResolution-bug" FSI_BASIC

    [<Test>]
    let ``struct-tuple-bug-1-FSC_BASIC`` () = singleTestBuildAndRun' "regression/struct-tuple-bug-1" FSC_BASIC

    [<Test >]
    let ``tuple-bug-1-FSC_BASIC`` () = singleTestBuildAndRun' "regression/tuple-bug-1" FSC_BASIC

#if !NETCOREAPP
    [<Test>]
    let ``SRTP doesn't handle calling member hiding hinherited members`` () =
        let cfg = testConfig' "regression/5531"

        let outFile = "compilation.output.test.txt"
        let expectedFile = "compilation.output.test.bsl"

        fscBothToOut cfg outFile "%s --nologo -O" cfg.fsc_flags ["test.fs"]

        let diff = fsdiff cfg outFile expectedFile

        match diff with
        | "" -> ()
        | _ ->
            Assert.Fail (sprintf "'%s' and '%s' differ; %A" (getfullpath cfg outFile) (getfullpath cfg expectedFile) diff)

        let outFile2 = "output.test.txt"
        let expectedFile2 = "output.test.bsl"

        execBothToOut cfg (cfg.Directory) outFile2 (cfg.Directory ++ "test.exe") ""

        let diff2 = fsdiff cfg outFile2 expectedFile2
        match diff2 with
        | "" -> ()
        | _ ->
            Assert.Fail (sprintf "'%s' and '%s' differ; %A" (getfullpath cfg outFile2) (getfullpath cfg expectedFile2) diff2)
#endif

    [<Test>]
    let ``26`` () = singleTestBuildAndRun' "regression/26" FSC_BASIC

    [<Test >]
    let ``321`` () = singleTestBuildAndRun' "regression/321" FSC_BASIC

#if !NETCOREAPP
    // This test is disabled in coreclr builds dependent on fixing : https://github.com/Microsoft/visualfsharp/issues/2600
    [<Test>]
    let ``655`` () =
        let cfg = testConfig' "regression/655"

        fsc cfg "%s -a -o:pack.dll" cfg.fsc_flags ["xlibC.ml"]

        peverify cfg "pack.dll"

        fsc cfg "%s    -o:test.exe -r:pack.dll" cfg.fsc_flags ["main.fs"]

        peverify cfg "test.exe"

        use testOkFile = fileguard cfg "test.ok"

        exec cfg ("." ++ "test.exe") ""

        testOkFile.CheckExists()

    // This test is disabled in coreclr builds dependent on fixing : https://github.com/Microsoft/visualfsharp/issues/2600
    [<Test >]
    let ``656`` () =
        let cfg = testConfig' "regression/656"

        fsc cfg "%s -o:pack.exe" cfg.fsc_flags ["misc.fs mathhelper.fs filehelper.fs formshelper.fs plot.fs traj.fs playerrecord.fs trackedplayers.fs form.fs"]

        peverify cfg  "pack.exe"
#endif

#if !NETCOREAPP
    // Requires WinForms
    [<Test>]
    let ``83`` () = singleTestBuildAndRun' "regression/83" FSC_BASIC

    [<Test >]
    let ``84`` () = singleTestBuildAndRun' "regression/84" FSC_BASIC

    [<Test >]
    let ``85`` () =
        let cfg = testConfig' "regression/85"

        fsc cfg "%s -r:Category.dll -a -o:petshop.dll" cfg.fsc_flags ["Category.ml"]

        peverify cfg "petshop.dll"
#endif

    [<Test >]
    let ``86`` () = singleTestBuildAndRun' "regression/86" FSC_BASIC

    [<Test >]
    let ``struct-tuple-bug-1-FSI_BASIC`` () = singleTestBuildAndRun' "regression/struct-tuple-bug-1" FSI_BASIC

#if !NETCOREAPP
    // This test is disabled in coreclr builds dependent on fixing : https://github.com/Microsoft/visualfsharp/issues/2600
    [<Test>]
    let ``struct-measure-bug-1`` () =
        let cfg = testConfig' "regression/struct-measure-bug-1"

        fsc cfg "%s --optimize- -o:test.exe -g" cfg.fsc_flags ["test.fs"]

        peverify cfg "test.exe"

module OptimizationTests =

    [<Test>]
    let functionSizes () =
        let cfg = testConfig' "optimize/analyses"

        let outFile = "sizes.FunctionSizes.output.test.txt"
        let expectedFile = "sizes.FunctionSizes.output.test.bsl"

        log "== FunctionSizes"
        fscBothToOut cfg outFile "%s --nologo -O --test:FunctionSizes" cfg.fsc_flags ["sizes.fs"]

        let diff = fsdiff cfg outFile expectedFile

        match diff with
        | "" -> ()
        | _ ->
            Assert.Fail (sprintf "'%s' and '%s' differ; %A" (getfullpath cfg outFile) (getfullpath cfg expectedFile) diff)


    [<Test>]
    let totalSizes () =
        let cfg = testConfig' "optimize/analyses"

        let outFile = "sizes.TotalSizes.output.test.txt"
        let expectedFile = "sizes.TotalSizes.output.test.bsl"

        log "== TotalSizes"
        fscBothToOut cfg outFile "%s --nologo -O --test:TotalSizes" cfg.fsc_flags ["sizes.fs"]

        let diff = fsdiff cfg outFile expectedFile

        match diff with
        | "" -> ()
        | _ -> Assert.Fail (sprintf "'%s' and '%s' differ; %A" (getfullpath cfg outFile) (getfullpath cfg expectedFile) diff)


    [<Test>]
    let hasEffect () =
        let cfg = testConfig' "optimize/analyses"

        let outFile = "effects.HasEffect.output.test.txt"
        let expectedFile = "effects.HasEffect.output.test.bsl"

        log "== HasEffect"
        fscBothToOut cfg outFile "%s --nologo -O --test:HasEffect" cfg.fsc_flags ["effects.fs"]

        let diff = fsdiff cfg outFile expectedFile

        match diff with
        | "" -> ()
        | _ -> Assert.Fail (sprintf "'%s' and '%s' differ; %A" (getfullpath cfg outFile) (getfullpath cfg expectedFile) diff)


    [<Test>]
    let noNeedToTailcall () =
        let cfg = testConfig' "optimize/analyses"

        let outFile = "tailcalls.NoNeedToTailcall.output.test.txt"
        let expectedFile = "tailcalls.NoNeedToTailcall.output.test.bsl"

        log "== NoNeedToTailcall"
        fscBothToOut cfg outFile "%s --nologo -O --test:NoNeedToTailcall" cfg.fsc_flags ["tailcalls.fs"]

        let diff = fsdiff cfg outFile expectedFile

        match diff with
        | "" -> ()
        | _ -> Assert.Fail (sprintf "'%s' and '%s' differ; %A" (getfullpath cfg outFile) (getfullpath cfg expectedFile) diff)


    [<Test>]
    let ``inline`` () =
        let cfg = testConfig' "optimize/inline"

        fsc cfg "%s -g --optimize- --target:library -o:lib.dll" cfg.fsc_flags ["lib.fs"; "lib2.fs"]

        peverify cfg "lib.dll "

        fsc cfg "%s -g --optimize- --target:library -o:lib3.dll -r:lib.dll " cfg.fsc_flags ["lib3.fs"]

        fsc cfg "%s -g --optimize- -o:test.exe -r:lib.dll -r:lib3.dll" cfg.fsc_flags ["test.fs "]

        fsc cfg "%s --optimize --target:library -o:lib--optimize.dll -g" cfg.fsc_flags ["lib.fs"; "lib2.fs"]

        fsc cfg "%s --optimize --target:library -o:lib3--optimize.dll -r:lib--optimize.dll -g" cfg.fsc_flags ["lib3.fs"]

        fsc cfg "%s --optimize -o:test--optimize.exe -g -r:lib--optimize.dll  -r:lib3--optimize.dll" cfg.fsc_flags ["test.fs "]

        ildasm cfg "/out=test.il" "test.exe"

        ildasm cfg "/out=test--optimize.il" "test--optimize.exe"

        let ``test--optimize.il`` =
            File.ReadLines (getfullpath cfg "test--optimize.il")
            |> Seq.filter (fun line -> line.Contains(".locals init"))
            |> List.ofSeq

        match ``test--optimize.il`` with
            | [] -> ()
            | lines ->
                Assert.Fail (sprintf "Error: optimizations not removed.  Relevant lines from IL file follow: %A" lines)

        let numElim =
            File.ReadLines (getfullpath cfg "test.il")
            |> Seq.filter (fun line -> line.Contains(".locals init"))
            |> Seq.length

        log "Ran ok - optimizations removed %d textual occurrences of optimizable identifiers from target IL" numElim

    [<Test>]
    let stats () =
        let cfg = testConfig' "optimize/stats"

        ildasm cfg "/out=FSharp.Core.il" cfg.FSCOREDLLPATH

        let fscore = File.ReadLines(getfullpath cfg "FSharp.Core.il") |> Seq.toList

        let contains text (s: string) = if s.Contains(text) then 1 else 0

        let typeFunc = fscore |> List.sumBy (contains "extends Microsoft.FSharp.TypeFunc")
        let classes = fscore |> List.sumBy (contains ".class")
        let methods = fscore |> List.sumBy (contains ".method")
        let fields = fscore |> List.sumBy (contains ".field")

        let date = DateTime.Today.ToString("dd/MM/yyyy") // 23/11/2006
        let time = DateTime.Now.ToString("HH:mm:ss.ff") // 16:03:23.40
        let m = sprintf "%s, %s, Microsoft.FSharp-TypeFunc, %d, Microsoft.FSharp-classes, %d,  Microsoft.FSharp-methods, %d, ,  Microsoft.FSharp-fields, %d,  " date time typeFunc classes methods fields

        log "now:"
        log "%s" m
#endif

module TypecheckTests =
    [<Test>]
    let ``full-rank-arrays`` () =
        let cfg = testConfig' "typecheck/full-rank-arrays"
        SingleTest.singleTestBuildAndRunWithCopyDlls cfg "full-rank-arrays.dll" FSC_BASIC

    [<Test>]
    let misc () = singleTestBuildAndRun' "typecheck/misc" FSC_BASIC

#if !NETCOREAPP

    [<Test>]
    let ``sigs pos26`` () =
        let cfg = testConfig' "typecheck/sigs"
        fsc cfg "%s --target:exe -o:pos26.exe" cfg.fsc_flags ["pos26.fsi"; "pos26.fs"]
        peverify cfg "pos26.exe"

    [<Test>]
    let ``sigs pos25`` () =
        let cfg = testConfig' "typecheck/sigs"
        fsc cfg "%s --target:exe -o:pos25.exe" cfg.fsc_flags ["pos25.fs"]
        peverify cfg "pos25.exe"

    [<Test>]
    let ``sigs pos27`` () =
        let cfg = testConfig' "typecheck/sigs"
        fsc cfg "%s --target:exe -o:pos27.exe" cfg.fsc_flags ["pos27.fs"]
        peverify cfg "pos27.exe"

    [<Test>]
    let ``sigs pos28`` () =
        let cfg = testConfig' "typecheck/sigs"
        fsc cfg "%s --target:exe -o:pos28.exe" cfg.fsc_flags ["pos28.fs"]
        peverify cfg "pos28.exe"

    [<Test>]
    let ``sigs pos29`` () =
        let cfg = testConfig' "typecheck/sigs"
        fsc cfg "%s --target:exe -o:pos29.exe" cfg.fsc_flags ["pos29.fsi"; "pos29.fs"; "pos29.app.fs"]
        peverify cfg "pos29.exe"

    [<Test>]
    let ``sigs pos30`` () =
        let cfg = testConfig' "typecheck/sigs"
        fsc cfg "%s --target:exe -o:pos30.exe --warnaserror+" cfg.fsc_flags ["pos30.fs"]
        peverify cfg "pos30.exe"

    [<Test>]
    let ``sigs pos24`` () =
        let cfg = testConfig' "typecheck/sigs"
        fsc cfg "%s --target:exe -o:pos24.exe" cfg.fsc_flags ["pos24.fs"]
        peverify cfg "pos24.exe"

    [<Test>]
    let ``sigs pos31`` () =
        let cfg = testConfig' "typecheck/sigs"
        fsc cfg "%s --target:exe -o:pos31.exe --warnaserror" cfg.fsc_flags ["pos31.fsi"; "pos31.fs"]
        peverify cfg "pos31.exe"

    [<Test>]
    let ``sigs pos32`` () =
        let cfg = testConfig' "typecheck/sigs"
        fsc cfg "%s --target:library -o:pos32.dll --warnaserror" cfg.fsc_flags ["pos32.fs"]
        peverify cfg "pos32.dll"

    [<Test>]
    let ``sigs pos33`` () =
        let cfg = testConfig' "typecheck/sigs"
        fsc cfg "%s --target:library -o:pos33.dll --warnaserror" cfg.fsc_flags ["pos33.fsi"; "pos33.fs"]
        peverify cfg "pos33.dll"

    [<Test>]
    let ``sigs pos34`` () =
        let cfg = testConfig' "typecheck/sigs"
        fsc cfg "%s --target:library -o:pos34.dll --warnaserror" cfg.fsc_flags ["pos34.fs"]
        peverify cfg "pos34.dll"

    [<Test>]
    let ``sigs pos35`` () =
        let cfg = testConfig' "typecheck/sigs"
        fsc cfg "%s --target:library -o:pos35.dll --warnaserror" cfg.fsc_flags ["pos35.fs"]
        peverify cfg "pos35.dll"

    [<Test>]
    let ``sigs pos36-srtp`` () =
        let cfg = testConfig' "typecheck/sigs"
        fsc cfg "%s --target:library -o:pos36-srtp-lib.dll --warnaserror" cfg.fsc_flags ["pos36-srtp-lib.fs"]
        fsc cfg "%s --target:exe -r:pos36-srtp-lib.dll -o:pos36-srtp-app.exe --warnaserror" cfg.fsc_flags ["pos36-srtp-app.fs"]
        peverify cfg "pos36-srtp-lib.dll"
        peverify cfg "pos36-srtp-app.exe"
        exec cfg ("." ++ "pos36-srtp-app.exe") ""

    [<Test>]
<<<<<<< HEAD
    let ``sigs pos39`` () =
        let cfg = testConfig' "typecheck/sigs"
        fsc cfg "%s --target:exe -o:pos39.exe" cfg.fsc_flags ["pos39.fs"]
        peverify cfg "pos39.exe"
        exec cfg ("." ++ "pos39.exe") ""
=======
    let ``sigs pos38`` () =
        let cfg = testConfig' "typecheck/sigs"
        fsc cfg "%s --target:library -o:pos38.dll --warnaserror" cfg.fsc_flags ["pos38.fs"]
        peverify cfg "pos38.dll"
>>>>>>> 2bfdb793

    [<Test>]
    let ``sigs pos23`` () =
        let cfg = testConfig' "typecheck/sigs"
        fsc cfg "%s --target:exe -o:pos23.exe" cfg.fsc_flags ["pos23.fs"]
        peverify cfg "pos23.exe"
        exec cfg ("." ++ "pos23.exe") ""

    [<Test>]
    let ``sigs pos20`` () =
        let cfg = testConfig' "typecheck/sigs"
        fsc cfg "%s --target:exe -o:pos20.exe" cfg.fsc_flags ["pos20.fs"]
        peverify cfg "pos20.exe"
        exec cfg ("." ++ "pos20.exe") ""

    [<Test>]
    let ``sigs pos19`` () =
        let cfg = testConfig' "typecheck/sigs"
        fsc cfg "%s --target:exe -o:pos19.exe" cfg.fsc_flags ["pos19.fs"]
        peverify cfg "pos19.exe"
        exec cfg ("." ++ "pos19.exe") ""

    [<Test>]
    let ``sigs pos18`` () =
        let cfg = testConfig' "typecheck/sigs"
        fsc cfg "%s --target:exe -o:pos18.exe" cfg.fsc_flags ["pos18.fs"]
        peverify cfg "pos18.exe"
        exec cfg ("." ++ "pos18.exe") ""

    [<Test>]
    let ``sigs pos16`` () =
        let cfg = testConfig' "typecheck/sigs"
        fsc cfg "%s --target:exe -o:pos16.exe" cfg.fsc_flags ["pos16.fs"]
        peverify cfg "pos16.exe"
        exec cfg ("." ++ "pos16.exe") ""

    [<Test>]
    let ``sigs pos17`` () =
        let cfg = testConfig' "typecheck/sigs"
        fsc cfg "%s --target:exe -o:pos17.exe" cfg.fsc_flags ["pos17.fs"]
        peverify cfg "pos17.exe"
        exec cfg ("." ++ "pos17.exe") ""

    [<Test>]
    let ``sigs pos15`` () =
        let cfg = testConfig' "typecheck/sigs"
        fsc cfg "%s --target:exe -o:pos15.exe" cfg.fsc_flags ["pos15.fs"]
        peverify cfg "pos15.exe"
        exec cfg ("." ++ "pos15.exe") ""

    [<Test>]
    let ``sigs pos14`` () =
        let cfg = testConfig' "typecheck/sigs"
        fsc cfg "%s --target:exe -o:pos14.exe" cfg.fsc_flags ["pos14.fs"]
        peverify cfg "pos14.exe"
        exec cfg ("." ++ "pos14.exe") ""

    [<Test>]
    let ``sigs pos13`` () =
        let cfg = testConfig' "typecheck/sigs"
        fsc cfg "%s --target:exe -o:pos13.exe" cfg.fsc_flags ["pos13.fs"]
        peverify cfg "pos13.exe"
        exec cfg ("." ++ "pos13.exe") ""

    [<Test>]
    let ``sigs pos12 `` () =
        let cfg = testConfig' "typecheck/sigs"
        fsc cfg "%s -a -o:pos12.dll" cfg.fsc_flags ["pos12.fs"]

    [<Test>]
    let ``sigs pos11`` () =
        let cfg = testConfig' "typecheck/sigs"
        fsc cfg "%s -a -o:pos11.dll" cfg.fsc_flags ["pos11.fs"]

    [<Test>]
    let ``sigs pos10`` () =
        let cfg = testConfig' "typecheck/sigs"
        fsc cfg "%s -a -o:pos10.dll" cfg.fsc_flags ["pos10.fs"]
        peverify cfg "pos10.dll"

    [<Test>]
    let ``sigs pos09`` () =
        let cfg = testConfig' "typecheck/sigs"
        fsc cfg "%s -a -o:pos09.dll" cfg.fsc_flags ["pos09.fs"]
        peverify cfg "pos09.dll"

    [<Test>]
    let ``sigs pos07`` () =
        let cfg = testConfig' "typecheck/sigs"
        fsc cfg "%s -a -o:pos07.dll" cfg.fsc_flags ["pos07.fs"]
        peverify cfg "pos07.dll"

    [<Test>]
    let ``sigs pos08`` () =
        let cfg = testConfig' "typecheck/sigs"
        fsc cfg "%s -a -o:pos08.dll" cfg.fsc_flags ["pos08.fs"]
        peverify cfg "pos08.dll"

    [<Test>]
    let ``sigs pos06`` () =
        let cfg = testConfig' "typecheck/sigs"
        fsc cfg "%s -a -o:pos06.dll" cfg.fsc_flags ["pos06.fs"]
        peverify cfg "pos06.dll"

    [<Test>]
    let ``sigs pos03`` () =
        let cfg = testConfig' "typecheck/sigs"
        fsc cfg "%s -a -o:pos03.dll" cfg.fsc_flags ["pos03.fs"]
        peverify cfg "pos03.dll"
        fsc cfg "%s -a -o:pos03a.dll" cfg.fsc_flags ["pos03a.fsi"; "pos03a.fs"]
        peverify cfg "pos03a.dll"

    [<Test>]
    let ``sigs pos01a`` () =
        let cfg = testConfig' "typecheck/sigs"
        fsc cfg "%s -a -o:pos01a.dll" cfg.fsc_flags ["pos01a.fsi"; "pos01a.fs"]
        peverify cfg "pos01a.dll"

    [<Test>]
    let ``sigs pos02`` () =
        let cfg = testConfig' "typecheck/sigs"
        fsc cfg "%s -a -o:pos02.dll" cfg.fsc_flags ["pos02.fs"]
        peverify cfg "pos02.dll"

    [<Test>]
    let ``sigs pos05`` () =
        let cfg = testConfig' "typecheck/sigs"
        fsc cfg "%s -a -o:pos05.dll" cfg.fsc_flags ["pos05.fs"]

    [<Test>]
    let ``type check neg01`` () = singleNegTest (testConfig' "typecheck/sigs") "neg01"

    [<Test>]
    let ``type check neg02`` () = singleNegTest (testConfig' "typecheck/sigs") "neg02"

    [<Test>]
    let ``type check neg03`` () = singleNegTest (testConfig' "typecheck/sigs") "neg03"

    [<Test>]
    let ``type check neg04`` () = singleNegTest (testConfig' "typecheck/sigs") "neg04"

    [<Test>]
    let ``type check neg05`` () = singleNegTest (testConfig' "typecheck/sigs") "neg05"

    [<Test>]
    let ``type check neg06`` () = singleNegTest (testConfig' "typecheck/sigs") "neg06"

    [<Test>]
    let ``type check neg06_a`` () = singleNegTest (testConfig' "typecheck/sigs") "neg06_a"

    [<Test>]
    let ``type check neg06_b`` () = singleNegTest (testConfig' "typecheck/sigs") "neg06_b"

    [<Test>]
    let ``type check neg07`` () = singleNegTest (testConfig' "typecheck/sigs") "neg07"

    [<Test>]
    let ``type check neg08`` () = singleNegTest (testConfig' "typecheck/sigs") "neg08"

    [<Test>]
    let ``type check neg09`` () = singleNegTest (testConfig' "typecheck/sigs") "neg09"

    [<Test>]
    let ``type check neg10`` () = singleNegTest (testConfig' "typecheck/sigs") "neg10"

    [<Test>]
    let ``type check neg10_a`` () = singleNegTest (testConfig' "typecheck/sigs") "neg10_a"

    [<Test>]
    let ``type check neg11`` () = singleNegTest (testConfig' "typecheck/sigs") "neg11"

    [<Test>]
    let ``type check neg12`` () = singleNegTest (testConfig' "typecheck/sigs") "neg12"

    [<Test>]
    let ``type check neg13`` () = singleNegTest (testConfig' "typecheck/sigs") "neg13"

    [<Test>]
    let ``type check neg14`` () = singleNegTest (testConfig' "typecheck/sigs") "neg14"

    [<Test>]
    let ``type check neg15`` () = singleNegTest (testConfig' "typecheck/sigs") "neg15"

    [<Test>]
    let ``type check neg16`` () = singleNegTest (testConfig' "typecheck/sigs") "neg16"

    [<Test>]
    let ``type check neg17`` () = singleNegTest (testConfig' "typecheck/sigs") "neg17"

    [<Test>]
    let ``type check neg18`` () = singleNegTest (testConfig' "typecheck/sigs") "neg18"

    [<Test>]
    let ``type check neg19`` () = singleNegTest (testConfig' "typecheck/sigs") "neg19"

    [<Test>]
    let ``type check neg20`` () = singleNegTest (testConfig' "typecheck/sigs") "neg20"

    [<Test>]
    let ``type check neg21`` () = singleNegTest (testConfig' "typecheck/sigs") "neg21"

    [<Test>]
    let ``type check neg22`` () = singleNegTest (testConfig' "typecheck/sigs") "neg22"

    [<Test>]
    let ``type check neg23`` () = singleNegTest (testConfig' "typecheck/sigs") "neg23"

    [<Test>]
    let ``type check neg24 version 4.6`` () =
        let cfg = testConfig' "typecheck/sigs/version46"
        // For some reason this warning is off by default in the test framework but in this case we are testing for it
        let cfg = { cfg with fsc_flags = cfg.fsc_flags.Replace("--nowarn:20", "") }
        singleVersionedNegTest cfg "4.6" "neg24"

    [<Test>]
    let ``type check neg24 version 4.7`` () =
        let cfg = testConfig' "typecheck/sigs/version47"
        // For some reason this warning is off by default in the test framework but in this case we are testing for it
        let cfg = { cfg with fsc_flags = cfg.fsc_flags.Replace("--nowarn:20", "") }
        singleVersionedNegTest cfg "preview" "neg24"

    [<Test>]
    let ``type check neg25`` () = singleNegTest (testConfig' "typecheck/sigs") "neg25"

    [<Test>]
    let ``type check neg26`` () = singleNegTest (testConfig' "typecheck/sigs") "neg26"

    [<Test>]
    let ``type check neg27`` () = singleNegTest (testConfig' "typecheck/sigs") "neg27"

    [<Test>]
    let ``type check neg28`` () = singleNegTest (testConfig' "typecheck/sigs") "neg28"

    [<Test>]
    let ``type check neg29`` () = singleNegTest (testConfig' "typecheck/sigs") "neg29"

    [<Test>]
    let ``type check neg30`` () = singleNegTest (testConfig' "typecheck/sigs") "neg30"

    [<Test>]
    let ``type check neg31`` () = singleNegTest (testConfig' "typecheck/sigs") "neg31"

    [<Test>]
    let ``type check neg32`` () = singleNegTest (testConfig' "typecheck/sigs") "neg32"

    [<Test>]
    let ``type check neg33`` () = singleNegTest (testConfig' "typecheck/sigs") "neg33"

    [<Test>]
    let ``type check neg34`` () = singleNegTest (testConfig' "typecheck/sigs") "neg34"

    [<Test>]
    let ``type check neg35`` () = singleNegTest (testConfig' "typecheck/sigs") "neg35"

    [<Test>]
    let ``type check neg36`` () = singleNegTest (testConfig' "typecheck/sigs") "neg36"

    [<Test>]
    let ``type check neg37`` () = singleNegTest (testConfig' "typecheck/sigs") "neg37"

    [<Test>]
    let ``type check neg37_a`` () = singleNegTest (testConfig' "typecheck/sigs") "neg37_a"

    [<Test>]
    let ``type check neg38`` () = singleNegTest (testConfig' "typecheck/sigs") "neg38"

    [<Test>]
    let ``type check neg39`` () = singleNegTest (testConfig' "typecheck/sigs") "neg39"

    [<Test>]
    let ``type check neg40`` () = singleNegTest (testConfig' "typecheck/sigs") "neg40"

    [<Test>]
    let ``type check neg41`` () = singleNegTest (testConfig' "typecheck/sigs") "neg41"

    [<Test>]
    let ``type check neg42`` () = singleNegTest (testConfig' "typecheck/sigs") "neg42"

    [<Test>]
    let ``type check neg43`` () = singleNegTest (testConfig' "typecheck/sigs") "neg43"

    [<Test>]
    let ``type check neg44`` () = singleNegTest (testConfig' "typecheck/sigs") "neg44"

    [<Test>]
    let ``type check neg45`` () = singleNegTest (testConfig' "typecheck/sigs") "neg45"

    [<Test>]
    let ``type check neg46`` () = singleNegTest (testConfig' "typecheck/sigs") "neg46"

    [<Test>]
    let ``type check neg47`` () = singleNegTest (testConfig' "typecheck/sigs") "neg47"

    [<Test>]
    let ``type check neg48`` () = singleNegTest (testConfig' "typecheck/sigs") "neg48"

    [<Test>]
    let ``type check neg49`` () = singleNegTest (testConfig' "typecheck/sigs") "neg49"

    [<Test>]
    let ``type check neg50`` () = singleNegTest (testConfig' "typecheck/sigs") "neg50"

    [<Test>]
    let ``type check neg51`` () = singleNegTest (testConfig' "typecheck/sigs") "neg51"

    [<Test>]
    let ``type check neg52`` () = singleNegTest (testConfig' "typecheck/sigs") "neg52"

    [<Test>]
    let ``type check neg53`` () = singleNegTest (testConfig' "typecheck/sigs") "neg53"

    [<Test>]
    let ``type check neg54`` () = singleNegTest (testConfig' "typecheck/sigs") "neg54"

    [<Test>]
    let ``type check neg55`` () = singleNegTest (testConfig' "typecheck/sigs") "neg55"

    [<Test>]
    let ``type check neg56`` () = singleNegTest (testConfig' "typecheck/sigs") "neg56"

    [<Test>]
    let ``type check neg56_a`` () = singleNegTest (testConfig' "typecheck/sigs") "neg56_a"

    [<Test>]
    let ``type check neg56_b`` () = singleNegTest (testConfig' "typecheck/sigs") "neg56_b"

    [<Test>]
    let ``type check neg57`` () = singleNegTest (testConfig' "typecheck/sigs") "neg57"

    [<Test>]
    let ``type check neg58`` () = singleNegTest (testConfig' "typecheck/sigs") "neg58"

    [<Test>]
    let ``type check neg59`` () = singleNegTest (testConfig' "typecheck/sigs") "neg59"

    [<Test>]
    let ``type check neg60`` () = singleNegTest (testConfig' "typecheck/sigs") "neg60"

    [<Test>]
    let ``type check neg61`` () = singleNegTest (testConfig' "typecheck/sigs") "neg61"

    [<Test>]
    let ``type check neg62`` () = singleNegTest (testConfig' "typecheck/sigs") "neg62"

    [<Test>]
    let ``type check neg63`` () = singleNegTest (testConfig' "typecheck/sigs") "neg63"

    [<Test>]
    let ``type check neg64`` () = singleNegTest (testConfig' "typecheck/sigs") "neg64"

    [<Test>]
    let ``type check neg65`` () = singleNegTest (testConfig' "typecheck/sigs") "neg65"

    [<Test>]
    let ``type check neg66`` () = singleNegTest (testConfig' "typecheck/sigs") "neg66"

    [<Test>]
    let ``type check neg67`` () = singleNegTest (testConfig' "typecheck/sigs") "neg67"

    [<Test>]
    let ``type check neg68`` () = singleNegTest (testConfig' "typecheck/sigs") "neg68"

    [<Test>]
    let ``type check neg69`` () = singleNegTest (testConfig' "typecheck/sigs") "neg69"

    [<Test>]
    let ``type check neg70`` () = singleNegTest (testConfig' "typecheck/sigs") "neg70"

    [<Test>]
    let ``type check neg71`` () = singleNegTest (testConfig' "typecheck/sigs") "neg71"

    [<Test>]
    let ``type check neg72`` () = singleNegTest (testConfig' "typecheck/sigs") "neg72"

    [<Test>]
    let ``type check neg73`` () = singleNegTest (testConfig' "typecheck/sigs") "neg73"

    [<Test>]
    let ``type check neg74`` () = singleNegTest (testConfig' "typecheck/sigs") "neg74"

    [<Test>]
    let ``type check neg75`` () = singleNegTest (testConfig' "typecheck/sigs") "neg75"

    [<Test>]
    let ``type check neg76`` () = singleNegTest (testConfig' "typecheck/sigs") "neg76"

    [<Test>]
    let ``type check neg77`` () = singleNegTest (testConfig' "typecheck/sigs") "neg77"

    [<Test>]
    let ``type check neg78`` () = singleNegTest (testConfig' "typecheck/sigs") "neg78"

    [<Test>]
    let ``type check neg79`` () = singleNegTest (testConfig' "typecheck/sigs") "neg79"

    [<Test>]
    let ``type check neg80`` () = singleNegTest (testConfig' "typecheck/sigs") "neg80"

    [<Test>]
    let ``type check neg81`` () = singleNegTest (testConfig' "typecheck/sigs") "neg81"

    [<Test>]
    let ``type check neg82`` () = singleNegTest (testConfig' "typecheck/sigs") "neg82"

    [<Test>]
    let ``type check neg83`` () = singleNegTest (testConfig' "typecheck/sigs") "neg83"

    [<Test>]
    let ``type check neg84`` () = singleNegTest (testConfig' "typecheck/sigs") "neg84"

    [<Test>]
    let ``type check neg85`` () = singleNegTest (testConfig' "typecheck/sigs") "neg85"

    [<Test>]
    let ``type check neg86`` () = singleNegTest (testConfig' "typecheck/sigs") "neg86"

    [<Test>]
    let ``type check neg87`` () = singleNegTest (testConfig' "typecheck/sigs") "neg87"

    [<Test>]
    let ``type check neg88`` () = singleNegTest (testConfig' "typecheck/sigs") "neg88"

    [<Test>]
    let ``type check neg89`` () = singleNegTest (testConfig' "typecheck/sigs") "neg89"

    [<Test>]
    let ``type check neg90`` () = singleNegTest (testConfig' "typecheck/sigs") "neg90"

    [<Test>]
    let ``type check neg91`` () = singleNegTest (testConfig' "typecheck/sigs") "neg91"

    [<Test>]
    let ``type check neg92`` () = singleNegTest (testConfig' "typecheck/sigs") "neg92"

    [<Test>]
    let ``type check neg93`` () = singleNegTest (testConfig' "typecheck/sigs") "neg93"

    [<Test>]
    let ``type check neg94`` () = singleNegTest (testConfig' "typecheck/sigs") "neg94"

    [<Test>]
    let ``type check neg95`` () = singleNegTest (testConfig' "typecheck/sigs") "neg95"

    [<Test>]
    let ``type check neg96`` () = singleNegTest (testConfig' "typecheck/sigs") "neg96"

    [<Test>]
    let ``type check neg97`` () = singleNegTest (testConfig' "typecheck/sigs") "neg97"

    [<Test>]
    let ``type check neg98`` () = singleNegTest (testConfig' "typecheck/sigs") "neg98"

    [<Test>]
    let ``type check neg99`` () = singleNegTest (testConfig' "typecheck/sigs") "neg99"

    [<Test>]
    let ``type check neg100`` () =
        let cfg = testConfig' "typecheck/sigs"
        let cfg = { cfg with fsc_flags = cfg.fsc_flags + " --warnon:3218" }
        singleNegTest cfg "neg100"

    [<Test>]
    let ``type check neg101`` () = singleNegTest (testConfig' "typecheck/sigs") "neg101"

    [<Test>]
    let ``type check neg102`` () = singleNegTest (testConfig' "typecheck/sigs") "neg102"

    [<Test>]
    let ``type check neg103`` () = singleNegTest (testConfig' "typecheck/sigs") "neg103"

    [<Test>]
    let ``type check neg104`` () = singleNegTest (testConfig' "typecheck/sigs") "neg104"

    [<Test>]
    let ``type check neg106`` () = singleNegTest (testConfig' "typecheck/sigs") "neg106"

    [<Test>]
    let ``type check neg107`` () = singleNegTest (testConfig' "typecheck/sigs") "neg107"

    [<Test>]
    let ``type check neg108`` () = singleNegTest (testConfig' "typecheck/sigs") "neg108"

    [<Test>]
    let ``type check neg109`` () = singleNegTest (testConfig' "typecheck/sigs") "neg109"

    [<Test>]
    let ``type check neg110`` () = singleNegTest (testConfig' "typecheck/sigs") "neg110"

    [<Test>]
    let ``type check neg111`` () = singleNegTest (testConfig' "typecheck/sigs") "neg111"

    [<Test>] 
    let ``type check neg112`` () = singleNegTest (testConfig' "typecheck/sigs") "neg112"
    
    [<Test>]
    let ``type check neg113`` () = singleNegTest (testConfig' "typecheck/sigs") "neg113"

    [<Test>]
    let ``type check neg114`` () = singleNegTest (testConfig' "typecheck/sigs") "neg114"

    [<Test>]
    let ``type check neg115`` () = singleNegTest (testConfig' "typecheck/sigs") "neg115"

    [<Test>]
    let ``type check neg116`` () = singleNegTest (testConfig' "typecheck/sigs") "neg116"

    [<Test>]
    let ``type check neg117`` () = singleNegTest (testConfig' "typecheck/sigs") "neg117"

    [<Test>]
    let ``type check neg118`` () = singleNegTest (testConfig' "typecheck/sigs") "neg118"

    [<Test>]
    let ``type check neg119`` () = singleNegTest (testConfig' "typecheck/sigs") "neg119"

    [<Test>]
    let ``type check neg120`` () = singleNegTest (testConfig' "typecheck/sigs") "neg120"

    [<Test>]
    let ``type check neg121`` () = singleNegTest (testConfig' "typecheck/sigs") "neg121"

    [<Test>]
    let ``type check neg122`` () = singleNegTest (testConfig' "typecheck/sigs") "neg122"

    [<Test>]
    let ``type check neg123`` () = singleNegTest (testConfig' "typecheck/sigs") "neg123"

    [<Test>]
    let ``type check neg124`` () = singleNegTest (testConfig' "typecheck/sigs") "neg124"

    [<Test>]
    let ``type check neg125`` () = singleNegTest (testConfig' "typecheck/sigs") "neg125"

    [<Test>]
    let ``type check neg126`` () = singleNegTest (testConfig' "typecheck/sigs") "neg126"

    [<Test>]
    let ``type check neg127`` () = singleNegTest (testConfig' "typecheck/sigs") "neg127"

    [<Test>]
    let ``type check neg128`` () = singleNegTest (testConfig' "typecheck/sigs") "neg128"

    [<Test>]
    let ``type check neg129`` () = singleNegTest (testConfig' "typecheck/sigs") "neg129"

    [<Test>]
    let ``type check neg_anon_1`` () = singleNegTest (testConfig' "typecheck/sigs") "neg_anon_1"

    [<Test>]
    let ``type check neg_anon_2`` () = singleNegTest (testConfig' "typecheck/sigs") "neg_anon_2"

    [<Test>]
    let ``type check neg_issue_3752`` () = singleNegTest (testConfig' "typecheck/sigs") "neg_issue_3752"

    [<Test>]
    let ``type check neg_byref_1`` () = singleNegTest (testConfig' "typecheck/sigs") "neg_byref_1"

    [<Test>]
    let ``type check neg_byref_2`` () = singleNegTest (testConfig' "typecheck/sigs") "neg_byref_2"

    [<Test>]
    let ``type check neg_byref_3`` () = singleNegTest (testConfig' "typecheck/sigs") "neg_byref_3"

    [<Test>]
    let ``type check neg_byref_4`` () = singleNegTest (testConfig' "typecheck/sigs") "neg_byref_4"

    [<Test>]
    let ``type check neg_byref_5`` () = singleNegTest (testConfig' "typecheck/sigs") "neg_byref_5"

    [<Test>]
    let ``type check neg_byref_6`` () = singleNegTest (testConfig' "typecheck/sigs") "neg_byref_6"

    [<Test>]
    let ``type check neg_byref_7`` () = singleNegTest (testConfig' "typecheck/sigs") "neg_byref_7"

    [<Test>]
    let ``type check neg_byref_8`` () = singleNegTest (testConfig' "typecheck/sigs") "neg_byref_8"

    [<Test>]
    let ``type check neg_byref_10`` () = singleNegTest (testConfig' "typecheck/sigs") "neg_byref_10"

    [<Test>]
    let ``type check neg_byref_11`` () = singleNegTest (testConfig' "typecheck/sigs") "neg_byref_11"

    [<Test>]
    let ``type check neg_byref_12`` () = singleNegTest (testConfig' "typecheck/sigs") "neg_byref_12"

    [<Test>]
    let ``type check neg_byref_13`` () = singleNegTest (testConfig' "typecheck/sigs") "neg_byref_13"

    [<Test>]
    let ``type check neg_byref_14`` () = singleNegTest (testConfig' "typecheck/sigs") "neg_byref_14"

    [<Test>]
    let ``type check neg_byref_15`` () = singleNegTest (testConfig' "typecheck/sigs") "neg_byref_15"

    [<Test>]
    let ``type check neg_byref_16`` () = singleNegTest (testConfig' "typecheck/sigs") "neg_byref_16"

    [<Test>]
    let ``type check neg_byref_17`` () = singleNegTest (testConfig' "typecheck/sigs") "neg_byref_17"

    [<Test>]
    let ``type check neg_byref_18`` () = singleNegTest (testConfig' "typecheck/sigs") "neg_byref_18"

    [<Test>]
    let ``type check neg_byref_19`` () = singleNegTest (testConfig' "typecheck/sigs") "neg_byref_19"

    [<Test>]
    let ``type check neg_byref_20`` () = singleNegTest (testConfig' "typecheck/sigs") "neg_byref_20"

    [<Test>]
    let ``type check neg_byref_21`` () = singleNegTest (testConfig' "typecheck/sigs") "neg_byref_21"

    [<Test>]
    let ``type check neg_byref_22`` () = singleNegTest (testConfig' "typecheck/sigs") "neg_byref_22"

    [<Test>]
    let ``type check neg_byref_23`` () = singleNegTest (testConfig' "typecheck/sigs") "neg_byref_23"


module FscTests =
    [<Test>]
    let ``should be raised if AssemblyInformationalVersion has invalid version`` () =
        let cfg = testConfig' (Commands.createTempDir())

        let code  =
            """
namespace CST.RI.Anshun
open System.Reflection
[<assembly: AssemblyVersion("4.5.6.7")>]
[<assembly: AssemblyInformationalVersion("45.2048.main1.2-hotfix (upgrade Second Chance security)")>]
()
            """

        File.WriteAllText(cfg.Directory ++ "test.fs", code)

        fsc cfg "%s --nologo -o:lib.dll --target:library" cfg.fsc_flags ["test.fs"]

        let fv = Diagnostics.FileVersionInfo.GetVersionInfo(Commands.getfullpath cfg.Directory "lib.dll")

        fv.ProductVersion |> Assert.areEqual "45.2048.main1.2-hotfix (upgrade Second Chance security)"

        (fv.ProductMajorPart, fv.ProductMinorPart, fv.ProductBuildPart, fv.ProductPrivatePart)
        |> Assert.areEqual (45, 2048, 0, 2)


    [<Test>]
    let ``should set file version info on generated file`` () =
        let cfg = testConfig' (Commands.createTempDir())

        let code =
            """
namespace CST.RI.Anshun
open System.Reflection
open System.Runtime.CompilerServices
open System.Runtime.InteropServices
[<assembly: AssemblyTitle("CST.RI.Anshun.TreloarStation")>]
[<assembly: AssemblyDescription("Assembly is a part of Restricted Intelligence of Anshun planet")>]
[<assembly: AssemblyConfiguration("RELEASE")>]
[<assembly: AssemblyCompany("Compressed Space Transport")>]
[<assembly: AssemblyProduct("CST.RI.Anshun")>]
[<assembly: AssemblyCopyright("Copyright \u00A9 Compressed Space Transport 2380")>]
[<assembly: AssemblyTrademark("CST \u2122")>]
[<assembly: AssemblyVersion("12.34.56.78")>]
[<assembly: AssemblyFileVersion("99.88.77.66")>]
[<assembly: AssemblyInformationalVersion("17.56.2912.14")>]
()
            """

        File.WriteAllText(cfg.Directory ++ "test.fs", code)

        do fsc cfg "%s --nologo -o:lib.dll --target:library" cfg.fsc_flags ["test.fs"]

        let fv = System.Diagnostics.FileVersionInfo.GetVersionInfo(Commands.getfullpath cfg.Directory "lib.dll")
        fv.CompanyName |> Assert.areEqual "Compressed Space Transport"
        fv.FileVersion |> Assert.areEqual "99.88.77.66"

        (fv.FileMajorPart, fv.FileMinorPart, fv.FileBuildPart, fv.FilePrivatePart)
        |> Assert.areEqual (99,88,77,66)

        fv.ProductVersion |> Assert.areEqual "17.56.2912.14"
        (fv.ProductMajorPart, fv.ProductMinorPart, fv.ProductBuildPart, fv.ProductPrivatePart)
        |> Assert.areEqual (17,56,2912,14)

        fv.LegalCopyright |> Assert.areEqual "Copyright \u00A9 Compressed Space Transport 2380"
        fv.LegalTrademarks |> Assert.areEqual "CST \u2122"
#endif

#if NET472
module ProductVersionTest =

    let informationalVersionAttrName = typeof<System.Reflection.AssemblyInformationalVersionAttribute>.FullName
    let fileVersionAttrName = typeof<System.Reflection.AssemblyFileVersionAttribute>.FullName

    let fallbackTestData () =
        let defAssemblyVersion = (1us,2us,3us,4us)
        let defAssemblyVersionString = let v1,v2,v3,v4 = defAssemblyVersion in sprintf "%d.%d.%d.%d" v1 v2 v3 v4
        [ defAssemblyVersionString, None, None, defAssemblyVersionString
          defAssemblyVersionString, (Some "5.6.7.8"), None, "5.6.7.8"
          defAssemblyVersionString, (Some "5.6.7.8" ), (Some "22.44.66.88"), "22.44.66.88"
          defAssemblyVersionString, None, (Some "22.44.66.88" ), "22.44.66.88" ]
        |> List.map (fun (a,f,i,e) -> (a, f, i, e))

    [<Test>]
    let ``should use correct fallback``() =

       for (assemblyVersion, fileVersion, infoVersion, expected) in fallbackTestData () do
        let cfg = testConfig' (Commands.createTempDir())
        let dir = cfg.Directory

        printfn "Directory: %s" dir

        let code =
            let globalAssembly (attr: Type) attrValue =
                sprintf """[<assembly: %s("%s")>]""" attr.FullName attrValue

            let attrs =
                [ assemblyVersion |> (globalAssembly typeof<AssemblyVersionAttribute> >> Some)
                  fileVersion |> Option.map (globalAssembly typeof<AssemblyFileVersionAttribute>)
                  infoVersion |> Option.map (globalAssembly typeof<AssemblyInformationalVersionAttribute>) ]
                |> List.choose id

            sprintf """
namespace CST.RI.Anshun
%s
()
            """ (attrs |> String.concat Environment.NewLine)

        File.WriteAllText(cfg.Directory ++ "test.fs", code)

        fsc cfg "%s --nologo -o:lib.dll --target:library" cfg.fsc_flags ["test.fs"]

        let fileVersionInfo = Diagnostics.FileVersionInfo.GetVersionInfo(Commands.getfullpath cfg.Directory "lib.dll")

        fileVersionInfo.ProductVersion |> Assert.areEqual expected

module GeneratedSignatureTests =
    [<Test>]
    let ``members-basics-GENERATED_SIGNATURE`` () = singleTestBuildAndRun' "core/members/basics" GENERATED_SIGNATURE

    [<Test; Ignore("Flaky w.r.t. PEVerify.  https://github.com/Microsoft/visualfsharp/issues/2616")>]
    let ``access-GENERATED_SIGNATURE``() = singleTestBuildAndRun' "core/access" GENERATED_SIGNATURE

    [<Test>]
    let ``array-GENERATED_SIGNATURE``() = singleTestBuildAndRun' "core/array" GENERATED_SIGNATURE

    [<Test; Ignore("incorrect signature file generated, test has been disabled a long time")>]
    let ``genericmeasures-GENERATED_SIGNATURE`` () = singleTestBuildAndRun' "core/genericmeasures" GENERATED_SIGNATURE

    [<Test>]
    let ``innerpoly-GENERATED_SIGNATURE`` () = singleTestBuildAndRun' "core/innerpoly" GENERATED_SIGNATURE

    [<Test>]
    let ``measures-GENERATED_SIGNATURE`` () = singleTestBuildAndRun' "core/measures" GENERATED_SIGNATURE
#endif

#if !NETCOREAPP
module OverloadResolution =
    module ``fsharpqa migrated tests`` =
        let [<Test>] ``Conformance\Expressions\SyntacticSugar (E_Slices01.fs)`` () = singleNegTest (testConfig' "conformance/expressions/syntacticsugar") "E_Slices01"
        let [<Test>] ``Conformance\Expressions\Type-relatedExpressions (E_RigidTypeAnnotation03.fsx)`` () = singleNegTest (testConfig' "conformance/expressions/type-relatedexpressions") "E_RigidTypeAnnotation03"
        let [<Test>] ``Conformance\Inference (E_OneTypeVariable03.fs)`` () = singleNegTest (testConfig' "conformance/inference") "E_OneTypeVariable03"
        let [<Test>] ``Conformance\Inference (E_OneTypeVariable03rec.fs)`` () = singleNegTest (testConfig' "conformance/inference") "E_OneTypeVariable03rec"
        let [<Test>] ``Conformance\Inference (E_TwoDifferentTypeVariablesGen00.fs)`` () = singleNegTest (testConfig' "conformance/inference") "E_TwoDifferentTypeVariablesGen00"
        let [<Test>] ``Conformance\Inference (E_TwoDifferentTypeVariables01.fs)`` () = singleNegTest (testConfig' "conformance/inference") "E_TwoDifferentTypeVariables01"
        let [<Test>] ``Conformance\Inference (E_TwoDifferentTypeVariables01rec.fs)`` () = singleNegTest (testConfig' "conformance/inference") "E_TwoDifferentTypeVariables01rec"
        let [<Test>] ``Conformance\Inference (E_TwoDifferentTypeVariablesGen00rec.fs)`` () = singleNegTest (testConfig' "conformance/inference") "E_TwoDifferentTypeVariablesGen00rec"
        let [<Test>] ``Conformance\Inference (E_TwoEqualTypeVariables02.fs)`` () = singleNegTest (testConfig' "conformance/inference") "E_TwoEqualTypeVariables02"
        let [<Test>] ``Conformance\Inference (E_TwoEqualYypeVariables02rec.fs)`` () = singleNegTest (testConfig' "conformance/inference") "E_TwoEqualYypeVariables02rec"
        let [<Test>] ``Conformance\Inference (E_LeftToRightOverloadResolution01.fs)`` () = singleNegTest (testConfig' "conformance/inference") "E_LeftToRightOverloadResolution01"
        let [<Test>] ``Conformance\WellFormedness (E_Clashing_Values_in_AbstractClass01.fs)`` () = singleNegTest (testConfig' "conformance/wellformedness") "E_Clashing_Values_in_AbstractClass01"
        let [<Test>] ``Conformance\WellFormedness (E_Clashing_Values_in_AbstractClass03.fs)`` () = singleNegTest (testConfig' "conformance/wellformedness") "E_Clashing_Values_in_AbstractClass03"
        let [<Test>] ``Conformance\WellFormedness (E_Clashing_Values_in_AbstractClass04.fs)`` () = singleNegTest (testConfig' "conformance/wellformedness") "E_Clashing_Values_in_AbstractClass04"
        // note: this test still exist in fsharpqa to assert the compiler doesn't crash
        // the part of the code generating a flaky error due to https://github.com/dotnet/fsharp/issues/6725
        // is elided here to focus on overload resolution error messages
        let [<Test>] ``Conformance\LexicalAnalysis\SymbolicOperators (E_LessThanDotOpenParen001.fs)`` () = singleNegTest (testConfig' "conformance/lexicalanalysis") "E_LessThanDotOpenParen001"

    module ``error messages using BCL``=
        let [<Test>] ``neg_System.Convert.ToString.OverloadList``() = singleNegTest (testConfig' "typecheck/overloads") "neg_System.Convert.ToString.OverloadList"
        let [<Test>] ``neg_System.Threading.Tasks.Task.Run.OverloadList``() = singleNegTest (testConfig' "typecheck/overloads") "neg_System.Threading.Tasks.Task.Run.OverloadList"
        let [<Test>] ``neg_System.Drawing.Graphics.DrawRectangleOverloadList.fsx``() = singleNegTest (testConfig' "typecheck/overloads") "neg_System.Drawing.Graphics.DrawRectangleOverloadList"

    module ``ad hoc code overload error messages``=
        let [<Test>] ``neg_many_many_overloads`` () = singleNegTest (testConfig' "typecheck/overloads") "neg_many_many_overloads"
        let [<Test>] ``neg_interface_generics`` () = singleNegTest (testConfig' "typecheck/overloads") "neg_interface_generics"
        let [<Test>] ``neg_known_return_type_and_known_type_arguments`` () = singleNegTest (testConfig' "typecheck/overloads") "neg_known_return_type_and_known_type_arguments"
        let [<Test>] ``neg_generic_known_argument_types`` () = singleNegTest (testConfig' "typecheck/overloads") "neg_generic_known_argument_types"
        let [<Test>] ``neg_tupled_arguments`` () = singleNegTest (testConfig' "typecheck/overloads") "neg_tupled_arguments"
#endif<|MERGE_RESOLUTION|>--- conflicted
+++ resolved
@@ -2252,18 +2252,17 @@
         exec cfg ("." ++ "pos36-srtp-app.exe") ""
 
     [<Test>]
-<<<<<<< HEAD
+    let ``sigs pos38`` () =
+        let cfg = testConfig' "typecheck/sigs"
+        fsc cfg "%s --target:library -o:pos38.dll --warnaserror" cfg.fsc_flags ["pos38.fs"]
+        peverify cfg "pos38.dll"
+
+    [<Test>]
     let ``sigs pos39`` () =
         let cfg = testConfig' "typecheck/sigs"
         fsc cfg "%s --target:exe -o:pos39.exe" cfg.fsc_flags ["pos39.fs"]
         peverify cfg "pos39.exe"
         exec cfg ("." ++ "pos39.exe") ""
-=======
-    let ``sigs pos38`` () =
-        let cfg = testConfig' "typecheck/sigs"
-        fsc cfg "%s --target:library -o:pos38.dll --warnaserror" cfg.fsc_flags ["pos38.fs"]
-        peverify cfg "pos38.dll"
->>>>>>> 2bfdb793
 
     [<Test>]
     let ``sigs pos23`` () =
