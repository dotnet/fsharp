
test2.fsx(29,18,29,19): typecheck error FS3209: The address of the variable 'y' or a related expression cannot be used at this point. This is to ensure the address of the local value does not escape its scope.

test2.fsx(36,18,36,19): typecheck error FS3209: The address of the variable 'z' or a related expression cannot be used at this point. This is to ensure the address of the local value does not escape its scope.

test2.fsx(45,14,45,15): typecheck error FS3209: The address of the variable 'x' or a related expression cannot be used at this point. This is to ensure the address of the local value does not escape its scope.

test2.fsx(49,14,49,15): typecheck error FS3209: The address of the variable 'y' or a related expression cannot be used at this point. This is to ensure the address of the local value does not escape its scope.

test2.fsx(56,14,56,15): typecheck error FS3209: The address of the variable 'x' or a related expression cannot be used at this point. This is to ensure the address of the local value does not escape its scope.

test2.fsx(59,14,59,15): typecheck error FS3209: The address of the variable 'y' or a related expression cannot be used at this point. This is to ensure the address of the local value does not escape its scope.

test2.fsx(68,18,68,19): typecheck error FS3209: The address of the variable 'z' or a related expression cannot be used at this point. This is to ensure the address of the local value does not escape its scope.

test2.fsx(69,10,69,11): typecheck error FS3209: The address of the variable 'y' or a related expression cannot be used at this point. This is to ensure the address of the local value does not escape its scope.

test2.fsx(79,14,79,29): typecheck error FS3228: The address of a value returned from the expression cannot be used at this point. This is to ensure the address of the local value does not escape its scope.

test2.fsx(87,14,87,29): typecheck error FS3228: The address of a value returned from the expression cannot be used at this point. This is to ensure the address of the local value does not escape its scope.

test2.fsx(93,28,93,29): typecheck error FS0421: The address of the variable 'x' cannot be used at this point

test2.fsx(93,17,93,29): typecheck error FS0425: The type of a first-class function cannot contain byrefs

test2.fsx(93,17,93,29): typecheck error FS0425: The type of a first-class function cannot contain byrefs

test2.fsx(112,53,112,54): typecheck error FS3209: The address of the variable 'x' or a related expression cannot be used at this point. This is to ensure the address of the local value does not escape its scope.

<<<<<<< HEAD
test2.fsx(124,33,124,34): typecheck error FS3209: The address of the variable 'x' or a related expression cannot be used at this point. This is to ensure the address of the local value does not escape its scope.

test2.fsx(133,23,133,33): typecheck error FS0438: Duplicate method. The method 'TestMethod' has the same name and signature as another method in type 'NegativeTests.TestNegativeOverloading'.

test2.fsx(131,23,131,33): typecheck error FS0438: Duplicate method. The method 'TestMethod' has the same name and signature as another method in type 'NegativeTests.TestNegativeOverloading'.

test2.fsx(129,23,129,33): typecheck error FS0438: Duplicate method. The method 'TestMethod' has the same name and signature as another method in type 'NegativeTests.TestNegativeOverloading'.
=======
test2.fsx(124,41,124,42): typecheck error FS3209: The address of the variable 'x' or a related expression cannot be used at this point. This is to ensure the address of the local value does not escape its scope.
>>>>>>> 2a0e1b39
<|MERGE_RESOLUTION|>--- conflicted
+++ resolved
@@ -27,14 +27,10 @@
 
 test2.fsx(112,53,112,54): typecheck error FS3209: The address of the variable 'x' or a related expression cannot be used at this point. This is to ensure the address of the local value does not escape its scope.
 
-<<<<<<< HEAD
-test2.fsx(124,33,124,34): typecheck error FS3209: The address of the variable 'x' or a related expression cannot be used at this point. This is to ensure the address of the local value does not escape its scope.
+test2.fsx(124,41,124,42): typecheck error FS3209: The address of the variable 'x' or a related expression cannot be used at this point. This is to ensure the address of the local value does not escape its scope.
 
 test2.fsx(133,23,133,33): typecheck error FS0438: Duplicate method. The method 'TestMethod' has the same name and signature as another method in type 'NegativeTests.TestNegativeOverloading'.
 
 test2.fsx(131,23,131,33): typecheck error FS0438: Duplicate method. The method 'TestMethod' has the same name and signature as another method in type 'NegativeTests.TestNegativeOverloading'.
 
-test2.fsx(129,23,129,33): typecheck error FS0438: Duplicate method. The method 'TestMethod' has the same name and signature as another method in type 'NegativeTests.TestNegativeOverloading'.
-=======
-test2.fsx(124,41,124,42): typecheck error FS3209: The address of the variable 'x' or a related expression cannot be used at this point. This is to ensure the address of the local value does not escape its scope.
->>>>>>> 2a0e1b39
+test2.fsx(129,23,129,33): typecheck error FS0438: Duplicate method. The method 'TestMethod' has the same name and signature as another method in type 'NegativeTests.TestNegativeOverloading'.