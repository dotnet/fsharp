﻿module SingleTest

open System
open System.IO
open System.Diagnostics
open NUnit.Framework
open TestFramework
open HandleExpects

type Permutation = 
    | FSC_CORECLR
    | FSC_CORECLR_BUILDONLY
    | FSI_CORECLR
#if !FSHARP_SUITE_DRIVES_CORECLR_TESTS
    | FSI_FILE
    | FSI_STDIN
    | GENERATED_SIGNATURE
    | FSC_BUILDONLY
    | FSC_OPT_MINUS_DEBUG
    | FSC_OPT_PLUS_DEBUG
    | AS_DLL
#endif

// Because we build programs ad dlls the compiler will copy an fsharp.core.dll into the build directory
// peverify will fail if fsharp.core.dll is not found or is the wrong one.
// This ensures that we delete any fsharp.core.dlls when we start the build and also when the singleTestBuild and run is finished.
let cleanUpFSharpCore cfg =
    let removeFSharpCore () =
        if fileExists cfg "FSharp.Core.dll" then rm cfg "FSharp.Core.dll"
    removeFSharpCore ()
    { new System.IDisposable with member x.Dispose() = removeFSharpCore () }

// Generate a project files
let emitFile filename (body:string) =
    try
        // Create a file to write to
        use sw = File.CreateText(filename)
        sw.WriteLine(body)
    with | _ -> ()

let copyFilesToDest sourceDir destDir =
    let filenames = Directory.GetFiles(sourceDir, "*", SearchOption.TopDirectoryOnly)
    for file in filenames do
        let dest = Path.Combine(destDir, Path.GetFileName(file))
        File.Copy(file, dest)

type CompileItem = Reference | Compile | UseSource | LoadSource

type OutputType = Library | Exe | Script

type ProjectConfiguration = {
    OutputType:OutputType
    Framework:string
    SourceDirectory:string
    SourceItems:string list
    ExtraSourceItems:string list
    UtilitySourceItems:string list
    ReferenceItems:string list
    LoadSources:string list
    UseSources:string list
    Optimize:bool
}

let replaceTokens tag (replacement:string) (template:string) = template.Replace(tag, replacement)

let generateProps testCompilerVersion configuration =
    let template = @"<Project>
  <PropertyGroup>
    <Configuration Condition=""'$(Configuration)' == ''"">$(TESTCONFIGURATION)</Configuration>
    <FSharpTestCompilerVersion>$(TESTCOMPILERVERSION)</FSharpTestCompilerVersion>
  </PropertyGroup>
  <Import Project=""$([MSBuild]::GetPathOfFileAbove('Directory.Build.props', '$(PROJECTDIRECTORY)'))"" />
</Project>"
    template
    |> replaceTokens "$(TESTCONFIGURATION)" configuration
    |> replaceTokens "$(PROJECTDIRECTORY)" (Path.GetFullPath(__SOURCE_DIRECTORY__))
    |> replaceTokens "$(TESTCOMPILERVERSION)" testCompilerVersion

let generateTargets =
    let template = @"<Project>
  <Import Project=""$([MSBuild]::GetPathOfFileAbove('Directory.Build.targets', '$(PROJECTDIRECTORY)'))"" />
  <Import Project=""$(MSBuildThisFileDirectory)Directory.Overrides.targets"" Condition=""'$(OutputType)'=='Script'"" />
</Project>"
    template
    |> replaceTokens "$(PROJECTDIRECTORY)" (Path.GetFullPath(__SOURCE_DIRECTORY__))

let generateOverrides =
    let template = @"<Project>
  <Target Name=""Build"" DependsOnTargets=""RunFSharpScript"" />
  <Target Name=""Rebuild"" DependsOnTargets=""RunFSharpScript"" />
</Project>"
    template

// Arguments:
//    pc = ProjectConfiguration
//    outputType = OutputType.Exe, OutputType.Library or OutputType.Script
//    targetFramework optimize = "net472" OR NETCOREAPP3.0 etc ...
//    optimize = true or false
//    configuration = "Release" or "Debug"
//
let generateProjectArtifacts (pc:ProjectConfiguration) outputType (targetFramework:string) configuration languageVersion=
    let fsharpCoreLocation =
        let compiler =
            if outputType = OutputType.Script then
                "fsi"
            else
                "FSharp.Core"
        let targetCore =
            if targetFramework.StartsWith("netstandard", StringComparison.InvariantCultureIgnoreCase) || targetFramework.StartsWith("netcoreapp", StringComparison.InvariantCultureIgnoreCase) then 
                "netstandard2.0"
            else
                "net45"
        (Path.GetFullPath(__SOURCE_DIRECTORY__) + "/../../artifacts/bin/"  + compiler + "/" + configuration + "/" + targetCore + "/FSharp.Core.dll")

    let computeSourceItems addDirectory addCondition (compileItem:CompileItem) sources =
        let computeInclude src =
            let fileName = if addDirectory then Path.Combine(pc.SourceDirectory, src) else src
            let condition = if addCondition then " Condition=\"Exists('" + fileName + "')\"" else ""
            match compileItem with
            | CompileItem.Compile ->
                "\n    <Compile Include='" + fileName + "'" + condition + " />"
            | CompileItem.Reference ->
                "\n    <Reference Include='" + fileName + "'" + condition + " />"
            | CompileItem.UseSource ->
                "\n    <UseSource Include='" + fileName + "'" + condition + " />"
            | CompileItem.LoadSource ->
                "\n    <LoadSource Include='" + fileName + "'" + condition + " />"

        sources
        |> List.map(fun src -> computeInclude src)
        |> List.fold (fun acc s -> acc + s) ""

    let replace tag items addDirectory addCondition compileItem (template:string) = template.Replace(tag, computeSourceItems addDirectory addCondition compileItem items)

    let outputType =
        match pc.OutputType with
        | OutputType.Script -> "Script"
        | _ -> "Exe"
    let optimize = if pc.Optimize then "True" else "False"
    let debug = if pc.Optimize then "True" else "False"
    let generateProjBody =
        let template = @"<Project Sdk='Microsoft.NET.Sdk'>

  <PropertyGroup>
    <OutputType>$(OUTPUTTYPE)</OutputType>
    <TargetFramework>$(TARGETFRAMEWORK)</TargetFramework>
    <DisableImplicitFSharpCoreReference>true</DisableImplicitFSharpCoreReference>
    <IsPackable>false</IsPackable>
    <DebugSymbols>$(DEBUG)</DebugSymbols>
    <DebugType>portable</DebugType>
    <LangVersion>$(LANGUAGEVERSION)</LangVersion>
    <Optimize>$(OPTIMIZE)</Optimize>
    <SignAssembly>false</SignAssembly>
    <DefineConstants Condition=""'$(OutputType)' == 'Script' and '$(FSharpTestCompilerVersion)' == 'coreclr'"">NETCOREAPP</DefineConstants>
    <GenerateAssemblyInfo>false</GenerateAssemblyInfo>
    <RestoreAdditionalProjectSources Condition = "" '$(RestoreAdditionalProjectSources)' == ''"">$(RestoreFromArtifactsPath)</RestoreAdditionalProjectSources>
    <RestoreAdditionalProjectSources Condition = "" '$(RestoreAdditionalProjectSources)' != ''"">$(RestoreAdditionalProjectSources);$(RestoreFromArtifactsPath)</RestoreAdditionalProjectSources>
  </PropertyGroup>

  <!-- FSharp.Core reference -->
  <ItemGroup>
    <Reference Include='FSharp.Core'>
        <HintPath>$(FSHARPCORELOCATION)</HintPath>
    </Reference>
  </ItemGroup>

  <ItemGroup>$(UTILITYSOURCEITEMS)
  </ItemGroup>

  <!-- Sources -->
  <ItemGroup>$(SOURCEITEMS)
  </ItemGroup>

  <!-- Extra sources -->
  <ItemGroup>$(EXTRASOURCEITEMS)
  </ItemGroup>

  <!-- References -->
  <ItemGroup>$(REFERENCEITEMS)
    <Reference Condition=""$(TargetFramework.StartsWith('net4'))"" Include=""System.Windows.Forms"" />
    <Reference Condition=""$(TargetFramework.StartsWith('net4'))"" Include=""System.Web"" />
  </ItemGroup>

  <Target Name='CopyCustomContentOnPublish' AfterTargets='Build'>
    <ItemGroup>
        <Libraries Include='*.dll' />
    </ItemGroup>
    <Copy SourceFiles='@(Libraries)' DestinationFolder='$(OutputPath)' SkipUnchangedFiles='false' />
  </Target>

</Project>"
        template
        |> replace "$(UTILITYSOURCEITEMS)" pc.UtilitySourceItems false false CompileItem.Compile
        |> replace "$(SOURCEITEMS)" pc.SourceItems true false CompileItem.Compile
        |> replace "$(EXTRASOURCEITEMS)" pc.ExtraSourceItems true true CompileItem.Compile
        |> replace "$(REFERENCEITEMS)" pc.ReferenceItems true true CompileItem.Reference
        |> replace "$(LOADSOURCEITEMS)" pc.LoadSources true true CompileItem.LoadSource
        |> replace "$(USESOURCEITEMS)" pc.UseSources true true CompileItem.UseSource
        |> replaceTokens "$(FSHARPCORELOCATION)" fsharpCoreLocation
        |> replaceTokens "$(DIRECTORYBUILDLOCATION)" (Path.GetFullPath(__SOURCE_DIRECTORY__))
        |> replaceTokens "$(OUTPUTTYPE)" outputType
        |> replaceTokens "$(OPTIMIZE)" optimize
        |> replaceTokens "$(DEBUG)" debug
        |> replaceTokens "$(TARGETFRAMEWORK)" targetFramework
        |> replaceTokens "$(LANGUAGEVERSION)" languageVersion
        |> replaceTokens "$(RestoreFromArtifactsPath)" (Path.GetFullPath(__SOURCE_DIRECTORY__) + "/../../artifacts/packages/" + configuration)
    generateProjBody

let lockObj = obj()
let singleTestBuildAndRunCore cfg copyFiles p languageVersion =
    let sources = []
    let loadSources = []
    let useSources = []
    let extraSources = ["testlib.fsi";"testlib.fs";"test.mli";"test.ml";"test.fsi";"test.fs";"test2.fsi";"test2.fs";"test.fsx";"test2.fsx"]
    let utilitySources = [__SOURCE_DIRECTORY__  ++ "coreclr_utilities.fs"]
    let referenceItems =  if String.IsNullOrEmpty(copyFiles) then [] else [copyFiles]
    let framework = "netcoreapp3.0"

    // Arguments:
    //    outputType = OutputType.Exe, OutputType.Library or OutputType.Script
    //    compilerType = "coreclr" or "net40"
    //    targetFramework optimize = "net472" OR NETCOREAPP3.0 etc ...
    //    optimize = true or false
    let executeSingleTestBuildAndRun outputType compilerType targetFramework optimize buildOnly =
        let mutable result = false
        let directory =
            let mutable result = ""
            lock lockObj <| (fun () ->
                let rec loop () =
                    let dir = Path.Combine(Path.GetTempPath(), "FSharp.Cambridge", Path.GetRandomFileName())
                    if Directory.Exists(dir) then
                        loop ()
                    else
                        Directory.CreateDirectory(dir) |>ignore
                        dir
                result <- loop())
            result

        let pc = {
            OutputType = outputType
            Framework = framework
            SourceDirectory = cfg.Directory
            SourceItems = sources
            ExtraSourceItems = extraSources
            UtilitySourceItems = utilitySources
            ReferenceItems = referenceItems
            LoadSources = loadSources
            UseSources = useSources
            Optimize = optimize
        }

        let findFirstSourceFile (pc:ProjectConfiguration)  =
            let sources = List.append pc.SourceItems pc.ExtraSourceItems
            let found = sources |> List.tryFind(fun source -> File.Exists(Path.Combine(directory, source)))
            match found with
            | Some p -> Path.Combine(directory, p)
            | None -> failwith "Missing SourceFile in test case"

        let targetsBody = generateTargets
        let overridesBody = generateOverrides
        let targetsFileName = Path.Combine(directory, "Directory.Build.targets")
        let propsFileName = Path.Combine(directory, "Directory.Build.props")
        let overridesFileName = Path.Combine(directory, "Directory.Overrides.targets")
        let projectFileName = Path.Combine(directory, Path.GetRandomFileName() + ".fsproj")
        try
            // Clean up directory
            Directory.CreateDirectory(directory) |> ignore
            copyFilesToDest cfg.Directory directory
            try File.Delete(Path.Combine(directory, "FSharp.Core.dll")) with _ -> ()
            emitFile targetsFileName targetsBody
            emitFile overridesFileName overridesBody
<<<<<<< HEAD
            let propsBody = generateProps compilerType cfg.BUILD_CONFIG
            emitFile propsFileName propsBody
            let projectBody = generateProjectArtifacts pc outputType targetFramework cfg.BUILD_CONFIG
            emitFile projectFileName projectBody
            printfn "------ Overrides file: %s" overridesFileName
            printfn "%s" overridesBody
            printfn "------ Targets file: %s" targetsFileName
            printfn "%s" targetsBody
            printfn "------ Props file: %s" propsFileName
            printfn "%s" propsBody
            printfn "------ Project file: %s" projectFileName
            printfn "%s" projectBody
            printfn "------ Execute:"
            use testOkFile = new FileGuard(Path.Combine(directory, "test.ok"))
            if outputType = OutputType.Exe then
                exec { cfg with Directory = directory }  cfg.DotNetExe (sprintf "run -f %s -v:n" targetFramework)
            else
                exec { cfg with Directory = directory }  cfg.DotNetExe "build /t:RunFSharpScript -v:n"
            testOkFile.CheckExists()
            result <- true
        finally
            if result then
                Directory.Delete(directory, true)
=======
            let buildOutputFile = Path.Combine(directory, "buildoutput.txt")
            if outputType = OutputType.Exe then
                let executeFsc testCompilerVersion targetFramework =
                    let propsBody = generateProps testCompilerVersion cfg.BUILD_CONFIG
                    emitFile propsFileName propsBody
                    let projectBody = generateProjectArtifacts pc outputType targetFramework cfg.BUILD_CONFIG languageVersion
                    emitFile projectFileName projectBody
                    use testOkFile = new FileGuard(Path.Combine(directory, "test.ok"))
                    let cfg = { cfg with Directory = directory }
                    let result = execBothToOutNoCheck cfg directory buildOutputFile cfg.DotNetExe  (sprintf "run -f %s" targetFramework)
                    if not (buildOnly) then
                        result |> checkResult 
                        testOkFile.CheckExists()
                executeFsc compilerType targetFramework
                if buildOnly then verifyResults (findFirstSourceFile pc) buildOutputFile
            else
                let executeFsi testCompilerVersion targetFramework =
                    let propsBody = generateProps testCompilerVersion cfg.BUILD_CONFIG
                    emitFile propsFileName propsBody
                    let projectBody = generateProjectArtifacts pc outputType  targetFramework cfg.BUILD_CONFIG languageVersion
                    emitFile projectFileName projectBody
                    use testOkFile = new FileGuard(Path.Combine(directory, "test.ok"))
                    let cfg = { cfg with Directory = directory }
                    execBothToOut cfg directory buildOutputFile cfg.DotNetExe "build /t:RunFSharpScript"
                    testOkFile.CheckExists()
                executeFsi compilerType targetFramework
            result <- true
        finally
            if result <> false then
                try Directory.Delete(directory, true) with _ -> ()
>>>>>>> c18e1780
            else
                printfn "Configuration: %s" cfg.Directory
                printfn "Directory: %s" directory
                printfn "Filename: %s" projectFileName

    match p with
    | FSC_CORECLR -> executeSingleTestBuildAndRun OutputType.Exe "coreclr" "netcoreapp3.0" true false
    | FSC_CORECLR_BUILDONLY -> executeSingleTestBuildAndRun OutputType.Exe "coreclr" "netcoreapp3.0" true true
    | FSI_CORECLR -> executeSingleTestBuildAndRun OutputType.Script "coreclr" "netcoreapp3.0" true false

#if !FSHARP_SUITE_DRIVES_CORECLR_TESTS
    | FSC_BUILDONLY -> executeSingleTestBuildAndRun OutputType.Exe "net40" "net472" false true
    | FSC_OPT_PLUS_DEBUG -> executeSingleTestBuildAndRun OutputType.Exe "net40" "net472" true false
    | FSC_OPT_MINUS_DEBUG -> executeSingleTestBuildAndRun OutputType.Exe "net40" "net472" false false
    | FSI_FILE -> executeSingleTestBuildAndRun OutputType.Script "net40" "net472" true false

    | FSI_STDIN -> 
        use cleanup = (cleanUpFSharpCore cfg)
        use testOkFile = new FileGuard (getfullpath cfg "test.ok")
        let sources = extraSources |> List.filter (fileExists cfg)

        fsiStdin cfg (sources |> List.rev |> List.head) "" [] //use last file, because `cmd < a.txt b.txt` redirect b.txt only

        testOkFile.CheckExists()

    | GENERATED_SIGNATURE -> 
        use cleanup = (cleanUpFSharpCore cfg)

        let source1 = 
            ["test.ml"; "test.fs"; "test.fsx"] 
            |> List.rev
            |> List.tryFind (fileExists cfg)

        source1 |> Option.iter (fun from -> copy_y cfg from "tmptest.fs")

        log "Generated signature file..."
        fsc cfg "%s --sig:tmptest.fsi" cfg.fsc_flags ["tmptest.fs"]
        (if File.Exists("FSharp.Core.dll") then log "found fsharp.core.dll after build" else log "found fsharp.core.dll after build") |> ignore

        log "Compiling against generated signature file..."
        fsc cfg "%s -o:tmptest1.exe" cfg.fsc_flags ["tmptest.fsi";"tmptest.fs"]
        (if File.Exists("FSharp.Core.dll") then log "found fsharp.core.dll after build" else log "found fsharp.core.dll after build") |> ignore

        log "Verifying built .exe..."
        peverify cfg "tmptest1.exe"

    | AS_DLL -> 
        // Compile as a DLL to exercise pickling of interface data, then recompile the original source file referencing this DLL
        // THe second compilation will not utilize the information from the first in any meaningful way, but the
        // compiler will unpickle the interface and optimization data, so we test unpickling as well.
        use cleanup = (cleanUpFSharpCore cfg)
        use testOkFile = new FileGuard (getfullpath cfg "test.ok")
        
        let sources = extraSources |> List.filter (fileExists cfg)

        fsc cfg "%s --optimize -a -o:test--optimize-lib.dll -g --langversion:preview " cfg.fsc_flags sources
        fsc cfg "%s --optimize -r:test--optimize-lib.dll -o:test--optimize-client-of-lib.exe -g --langversion:preview " cfg.fsc_flags sources

        peverify cfg "test--optimize-lib.dll"
        peverify cfg "test--optimize-client-of-lib.exe"

        exec cfg ("." ++ "test--optimize-client-of-lib.exe") ""

        testOkFile.CheckExists()
#endif

let singleTestBuildAndRunAux cfg p = 
    singleTestBuildAndRunCore cfg "" p "latest"

let singleTestBuildAndRunWithCopyDlls  cfg copyFiles p = 
    singleTestBuildAndRunCore cfg copyFiles p "latest"

let singleTestBuildAndRun dir p = 
    let cfg = testConfig dir
    singleTestBuildAndRunAux cfg p

let singleTestBuildAndRunVersion dir p version =
    let cfg = testConfig dir
    singleTestBuildAndRunCore cfg "" p version

let singleVersionedNegTest (cfg: TestConfig) version testname =

    let cfg = {
        cfg with
            fsc_flags = sprintf "%s %s --define:NEGATIVE" cfg.fsc_flags (if not (String.IsNullOrEmpty(version)) then "--langversion:" + version else "")
            fsi_flags = sprintf "%s %s" cfg.fsi_flags (if not (String.IsNullOrEmpty(version)) then "--langversion:" + version else "")
            }

    // REM == Set baseline (fsc vs vs, in case the vs baseline exists)
    let VSBSLFILE = 
        if (sprintf "%s.vsbsl" testname) |> (fileExists cfg)
        then sprintf "%s.vsbsl" testname
        else sprintf "%s.bsl" testname

    let sources = [
        let src = [ testname + ".mli"; testname + ".fsi"; testname + ".ml"; testname + ".fs"; testname +  ".fsx";
                    testname + "a.mli"; testname + "a.fsi"; testname + "a.ml"; testname + "a.fs"; 
                    testname + "b.mli"; testname + "b.fsi"; testname + "b.ml"; testname + "b.fs"; ]

        yield! src |> List.filter (fileExists cfg)

        if fileExists cfg "helloWorldProvider.dll" then 
            yield "-r:helloWorldProvider.dll"

        if fileExists cfg (testname + "-pre.fs") then 
            yield (sprintf "-r:%s-pre.dll" testname)

        ]

    if fileExists cfg (testname + "-pre.fs")
        then
            fsc cfg "%s -a -o:%s-pre.dll" cfg.fsc_flags testname [testname + "-pre.fs"] 
        else ()

    if fileExists cfg (testname + "-pre.fsx") then
        fsi_script cfg "--exec %s %s %s"
               cfg.fsi_flags
               (cfg.Directory ++ (testname + "-pre.fsx"))
               ""
               []

    log "Negative typechecker testing: %s" testname

    let warnaserror =
        if cfg.fsc_flags.Contains("--warnaserror-") then String.Empty
        else "--warnaserror"

    fscAppendErrExpectFail cfg  (sprintf "%s.err" testname) """%s --vserrors %s --nologo --maxerrors:10000 -a -o:%s.dll""" cfg.fsc_flags warnaserror testname sources

    let diff = fsdiff cfg (sprintf "%s.err" testname) (sprintf "%s.bsl" testname)

    fscAppendErrExpectFail cfg (sprintf "%s.vserr" testname) "%s --test:ContinueAfterParseFailure --vserrors %s --nologo --maxerrors:10000 -a -o:%s.dll" cfg.fsc_flags warnaserror testname sources

    let vbslDiff = fsdiff cfg (sprintf "%s.vserr" testname) VSBSLFILE

    match diff,vbslDiff with
    | "","" -> 
        log "Good, output %s.err matched %s.bsl" testname testname
        log "Good, output %s.vserr matched %s" testname VSBSLFILE
    | l,"" ->        
        log "***** %s.err %s.bsl differed: a bug or baseline may need updating" testname testname        
        failwithf "%s.err %s.bsl differ; %A" testname testname l
    | "",l ->
        log "Good, output %s.err matched %s.bsl" testname testname
        log "***** %s.vserr %s differed: a bug or baseline may need updating" testname VSBSLFILE
        failwithf "%s.vserr %s differ; %A" testname VSBSLFILE l
    | l1,l2 ->    
        log "***** %s.err %s.bsl differed: a bug or baseline may need updating" testname testname 
        log "***** %s.vserr %s differed: a bug or baseline may need updating" testname VSBSLFILE
        failwithf "%s.err %s.bsl differ; %A; %s.vserr %s differ; %A" testname testname l1 testname VSBSLFILE l2

let singleNegTest (cfg: TestConfig) testname = singleVersionedNegTest (cfg: TestConfig) "" testname<|MERGE_RESOLUTION|>--- conflicted
+++ resolved
@@ -269,10 +269,10 @@
             try File.Delete(Path.Combine(directory, "FSharp.Core.dll")) with _ -> ()
             emitFile targetsFileName targetsBody
             emitFile overridesFileName overridesBody
-<<<<<<< HEAD
+            let buildOutputFile = Path.Combine(directory, "buildoutput.txt")
             let propsBody = generateProps compilerType cfg.BUILD_CONFIG
             emitFile propsFileName propsBody
-            let projectBody = generateProjectArtifacts pc outputType targetFramework cfg.BUILD_CONFIG
+            let projectBody = generateProjectArtifacts pc outputType targetFramework cfg.BUILD_CONFIG languageVersion
             emitFile projectFileName projectBody
             printfn "------ Overrides file: %s" overridesFileName
             printfn "%s" overridesBody
@@ -284,47 +284,20 @@
             printfn "%s" projectBody
             printfn "------ Execute:"
             use testOkFile = new FileGuard(Path.Combine(directory, "test.ok"))
+            let cfg = { cfg with Directory = directory }
             if outputType = OutputType.Exe then
-                exec { cfg with Directory = directory }  cfg.DotNetExe (sprintf "run -f %s -v:n" targetFramework)
-            else
-                exec { cfg with Directory = directory }  cfg.DotNetExe "build /t:RunFSharpScript -v:n"
-            testOkFile.CheckExists()
-            result <- true
-        finally
-            if result then
-                Directory.Delete(directory, true)
-=======
-            let buildOutputFile = Path.Combine(directory, "buildoutput.txt")
-            if outputType = OutputType.Exe then
-                let executeFsc testCompilerVersion targetFramework =
-                    let propsBody = generateProps testCompilerVersion cfg.BUILD_CONFIG
-                    emitFile propsFileName propsBody
-                    let projectBody = generateProjectArtifacts pc outputType targetFramework cfg.BUILD_CONFIG languageVersion
-                    emitFile projectFileName projectBody
-                    use testOkFile = new FileGuard(Path.Combine(directory, "test.ok"))
-                    let cfg = { cfg with Directory = directory }
-                    let result = execBothToOutNoCheck cfg directory buildOutputFile cfg.DotNetExe  (sprintf "run -f %s" targetFramework)
-                    if not (buildOnly) then
-                        result |> checkResult 
-                        testOkFile.CheckExists()
-                executeFsc compilerType targetFramework
+                let result = execBothToOutNoCheck cfg directory buildOutputFile cfg.DotNetExe  (sprintf "run -f %s" targetFramework)
+                if not (buildOnly) then
+                    result |> checkResult 
+                    testOkFile.CheckExists()
                 if buildOnly then verifyResults (findFirstSourceFile pc) buildOutputFile
             else
-                let executeFsi testCompilerVersion targetFramework =
-                    let propsBody = generateProps testCompilerVersion cfg.BUILD_CONFIG
-                    emitFile propsFileName propsBody
-                    let projectBody = generateProjectArtifacts pc outputType  targetFramework cfg.BUILD_CONFIG languageVersion
-                    emitFile projectFileName projectBody
-                    use testOkFile = new FileGuard(Path.Combine(directory, "test.ok"))
-                    let cfg = { cfg with Directory = directory }
-                    execBothToOut cfg directory buildOutputFile cfg.DotNetExe "build /t:RunFSharpScript"
-                    testOkFile.CheckExists()
-                executeFsi compilerType targetFramework
+                execBothToOut cfg directory buildOutputFile cfg.DotNetExe "build /t:RunFSharpScript"
+                testOkFile.CheckExists()
             result <- true
         finally
             if result <> false then
                 try Directory.Delete(directory, true) with _ -> ()
->>>>>>> c18e1780
             else
                 printfn "Configuration: %s" cfg.Directory
                 printfn "Directory: %s" directory
