module TestFramework

open Microsoft.Win32
open System
open System.IO
open System.Text.RegularExpressions
open Scripting
open NUnit.Framework


[<RequireQualifiedAccess>]
module Commands =

    let getfullpath workDir (path:string) =
        let rooted =
            if Path.IsPathRooted(path) then path
            else Path.Combine(workDir, path)
        rooted |> Path.GetFullPath

    let fileExists workDir path = 
        if path |> getfullpath workDir |> File.Exists then Some path else None

    let directoryExists workDir path = 
        if path |> getfullpath workDir |> Directory.Exists then Some path else None

    let copy_y workDir source dest = 
        log "copy /y %s %s" source dest
        File.Copy( source |> getfullpath workDir, dest |> getfullpath workDir, true)
        CmdResult.Success

    let mkdir_p workDir dir =
        log "mkdir %s" dir
        Directory.CreateDirectory ( Path.Combine(workDir, dir) ) |> ignore

    let rm dir path =
        let p = path |> getfullpath dir
        if File.Exists(p) then 
            (log "rm %s" p) |> ignore
            File.Delete(p)
        else
            (log "not found: %s p") |> ignore

    let rmdir dir path =
        let p = path |> getfullpath dir
        if Directory.Exists(p) then 
            (log "rmdir /sy %s" p) |> ignore
            Directory.Delete(p, true)
        else
            (log "not found: %s p") |> ignore

    let pathAddBackslash (p: FilePath) = 
        if String.IsNullOrWhiteSpace (p) then p
        else
            p.TrimEnd ([| Path.DirectorySeparatorChar; Path.AltDirectorySeparatorChar |]) 
            + Path.DirectorySeparatorChar.ToString()

    let echoAppendToFile workDir text p =
        log "echo %s> %s" text p
        let dest = p |> getfullpath workDir in File.AppendAllText(dest, text + Environment.NewLine)

    let appendToFile workDir source p =
        log "type %s >> %s" source p
        let from = source |> getfullpath workDir
        let dest = p |> getfullpath workDir
        let contents = File.ReadAllText(from)
        File.AppendAllText(dest, contents)

    let fsc workDir exec (dotNetExe: FilePath) (fscExe: FilePath) flags srcFiles =
        let args = (sprintf "%s %s" flags (srcFiles |> Seq.ofList |> String.concat " "))

#if FSC_IN_PROCESS
        // This is not yet complete
        printfn "Hosted Compiler:"
        printfn "workdir: %A\nargs: %A"workdir args
        let fscCompiler = FSharp.Compiler.Hosted.FscCompiler()
        let exitCode, _stdin, _stdout = FSharp.Compiler.Hosted.CompilerHelpers.fscCompile workDir (FSharp.Compiler.Hosted.CompilerHelpers.parseCommandLine args)

        match exitCode with
        | 0 -> CmdResult.Success
        | err -> 
            let msg = sprintf "Error running command '%s' with args '%s' in directory '%s'" fscExe args workDir 
            CmdResult.ErrorLevel (msg, err)
#else
        ignore workDir 
#if !FSHARP_SUITE_DRIVES_CORECLR_TESTS
        ignore dotNetExe
        printfn "fscExe: %A" fscExe
        printfn "args: %A" args
        exec fscExe args
#else
        exec dotNetExe (fscExe + " " + args)
#endif
#endif

    let csc exec cscExe flags srcFiles =
        exec cscExe (sprintf "%s %s"  flags (srcFiles |> Seq.ofList |> String.concat " "))

    let fsi exec fsiExe flags sources =
        exec fsiExe (sprintf "%s %s"  flags (sources |> Seq.ofList |> String.concat " "))

    let internal quotepath (p: FilePath) =
        let quote = '"'.ToString()
        if p.Contains(" ") then (sprintf "%s%s%s" quote p quote) else p

    let ildasm exec ildasmExe flags assembly =
        exec ildasmExe (sprintf "%s %s" flags (quotepath assembly))

    let peverify exec peverifyExe flags path =
        exec peverifyExe (sprintf "%s %s" (quotepath path) flags)

    let createTempDir () =
        let path = Path.GetTempFileName ()
        File.Delete path
        Directory.CreateDirectory path |> ignore
        path


type TestConfig = 
    { EnvironmentVariables : Map<string, string>
      CSC : string
      csc_flags : string
      BUILD_CONFIG : string
      FSC : string
      fsc_flags : string
      FSCOREDLLPATH : string
      FSI : string
#if !FSHARP_SUITE_DRIVES_CORECLR_TESTS
      FSIANYCPU : string
#endif
      FSI_FOR_SCRIPTS : string
      FSharpBuild : string
      FSharpCompilerInteractiveSettings : string
      fsi_flags : string
      ILDASM : string
      PEVERIFY : string
      Directory: string 
      DotNetExe: string
      DefaultPlatform: string}


module WindowsPlatform = 
    let Is64BitOperatingSystem envVars =
        // On Windows PROCESSOR_ARCHITECTURE has the value AMD64 on 64 bit Intel Machines
        let value =
            let find s = envVars |> Map.tryFind s
            [| "PROCESSOR_ARCHITECTURE" |] |> Seq.tryPick (fun s -> find s) |> function None -> "" | Some x -> x
        value = "AMD64"

type FSLibPaths = 
    { FSCOREDLLPATH : string }

let requireFile nm = 
    if Commands.fileExists __SOURCE_DIRECTORY__ nm |> Option.isSome then nm else failwith (sprintf "couldn't find %s. Running 'build test' once might solve this issue" nm)

let config configurationName envVars =

    let SCRIPT_ROOT = __SOURCE_DIRECTORY__
    let packagesDir = Environment.GetEnvironmentVariable("USERPROFILE") ++ ".nuget" ++ "packages"
<<<<<<< HEAD
#if NET472
    let architecture = "net40"
=======
#if NET46
    let fscArchitecture = "net46"
    let fsiArchitecture = "net46"
    let fsharpCoreArchitecture = "net45"
    let fsharpBuildArchitecture = "net46"
    let fsharpCompilerInteractiveSettingsArchitecture = "net46"
>>>>>>> 0302e63d
#else
    let fscArchitecture = "netcoreapp2.1"
    let fsiArchitecture = "netcoreapp2.0"
    let fsharpCoreArchitecture = "netstandard1.6"
    let fsharpBuildArchitecture = "netstandard2.0"
    let fsharpCompilerInteractiveSettingsArchitecture = "netstandard1.6"
#endif
    let repoRoot = SCRIPT_ROOT ++ ".." ++ ".."
    let artifactsPath = repoRoot ++ "artifacts"
    let artifactsBinPath = artifactsPath ++ "bin"
    let csc_flags = "/nologo" 
    let fsc_flags = "-r:System.Core.dll --nowarn:20 --define:COMPILED"
    let fsi_flags = "-r:System.Core.dll --nowarn:20 --define:INTERACTIVE --maxerrors:1 --abortonerror"
    let Is64BitOperatingSystem = WindowsPlatform.Is64BitOperatingSystem envVars
    let architectureMoniker = if Is64BitOperatingSystem then "x64" else "x86"
    let CSC = requireFile (packagesDir ++ "Microsoft.Net.Compilers" ++ "2.7.0" ++ "tools" ++ "csc.exe")
    let ILDASM = requireFile (packagesDir ++ ("runtime.win-" + architectureMoniker + ".Microsoft.NETCore.ILDAsm") ++ "2.0.3" ++ "runtimes" ++ ("win-" + architectureMoniker) ++ "native" ++ "ildasm.exe")
    let coreclrdll = requireFile (packagesDir ++ ("runtime.win-" + architectureMoniker + ".Microsoft.NETCore.Runtime.CoreCLR") ++ "2.0.3" ++ "runtimes" ++ ("win-" + architectureMoniker) ++ "native" ++ "coreclr.dll")
<<<<<<< HEAD
    let PEVERIFY = requireFile (SCRIPT_ROOT ++ ".." ++ "fsharpqa" ++ "testenv" ++ "src" ++ "PEVerify" ++ "bin" ++ configurationName ++ "net472" ++ "PEVerify.exe")
    let FSI_FOR_SCRIPTS = BINPATH ++ "fsi.exe"
    let toolsDir = SCRIPT_ROOT ++ ".." ++ ".." ++ "Tools"
    let dotNetExe = toolsDir ++ "dotnetcli" ++ "dotnet.exe"
    let dotNet20Exe = toolsDir ++ "dotnet20" ++ "dotnet.exe"
=======
    let PEVERIFY = requireFile (artifactsBinPath ++ "PEVerify" ++ configurationName ++ "net46" ++ "PEVerify.exe")
    let FSI_FOR_SCRIPTS = artifactsBinPath ++ "fsi" ++ configurationName ++ fsiArchitecture ++ "fsi.exe"
    let FSharpBuild = requireFile (artifactsBinPath ++ "FSharp.Build" ++ configurationName ++ fsharpBuildArchitecture ++ "FSharp.Build.dll")
    let FSharpCompilerInteractiveSettings = requireFile (artifactsBinPath ++ "FSharp.Compiler.Interactive.Settings" ++ configurationName ++ fsharpCompilerInteractiveSettingsArchitecture ++ "FSharp.Compiler.Interactive.Settings.dll")
    let dotNetExe = artifactsPath ++ "toolset" ++ "dotnet" ++ "dotnet.exe"
>>>>>>> 0302e63d
    // ildasm requires coreclr.dll to run which has already been restored to the packages directory
    File.Copy(coreclrdll, Path.GetDirectoryName(ILDASM) ++ "coreclr.dll", overwrite=true)

    let FSI = requireFile (FSI_FOR_SCRIPTS)
#if !FSHARP_SUITE_DRIVES_CORECLR_TESTS
    let FSIANYCPU = requireFile (artifactsBinPath ++ "fsiAnyCpu" ++ configurationName ++ "net46" ++ "fsiAnyCpu.exe")
#endif
    let FSC = requireFile (artifactsBinPath ++ "fsc" ++ configurationName ++ fscArchitecture ++ "fsc.exe")
    let FSCOREDLLPATH = requireFile (artifactsBinPath ++ "FSharp.Core" ++ configurationName ++ fsharpCoreArchitecture ++ "FSharp.Core.dll")

    let defaultPlatform = 
        match Is64BitOperatingSystem with 
//        | PlatformID.MacOSX, true -> "osx.10.10-x64"
//        | PlatformID.Unix,true -> "ubuntu.14.04-x64"
        | true -> "win7-x64"
        | false -> "win7-x86"

    { EnvironmentVariables = envVars
      FSCOREDLLPATH = FSCOREDLLPATH
      ILDASM = ILDASM
      PEVERIFY = PEVERIFY
      CSC = CSC 
      BUILD_CONFIG = configurationName
      FSC = FSC
      FSI = FSI
#if !FSHARP_SUITE_DRIVES_CORECLR_TESTS
      FSIANYCPU = FSIANYCPU
#endif
      FSI_FOR_SCRIPTS = FSI_FOR_SCRIPTS
      FSharpBuild = FSharpBuild
      FSharpCompilerInteractiveSettings = FSharpCompilerInteractiveSettings
      csc_flags = csc_flags
      fsc_flags = fsc_flags 
      fsi_flags = fsi_flags 
      Directory="" 
      DotNetExe = dotNetExe
      DefaultPlatform = defaultPlatform }

let logConfig (cfg: TestConfig) =
    log "---------------------------------------------------------------"
    log "Executables"
    log ""
    log "CSC                 =%s" cfg.CSC
    log "BUILD_CONFIG        =%s" cfg.BUILD_CONFIG
    log "csc_flags           =%s" cfg.csc_flags
    log "FSC                 =%s" cfg.FSC
    log "fsc_flags           =%s" cfg.fsc_flags
    log "FSCOREDLLPATH       =%s" cfg.FSCOREDLLPATH
    log "FSI                 =%s" cfg.FSI
#if !FSHARP_SUITE_DRIVES_CORECLR_TESTS
    log "FSIANYCPU           =%s" cfg.FSIANYCPU
#endif
    log "fsi_flags           =%s" cfg.fsi_flags
    log "ILDASM              =%s" cfg.ILDASM
    log "PEVERIFY            =%s" cfg.PEVERIFY
    log "---------------------------------------------------------------"


let checkResult result = 
    match result with
    | CmdResult.ErrorLevel (msg1, err) -> Assert.Fail (sprintf "%s. ERRORLEVEL %d" msg1 err)
    | CmdResult.Success -> ()

let checkErrorLevel1 result = 
    match result with
    | CmdResult.ErrorLevel (_,1) -> ()
    | CmdResult.Success | CmdResult.ErrorLevel _ -> Assert.Fail (sprintf "Command passed unexpectedly")

let envVars () = 
    System.Environment.GetEnvironmentVariables () 
    |> Seq.cast<System.Collections.DictionaryEntry>
    |> Seq.map (fun d -> d.Key :?> string, d.Value :?> string)
    |> Map.ofSeq

let initializeSuite () =

#if DEBUG
    let configurationName = "debug"
#else
    let configurationName = "release"
#endif
    let env = envVars ()

    let cfg =
        let c = config configurationName env
        let usedEnvVars = c.EnvironmentVariables  |> Map.add "FSC" c.FSC             
        { c with EnvironmentVariables = usedEnvVars }

    logConfig cfg

    cfg


let suiteHelpers = lazy (initializeSuite ())

[<AttributeUsage(AttributeTargets.Assembly)>]
type public InitializeSuiteAttribute () =
    inherit TestActionAttribute()

    override x.BeforeTest details =
        try
            if details.IsSuite 
            then suiteHelpers.Force() |> ignore
        with
        | e -> raise (Exception("failed test suite initialization, debug code in InitializeSuiteAttribute", e))
    override x.AfterTest _details =
        ()

    override x.Targets = ActionTargets.Test ||| ActionTargets.Suite


[<assembly:ParallelizableAttribute(ParallelScope.Fixtures)>]
[<assembly:InitializeSuite()>]
()

let fsharpSuiteDirectory = __SOURCE_DIRECTORY__

let testConfig testDir =
    let cfg = suiteHelpers.Value
    let dir = Path.GetFullPath(fsharpSuiteDirectory ++ testDir)
    log "------------------ %s ---------------" dir
    log "cd %s" dir
    { cfg with Directory =  dir}

[<AllowNullLiteral>]
type FileGuard(path: string) =
    let remove path = if File.Exists(path) then Commands.rm (Path.GetTempPath()) path
    do if not (Path.IsPathRooted(path)) then failwithf "path '%s' must be absolute" path
    do remove path
    member x.Path = path
    member x.Exists = x.Path |> File.Exists
    member x.CheckExists() =
        if not x.Exists then 
             failwith (sprintf "exit code 0 but %s file doesn't exists" (x.Path |> Path.GetFileName))

    interface IDisposable with
        member x.Dispose () = remove path
        

type RedirectToType = 
    | Overwrite of FilePath
    | Append of FilePath

type RedirectTo = 
    | Inherit
    | Output of RedirectToType
    | OutputAndError of RedirectToType * RedirectToType
    | OutputAndErrorToSameFile of RedirectToType 
    | Error of RedirectToType

type RedirectFrom = 
    | RedirectInput of FilePath

type RedirectInfo = 
    { Output : RedirectTo
      Input : RedirectFrom option }


module Command =

    let logExec _dir path args redirect =
        let inF =
            function
            | None -> ""
            | Some(RedirectInput l) -> sprintf " <%s" l
        let redirectType = function Overwrite x -> sprintf ">%s" x | Append x -> sprintf ">>%s" x
        let outF =
            function
            | Inherit -> ""
            | Output r-> sprintf " 1%s" (redirectType r)
            | OutputAndError (r1, r2) -> sprintf " 1%s 2%s" (redirectType r1)  (redirectType r2)
            | OutputAndErrorToSameFile r -> sprintf " 1%s 2>1" (redirectType r)  
            | Error r -> sprintf " 2%s" (redirectType r)
        sprintf "%s%s%s%s" path (match args with "" -> "" | x -> " " + x) (inF redirect.Input) (outF redirect.Output)

    let exec dir envVars (redirect:RedirectInfo) path args =

        let inputWriter sources (writer: StreamWriter) =
            let pipeFile name = async {
                let path = Commands.getfullpath dir name
                use reader = File.OpenRead (path)
                use ms = new MemoryStream()
                do! reader.CopyToAsync (ms) |> (Async.AwaitIAsyncResult >> Async.Ignore)
                ms.Position <- 0L
                try
                    do! ms.CopyToAsync(writer.BaseStream) |> (Async.AwaitIAsyncResult >> Async.Ignore)
                    do! writer.FlushAsync() |> (Async.AwaitIAsyncResult >> Async.Ignore)
                with
                | :? System.IO.IOException -> //input closed is ok if process is closed
                    ()
                }
            sources |> pipeFile |> Async.RunSynchronously

        let inF fCont cmdArgs =
            match redirect.Input with
            | None -> fCont cmdArgs
            | Some(RedirectInput l) -> fCont { cmdArgs with RedirectInput = Some (inputWriter l) }

        let openWrite rt =
            let fullpath = Commands.getfullpath dir
            match rt with 
            | Append p -> File.AppendText( p |> fullpath)
            | Overwrite p -> new StreamWriter(new FileStream(p |> fullpath, FileMode.Create))

        let outF fCont cmdArgs =
            match redirect.Output with
            | RedirectTo.Inherit ->  
                use toLog = redirectToLog ()
                fCont { cmdArgs with RedirectOutput = Some (toLog.Post); RedirectError = Some (toLog.Post) }
            | Output r ->
                use writer = openWrite r
                use outFile = redirectTo writer
                use toLog = redirectToLog ()
                fCont { cmdArgs with RedirectOutput = Some (outFile.Post); RedirectError = Some (toLog.Post) }
            | OutputAndError (r1,r2) ->
                use writer1 = openWrite r1
                use writer2 = openWrite r2
                use outFile1 = redirectTo writer1
                use outFile2 = redirectTo writer2
                fCont { cmdArgs with RedirectOutput = Some (outFile1.Post); RedirectError = Some (outFile2.Post) }
            | OutputAndErrorToSameFile r ->
                use writer = openWrite r
                use outFile = redirectTo writer
                fCont { cmdArgs with RedirectOutput = Some (outFile.Post); RedirectError = Some (outFile.Post) }
            | Error r ->
                use writer = openWrite r
                use outFile = redirectTo writer
                use toLog = redirectToLog ()
                fCont { cmdArgs with RedirectOutput = Some (toLog.Post); RedirectError = Some (outFile.Post) }
            
        let exec cmdArgs =
            log "%s" (logExec dir path args redirect)
            Process.exec cmdArgs dir envVars path args

        { RedirectOutput = None; RedirectError = None; RedirectInput = None }
        |> (outF (inF exec))

let alwaysSuccess _ = ()

let execArgs = { Output = Inherit; Input = None; }
let execAppend cfg stdoutPath stderrPath p = Command.exec cfg.Directory cfg.EnvironmentVariables { execArgs with Output = OutputAndError(Append(stdoutPath), Append(stderrPath)) } p >> checkResult
let execAppendIgnoreExitCode cfg stdoutPath stderrPath p = Command.exec cfg.Directory cfg.EnvironmentVariables { execArgs with Output = OutputAndError(Append(stdoutPath), Append(stderrPath)) } p >> alwaysSuccess
let exec cfg p = Command.exec cfg.Directory cfg.EnvironmentVariables execArgs p >> checkResult
let execExpectFail cfg p = Command.exec cfg.Directory cfg.EnvironmentVariables execArgs p >> checkErrorLevel1
let execIn cfg workDir p = Command.exec workDir cfg.EnvironmentVariables execArgs p >> checkResult
let execBothToOut cfg workDir outFile p = Command.exec workDir  cfg.EnvironmentVariables { execArgs with Output = OutputAndErrorToSameFile(Overwrite(outFile)) } p >> checkResult
let execAppendOutIgnoreExitCode cfg workDir outFile p = Command.exec workDir  cfg.EnvironmentVariables { execArgs with Output = Output(Append(outFile)) } p >> alwaysSuccess
let execAppendErrExpectFail cfg errPath p = Command.exec cfg.Directory cfg.EnvironmentVariables { execArgs with Output = Error(Overwrite(errPath)) } p >> checkErrorLevel1
let execStdin cfg l p = Command.exec cfg.Directory cfg.EnvironmentVariables { Output = Inherit; Input = Some(RedirectInput(l)) } p >> checkResult
let execStdinAppendBothIgnoreExitCode cfg stdoutPath stderrPath stdinPath p = Command.exec cfg.Directory cfg.EnvironmentVariables { Output = OutputAndError(Append(stdoutPath), Append(stderrPath)); Input = Some(RedirectInput(stdinPath)) } p >> alwaysSuccess
let fsc cfg arg = Printf.ksprintf (Commands.fsc cfg.Directory (exec cfg) cfg.DotNetExe cfg.FSC) arg
let fscIn cfg workDir arg = Printf.ksprintf (Commands.fsc workDir (execIn cfg workDir) cfg.DotNetExe  cfg.FSC) arg
let fscAppend cfg stdoutPath stderrPath arg = Printf.ksprintf (Commands.fsc cfg.Directory (execAppend cfg stdoutPath stderrPath) cfg.DotNetExe  cfg.FSC) arg
let fscAppendIgnoreExitCode cfg stdoutPath stderrPath arg = Printf.ksprintf (Commands.fsc cfg.Directory (execAppendIgnoreExitCode cfg stdoutPath stderrPath) cfg.DotNetExe  cfg.FSC) arg
let fscBothToOut cfg out arg = Printf.ksprintf (Commands.fsc cfg.Directory (execBothToOut cfg cfg.Directory out) cfg.DotNetExe  cfg.FSC) arg
let fscAppendErrExpectFail cfg errPath arg = Printf.ksprintf (Commands.fsc cfg.Directory (execAppendErrExpectFail cfg errPath) cfg.DotNetExe  cfg.FSC) arg
let csc cfg arg = Printf.ksprintf (Commands.csc (exec cfg) cfg.CSC) arg
let ildasm cfg arg = Printf.ksprintf (Commands.ildasm (exec cfg) cfg.ILDASM) arg
let peverify cfg = Commands.peverify (exec cfg) cfg.PEVERIFY "/nologo"
let peverifyWithArgs cfg args = Commands.peverify (exec cfg) cfg.PEVERIFY args
let fsi cfg = Printf.ksprintf (Commands.fsi (exec cfg) cfg.FSI)
#if !FSHARP_SUITE_DRIVES_CORECLR_TESTS
let fsiAnyCpu cfg = Printf.ksprintf (Commands.fsi (exec cfg) cfg.FSIANYCPU)
#endif
let fsi_script cfg = Printf.ksprintf (Commands.fsi (exec cfg) cfg.FSI_FOR_SCRIPTS)
let fsiExpectFail cfg = Printf.ksprintf (Commands.fsi (execExpectFail cfg) cfg.FSI)
let fsiAppendIgnoreExitCode cfg stdoutPath stderrPath = Printf.ksprintf (Commands.fsi (execAppendIgnoreExitCode cfg stdoutPath stderrPath) cfg.FSI)
let fileguard cfg = (Commands.getfullpath cfg.Directory) >> (fun x -> new FileGuard(x))
let getfullpath cfg = Commands.getfullpath cfg.Directory
let fileExists cfg = Commands.fileExists cfg.Directory >> Option.isSome
let fsiStdin cfg stdinPath = Printf.ksprintf (Commands.fsi (execStdin cfg stdinPath) cfg.FSI)
let fsiStdinAppendBothIgnoreExitCode cfg stdoutPath stderrPath stdinPath = Printf.ksprintf (Commands.fsi (execStdinAppendBothIgnoreExitCode cfg stdoutPath stderrPath stdinPath) cfg.FSI)
let rm cfg x = Commands.rm cfg.Directory x
let rmdir cfg x = Commands.rmdir cfg.Directory x
let mkdir cfg = Commands.mkdir_p cfg.Directory
let copy_y cfg f = Commands.copy_y cfg.Directory f >> checkResult
let copySystemValueTuple cfg = copy_y cfg (getDirectoryName(cfg.FSC) ++ "System.ValueTuple.dll") ("." ++ "System.ValueTuple.dll")

let diff normalize path1 path2 =
    let result = System.Text.StringBuilder()
    let append s = result.AppendLine s |> ignore
    let cwd = Directory.GetCurrentDirectory()

    if not <| File.Exists(path1) then failwithf "Invalid path %s" path1
    if not <| File.Exists(path2) then failwithf "Invalid path %s" path2

    let lines1 = File.ReadAllLines(path1)
    let lines2 = File.ReadAllLines(path2)

    let minLines = min lines1.Length lines2.Length

    for i = 0 to (minLines - 1) do
        let normalizePath (line:string) =
            if normalize then
                let x = line.IndexOf(cwd, StringComparison.OrdinalIgnoreCase)
                if x >= 0 then line.Substring(x+cwd.Length) else line
            else line

        let line1 = normalizePath lines1.[i]
        let line2 = normalizePath lines2.[i]

        if line1 <> line2 then
            append <| sprintf "diff between [%s] and [%s]" path1 path2
            append <| sprintf "line %d" (i+1)
            append <| sprintf " - %s" line1
            append <| sprintf " + %s" line2

    if lines1.Length <> lines2.Length then
        append <| sprintf "diff between [%s] and [%s]" path1 path2
        append <| sprintf "diff at line %d" minLines
        lines1.[minLines .. (lines1.Length - 1)] |> Array.iter (append << sprintf "- %s")
        lines2.[minLines .. (lines2.Length - 1)] |> Array.iter (append << sprintf "+ %s")

    result.ToString()

let fsdiff cfg a b = 
    let actualFile = System.IO.Path.Combine(cfg.Directory, a)
    let expectedFile = System.IO.Path.Combine(cfg.Directory, b)
    let errorText = System.IO.File.ReadAllText (System.IO.Path.Combine(cfg.Directory, a))

    let result = diff false expectedFile actualFile
    if result <> "" then
        log "%s" result
        log "New error file:"
        log "%s" errorText

    result
        
let requireENCulture () = 
    match System.Globalization.CultureInfo.CurrentCulture.TwoLetterISOLanguageName with
    | "en" -> true
    | _ -> false<|MERGE_RESOLUTION|>--- conflicted
+++ resolved
@@ -156,17 +156,12 @@
 
     let SCRIPT_ROOT = __SOURCE_DIRECTORY__
     let packagesDir = Environment.GetEnvironmentVariable("USERPROFILE") ++ ".nuget" ++ "packages"
-<<<<<<< HEAD
 #if NET472
-    let architecture = "net40"
-=======
-#if NET46
-    let fscArchitecture = "net46"
-    let fsiArchitecture = "net46"
+    let fscArchitecture = "net472"
+    let fsiArchitecture = "net472"
     let fsharpCoreArchitecture = "net45"
-    let fsharpBuildArchitecture = "net46"
-    let fsharpCompilerInteractiveSettingsArchitecture = "net46"
->>>>>>> 0302e63d
+    let fsharpBuildArchitecture = "net472"
+    let fsharpCompilerInteractiveSettingsArchitecture = "net472"
 #else
     let fscArchitecture = "netcoreapp2.1"
     let fsiArchitecture = "netcoreapp2.0"
@@ -185,25 +180,17 @@
     let CSC = requireFile (packagesDir ++ "Microsoft.Net.Compilers" ++ "2.7.0" ++ "tools" ++ "csc.exe")
     let ILDASM = requireFile (packagesDir ++ ("runtime.win-" + architectureMoniker + ".Microsoft.NETCore.ILDAsm") ++ "2.0.3" ++ "runtimes" ++ ("win-" + architectureMoniker) ++ "native" ++ "ildasm.exe")
     let coreclrdll = requireFile (packagesDir ++ ("runtime.win-" + architectureMoniker + ".Microsoft.NETCore.Runtime.CoreCLR") ++ "2.0.3" ++ "runtimes" ++ ("win-" + architectureMoniker) ++ "native" ++ "coreclr.dll")
-<<<<<<< HEAD
-    let PEVERIFY = requireFile (SCRIPT_ROOT ++ ".." ++ "fsharpqa" ++ "testenv" ++ "src" ++ "PEVerify" ++ "bin" ++ configurationName ++ "net472" ++ "PEVerify.exe")
-    let FSI_FOR_SCRIPTS = BINPATH ++ "fsi.exe"
-    let toolsDir = SCRIPT_ROOT ++ ".." ++ ".." ++ "Tools"
-    let dotNetExe = toolsDir ++ "dotnetcli" ++ "dotnet.exe"
-    let dotNet20Exe = toolsDir ++ "dotnet20" ++ "dotnet.exe"
-=======
-    let PEVERIFY = requireFile (artifactsBinPath ++ "PEVerify" ++ configurationName ++ "net46" ++ "PEVerify.exe")
+    let PEVERIFY = requireFile (artifactsBinPath ++ "PEVerify" ++ configurationName ++ "net472" ++ "PEVerify.exe")
     let FSI_FOR_SCRIPTS = artifactsBinPath ++ "fsi" ++ configurationName ++ fsiArchitecture ++ "fsi.exe"
     let FSharpBuild = requireFile (artifactsBinPath ++ "FSharp.Build" ++ configurationName ++ fsharpBuildArchitecture ++ "FSharp.Build.dll")
     let FSharpCompilerInteractiveSettings = requireFile (artifactsBinPath ++ "FSharp.Compiler.Interactive.Settings" ++ configurationName ++ fsharpCompilerInteractiveSettingsArchitecture ++ "FSharp.Compiler.Interactive.Settings.dll")
     let dotNetExe = artifactsPath ++ "toolset" ++ "dotnet" ++ "dotnet.exe"
->>>>>>> 0302e63d
     // ildasm requires coreclr.dll to run which has already been restored to the packages directory
     File.Copy(coreclrdll, Path.GetDirectoryName(ILDASM) ++ "coreclr.dll", overwrite=true)
 
     let FSI = requireFile (FSI_FOR_SCRIPTS)
 #if !FSHARP_SUITE_DRIVES_CORECLR_TESTS
-    let FSIANYCPU = requireFile (artifactsBinPath ++ "fsiAnyCpu" ++ configurationName ++ "net46" ++ "fsiAnyCpu.exe")
+    let FSIANYCPU = requireFile (artifactsBinPath ++ "fsiAnyCpu" ++ configurationName ++ "net472" ++ "fsiAnyCpu.exe")
 #endif
     let FSC = requireFile (artifactsBinPath ++ "fsc" ++ configurationName ++ fscArchitecture ++ "fsc.exe")
     let FSCOREDLLPATH = requireFile (artifactsBinPath ++ "FSharp.Core" ++ configurationName ++ fsharpCoreArchitecture ++ "FSharp.Core.dll")
