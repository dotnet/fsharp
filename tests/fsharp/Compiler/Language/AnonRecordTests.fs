﻿// Copyright (c) Microsoft Corporation.  All Rights Reserved.  See License.txt in the project root for license information.

namespace FSharp.Compiler.UnitTests

open NUnit.Framework
open FSharp.Compiler.SourceCodeServices

[<TestFixture>]
module AnonRecordsTests =

    [<Test>]
    let NotStructConstraintPass() =
        CompilerAssert.Pass
            """
type RefClass<'a when 'a : not struct>() = class end
let rAnon = RefClass<{| R: int |}>()
            """

    [<Test>]
    let StructConstraintPass() =
        CompilerAssert.Pass
            """
type StructClass<'a when 'a : struct>() = class end
let sAnon = StructClass<struct {| S: int |}>()
            """

    [<Test>]
    let NotStructConstraintFail() =
        CompilerAssert.TypeCheckSingleError
            """
type RefClass<'a when 'a : not struct>() = class end
let rAnon = RefClass<struct {| R: int |}>()
            """ 
            FSharpErrorSeverity.Error
            1
            (3, 13, 3, 42)
<<<<<<< HEAD
            "A generic construct requires that the type 'struct {|R : int|}' have reference semantics, but it does not, i.e. it is a struct"
=======
            "A generic construct requires that the type 'struct {| R: int |}' have reference semantics, but it does not, i.e. it is a struct"
>>>>>>> 897afd3d

    [<Test>]
    let StructConstraintFail() =
        CompilerAssert.TypeCheckSingleError
            """
type StructClass<'a when 'a : struct>() = class end
let sAnon = StructClass<{| S: int |}>()
            """
            FSharpErrorSeverity.Error
            1
            (3, 13, 3, 38)
<<<<<<< HEAD
            "A generic construct requires that the type '{|S : int|}' is a CLI or F# struct type"
=======
            "A generic construct requires that the type '{| S: int |}' is a CLI or F# struct type"
>>>>>>> 897afd3d
<|MERGE_RESOLUTION|>--- conflicted
+++ resolved
@@ -34,11 +34,7 @@
             FSharpErrorSeverity.Error
             1
             (3, 13, 3, 42)
-<<<<<<< HEAD
-            "A generic construct requires that the type 'struct {|R : int|}' have reference semantics, but it does not, i.e. it is a struct"
-=======
             "A generic construct requires that the type 'struct {| R: int |}' have reference semantics, but it does not, i.e. it is a struct"
->>>>>>> 897afd3d
 
     [<Test>]
     let StructConstraintFail() =
@@ -50,8 +46,4 @@
             FSharpErrorSeverity.Error
             1
             (3, 13, 3, 38)
-<<<<<<< HEAD
-            "A generic construct requires that the type '{|S : int|}' is a CLI or F# struct type"
-=======
-            "A generic construct requires that the type '{| S: int |}' is a CLI or F# struct type"
->>>>>>> 897afd3d
+            "A generic construct requires that the type '{| S: int |}' is a CLI or F# struct type"