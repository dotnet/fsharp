--- conflicted
+++ resolved
@@ -7,15 +7,12 @@
 open FSharp.Test.Utilities.Utilities
 open FSharp.Compiler.SourceCodeServices
 
-<<<<<<< HEAD
-=======
 [<AutoOpen>]
 module private DefaultInterfaceMemberConsumptionLanguageVersion =
 
     [<Literal>]
     let targetVersion = "5.0"
 
->>>>>>> 23a9d3a1
 #if NETCOREAPP
 
 [<TestFixture>]
