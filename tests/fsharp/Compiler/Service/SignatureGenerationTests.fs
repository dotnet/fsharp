﻿// Copyright (c) Microsoft Corporation.  All Rights Reserved.  See License.txt in the project root for license information.

namespace FSharp.Compiler.UnitTests

open FSharp.Compiler.Diagnostics
open NUnit.Framework
open FSharp.Test
open FSharp.Test.Utilities
open FSharp.Test.Compiler

[<TestFixture>]
module SignatureGenerationTests =

    let sigText (checkResults: FSharp.Compiler.CodeAnalysis.FSharpCheckFileResults) =
        match checkResults.GenerateSignature() with
        | None -> failwith "Unable to generate signature text."
        | Some text -> text

    let sigShouldBe (expected: string) src =
        let text =
            FSharp src
            |> withLangVersion50
            |> typecheckResults
            |> sigText

        let actual =
            text.ToString()
            |> fun s -> s.Split('\n')
            |> Array.map (fun s -> s.TrimEnd(' '))

        printfn $"actual is\n-------\n{text.ToString()}\n---------"

        let expected2 =
            expected.Replace("\r\n", "\n")
            |> fun s -> s.Split('\n')
            |> Array.map (fun s -> s.TrimEnd(' '))

        Assert.shouldBeEquivalentTo expected2 actual
    
    [<Test>]
    let ``can generate sigs with comments`` () = 
        """
namespace Sample

/// exception comments
exception MyEx of reason: string

/// module-level docs
module Inner =
    /// type-level docs
    type Facts
        /// primary ctor docs
        (name: string) =
        /// constructor-level docs
        new() = Facts("default name")
        /// member-level docs
        member x.blah() = [1;2;3]
        /// auto-property-level docs
        member val Name = name with get, set

    /// module-level binding docs
    let module_member = ()

    /// record docs
    type TestRecord =
        {
            /// record field docs
            RecordField: int
        }
        /// record member docs
        member x.Data = 1
        /// static record member docs
        static member Foo = true

    /// union docs
    type TestUnion =
    /// docs for first case
    | FirstCase of thing: int
        /// union member
        member x.Thing = match x with | FirstCase thing -> thing
        """
        |> sigShouldBe """namespace Sample
  
  /// exception comments
  exception MyEx of reason: string
  
  /// module-level docs
  module Inner =
    
    /// type-level docs
    type Facts =
      
      /// constructor-level docs
      new: unit -> Facts
      
      /// primary ctor docs
      new: name: string -> Facts
      
      /// member-level docs
      member blah: unit -> int list
            
      /// auto-property-level docs
      member Name: string with get, set
    
    /// module-level binding docs
    val module_member: unit

    /// record docs
    type TestRecord =
      {
        /// record field docs
        RecordField: int
      }

      /// record member docs
      member Data: int

      /// static record member docs
      static member Foo: bool

    /// union docs
    type TestUnion =

      /// docs for first case
      | FirstCase of thing: int

      /// union member
      member Thing: int
  """
<<<<<<< HEAD
    
    [<Test>]
    let ``can generate signatures for autoproperties`` () = 
        """
namespace Sample

module Inner =
    type Facts(name1: string, name2: string) =

        let mutable name3 = ""
        let mutable value = 1
        
        member val SomeAutoProp = name1 with get, set
        
        member val SomeAutoPropWithGetOnly = name1 with get
        
        member this.PropWithExplGetterOnly
            with get() = name2
            
        member this.PropWithExplSetterOnly
            with set (s: string) (i: float) = name3 <- s

        member this.PropWithExplGetterAndSetter
            with set (s: string) (i: float) = name3 <- s
            and get(j: int) = name3
            
        abstract Property1 : int with get, set
        default this.Property1 with get() = value and set(v : int) = value <- v
        """
        |> sigShouldBe """namespace Sample

  module Inner =

    type Facts =

      new: name1: string * name2: string -> Facts

      member PropWithExplGetterAndSetter: s: string -> float with set

      member PropWithExplGetterAndSetter: j: int -> string with get

      member PropWithExplGetterOnly: string

      member PropWithExplSetterOnly: s: string -> float with set

      override Property1: int with get, set

      abstract Property1: int with get, set

      member SomeAutoProp: string with get, set

      member SomeAutoPropWithGetOnly: string"""
=======

    [<Test>]
    let ``can generate attributes for implicit namespace`` () = 
        """
[<AutoOpen>]
module A.B

open System

    module Say =
        let hello name =
            printfn "Hello %s" name

        let f a = a
        """
        |> sigShouldBe """
[<AutoOpen>]
module A.B

module Say =

  val hello: name: string -> unit

  val f: a: 'a -> 'a"""

    [<Test>]
    let ``can generate attributes for implicit namespace with multiple modules`` () = 
        """
[<AutoOpen>]
module A.B.C.D

open System

    module Say =
        let hello name =
            printfn "Hello %s" name

        let f a = a
        """
        |> sigShouldBe """
[<AutoOpen>]
module A.B.C.D

module Say =

  val hello: name: string -> unit

  val f: a: 'a -> 'a"""
>>>>>>> bb1fd3d6
<|MERGE_RESOLUTION|>--- conflicted
+++ resolved
@@ -1,4 +1,4 @@
-﻿// Copyright (c) Microsoft Corporation.  All Rights Reserved.  See License.txt in the project root for license information.
+// Copyright (c) Microsoft Corporation.  All Rights Reserved.  See License.txt in the project root for license information.
 
 namespace FSharp.Compiler.UnitTests
 
@@ -127,7 +127,6 @@
       /// union member
       member Thing: int
   """
-<<<<<<< HEAD
     
     [<Test>]
     let ``can generate signatures for autoproperties`` () = 
@@ -180,7 +179,6 @@
       member SomeAutoProp: string with get, set
 
       member SomeAutoPropWithGetOnly: string"""
-=======
 
     [<Test>]
     let ``can generate attributes for implicit namespace`` () = 
@@ -228,5 +226,4 @@
 
   val hello: name: string -> unit
 
-  val f: a: 'a -> 'a"""
->>>>>>> bb1fd3d6
+  val f: a: 'a -> 'a"""