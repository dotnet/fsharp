--- conflicted
+++ resolved
@@ -12,10 +12,8 @@
 open FSharp.Compiler.Interactive.Shell
 
 open NUnit.Framework
-<<<<<<< HEAD
 open Microsoft.CodeAnalysis
 open Microsoft.CodeAnalysis.CSharp
-=======
 open System.Reflection.Emit
 
 [<Sealed>]
@@ -29,7 +27,6 @@
 
     member this.VerifyILWithLineNumbers (qualifiedItemName: string, expectedIL: string) =
         ILChecker.checkILItemWithLineNumbers qualifiedItemName dllFilePath [ expectedIL ]
->>>>>>> b6f0be90
 
 [<RequireQualifiedAccess>]
 module CompilerAssert =
