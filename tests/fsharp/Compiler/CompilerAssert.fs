--- conflicted
+++ resolved
@@ -167,21 +167,6 @@
             let outputFilePath = Path.ChangeExtension (Path.GetTempFileName(), if isExe then ".exe" else ".dll")
             try
                 File.WriteAllText (inputFilePath, source)
-<<<<<<< HEAD
-=======
-                File.WriteAllText (runtimeConfigFilePath, """
-{
-  "runtimeOptions": {
-    "tfm": "netcoreapp3.0",
-    "framework": {
-      "name": "Microsoft.NETCore.App",
-      "version": "3.0.0-preview6-27804-01"
-    }
-  }
-}
-                """)
->>>>>>> 87cd2df1
-
                 let args =
                     defaultProjectOptions.OtherOptions
                     |> Array.append [| "fsc.exe"; inputFilePath; "-o:" + outputFilePath; (if isExe then "--target:exe" else "--target:library"); "--nowin32manifest" |]
